/*
 * Licensed to the Apache Software Foundation (ASF) under one
 * or more contributor license agreements.  See the NOTICE file
 * distributed with this work for additional information
 * regarding copyright ownership.  The ASF licenses this file
 * to you under the Apache License, Version 2.0 (the
 * "License"); you may not use this file except in compliance
 * with the License.  You may obtain a copy of the License at
 * 
 * http://www.apache.org/licenses/LICENSE-2.0
 * 
 * Unless required by applicable law or agreed to in writing,
 * software distributed under the License is distributed on an
 * "AS IS" BASIS, WITHOUT WARRANTIES OR CONDITIONS OF ANY
 * KIND, either express or implied.  See the License for the
 * specific language governing permissions and limitations
 * under the License.
 */

package org.apache.ambari.logfeeder.output;

import java.io.File;
import java.util.ArrayList;
import java.util.Date;
import java.util.List;
import java.util.Map;
import java.util.UUID;

import org.apache.ambari.logfeeder.common.LogFeederConstants;
import org.apache.ambari.logfeeder.input.Input;
import org.apache.ambari.logfeeder.input.InputMarker;
<<<<<<< HEAD
import org.apache.ambari.logfeeder.logconfig.FilterLogData;
=======
import org.apache.ambari.logfeeder.loglevelfilter.FilterLogData;
>>>>>>> 9d802b7c
import org.apache.ambari.logfeeder.metrics.MetricData;
import org.apache.ambari.logfeeder.util.LogFeederUtil;
import org.apache.ambari.logfeeder.util.MurmurHash;
import org.apache.ambari.logsearch.config.api.OutputConfigMonitor;
import org.apache.commons.lang3.StringUtils;
import org.apache.log4j.Level;
import org.apache.log4j.Logger;

public class OutputManager {
  private static final Logger LOG = Logger.getLogger(OutputManager.class);

  private static final int HASH_SEED = 31174077;
  private static final int MAX_OUTPUT_SIZE = 32765; // 32766-1

  private List<Output> outputs = new ArrayList<Output>();

  private boolean addMessageMD5 = true;

  private static long docCounter = 0;
  private MetricData messageTruncateMetric = new MetricData(null, false);

  private OutputLineFilter outputLineFilter = new OutputLineFilter();

  public List<Output> getOutputs() {
    return outputs;
  }

  public List<? extends OutputConfigMonitor> getOutputsToMonitor() {
    List<Output> outputsToMonitor = new ArrayList<>();
    for (Output output : outputs) {
      if (output.monitorConfigChanges()) {
        outputsToMonitor.add(output);
      }
    }
    return outputsToMonitor;
  }

<<<<<<< HEAD
=======
  public void add(Output output) {
    this.outputs.add(output);
  }

>>>>>>> 9d802b7c
  public void init() throws Exception {
    for (Output output : outputs) {
      output.init();
    }
  }

  public void write(Map<String, Object> jsonObj, InputMarker inputMarker) {
    Input input = inputMarker.input;

    // Update the block with the context fields
<<<<<<< HEAD
    for (Map.Entry<String, String> entry : input.getContextFields().entrySet()) {
=======
    for (Map.Entry<String, String> entry : input.getInputDescriptor().getAddFields().entrySet()) {
>>>>>>> 9d802b7c
      if (jsonObj.get(entry.getKey()) == null || entry.getKey().equals("cluster") && "null".equals(jsonObj.get(entry.getKey()))) {
        jsonObj.put(entry.getKey(), entry.getValue());
      }
    }

    // TODO: Ideally most of the overrides should be configurable

    if (jsonObj.get("type") == null) {
      jsonObj.put("type", input.getInputDescriptor().getType());
    }
    if (jsonObj.get("path") == null && input.getFilePath() != null) {
      jsonObj.put("path", input.getFilePath());
    }
    if (jsonObj.get("path") == null && input.getInputDescriptor().getPath() != null) {
      jsonObj.put("path", input.getInputDescriptor().getPath());
    }
    if (jsonObj.get("host") == null && LogFeederUtil.hostName != null) {
      jsonObj.put("host", LogFeederUtil.hostName);
    }
    if (jsonObj.get("ip") == null && LogFeederUtil.ipAddress != null) {
      jsonObj.put("ip", LogFeederUtil.ipAddress);
    }
    if (jsonObj.get("level") == null) {
      jsonObj.put("level", LogFeederConstants.LOG_LEVEL_UNKNOWN);
    }
    
    if (input.isUseEventMD5() || input.isGenEventMD5()) {
      String prefix = "";
      Object logtimeObj = jsonObj.get("logtime");
      if (logtimeObj != null) {
        if (logtimeObj instanceof Date) {
          prefix = "" + ((Date) logtimeObj).getTime();
        } else {
          prefix = logtimeObj.toString();
        }
      }
      
      Long eventMD5 = MurmurHash.hash64A(LogFeederUtil.getGson().toJson(jsonObj).getBytes(), HASH_SEED);
      if (input.isGenEventMD5()) {
        jsonObj.put("event_md5", prefix + eventMD5.toString());
      }
      if (input.isUseEventMD5()) {
        jsonObj.put("id", prefix + eventMD5.toString());
      }
    }

    jsonObj.put("seq_num", new Long(docCounter++));
    if (jsonObj.get("id") == null) {
      jsonObj.put("id", UUID.randomUUID().toString());
    }
    if (jsonObj.get("event_count") == null) {
      jsonObj.put("event_count", new Integer(1));
    }
    if (inputMarker.lineNumber > 0) {
      jsonObj.put("logfile_line_number", new Integer(inputMarker.lineNumber));
    }
    if (jsonObj.containsKey("log_message")) {
      // TODO: Let's check size only for log_message for now
      String logMessage = (String) jsonObj.get("log_message");
      logMessage = truncateLongLogMessage(jsonObj, input, logMessage);
      if (addMessageMD5) {
        jsonObj.put("message_md5", "" + MurmurHash.hash64A(logMessage.getBytes(), 31174077));
      }
    }
    if (FilterLogData.INSTANCE.isAllowed(jsonObj, inputMarker)
      && !outputLineFilter.apply(jsonObj, inputMarker.input)) {
      for (Output output : input.getOutputList()) {
        try {
          output.write(jsonObj, inputMarker);
        } catch (Exception e) {
          LOG.error("Error writing. to " + output.getShortDescription(), e);
        }
      }
    }
  }

  @SuppressWarnings("unchecked")
  private String truncateLongLogMessage(Map<String, Object> jsonObj, Input input, String logMessage) {
    if (logMessage != null && logMessage.getBytes().length > MAX_OUTPUT_SIZE) {
      messageTruncateMetric.value++;
      String logMessageKey = this.getClass().getSimpleName() + "_MESSAGESIZE";
      LogFeederUtil.logErrorMessageByInterval(logMessageKey, "Message is too big. size=" + logMessage.getBytes().length +
          ", input=" + input.getShortDescription() + ". Truncating to " + MAX_OUTPUT_SIZE + ", first upto 100 characters=" +
          StringUtils.abbreviate(logMessage, 100), null, LOG, Level.WARN);
      logMessage = new String(logMessage.getBytes(), 0, MAX_OUTPUT_SIZE);
      jsonObj.put("log_message", logMessage);
      List<String> tagsList = (List<String>) jsonObj.get("tags");
      if (tagsList == null) {
        tagsList = new ArrayList<String>();
        jsonObj.put("tags", tagsList);
      }
      tagsList.add("error_message_truncated");
    }
    return logMessage;
  }

  public void write(String jsonBlock, InputMarker inputMarker) {
    if (FilterLogData.INSTANCE.isAllowed(jsonBlock, inputMarker)) {
      for (Output output : inputMarker.input.getOutputList()) {
        try {
          output.write(jsonBlock, inputMarker);
        } catch (Exception e) {
          LOG.error("Error writing. to " + output.getShortDescription(), e);
        }
      }
    }
  }

  public void copyFile(File inputFile, InputMarker inputMarker) {
    Input input = inputMarker.input;
    for (Output output : input.getOutputList()) {
      try {
        output.copyFile(inputFile, inputMarker);
      }catch (Exception e) {
        LOG.error("Error coyping file . to " + output.getShortDescription(), e);
      }
    }
  }

  public void logStats() {
    for (Output output : outputs) {
      output.logStat();
    }
    LogFeederUtil.logStatForMetric(messageTruncateMetric, "Stat: Messages Truncated", "");
  }

  public void addMetricsContainers(List<MetricData> metricsList) {
    metricsList.add(messageTruncateMetric);
    for (Output output : outputs) {
      output.addMetricsContainers(metricsList);
    }
  }

  public void close() {
    LOG.info("Close called for outputs ...");
    for (Output output : outputs) {
      try {
        output.setDrain(true);
        output.close();
      } catch (Exception e) {
        // Ignore
      }
    }
    
    // Need to get this value from property
    int iterations = 30;
    int waitTimeMS = 1000;
    for (int i = 0; i < iterations; i++) {
      boolean allClosed = true;
      for (Output output : outputs) {
        if (!output.isClosed()) {
          try {
            allClosed = false;
            LOG.warn("Waiting for output to close. " + output.getShortDescription() + ", " + (iterations - i) + " more seconds");
            Thread.sleep(waitTimeMS);
          } catch (Throwable t) {
            // Ignore
          }
        }
      }
      if (allClosed) {
        LOG.info("All outputs are closed. Iterations=" + i);
        return;
      }
    }

    LOG.warn("Some outpus were not closed after " + iterations + "  iterations");
    for (Output output : outputs) {
      if (!output.isClosed()) {
        LOG.warn("Output not closed. Will ignore it." + output.getShortDescription() + ", pendingCound=" + output.getPendingCount());
      }
    }
  }
}<|MERGE_RESOLUTION|>--- conflicted
+++ resolved
@@ -29,11 +29,7 @@
 import org.apache.ambari.logfeeder.common.LogFeederConstants;
 import org.apache.ambari.logfeeder.input.Input;
 import org.apache.ambari.logfeeder.input.InputMarker;
-<<<<<<< HEAD
-import org.apache.ambari.logfeeder.logconfig.FilterLogData;
-=======
 import org.apache.ambari.logfeeder.loglevelfilter.FilterLogData;
->>>>>>> 9d802b7c
 import org.apache.ambari.logfeeder.metrics.MetricData;
 import org.apache.ambari.logfeeder.util.LogFeederUtil;
 import org.apache.ambari.logfeeder.util.MurmurHash;
@@ -71,13 +67,10 @@
     return outputsToMonitor;
   }
 
-<<<<<<< HEAD
-=======
   public void add(Output output) {
     this.outputs.add(output);
   }
 
->>>>>>> 9d802b7c
   public void init() throws Exception {
     for (Output output : outputs) {
       output.init();
@@ -88,11 +81,7 @@
     Input input = inputMarker.input;
 
     // Update the block with the context fields
-<<<<<<< HEAD
-    for (Map.Entry<String, String> entry : input.getContextFields().entrySet()) {
-=======
     for (Map.Entry<String, String> entry : input.getInputDescriptor().getAddFields().entrySet()) {
->>>>>>> 9d802b7c
       if (jsonObj.get(entry.getKey()) == null || entry.getKey().equals("cluster") && "null".equals(jsonObj.get(entry.getKey()))) {
         jsonObj.put(entry.getKey(), entry.getValue());
       }
