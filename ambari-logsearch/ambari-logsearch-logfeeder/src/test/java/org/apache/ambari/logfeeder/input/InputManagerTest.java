--- conflicted
+++ resolved
@@ -143,35 +143,6 @@
   }
 
   @Test
-<<<<<<< HEAD
-  public void testInputManagr_waitOnAllInputs() throws Exception {
-    Input input1 = strictMock(Input.class);
-    Input input2 = strictMock(Input.class);
-    Input input3 = strictMock(Input.class);
-    
-    Thread mockThread = strictMock(Thread.class);
-    
-    expect(input1.getThread()).andReturn(null);
-    expect(input2.getThread()).andReturn(null);
-    expect(input3.getThread()).andReturn(mockThread);
-    
-    mockThread.join(); expectLastCall();
-    
-    replay(input1, input2, input3);
-    
-    InputManager manager = new InputManager();
-    manager.add("serviceName", input1);
-    manager.add("serviceName", input2);
-    manager.add("serviceName", input3);
-    
-    manager.waitOnAllInputs();
-    
-    verify(input1, input2, input3);
-  }
-
-  @Test
-=======
->>>>>>> 9d802b7c
   public void testInputManager_checkInAll() throws Exception {
     Input input1 = strictMock(Input.class);
     Input input2 = strictMock(Input.class);
