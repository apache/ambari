/*
 * Licensed to the Apache Software Foundation (ASF) under one
 * or more contributor license agreements.  See the NOTICE file
 * distributed with this work for additional information
 * regarding copyright ownership.  The ASF licenses this file
 * to you under the Apache License, Version 2.0 (the
 * "License"); you may not use this file except in compliance
 * with the License.  You may obtain a copy of the License at
 *
 * http://www.apache.org/licenses/LICENSE-2.0
 *
 * Unless required by applicable law or agreed to in writing,
 * software distributed under the License is distributed on an
 * "AS IS" BASIS, WITHOUT WARRANTIES OR CONDITIONS OF ANY
 * KIND, either express or implied.  See the License for the
 * specific language governing permissions and limitations
 * under the License.
 */
package org.apache.ambari.logsearch.web.filters;

import java.io.IOException;

import javax.servlet.ServletException;
import javax.servlet.http.HttpServletRequest;
import javax.servlet.http.HttpServletResponse;

import org.slf4j.Logger;
import org.slf4j.LoggerFactory;
import org.springframework.security.core.AuthenticationException;
import org.springframework.security.web.authentication.LoginUrlAuthenticationEntryPoint;

public class LogsearchAuthenticationEntryPoint extends LoginUrlAuthenticationEntryPoint {
  private static final Logger logger = LoggerFactory.getLogger(LogsearchAuthenticationEntryPoint.class);

  public LogsearchAuthenticationEntryPoint(String loginFormUrl) {
    super(loginFormUrl);
  }

  @Override
  public void commence(HttpServletRequest request, HttpServletResponse response, AuthenticationException authException)
    throws IOException, ServletException {
<<<<<<< HEAD
    String ajaxRequestHeader = request.getHeader("X-Requested-With");
    if (ajaxRequestHeader != null && ajaxRequestHeader.equalsIgnoreCase("XMLHttpRequest")) {
      logger.debug("AJAX request. Authentication required. Returning URL=" + request.getRequestURI());
      response.sendError(HttpServletResponse.SC_UNAUTHORIZED, "Session Timeout");
    } else {
      logger.debug("Redirecting to login page :" + this.getLoginFormUrl());
      super.commence(request, response, authException);
    }
=======
    logger.debug("Got 401 from request: {}", request.getRequestURI());
    response.sendError(HttpServletResponse.SC_UNAUTHORIZED);
>>>>>>> b2655aa6
  }
}<|MERGE_RESOLUTION|>--- conflicted
+++ resolved
@@ -39,18 +39,7 @@
   @Override
   public void commence(HttpServletRequest request, HttpServletResponse response, AuthenticationException authException)
     throws IOException, ServletException {
-<<<<<<< HEAD
-    String ajaxRequestHeader = request.getHeader("X-Requested-With");
-    if (ajaxRequestHeader != null && ajaxRequestHeader.equalsIgnoreCase("XMLHttpRequest")) {
-      logger.debug("AJAX request. Authentication required. Returning URL=" + request.getRequestURI());
-      response.sendError(HttpServletResponse.SC_UNAUTHORIZED, "Session Timeout");
-    } else {
-      logger.debug("Redirecting to login page :" + this.getLoginFormUrl());
-      super.commence(request, response, authException);
-    }
-=======
     logger.debug("Got 401 from request: {}", request.getRequestURI());
     response.sendError(HttpServletResponse.SC_UNAUTHORIZED);
->>>>>>> b2655aa6
   }
 }