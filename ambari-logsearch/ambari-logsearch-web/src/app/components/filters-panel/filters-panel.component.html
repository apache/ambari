--- conflicted
+++ resolved
@@ -17,18 +17,9 @@
 
 <form [formGroup]="filtersForm">
   <div class="form-inline filter-input-container col-md-8">
-<<<<<<< HEAD
-    <filter-dropdown *ngIf="isFilterConditionDisplayed('clusters')" [label]="filters.clusters.label"
-                     formControlName="clusters" [options]="filters.clusters.options" [isMultipleChoice]="true"
-                     class="filter-input"></filter-dropdown>
-    <search-box formControlName="query" [items]="searchBoxItemsTranslated" class="filter-input"
-                [parameterNameChangeSubject]="queryParameterNameChange"
-                [parameterAddSubject]="queryParameterAdd"></search-box>
-=======
     <search-box [parameterAddSubject]="queryParameterAdd" [parameterNameChangeSubject]="queryParameterNameChange"
                 formControlName="query" [items]="searchBoxItemsTranslated" [itemsOptions]="options"
                 [updateValueImmediately]="false" [updateValueSubject]="searchBoxValueUpdate" class="filter-input"></search-box>
->>>>>>> b2655aa6
     <time-range-picker *ngIf="isFilterConditionDisplayed('timeRange')" formControlName="timeRange"
                        class="filter-input"></time-range-picker>
     <timezone-picker class="filter-input"></timezone-picker>
