--- conflicted
+++ resolved
@@ -23,21 +23,13 @@
       <label [attr.for]="item.id || item.value" class="label-container">
         <span *ngIf="item.iconClass" [ngClass]="item.iconClass"></span>
         {{item.label | translate}}
-<<<<<<< HEAD
-        <div #additionalComponent></div>
-=======
         <span #additionalComponent></span>
->>>>>>> 8a1a4b4c
       </label>
     </label>
     <span class="list-item-label label-container" *ngIf="!isMultipleChoice" (click)="changeSelectedItem(item)">
       <span *ngIf="item.iconClass" [ngClass]="item.iconClass"></span>
       {{item.label | translate}}
-<<<<<<< HEAD
-      <div #additionalComponent></div>
-=======
       <span #additionalComponent></span>
->>>>>>> 8a1a4b4c
     </span>
   </ng-container>
 </li>