--- conflicted
+++ resolved
@@ -59,11 +59,7 @@
       subItems: [
         {
           label: 'common.settings',
-<<<<<<< HEAD
-          onClick: this.openSettings,
-=======
           onSelect: this.openSettings,
->>>>>>> 8a1a4b4c
           iconClass: 'fa fa-cog'
         },
         {
@@ -71,11 +67,7 @@
         },
         {
           label: 'authorization.logout',
-<<<<<<< HEAD
-          action: this.logout,
-=======
           onSelect: this.logout,
->>>>>>> 8a1a4b4c
           iconClass: 'fa fa-sign-out'
         }
       ]
