--- conflicted
+++ resolved
@@ -1,4 +1,4 @@
-  /**
+/**
  * Licensed to the Apache Software Foundation (ASF) under one
  * or more contributor license agreements.  See the NOTICE file
  * distributed with this work for additional information
@@ -17,15 +17,11 @@
  */
 
 import {Component} from '@angular/core';
-<<<<<<< HEAD
 import {FormGroup} from '@angular/forms';
 import {LogsContainerService} from '@app/services/logs-container.service';
+import {HistoryManagerService} from '@app/services/history-manager.service';
 import {UserSettingsService} from '@app/services/user-settings.service';
-=======
-import {LogsContainerService} from '@app/services/logs-container.service';
-import {HistoryManagerService} from '@app/services/history-manager.service';
 import {ListItem} from '@app/classes/list-item';
->>>>>>> 8a1a4b4c
 
 @Component({
   selector: 'action-menu',
@@ -34,115 +30,10 @@
 })
 export class ActionMenuComponent {
 
-<<<<<<< HEAD
-  constructor(private logsContainer: LogsContainerService, private settings: UserSettingsService) {
-  }
-
-  undo() {
-  }
-
-  redo() {
-  }
-
-  openHistory() {
-  }
-
-  openLogIndexFilter = (): void => {
-    this.isLogIndexFilterDisplayed = true;
-  };
-
-  closeLogIndexFilter(): void {
-    this.isLogIndexFilterDisplayed = false;
-  }
-
-  saveLogIndexFilter(): void {
-    this.isLogIndexFilterDisplayed = false;
-    this.settings.saveIndexFilterConfig();
-  }
-
-  refresh = (): void => {
-    this.logsContainer.loadLogs();
-  };
-
-  //TODO implement history items
-  readonly items = [
-    {
-      iconClass: 'fa fa-arrow-left',
-      label: 'topMenu.undo',
-      onClick: this.undo,
-      subItems: [
-        {
-          label: 'Apply \'Last week\' filter'
-        },
-        {
-          label: 'Clear all filters'
-        },
-        {
-          label: 'Apply \'HDFS\' filter'
-        },
-        {
-          label: 'Apply \'Errors\' filter'
-        }
-      ]
-    },
-    {
-      iconClass: 'fa fa-arrow-right',
-      label: 'topMenu.redo',
-      onClick: this.redo,
-      subItems: [
-        {
-          label: 'Apply \'Warnings\' filter'
-        },
-        {
-          label: 'Switch to graph mode'
-        },
-        {
-          label: 'Apply \'Custom Date\' filter'
-        }
-      ]
-    },
-    {
-      iconClass: 'fa fa-history',
-      label: 'topMenu.history',
-      onClick: this.openHistory,
-      isRightAlign: true,
-      subItems: [
-        {
-          label: 'Apply \'Custom Date\' filter'
-        },
-        {
-          label: 'Switch to graph mode'
-        },
-        {
-          label: 'Apply \'Warnings\' filter'
-        },
-        {
-          label: 'Apply \'Last week\' filter'
-        },
-        {
-          label: 'Clear all filters'
-        },
-        {
-          label: 'Apply \'HDFS\' filter'
-        },
-        {
-          label: 'Apply \'Errors\' filter'
-        }
-      ]
-    },
-    {
-      iconClass: 'fa fa-filter',
-      label: 'topMenu.filter',
-      onClick: this.openLogIndexFilter
-    },
-    {
-      iconClass: 'fa fa-refresh',
-      label: 'topMenu.refresh',
-      onClick: this.refresh
-    }
-  ];
-=======
-  constructor(private logsContainer: LogsContainerService, private historyManager: HistoryManagerService) {
+  constructor(
+    private logsContainer: LogsContainerService, private historyManager: HistoryManagerService,
+    private settings: UserSettingsService
+  ) {
   }
 
   get undoItems(): ListItem[] {
@@ -155,6 +46,16 @@
 
   get historyItems(): ListItem[] {
     return this.historyManager.activeHistory;
+  }
+
+  isLogIndexFilterDisplayed: boolean = false;
+
+  settingsForm: FormGroup = this.settings.settingsFormGroup;
+
+  isModalSubmitDisabled: boolean = true;
+
+  setModalSubmitDisabled(isDisabled: boolean): void {
+    this.isModalSubmitDisabled = isDisabled;
   }
 
   undoLatest(): void {
@@ -176,16 +77,18 @@
   refresh(): void {
     this.logsContainer.loadLogs();
   }
->>>>>>> 8a1a4b4c
 
-  isLogIndexFilterDisplayed: boolean = false;
+  openLogIndexFilter(): void {
+    this.isLogIndexFilterDisplayed = true;
+  }
 
-  settingsForm: FormGroup = this.settings.settingsFormGroup;
+  closeLogIndexFilter(): void {
+    this.isLogIndexFilterDisplayed = false;
+  }
 
-  isModalSubmitDisabled: boolean = true;
-
-  setModalSubmitDisabled(isDisabled: boolean): void {
-    this.isModalSubmitDisabled = isDisabled;
+  saveLogIndexFilter(): void {
+    this.isLogIndexFilterDisplayed = false;
+    this.settings.saveIndexFilterConfig();
   }
 
 }