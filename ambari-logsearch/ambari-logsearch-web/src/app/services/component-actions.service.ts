/**
 * Licensed to the Apache Software Foundation (ASF) under one
 * or more contributor license agreements.  See the NOTICE file
 * distributed with this work for additional information
 * regarding copyright ownership.  The ASF licenses this file
 * to you under the Apache License, Version 2.0 (the
 * "License"); you may not use this file except in compliance
 * with the License.  You may obtain a copy of the License at
 *
 *     http://www.apache.org/licenses/LICENSE-2.0
 *
 * Unless required by applicable law or agreed to in writing, software
 * distributed under the License is distributed on an "AS IS" BASIS,
 * WITHOUT WARRANTIES OR CONDITIONS OF ANY KIND, either express or implied.
 * See the License for the specific language governing permissions and
 * limitations under the License.
 */

import {Injectable} from '@angular/core';
import {AppSettingsService} from '@app/services/storage/app-settings.service';
import {TabsService} from '@app/services/storage/tabs.service';
import {CollectionModelService} from '@app/classes/models/store';
import {LogsContainerService} from '@app/services/logs-container.service';
import {AuthService} from '@app/services/auth.service';
import {ServiceLog} from '@app/classes/models/service-log';
import {ListItem} from '@app/classes/list-item';

@Injectable()
export class ComponentActionsService {

  constructor(
    private appSettings: AppSettingsService, private tabsStorage: TabsService,
    private logsContainer: LogsContainerService,
    private authService: AuthService
  ) {
  }

  //TODO implement actions

  undo() {
  }

  redo() {
  }

  refresh(): void {
    this.logsContainer.loadLogs();
  }

  openHistory() {
  }

  copyLog(log: ServiceLog): void {
    if (document.queryCommandSupported('copy')) {
      const text = log.log_message,
        node = document.createElement('textarea');
      node.value = text;
      Object.assign(node.style, {
        position: 'fixed',
        top: '0',
        left: '0',
        width: '1px',
        height: '1px',
        border: 'none',
        outline: 'none',
        boxShadow: 'none',
        backgroundColor: 'transparent',
        padding: '0'
      });
      document.body.appendChild(node);
      node.select();
      if (document.queryCommandEnabled('copy')) {
        document.execCommand('copy');
      } else {
        // TODO open failed alert
      }
      // TODO success alert
      document.body.removeChild(node);
    } else {
      // TODO failed alert
    }
  }

  openLog(log: ServiceLog): void {
    const tab = {
      id: log.id,
      type: 'serviceLogs',
      isCloseable: true,
      label: `${log.host} >> ${log.type}`,
      appState: {
        activeLogsType: 'serviceLogs',
        isServiceLogsFileView: true,
        activeLog: {
          id: log.id,
          host_name: log.host,
          component_name: log.type
        },
        activeFilters: Object.assign(this.logsContainer.getFiltersData('serviceLogs'), {
          components: this.logsContainer.filters.components.options.find((option: ListItem): boolean => {
            return option.value === log.type;
          }),
          hosts: this.logsContainer.filters.hosts.options.find((option: ListItem): boolean => {
            return option.value === log.host;
          })
        })
      }
    };
    this.tabsStorage.addInstance(tab);
    this.logsContainer.switchTab(tab);
  }

  openContext(log: ServiceLog): void {
    this.logsContainer.loadLogContext(log.id, log.host, log.type);
  }

  startCapture(): void {
    this.logsContainer.startCaptureTimer();
  }

  stopCapture(): void {
    this.logsContainer.stopCaptureTimer();
  }

  setTimeZone(timeZone: string): void {
    this.appSettings.setParameter('timeZone', timeZone);
  }

  updateSelectedColumns(columnNames: string[], model: CollectionModelService): void {
    model.mapCollection(item => Object.assign({}, item, {
      isDisplayed: columnNames.indexOf(item.name) > -1
    }));
  }

  proceedWithExclude = (item: string): void => this.logsContainer.queryParameterNameChange.next({
<<<<<<< HEAD
    item: item,
=======
    value: item,
>>>>>>> b2655aa6
    isExclude: true
  });

  /**
   * Request a login action from the AuthService
   * @param {string} username
   * @param {string} password
   */
  login(username: string, password: string): void {
    this.authService.login(username, password);
  }

  /**
   * Request a logout action from AuthService
   */
  logout(): void {
    this.authService.logout();
  }

}<|MERGE_RESOLUTION|>--- conflicted
+++ resolved
@@ -132,11 +132,7 @@
   }
 
   proceedWithExclude = (item: string): void => this.logsContainer.queryParameterNameChange.next({
-<<<<<<< HEAD
-    item: item,
-=======
     value: item,
->>>>>>> b2655aa6
     isExclude: true
   });
 
