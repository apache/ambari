--- conflicted
+++ resolved
@@ -64,19 +64,11 @@
 export class LogsContainerService {
 
   constructor(
-<<<<<<< HEAD
-    private httpClient: HttpClientService, private utils: UtilsService, private tabsStorage: TabsService,
-    private componentsStorage: ComponentsService, private hostsStorage: HostsService, private appState: AppStateService,
-    private auditLogsStorage: AuditLogsService, private auditLogsGraphStorage: AuditLogsGraphDataService,
-    private auditLogsFieldsStorage: AuditLogsFieldsService, private serviceLogsStorage: ServiceLogsService,
-    private serviceLogsFieldsStorage: ServiceLogsFieldsService,
-=======
     private httpClient: HttpClientService, private utils: UtilsService,
     private tabsStorage: TabsService, private componentsStorage: ComponentsService, private hostsStorage: HostsService,
     private appState: AppStateService, private auditLogsStorage: AuditLogsService,
     private auditLogsGraphStorage: AuditLogsGraphDataService, private auditLogsFieldsStorage: AuditLogsFieldsService,
     private serviceLogsStorage: ServiceLogsService, private serviceLogsFieldsStorage: ServiceLogsFieldsService,
->>>>>>> 8a1a4b4c
     private serviceLogsHistogramStorage: ServiceLogsHistogramDataService, private clustersStorage: ClustersService,
     private serviceLogsTruncatedStorage: ServiceLogsTruncatedService, private appSettings: AppSettingsService
   ) {
