--- conflicted
+++ resolved
@@ -242,21 +242,12 @@
 
 def setup_core_site_for_required_plugins(component_user, component_group, create_core_site_path, configurations = {}, configuration_attributes = {}):
   XmlConfig('core-site.xml',
-<<<<<<< HEAD
-    conf_dir=create_core_site_path,
-    configurations=config['configurations']['core-site'],
-    configuration_attributes=config['configurationAttributes']['core-site'],
-    owner=component_user,
-    group=component_group,
-    mode=0644
-=======
     conf_dir = create_core_site_path,
     configurations = configurations,
     configuration_attributes = configuration_attributes,
     owner = component_user,
     group = component_group,
     mode = 0644
->>>>>>> dc31e516
   )
 
 def get_audit_configs(config):
