--- conflicted
+++ resolved
@@ -90,10 +90,6 @@
   # if enabled, LZO GPL libraries must be copied as well
   if lzo_utils.should_install_lzo():
     stack_root = Script.get_stack_root()
-<<<<<<< HEAD
-    tez_version = component_version.get_component_repository_version("TEZ")
-    hadoop_lib_native_lzo_dir = os.path.join(stack_root, tez_version, "hadoop", "lib", "native")
-=======
     service_version = component_version.get_component_repository_version(service_name = "TEZ")
 
     # some installations might not have Tez, but MapReduce2 should be a fallback to get the LZO libraries from
@@ -102,7 +98,6 @@
       service_version = component_version.get_component_repository_version(service_name = "MAPREDUCE2")
 
     hadoop_lib_native_lzo_dir = os.path.join(stack_root, service_version, "hadoop", "lib", "native")
->>>>>>> b2655aa6
 
     if not sudo.path_isdir(hadoop_lib_native_lzo_dir):
       Logger.warning("Unable to located native LZO libraries at {0}, falling back to hadoop home".format(hadoop_lib_native_lzo_dir))
