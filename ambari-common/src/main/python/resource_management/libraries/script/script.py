#!/usr/bin/env python

'''
Licensed to the Apache Software Foundation (ASF) under one
or more contributor license agreements.  See the NOTICE file
distributed with this work for additional information
regarding copyright ownership.  The ASF licenses this file
to you under the Apache License, Version 2.0 (the
"License"); you may not use this file except in compliance
with the License.  You may obtain a copy of the License at

    http://www.apache.org/licenses/LICENSE-2.0

Unless required by applicable law or agreed to in writing, software
distributed under the License is distributed on an "AS IS" BASIS,
WITHOUT WARRANTIES OR CONDITIONS OF ANY KIND, either express or implied.
See the License for the specific language governing permissions and
limitations under the License.
'''
import tempfile

__all__ = ["Script"]

import re
import os
import sys
import logging
import platform
import inspect
import tarfile
import traceback
import time
from optparse import OptionParser
import resource_management
from ambari_commons import OSCheck, OSConst
from ambari_commons.constants import UPGRADE_TYPE_EXPRESS
from ambari_commons.constants import UPGRADE_TYPE_ROLLING
from ambari_commons.constants import UPGRADE_TYPE_HOST_ORDERED
from ambari_commons.network import reconfigure_urllib2_opener
from ambari_commons.inet_utils import resolve_address, ensure_ssl_using_protocol
from ambari_commons.os_family_impl import OsFamilyFuncImpl, OsFamilyImpl
from resource_management.libraries.resources import XmlConfig
from resource_management.libraries.resources import PropertiesFile
from resource_management.core import sudo
from resource_management.core.resources import File, Directory
from resource_management.core.source import InlineTemplate
from resource_management.core.environment import Environment
from resource_management.core.logger import Logger
from resource_management.core.exceptions import Fail, ClientComponentHasNoStatus, ComponentIsNotRunning
from resource_management.core.resources.packaging import Package
from resource_management.libraries.functions import version_select_util
from resource_management.libraries.functions.version import compare_versions
from resource_management.libraries.functions.version import format_stack_version
from resource_management.libraries.functions import stack_tools
from resource_management.libraries.functions.constants import Direction
from resource_management.libraries.script.config_dictionary import ConfigDictionary, UnknownConfiguration
from resource_management.libraries.functions.repository_util import CommandRepository, RepositoryUtil
from resource_management.core.resources.system import Execute
from contextlib import closing
from resource_management.libraries.functions.stack_features import check_stack_feature
from resource_management.libraries.functions.constants import StackFeature
from resource_management.libraries.functions.show_logs import show_logs
from resource_management.core.providers import get_provider
from resource_management.libraries.functions.fcntl_based_process_lock import FcntlBasedProcessLock
from resource_management.libraries.functions.config_helper import get_mpack_name, get_mpack_version, \
  get_mpack_instance_name, get_module_name, get_component_type, get_component_instance_name

import ambari_simplejson as json # simplejson is much faster comparing to Python 2.6 json module and has the same functions set.

if OSCheck.is_windows_family():
  from resource_management.libraries.functions.install_windows_msi import install_windows_msi
  from resource_management.libraries.functions.reload_windows_env import reload_windows_env
  from resource_management.libraries.functions.zip_archive import archive_dir
  from resource_management.libraries.resources import Msi
else:
  from resource_management.libraries.functions.tar_archive import archive_dir

USAGE = """Usage: {0} <COMMAND> <JSON_CONFIG> <BASEDIR> <STROUTPUT> <LOGGING_LEVEL> <TMP_DIR> [PROTOCOL]

<COMMAND> command type (INSTALL/CONFIGURE/START/STOP/SERVICE_CHECK...)
<JSON_CONFIG> path to command json file. Ex: /var/lib/ambari-agent/data/command-2.json
<BASEDIR> path to service metadata dir. Ex: /var/lib/ambari-agent/cache/common-services/HDFS/2.1.0.2.0/package
<STROUTPUT> path to file with structured command output (file will be created). Ex:/tmp/my.txt
<LOGGING_LEVEL> log level for stdout. Ex:DEBUG,INFO
<TMP_DIR> temporary directory for executable scripts. Ex: /var/lib/ambari-agent/tmp
[PROTOCOL] optional protocol to use during https connections. Ex: see python ssl.PROTOCOL_<PROTO> variables, default PROTOCOL_TLSv1
"""

_PASSWORD_MAP = {"/configurations/cluster-env/hadoop.user.name":"/configurations/cluster-env/hadoop.user.password"}
STACK_VERSION_PLACEHOLDER = "${stack_version}"
COUNT_OF_LAST_LINES_OF_OUT_FILES_LOGGED = 100
OUT_FILES_MASK = "*.out"
AGENT_TASKS_LOG_FILE = "/var/log/ambari-agent/agent_tasks.log"

def get_path_from_configuration(name, configuration):
  subdicts = filter(None, name.split('/'))

  for x in subdicts:
    if x in configuration:
      configuration = configuration[x]
    else:
      return None

  return configuration

def get_config_lock_file():
  return os.path.join(Script.get_tmp_dir(), "link_configs_lock_file")

class LockedConfigureMeta(type):
  '''
  This metaclass ensures that Script.configure() is invoked with a fcntl-based process lock
  if necessary (when Ambari Agent is configured to execute tasks concurrently) for all subclasses.
  '''
  def __new__(meta, classname, supers, classdict):
    if 'configure' in classdict:
      original_configure = classdict['configure']

      def locking_configure(obj, *args, **kw):
        # local import to avoid circular dependency (default imports Script)
        from resource_management.libraries.functions.default import default
        parallel_execution_enabled = int(default("/agentLevelParams/agentConfigParams/agent/parallel_execution", 0)) == 1
        lock = FcntlBasedProcessLock(get_config_lock_file(), skip_fcntl_failures = True, enabled = parallel_execution_enabled)
        with lock:
          original_configure(obj, *args, **kw)

      classdict['configure'] = locking_configure

    return type.__new__(meta, classname, supers, classdict)

class Script(object):
  __metaclass__ = LockedConfigureMeta

  instance = None

  """
  Executes a command for custom service. stdout and stderr are written to
  tmpoutfile and to tmperrfile respectively.
  Script instances share configuration as a class parameter and therefore
  different Script instances can not be used from different threads at
  the same time within a single python process

  Accepted command line arguments mapping:
  1 command type (START/STOP/...)
  2 path to command json file
  3 path to service metadata dir (Directory "package" inside service directory)
  4 path to file with structured command output (file will be created)
  """
  config = None
  stack_version_from_distro_select = None
  structuredOut = {}
  command_data_file = ""
  basedir = ""
  stroutfile = ""
  logging_level = ""

  # Class variable
  tmp_dir = ""
  force_https_protocol = "PROTOCOL_TLSv1"
  ca_cert_file_path = None

  def load_structured_out(self):
    Script.structuredOut = {}
    if os.path.exists(self.stroutfile):
      if os.path.getsize(self.stroutfile) > 0:
        with open(self.stroutfile, 'r') as fp:
          try:
            Script.structuredOut = json.load(fp)
          except Exception:
            errMsg = 'Unable to read structured output from ' + self.stroutfile
            Logger.logger.exception(errMsg)
            pass

    # version is only set in a specific way and should not be carried
    if "version" in Script.structuredOut:
      del Script.structuredOut["version"]
    # reset security issues and errors found on previous runs
    if "securityIssuesFound" in Script.structuredOut:
      del Script.structuredOut["securityIssuesFound"]
    if "securityStateErrorInfo" in Script.structuredOut:
      del Script.structuredOut["securityStateErrorInfo"]

  def put_structured_out(self, sout):
    Script.structuredOut.update(sout)
    try:
      with open(self.stroutfile, 'w') as fp:
        json.dump(Script.structuredOut, fp)
    except IOError, err:
      Script.structuredOut.update({"errMsg" : "Unable to write to " + self.stroutfile})


  def get_config_dir_during_stack_upgrade(self, env, base_dir, conf_select_name):
    """
    Because this gets called during a Rolling Upgrade, the new configs have already been saved, so we must be
    careful to only call configure() on the directory with the new version.

    If valid, returns the config directory to save configs to, otherwise, return None
    """
    import params
    env.set_params(params)

    required_attributes = ["stack_name", "stack_root", "version"]
    for attribute in required_attributes:
      if not hasattr(params, attribute):
        raise Fail("Failed in function 'stack_upgrade_save_new_config' because params was missing variable %s." % attribute)

    Logger.info("stack_upgrade_save_new_config(): Checking if can write new client configs to new config version folder.")

    if check_stack_feature(StackFeature.CONFIG_VERSIONING, params.version):
      # Even though hdp-select has not yet been called, write new configs to the new config directory.
      config_path = os.path.join(params.stack_root, params.version, conf_select_name, "conf")
      return os.path.realpath(config_path)
    return None


  def save_mpack_to_structured_out(self, command_name):
    """
    Writes out information about the managment pack which was installed if this is an installation command.
    :param command_name: command name
    :return: None
    """
    is_install_command = command_name is not None and command_name.lower() == "install"
    if not is_install_command:
      return

    command_repository = CommandRepository(self.get_config()['repositoryFile'])

    Logger.info("Reporting installation state for {0}".format(command_repository))

    self.put_structured_out({"mpackId": command_repository.mpack_id})
    self.put_structured_out({"mpackName":command_repository.mpack_name})
    self.put_structured_out({"mpackVersion":command_repository.version_string})


  def save_component_version_to_structured_out(self, command_name):
    """
    Saves the version of the component for this command to the structured out file. If the
    command is an install command and the repository is trusted, then it will use the version of
    the repository. Otherwise, it will consult the stack-select tool to read the symlink version.

    Under rare circumstances, a component may have a bug which prevents it from reporting a
    version back after being installed. This is most likely due to the stack-select tool not being
    invoked by the package's installer. In these rare cases, we try to see if the component
    should have reported a version and we try to fallback to the "<stack-select> versions" command.

    :param command_name: command name
    :return: None
    """
    from resource_management.libraries.functions import stack_select

    stack_name = Script.get_stack_name()
    stack_select_package_name = stack_select.get_package_name()

    if stack_select_package_name and stack_name:
      component_version = version_select_util.get_component_version_from_symlink(stack_name, stack_select_package_name)

      if component_version:
        self.put_structured_out({"version": component_version})
<<<<<<< HEAD
=======

        # if repository_version_id is passed, pass it back with the version
        from resource_management.libraries.functions.default import default
        repo_version_id = default("/repositoryFile/repoVersionId", None)
        if repo_version_id:
          self.put_structured_out({"repository_version_id": repo_version_id})
>>>>>>> 0907d611
      else:
        if not self.is_hook():
          Logger.error("The '{0}' component did not advertise a version. This may indicate a problem with the component packaging.".format(stack_select_package_name))


  def should_expose_component_version(self, command_name):
    """
    Analyzes config and given command to determine if stack version should be written
    to structured out. Currently only HDP stack versions >= 2.2 are supported.
    :param command_name: command name
    :return: True or False
    """
    from resource_management.libraries.functions.default import default
    stack_version_unformatted = str(default("/clusterLevelParams/stack_version", ""))
    stack_version_formatted = format_stack_version(stack_version_unformatted)
    if stack_version_formatted and check_stack_feature(StackFeature.ROLLING_UPGRADE, stack_version_formatted):
      if command_name.lower() == "status":
        request_version = default("/commandParams/request_version", None)
        if request_version is not None:
          return True
      else:
        # Populate version only on base commands
        return command_name.lower() == "start" or command_name.lower() == "install" or command_name.lower() == "restart"
    return False

  def execute(self):
    """
    Sets up logging;
    Parses command parameters and executes method relevant to command type
    """
    parser = OptionParser()
    parser.add_option("-o", "--out-files-logging", dest="log_out_files", action="store_true",
                      help="use this option to enable outputting *.out files of the service pre-start")
    (self.options, args) = parser.parse_args()

    self.log_out_files = self.options.log_out_files

    # parse arguments
    if len(args) < 6:
     print "Script expects at least 6 arguments"
     print USAGE.format(os.path.basename(sys.argv[0])) # print to stdout
     sys.exit(1)

    self.command_name = str.lower(sys.argv[1])
    self.command_data_file = sys.argv[2]
    self.basedir = sys.argv[3]
    self.stroutfile = sys.argv[4]
    self.load_structured_out()
    self.logging_level = sys.argv[5]
    Script.tmp_dir = sys.argv[6]
    # optional script arguments for forcing https protocol and ca_certs file
    if len(sys.argv) >= 8:
      Script.force_https_protocol = sys.argv[7]
    if len(sys.argv) >= 9:
      Script.ca_cert_file_path = sys.argv[8]

    logging_level_str = logging._levelNames[self.logging_level]
    Logger.initialize_logger(__name__, logging_level=logging_level_str)

    # on windows we need to reload some of env variables manually because there is no default paths for configs(like
    # /etc/something/conf on linux. When this env vars created by one of the Script execution, they can not be updated
    # in agent, so other Script executions will not be able to access to new env variables
    if OSCheck.is_windows_family():
      reload_windows_env()

    # !!! status commands re-use structured output files; if the status command doesn't update the
    # the file (because it doesn't have to) then we must ensure that the file is reset to prevent
    # old, stale structured output from a prior status command from being used
    if self.command_name == "status":
      Script.structuredOut = {}
      self.put_structured_out({})

    # make sure that script has forced https protocol and ca_certs file passed from agent
    ensure_ssl_using_protocol(Script.get_force_https_protocol_name(), Script.get_ca_cert_file_path())

    try:
      with open(self.command_data_file) as f:
        pass
        Script.config = ConfigDictionary(json.load(f))
        # load passwords here(used on windows to impersonate different users)
        Script.passwords = {}
        for k, v in _PASSWORD_MAP.iteritems():
          if get_path_from_configuration(k, Script.config) and get_path_from_configuration(v, Script.config):
            Script.passwords[get_path_from_configuration(k, Script.config)] = get_path_from_configuration(v, Script.config)

    except IOError:
      Logger.logger.exception("Can not read json file with command parameters: ")
      sys.exit(1)

    from resource_management.libraries.functions import lzo_utils

    repo_tags_to_skip = set()
    if not lzo_utils.is_gpl_license_accepted():
      repo_tags_to_skip.add("GPL")

    Script.repository_util = RepositoryUtil(Script.config, repo_tags_to_skip)

    # Run class method depending on a command type
    try:
      method = self.choose_method_to_execute(self.command_name)
      with Environment(self.basedir, tmp_dir=Script.tmp_dir) as env:
        env.config.download_path = Script.tmp_dir

        if not self.is_hook():
          self.execute_prefix_function(self.command_name, 'pre', env)

        method(env)

        if not self.is_hook():
          self.execute_prefix_function(self.command_name, 'post', env)

    except Fail as ex:
      ex.pre_raise()
      raise
    finally:
      self.save_mpack_to_structured_out(self.command_name)

      if self.should_expose_component_version(self.command_name):
        self.save_component_version_to_structured_out(self.command_name)

  def execute_prefix_function(self, command_name, afix, env):
    """
    Execute action afix (prefix or suffix) based on command_name and afix type
    example: command_name=start, afix=pre will result in execution of self.pre_start(env) if exists
    """
    self_methods = dir(self)
    method_name = "{0}_{1}".format(afix, command_name)
    if not method_name in self_methods:
      Logger.logger.debug("Action afix '{0}' not present".format(method_name))
      return
    Logger.logger.debug("Execute action afix: {0}".format(method_name))
    method = getattr(self, method_name)
    method(env)

  def is_hook(self):
    from resource_management.libraries.script.hook import Hook
    return (Hook in self.__class__.__bases__)

  def get_log_folder(self):
    return ""

  def get_user(self):
    return ""

  def get_pid_files(self):
    return []

  def pre_start(self, env=None):
    """
    Executed before any start method. Posts contents of relevant *.out files to command execution log.
    """
    if self.log_out_files:
      log_folder = self.get_log_folder()
      user = self.get_user()

      if log_folder == "":
        Logger.logger.warn("Log folder for current script is not defined")
        return

      if user == "":
        Logger.logger.warn("User for current script is not defined")
        return

      show_logs(log_folder, user, lines_count=COUNT_OF_LAST_LINES_OF_OUT_FILES_LOGGED, mask=OUT_FILES_MASK)

  def post_start(self, env=None):
    pid_files = self.get_pid_files()
    if pid_files == []:
      Logger.logger.warning("Pid files for current script are not defined")
      return

    pids = []
    for pid_file in pid_files:
      if not sudo.path_exists(pid_file):
        raise Fail("Pid file {0} doesn't exist after starting of the component.".format(pid_file))

      pids.append(sudo.read_file(pid_file).strip())

    Logger.info("Component has started with pid(s): {0}".format(', '.join(pids)))

  def post_stop(self, env):
    """
    Executed after completion of every stop method. Waits until component is actually stopped (check is performed using
     components status() method.
    """
    self_methods = dir(self)

    if not 'status' in self_methods:
      pass
    status_method = getattr(self, 'status')
    component_is_stopped = False
    counter = 0
    while not component_is_stopped:
      try:
        if counter % 100 == 0:
          Logger.logger.info("Waiting for actual component stop")
        status_method(env)
        time.sleep(0.1)
        counter += 1
      except ComponentIsNotRunning, e:
        Logger.logger.debug("'status' reports ComponentIsNotRunning")
        component_is_stopped = True
      except ClientComponentHasNoStatus, e:
        Logger.logger.debug("Client component has no status")
        component_is_stopped = True

  def choose_method_to_execute(self, command_name):
    """
    Returns a callable object that should be executed for a given command.
    """
    self_methods = dir(self)
    if not command_name in self_methods:
      raise Fail("Script '{0}' has no method '{1}'".format(sys.argv[0], command_name))
    method = getattr(self, command_name)
    return method

  def get_stack_version_before_packages_installed(self):
    """
    This works in a lazy way (calculates the version first time and stores it). 
    If you need to recalculate the version explicitly set:
    
    Script.stack_version_from_distro_select = None
    
    before the call. However takes a bit of time, so better to avoid.

    :return: stack version including the build number. e.g.: 2.3.4.0-1234.
    """
    from resource_management.libraries.functions import stack_select

    # preferred way is to get the actual selected version of current component
    stack_select_package_name = stack_select.get_package_name()
    if not Script.stack_version_from_distro_select and stack_select_package_name:
      Script.stack_version_from_distro_select = stack_select.get_stack_version_before_install(stack_select_package_name)

    # If <stack-selector-tool> has not yet been done (situations like first install),
    # we can use <stack-selector-tool> version itself.
    # Wildcards cause a lot of troubles with installing packages, if the version contains wildcards we should try to specify it.
    if not Script.stack_version_from_distro_select or '*' in Script.stack_version_from_distro_select:
      # FIXME: this method is not reliable to get stack-selector-version
      # as if there are multiple versions installed with different <stack-selector-tool>, we won't detect the older one (if needed).
      pkg_provider = get_provider("Package")

      Script.stack_version_from_distro_select = pkg_provider.get_installed_package_version(
              stack_tools.get_stack_tool_package(stack_tools.STACK_SELECTOR_NAME))


    return Script.stack_version_from_distro_select


  def get_package_from_available(self, name, available_packages_in_repos):
    """
    This function matches package names with ${stack_version} placeholder to actual package names from
    Ambari-managed repository.
    Package names without ${stack_version} placeholder are returned as is.
    """
    if STACK_VERSION_PLACEHOLDER not in name:
      return name
    package_delimiter = '-' if OSCheck.is_ubuntu_family() else '_'
    package_regex = name.replace(STACK_VERSION_PLACEHOLDER, '(\d|{0})+'.format(package_delimiter)) + "$"
    for package in available_packages_in_repos:
      if re.match(package_regex, package):
        return package
    Logger.warning("No package found for {0}({1})".format(name, package_regex))


  def format_package_name(self, name, repo_version=None):
    from resource_management.libraries.functions.default import default
    """
    This function replaces ${stack_version} placeholder with actual version.  If the package
    version is passed from the server, use that as an absolute truth.

    :param name name of the package
    :param repo_version actual version of the repo currently installing
    """
    if not STACK_VERSION_PLACEHOLDER in name:
      return name

    stack_version_package_formatted = ""

    package_delimiter = '-' if OSCheck.is_ubuntu_family() else '_'

    # repositoryFile is the truth
    # package_version should be made to the form W_X_Y_Z_nnnn
    package_version = default("repositoryFile/repoVersion", None)

    # TODO remove legacy checks
    if package_version is None:
      package_version = default("roleParams/package_version", None)

    # TODO remove legacy checks
    if package_version is None:
      package_version = default("hostLevelParams/package_version", None)

    if (package_version is None or '-' not in package_version) and default('/repositoryFile', None):
      self.load_available_packages()
      package_name = self.get_package_from_available(name, self.available_packages_in_repos)
      if package_name is None:
        raise Fail("Cannot match package for regexp name {0}. Available packages: {1}".format(name, self.available_packages_in_repos))
      return package_name

    if package_version is not None:
      package_version = package_version.replace('.', package_delimiter).replace('-', package_delimiter)

    # The cluster effective version comes down when the version is known after the initial
    # install.  In that case we should not be guessing which version when invoking INSTALL, but
    # use the supplied version to build the package_version
    effective_version = default("commandParams/version", None)
    role_command = default("roleCommand", None)

    if (package_version is None or '*' in package_version) \
        and effective_version is not None and 'INSTALL' == role_command:
      package_version = effective_version.replace('.', package_delimiter).replace('-', package_delimiter)
      Logger.info("Version {0} was provided as effective cluster version.  Using package version {1}".format(effective_version, package_version))

    if package_version:
      stack_version_package_formatted = package_version
      if OSCheck.is_ubuntu_family():
        stack_version_package_formatted = package_version.replace('_', package_delimiter)

    # Wildcards cause a lot of troubles with installing packages, if the version contains wildcards we try to specify it.
    if not package_version or '*' in package_version:
      repo_version = self.get_stack_version_before_packages_installed()
      stack_version_package_formatted = repo_version.replace('.', package_delimiter).replace('-', package_delimiter) if STACK_VERSION_PLACEHOLDER in name else name

    package_name = name.replace(STACK_VERSION_PLACEHOLDER, stack_version_package_formatted)

    return package_name

  @staticmethod
  def get_config():
    """
    HACK. Uses static field to store configuration. This is a workaround for
    "circular dependency" issue when importing params.py file and passing to
     it a configuration instance.
    """
    return Script.config

  @staticmethod
  def get_password(user):
    return Script.passwords[user]

  @staticmethod
  def get_tmp_dir():
    """
    HACK. Uses static field to avoid "circular dependency" issue when
    importing params.py.
    """
    return Script.tmp_dir

  @staticmethod
  def get_force_https_protocol_name():
    """
    Get forced https protocol name.

    :return: protocol name, PROTOCOL_TLSv1 by default
    """
    return Script.force_https_protocol

  @staticmethod
  def get_force_https_protocol_value():
    """
    Get forced https protocol value that correspondents to ssl module variable.

    :return: protocol value
    """
    import ssl
    return getattr(ssl, Script.get_force_https_protocol_name())

  @staticmethod
  def get_ca_cert_file_path():
    """
    Get path to file with trusted certificates.

    :return: trusted certificates file path
    """
    return Script.ca_cert_file_path

  @staticmethod
  def get_component_from_role(role_directory_map, default_role):
    """
    Gets the <stack-root>/current/<component> component given an Ambari role,
    such as DATANODE or HBASE_MASTER.
    :return:  the component name, such as hbase-master
    """
    from resource_management.libraries.functions.default import default

    command_role = default("/role", default_role)
    if command_role in role_directory_map:
      return role_directory_map[command_role]
    else:
      return role_directory_map[default_role]

  @staticmethod
  def get_stack_name():
    """
    Gets the name of the stack from clusterLevelParams/stack_name.
    :return: a stack name or None
    """
    from resource_management.libraries.functions.default import default
    stack_name = default("/clusterLevelParams/stack_name", None)
    if stack_name is None:
      stack_name = default("/configurations/cluster-env/stack_name", "HDP")

    return stack_name

  @staticmethod
  def get_stack_root():
    """
    Get the stack-specific install root directory
    :return: stack_root
    """
    from resource_management.libraries.functions.default import default
    stack_name = Script.get_stack_name()
    stack_root_json = default("/configurations/cluster-env/stack_root", None)

    if stack_root_json is None:
      return "/usr/{0}".format(stack_name.lower())

    stack_root = json.loads(stack_root_json)

    if stack_name not in stack_root:
      Logger.warning("Cannot determine stack root for stack named {0}".format(stack_name))
      return "/usr/{0}".format(stack_name.lower())

    return stack_root[stack_name]

  @staticmethod
  def get_stack_version():
    """
    Gets the normalized version of the stack in the form #.#.#.# if it is
    present on the configurations sent.
    :return: a normalized stack version or None
    """
    config = Script.get_config()
    if 'clusterLevelParams' not in config or 'stack_version' not in config['clusterLevelParams']:
      return None

    stack_version_unformatted = str(config['clusterLevelParams']['stack_version'])

    if stack_version_unformatted is None or stack_version_unformatted == '':
      return None

    return format_stack_version(stack_version_unformatted)

  @staticmethod
  def in_stack_upgrade():
    from resource_management.libraries.functions.default import default

    upgrade_direction = default("/commandParams/upgrade_direction", None)
    return upgrade_direction is not None and upgrade_direction in [Direction.UPGRADE, Direction.DOWNGRADE]


  @staticmethod
  def is_stack_greater(stack_version_formatted, compare_to_version):
    """
    Gets whether the provided stack_version_formatted (normalized)
    is greater than the specified stack version
    :param stack_version_formatted: the version of stack to compare
    :param compare_to_version: the version of stack to compare to
    :return: True if the command's stack is greater than the specified version
    """
    if stack_version_formatted is None or stack_version_formatted == "":
      return False

    return compare_versions(stack_version_formatted, compare_to_version) > 0

  @staticmethod
  def is_stack_greater_or_equal(compare_to_version):
    """
    Gets whether the hostLevelParams/stack_version, after being normalized,
    is greater than or equal to the specified stack version
    :param compare_to_version: the version to compare to
    :return: True if the command's stack is greater than or equal the specified version
    """
    return Script.is_stack_greater_or_equal_to(Script.get_stack_version(), compare_to_version)

  @staticmethod
  def is_stack_greater_or_equal_to(stack_version_formatted, compare_to_version):
    """
    Gets whether the provided stack_version_formatted (normalized)
    is greater than or equal to the specified stack version
    :param stack_version_formatted: the version of stack to compare
    :param compare_to_version: the version of stack to compare to
    :return: True if the command's stack is greater than or equal to the specified version
    """
    if stack_version_formatted is None or stack_version_formatted == "":
      return False

    return compare_versions(stack_version_formatted, compare_to_version) >= 0

  @staticmethod
  def is_stack_less_than(compare_to_version):
    """
    Gets whether the hostLevelParams/stack_version, after being normalized,
    is less than the specified stack version
    :param compare_to_version: the version to compare to
    :return: True if the command's stack is less than the specified version
    """
    stack_version_formatted = Script.get_stack_version()

    if stack_version_formatted is None:
      return False

    return compare_versions(stack_version_formatted, compare_to_version) < 0

  def install(self, env):
    """
    Default implementation of install command is to install all packages
    from a list, received from the server.
    Feel free to override install() method with your implementation. It
    usually makes sense to call install_packages() manually in this case
    """
    self.install_packages(env)

  def load_available_packages(self):
    if self.available_packages_in_repos:
      return self.available_packages_in_repos


    pkg_provider = get_provider("Package")
    try:
      self.available_packages_in_repos = pkg_provider.get_available_packages_in_repos(CommandRepository(self.get_config()['repositoryFile']))
    except Exception as err:
      Logger.exception("Unable to load available packages")
      self.available_packages_in_repos = []

  def create_component_instance(self):
    # should be used only when mpack-instance-manager is available
    from resource_management.libraries.functions.mpack_manager_helper import create_component_instance
    config = self.get_config()
    mpack_name = get_mpack_name(config)
    mpack_version = get_mpack_version(config)
    mpack_instance_name = get_mpack_instance_name(config)
    module_name = get_module_name(config)
    component_type = get_component_type(config)
    component_instance_name = get_component_instance_name(config)

    create_component_instance(mpack_name=mpack_name, mpack_version=mpack_version, instance_name=mpack_instance_name,
                              module_name=module_name, components_instance_type=component_type,
                              component_instance_name=component_instance_name)


  def install_packages(self, env):
    """
    List of packages that are required< by service is received from the server
    as a command parameter. The method installs all packages
    from this list
    
    exclude_packages - list of regexes (possibly raw strings as well), the
    packages which match the regex won't be installed.
    NOTE: regexes don't have Python syntax, but simple package regexes which support only * and .* and ?
    """
    config = self.get_config()

    if 'host_sys_prepped' in config['ambariLevelParams']:
      # do not install anything on sys-prepped host
      if config['ambariLevelParams']['host_sys_prepped'] is True:
        Logger.info("Node has all packages pre-installed. Skipping.")
        return
      pass
    try:
      package_list_str = config['commandParams']['package_list']
      agent_stack_retry_on_unavailability = bool(config['ambariLevelParams']['agent_stack_retry_on_unavailability'])
      agent_stack_retry_count = int(config['ambariLevelParams']['agent_stack_retry_count'])
      if isinstance(package_list_str, basestring) and len(package_list_str) > 0:
        package_list = json.loads(package_list_str)
        for package in package_list:
          if self.check_package_condition(package):
            name = self.format_package_name(package['name'])
            # HACK: On Windows, only install ambari-metrics packages using Choco Package Installer
            # TODO: Update this once choco packages for hadoop are created. This is because, service metainfo.xml support
            # <osFamily>any<osFamily> which would cause installation failure on Windows.
            if OSCheck.is_windows_family():
              if "ambari-metrics" in name:
                Package(name)
            else:
              Package(name,
                      retry_on_repo_unavailability=agent_stack_retry_on_unavailability,
                      retry_count=agent_stack_retry_count)
    except KeyError:
      traceback.print_exc()

    if OSCheck.is_windows_family():
      #TODO hacky install of windows msi, remove it or move to old(2.1) stack definition when component based install will be implemented
      hadoop_user = config["configurations"]["cluster-env"]["hadoop.user.name"]
      install_windows_msi(config['ambariLevelParams']['jdk_location'],
                          config["agentLevelParams"]["agentCacheDir"], ["hdp-2.3.0.0.winpkg.msi", "hdp-2.3.0.0.cab", "hdp-2.3.0.0-01.cab"],
                          hadoop_user, self.get_password(hadoop_user),
                          str(config['clusterLevelParams']['stack_version']))
      reload_windows_env()

  def check_package_condition(self, package):
    condition = package['condition']

    if not condition:
      return True

    return self.should_install_package(package)

  def should_install_package(self, package):
    from resource_management.libraries.functions import package_conditions
    condition = package['condition']
    try:
      chooser_method = getattr(package_conditions, condition)
    except AttributeError:
      name = package['name']
      raise Fail("Condition with name '{0}', when installing package {1}. Please check package_conditions.py.".format(condition, name))

    return chooser_method()

  @staticmethod
  def matches_any_regexp(string, regexp_list):
    for regex in regexp_list:
      # we cannot use here Python regex, since * will create some troubles matching plaintext names. 
      package_regex = '^' + re.escape(regex).replace('\\.\\*','.*').replace("\\?", ".").replace("\\*", ".*") + '$'
      if re.match(package_regex, string):
        return True
    return False

  @staticmethod
  def fail_with_error(message):
    """
    Prints error message and exits with non-zero exit code
    """
    print("Error: " + message)
    sys.stderr.write("Error: " + message)
    sys.exit(1)


  def start(self, env, upgrade_type=None):
    """
    To be overridden by subclasses
    """
    self.fail_with_error("start method isn't implemented")

  def stop(self, env, upgrade_type=None):
    """
    To be overridden by subclasses
    """
    self.fail_with_error("stop method isn't implemented")

  # TODO, remove after all services have switched to pre_upgrade_restart
  def pre_rolling_restart(self, env):
    """
    To be overridden by subclasses
    """
    pass

  def disable_security(self, env):
    """
    To be overridden by subclasses if a custom action is required upon dekerberization (e.g. removing zk ACLs)
    """
    pass

  def restart(self, env):
    """
    Default implementation of restart command is to call stop and start methods
    Feel free to override restart() method with your implementation.
    For client components we call install
    """
    config = self.get_config()
    componentCategory = None
    try:
      componentCategory = config['roleParams']['component_category']
    except KeyError:
      pass

    upgrade_type_command_param = ""
    direction = None
    if config is not None:
      command_params = config["commandParams"] if "commandParams" in config else None
      if command_params is not None:
        upgrade_type_command_param = command_params["upgrade_type"] if "upgrade_type" in command_params else ""
        direction = command_params["upgrade_direction"] if "upgrade_direction" in command_params else None

    upgrade_type = Script.get_upgrade_type(upgrade_type_command_param)
    is_stack_upgrade = upgrade_type is not None

    # need this before actually executing so that failures still report upgrade info
    if is_stack_upgrade:
      upgrade_info = {"upgrade_type": upgrade_type_command_param}
      if direction is not None:
        upgrade_info["direction"] = direction.upper()

      Script.structuredOut.update(upgrade_info)

    if componentCategory and componentCategory.strip().lower() == 'CLIENT'.lower():
      if is_stack_upgrade:
        # Remain backward compatible with the rest of the services that haven't switched to using
        # the pre_upgrade_restart method. Once done. remove the else-block.
        if "pre_upgrade_restart" in dir(self):
          self.pre_upgrade_restart(env, upgrade_type=upgrade_type)
        else:
          self.pre_rolling_restart(env)

      self.install(env)
    else:
      # To remain backward compatible with older stacks, only pass upgrade_type if available.
      # TODO, remove checking the argspec for "upgrade_type" once all of the services support that optional param.
      if True:
        self.stop(env, upgrade_type=upgrade_type)
      else:
        if is_stack_upgrade:
          self.stop(env, rolling_restart=(upgrade_type == UPGRADE_TYPE_ROLLING))
        else:
          self.stop(env)

      if is_stack_upgrade:
        # Remain backward compatible with the rest of the services that haven't switched to using
        # the pre_upgrade_restart method. Once done. remove the else-block.
        if "pre_upgrade_restart" in dir(self):
          self.pre_upgrade_restart(env, upgrade_type=upgrade_type)
        else:
          self.pre_rolling_restart(env)

      service_name = config['serviceName'] if config is not None and 'serviceName' in config else None
      try:
        #TODO Once the logic for pid is available from Ranger and Ranger KMS code, will remove the below if block.
        services_to_skip = ['RANGER', 'RANGER_KMS']
        if service_name in services_to_skip:
          Logger.info('Temporarily skipping status check for {0} service only.'.format(service_name))
        elif is_stack_upgrade:
          Logger.info('Skipping status check for {0} service during upgrade'.format(service_name))
        else:
          self.status(env)
          raise Fail("Stop command finished but process keep running.")
      except ComponentIsNotRunning as e:
        pass  # expected
      except ClientComponentHasNoStatus as e:
        pass  # expected

      # To remain backward compatible with older stacks, only pass upgrade_type if available.
      # TODO, remove checking the argspec for "upgrade_type" once all of the services support that optional param.
      self.pre_start(env)
      if "upgrade_type" in inspect.getargspec(self.start).args:
        self.start(env, upgrade_type=upgrade_type)
      else:
        if is_stack_upgrade:
          self.start(env, rolling_restart=(upgrade_type == UPGRADE_TYPE_ROLLING))
        else:
          self.start(env)
      self.post_start(env)

      if is_stack_upgrade:
        # Remain backward compatible with the rest of the services that haven't switched to using
        # the post_upgrade_restart method. Once done. remove the else-block.
        if "post_upgrade_restart" in dir(self):
          self.post_upgrade_restart(env, upgrade_type=upgrade_type)
        else:
          self.post_rolling_restart(env)

    if self.should_expose_component_version(self.command_name):
      self.save_component_version_to_structured_out(self.command_name)


  # TODO, remove after all services have switched to post_upgrade_restart
  def post_rolling_restart(self, env):
    """
    To be overridden by subclasses
    """
    pass

  def configure(self, env, upgrade_type=None, config_dir=None):
    """
    To be overridden by subclasses (may invoke save_configs)
    :param upgrade_type: only valid during RU/EU, otherwise will be None
    :param config_dir: for some clients during RU, the location to save configs to, otherwise None
    """
    self.fail_with_error('configure method isn\'t implemented')

  def save_configs(self, env):
    """
    To be overridden by subclasses
    Creates / updates configuration files
    """
    self.fail_with_error('save_configs method isn\'t implemented')

  def reconfigure(self, env):
    """
    Default implementation of RECONFIGURE action which may be overridden by subclasses
    """
    Logger.info("Refresh config files ...")
    self.save_configs(env)

    config = self.get_config()
    if "reconfigureAction" in config["commandParams"] and config["commandParams"]["reconfigureAction"] is not None:
      reconfigure_action = config["commandParams"]["reconfigureAction"]
      Logger.info("Call %s" % reconfigure_action)
      method = self.choose_method_to_execute(reconfigure_action)
      method(env)

  def generate_configs_get_template_file_content(self, filename, dicts):
    config = self.get_config()
    content = ''
    for dict in dicts.split(','):
      if dict.strip() in config['configurations']:
        try:
          content += config['configurations'][dict.strip()]['content']
        except Fail:
          # 'content' section not available in the component client configuration
          pass

    return content

  def generate_configs_get_xml_file_content(self, filename, dict):
    config = self.get_config()
    return {'configurations':config['configurations'][dict],
            'configuration_attributes':config['configurationAttributes'][dict]}

  def generate_configs_get_xml_file_dict(self, filename, dict):
    config = self.get_config()
    return config['configurations'][dict]

  def generate_configs(self, env):
    """
    Generates config files and stores them as an archive in tmp_dir
    based on xml_configs_list and env_configs_list from commandParams
    """
    import params
    env.set_params(params)

    config = self.get_config()

    xml_configs_list = config['commandParams']['xml_configs_list']
    env_configs_list = config['commandParams']['env_configs_list']
    properties_configs_list = config['commandParams']['properties_configs_list']

    Directory(self.get_tmp_dir(), create_parents = True)

    conf_tmp_dir = tempfile.mkdtemp(dir=self.get_tmp_dir())
    os.chmod(conf_tmp_dir, 0700)
    output_filename = os.path.join(self.get_tmp_dir(), config['commandParams']['output_file'])

    try:
      for file_dict in xml_configs_list:
        for filename, dict in file_dict.iteritems():
          XmlConfig(filename,
                    conf_dir=conf_tmp_dir,
                    mode=0644,
                    **self.generate_configs_get_xml_file_content(filename, dict)
          )
      for file_dict in env_configs_list:
        for filename,dicts in file_dict.iteritems():
          File(os.path.join(conf_tmp_dir, filename),
               mode=0644,
               content=InlineTemplate(self.generate_configs_get_template_file_content(filename, dicts)))

      for file_dict in properties_configs_list:
        for filename, dict in file_dict.iteritems():
          PropertiesFile(os.path.join(conf_tmp_dir, filename),
                         mode=0644,
                         properties=self.generate_configs_get_xml_file_dict(filename, dict)
          )
      with closing(tarfile.open(output_filename, "w:gz")) as tar:
        os.chmod(output_filename, 0600)
        try:
          tar.add(conf_tmp_dir, arcname=os.path.basename("."))
        finally:
          tar.close()

    finally:
      Directory(conf_tmp_dir, action="delete")

  @staticmethod
  def get_instance():
    if Script.instance is None:

      from resource_management.libraries.functions.default import default
      use_proxy = default("/agentConfigParams/agent/use_system_proxy_settings", True)
      if not use_proxy:
        reconfigure_urllib2_opener(ignore_system_proxy=True)

      Script.instance = Script()
    return Script.instance

  @staticmethod
  def get_upgrade_type(upgrade_type_command_param):
    upgrade_type = None
    if upgrade_type_command_param.lower() == "rolling_upgrade":
      upgrade_type = UPGRADE_TYPE_ROLLING
    elif upgrade_type_command_param.lower() == "express_upgrade":
      upgrade_type = UPGRADE_TYPE_EXPRESS
    elif upgrade_type_command_param.lower() == "host_ordered_upgrade":
      upgrade_type = UPGRADE_TYPE_HOST_ORDERED

    return upgrade_type


  def __init__(self):
    self.available_packages_in_repos = []
    if Script.instance is not None:
      raise Fail("An instantiation already exists! Use, get_instance() method.")<|MERGE_RESOLUTION|>--- conflicted
+++ resolved
@@ -255,15 +255,11 @@
 
       if component_version:
         self.put_structured_out({"version": component_version})
-<<<<<<< HEAD
-=======
-
         # if repository_version_id is passed, pass it back with the version
         from resource_management.libraries.functions.default import default
         repo_version_id = default("/repositoryFile/repoVersionId", None)
         if repo_version_id:
           self.put_structured_out({"repository_version_id": repo_version_id})
->>>>>>> 0907d611
       else:
         if not self.is_hook():
           Logger.error("The '{0}' component did not advertise a version. This may indicate a problem with the component packaging.".format(stack_select_package_name))
