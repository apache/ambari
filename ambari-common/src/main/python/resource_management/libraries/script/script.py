--- conflicted
+++ resolved
@@ -458,11 +458,11 @@
 
   def get_stack_version_before_packages_installed(self):
     """
-    This works in a lazy way (calculates the version first time and stores it). 
+    This works in a lazy way (calculates the version first time and stores it).
     If you need to recalculate the version explicitly set:
-    
+
     Script.stack_version_from_distro_select = None
-    
+
     before the call. However takes a bit of time, so better to avoid.
 
     :return: stack version including the build number. e.g.: 2.3.4.0-1234.
@@ -797,7 +797,9 @@
       Logger.exception("Unable to load available packages")
       self.available_packages_in_repos = []
 
-<<<<<<< HEAD
+    return self.available_packages_in_repos
+
+
   def create_component_instance(self):
     # should be used only when mpack-instance-manager is available
     from resource_management.libraries.functions.mpack_manager_helper import create_component_instance
@@ -813,9 +815,6 @@
     create_component_instance(mpack_name=mpack_name, mpack_version=mpack_version, instance_name=mpack_instance_name,
                               module_name=module_name, components_instance_type=component_type,
                               component_instance_name=component_instance_name)
-=======
-    return self.available_packages_in_repos
->>>>>>> 7bedbef6
 
 
   def install_packages(self, env):
@@ -823,7 +822,7 @@
     List of packages that are required< by service is received from the server
     as a command parameter. The method installs all packages
     from this list
-    
+
     exclude_packages - list of regexes (possibly raw strings as well), the
     packages which match the regex won't be installed.
     NOTE: regexes don't have Python syntax, but simple package regexes which support only * and .* and ?
@@ -889,7 +888,7 @@
   @staticmethod
   def matches_any_regexp(string, regexp_list):
     for regex in regexp_list:
-      # we cannot use here Python regex, since * will create some troubles matching plaintext names. 
+      # we cannot use here Python regex, since * will create some troubles matching plaintext names.
       package_regex = '^' + re.escape(regex).replace('\\.\\*','.*').replace("\\?", ".").replace("\\*", ".*") + '$'
       if re.match(package_regex, string):
         return True
