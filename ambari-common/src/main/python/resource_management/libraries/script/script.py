--- conflicted
+++ resolved
@@ -776,12 +776,8 @@
     if self.available_packages_in_repos:
       return self.available_packages_in_repos
 
-<<<<<<< HEAD
 
     pkg_provider = get_provider("Package")
-=======
-    pkg_provider = get_provider("Package")   
->>>>>>> c3150a46
     try:
       self.available_packages_in_repos = pkg_provider.get_available_packages_in_repos(CommandRepository(self.get_config()['repositoryFile']))
     except Exception as err:
