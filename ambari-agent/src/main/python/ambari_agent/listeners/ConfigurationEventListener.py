#!/usr/bin/env python

'''
Licensed to the Apache Software Foundation (ASF) under one
or more contributor license agreements.  See the NOTICE file
distributed with this work for additional information
regarding copyright ownership.  The ASF licenses this file
to you under the Apache License, Version 2.0 (the
"License"); you may not use this file except in compliance
with the License.  You may obtain a copy of the License at

    http://www.apache.org/licenses/LICENSE-2.0

Unless required by applicable law or agreed to in writing, software
distributed under the License is distributed on an "AS IS" BASIS,
WITHOUT WARRANTIES OR CONDITIONS OF ANY KIND, either express or implied.
See the License for the specific language governing permissions and
limitations under the License.
'''

import logging
import ambari_stomp

from ambari_agent.listeners import EventListener
from ambari_agent import Constants

logger = logging.getLogger(__name__)

class ConfigurationEventListener(EventListener):
  """
  Listener of Constants.CONFIGURATIONS_TOPIC events from server.
  """
  def __init__(self, initializer_module):
    super(ConfigurationEventListener, self).__init__(initializer_module)
    self.configurations_cache = initializer_module.configurations_cache
    self.recovery_manager = initializer_module.recovery_manager

  def on_event(self, headers, message):
    """
    Is triggered when an event to Constants.CONFIGURATIONS_TOPIC topic is received from server.

    @param headers: headers dictionary
    @param message: message payload dictionary
    """
    self.configurations_cache.timestamp = message.pop('timestamp')

    # this kind of response is received if hash was identical. And server does not need to change anything
    if message == {}:
      return

    self.configurations_cache.rewrite_cache(message['clusters'], message['hash'])

<<<<<<< HEAD
    if message['clusters']:
      # FIXME: Recovery manager does not support multiple cluster as of now.
      self.recovery_manager.cluster_id = list(message['clusters'].keys())[0]
      self.recovery_manager.on_config_update()

=======
>>>>>>> b65a4331
  def get_handled_path(self):
    return Constants.CONFIGURATIONS_TOPIC
    
  def get_log_message(self, headers, message_json):
    """
    This string will be used to log received messsage of this type.
    Usually should be used if full dict is too big for logs and should shortened shortened or made more readable
    """
    try:
      for cluster_id in message_json['clusters']:
        for config_type in message_json['clusters'][cluster_id]['configurations']:
          message_json['clusters'][cluster_id]['configurations'][config_type] = '...'
    except KeyError:
      pass
      
    return super(ConfigurationEventListener, self).get_log_message(headers, message_json)<|MERGE_RESOLUTION|>--- conflicted
+++ resolved
@@ -50,14 +50,6 @@
 
     self.configurations_cache.rewrite_cache(message['clusters'], message['hash'])
 
-<<<<<<< HEAD
-    if message['clusters']:
-      # FIXME: Recovery manager does not support multiple cluster as of now.
-      self.recovery_manager.cluster_id = list(message['clusters'].keys())[0]
-      self.recovery_manager.on_config_update()
-
-=======
->>>>>>> b65a4331
   def get_handled_path(self):
     return Constants.CONFIGURATIONS_TOPIC
     
