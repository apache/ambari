#!/usr/bin/env python

'''
Licensed to the Apache Software Foundation (ASF) under one
or more contributor license agreements.  See the NOTICE file
distributed with this work for additional information
regarding copyright ownership.  The ASF licenses this file
to you under the Apache License, Version 2.0 (the
"License"); you may not use this file except in compliance
with the License.  You may obtain a copy of the License at

    http://www.apache.org/licenses/LICENSE-2.0

Unless required by applicable law or agreed to in writing, software
distributed under the License is distributed on an "AS IS" BASIS,
WITHOUT WARRANTIES OR CONDITIONS OF ANY KIND, either express or implied.
See the License for the specific language governing permissions and
limitations under the License.
'''

import logging
import ambari_stomp

from ambari_agent.listeners import EventListener
from ambari_agent import Constants

logger = logging.getLogger(__name__)

class HostLevelParamsEventListener(EventListener):
  """
  Listener of Constants.HOST_LEVEL_PARAMS_TOPIC events from server.
  """
  def __init__(self, initializer_module):
    super(HostLevelParamsEventListener, self).__init__(initializer_module)
    self.host_level_params_cache = initializer_module.host_level_params_cache
    self.recovery_manager = initializer_module.recovery_manager

  def on_event(self, headers, message):
    """
    Is triggered when an event to Constants.HOST_LEVEL_PARAMS_TOPIC topic is received from server.

    @param headers: headers dictionary
    @param message: message payload dictionary
    """
    # this kind of response is received if hash was identical. And server does not need to change anything
    if message == {}:
      return

    self.host_level_params_cache.rewrite_cache(message['clusters'], message['hash'])

<<<<<<< HEAD
    if message['clusters']:
      # FIXME: Recovery manager does not support multiple cluster as of now.
      cluster_id = list(message['clusters'].keys())[0]

      if 'recoveryConfig' in message['clusters'][cluster_id]:
        logging.info("Updating recoveryConfig from hostLevelParams")
        self.recovery_manager.cluster_id = cluster_id
        self.recovery_manager.update_recovery_config(self.host_level_params_cache[cluster_id])

=======
>>>>>>> b65a4331
  def get_handled_path(self):
    return Constants.HOST_LEVEL_PARAMS_TOPIC<|MERGE_RESOLUTION|>--- conflicted
+++ resolved
@@ -48,17 +48,5 @@
 
     self.host_level_params_cache.rewrite_cache(message['clusters'], message['hash'])
 
-<<<<<<< HEAD
-    if message['clusters']:
-      # FIXME: Recovery manager does not support multiple cluster as of now.
-      cluster_id = list(message['clusters'].keys())[0]
-
-      if 'recoveryConfig' in message['clusters'][cluster_id]:
-        logging.info("Updating recoveryConfig from hostLevelParams")
-        self.recovery_manager.cluster_id = cluster_id
-        self.recovery_manager.update_recovery_config(self.host_level_params_cache[cluster_id])
-
-=======
->>>>>>> b65a4331
   def get_handled_path(self):
     return Constants.HOST_LEVEL_PARAMS_TOPIC