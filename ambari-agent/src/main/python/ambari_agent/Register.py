--- conflicted
+++ resolved
@@ -19,17 +19,10 @@
 '''
 
 import time
-<<<<<<< HEAD
+from ambari_agent.Hardware import Hardware
 from ambari_agent import hostname
-from ambari_agent.Hardware import Hardware
 from ambari_agent.HostInfo import HostInfo
 from ambari_agent.Utils import Utils
-=======
-from ambari_commons import subprocess32
-from Hardware import Hardware
-import hostname
-from HostInfo import HostInfo
->>>>>>> 61b61067
 
 class Register:
   """ Registering with the server. Get the hardware profile and
