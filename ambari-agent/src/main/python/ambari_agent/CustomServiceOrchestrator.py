--- conflicted
+++ resolved
@@ -24,13 +24,9 @@
 
 import ambari_simplejson as json
 import sys
-<<<<<<< HEAD
 import time
 import uuid
-=======
-
 from ambari_agent.models.commands import AgentCommand
->>>>>>> 392607c3
 from ambari_commons import shell
 import threading
 from collections import defaultdict
@@ -555,18 +551,9 @@
     """
     # Now, dump the json file
     command_type = command['commandType']
-<<<<<<< HEAD
-    from ActionQueue import ActionQueue  # To avoid cyclic dependency
-    if command_type == ActionQueue.STATUS_COMMAND:
+    if command_type == AgentCommand.status:
       # make sure status commands that run in parallel don't use the same files
       file_path = os.path.join(self.tmp_dir, "status_command_{0}.json".format(uuid.uuid4()))
-=======
-
-    if command_type == AgentCommand.status:
-      # These files are frequently created, that's why we don't
-      # store them all, but only the latest one
-      file_path = os.path.join(self.tmp_dir, "status_command.json")
->>>>>>> 392607c3
     else:
       task_id = command['taskId']
       file_path = os.path.join(self.tmp_dir, "command-{0}.json".format(task_id))
