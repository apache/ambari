--- conflicted
+++ resolved
@@ -77,20 +77,19 @@
     </fileSet>
     <fileSet>
       <directoryMode>755</directoryMode>
-<<<<<<< HEAD
+      <fileMode>755</fileMode>
       <directory>${project.basedir}/../ambari-common/src/main/python/ambari_stomp</directory>
       <outputDirectory>${stomp.install.dir}</outputDirectory>
     </fileSet>
     <fileSet>
       <directoryMode>755</directoryMode>
+      <fileMode>755</fileMode>
       <directory>${project.basedir}/../ambari-common/src/main/python/ambari_ws4py</directory>
       <outputDirectory>${ws4py.install.dir}</outputDirectory>
     </fileSet>
     <fileSet>
       <directoryMode>755</directoryMode>
-=======
-      <fileMode>755</fileMode>
->>>>>>> 9d802b7c
+      <fileMode>755</fileMode>
       <directory>src/examples</directory>
       <outputDirectory>${lib.dir}/examples</outputDirectory>
     </fileSet>
