--- conflicted
+++ resolved
@@ -176,15 +176,9 @@
     fi
   fi
 
-<<<<<<< HEAD
-  if [ -f "$AMBARI_ENV_RPMSAVE" ] ; then
-    PYTHON_PATH_LINE='export PYTHONPATH=/usr/lib/ambari-agent/lib:/usr/lib/mpack-instance-manager:$PYTHONPATH'
-    grep "^$PYTHON_PATH_LINE\$" "$AMBARI_ENV_RPMSAVE" > /dev/null
-=======
   if [ -f "${AMBARI_ENV_RPMSAVE}" ] ; then
-    PYTHON_PATH_LINE="export PYTHONPATH=${AMBARI_AGENT_ROOT_DIR}/lib:\$\{PYTHONPATH\}"
+    PYTHON_PATH_LINE="export PYTHONPATH=${AMBARI_AGENT_ROOT_DIR}/lib:/usr/lib/mpack-instance-manager:\$\{PYTHONPATH\}"
     grep "^${PYTHON_PATH_LINE}\$" "${AMBARI_ENV_RPMSAVE}" >>${LOG_FILE}
->>>>>>> dda8b504
     if [ $? -ne 0 ] ; then
       echo -e "\n${PYTHON_PATH_LINE}" 1>>${AMBARI_ENV_RPMSAVE}
     fi
