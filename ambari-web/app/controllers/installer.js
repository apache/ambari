/**
 * Licensed to the Apache Software Foundation (ASF) under one
 * or more contributor license agreements.  See the NOTICE file
 * distributed with this work for additional information
 * regarding copyright ownership.  The ASF licenses this file
 * to you under the Apache License, Version 2.0 (the
 * "License"); you may not use this file except in compliance
 * with the License.  You may obtain a copy of the License at
 *
 *     http://www.apache.org/licenses/LICENSE-2.0
 *
 * Unless required by applicable law or agreed to in writing, software
 * distributed under the License is distributed on an "AS IS" BASIS,
 * WITHOUT WARRANTIES OR CONDITIONS OF ANY KIND, either express or implied.
 * See the License for the specific language governing permissions and
 * limitations under the License.
 */


var App = require('app');
var stringUtils = require('utils/string_utils');
var validator = require('utils/validator');

App.InstallerController = App.WizardController.extend(App.Persist, {

  name: 'installerController',

  isCheckInProgress: false,

  totalSteps: function() {
    const steps = this.get("steps");

    if (steps) {
      return steps.length;
    }

    return 0;
  }.property('steps.[]'),

  steps: [
    "step0",
    "step2",
    "step3",
    "configureDownload",
	  "selectMpacks",
    "customMpackRepos",
    "downloadMpacks",
    "customProductRepos",
    "verifyProducts",
    //"step1",
    //"step4",
    "step5",
    "step6",
    "step7",
    "step8",
    "step9",
    "step10"
  ],

  errors: [],

  hasErrors: function () {
    return this.get('errors').length > 0;
  }.property('errors'),

  addError: function (newError) {
    const errors = this.get('errors');
    this.set('errors', errors.concat(newError));
  },

  clearErrors: function () {
    this.set('errors', []);
  },

  getStepController: function (stepName) {
    if (typeof (stepName) === "number") {
      stepName = this.get('steps')[stepName];
    }

    stepName = stepName.charAt(0).toUpperCase() + stepName.slice(1);
    const stepController = App.router.get('wizard' + stepName + 'Controller');

    return stepController;
  },

  content: Em.Object.create({
    cluster: null,
    installOptions: null,
    hosts: null,
    services: null,
    slaveComponentHosts: null,
    masterComponentHosts: null,
    serviceConfigProperties: null,
    advancedServiceConfig: null,
    configGroups: [],
    slaveGroupProperties: null,
    stacks: null,
    clients: [],
    // list of components, that was added from configs page via AssignMasterOnStep7Controller
    componentsFromConfigs: [],
    /**
     * recommendations for host groups loaded from server
     */
    recommendations: null,
    /**
     * recommendationsHostGroups - current component assignment after 5 and 6 steps,
     * or adding hiveserver2 interactive on "configure services" page
     * (uses for host groups validation and to load recommended configs)
     */
    recommendationsHostGroups: null,
    controllerName: 'installerController',
    mpacks: [],
    mpackVersions: [],
    mpackServiceVersions: [],
    mpackServices: [],
    // Tracks which steps have been saved before.
    // If you revisit a step, we will know if the step has been saved previously and we can warn about making changes.
    // If a previously saved step is changed, setStepSaved() will "unsave" all subsequent steps so we don't warn on every screen.
    // Furthermore, we only need to track this state for steps that have an affect on subsequent steps.
    stepsSavedState: null
  }),

  /**
   * Wizard properties in local storage, which should be cleaned right after wizard has been finished
   */
  dbPropertiesToClean: [
    'service',
    'hosts',
    'masterComponentHosts',
    'slaveComponentHosts',
    'cluster',
    'allHostNames',
    'installOptions',
    'allHostNamesPattern',
    'serviceComponents',
    'clients',
    'selectedServiceNames',
    'serviceConfigGroups',
    'serviceConfigProperties',
    'fileNamesToUpdate',
    'bootStatus',
    'stacksVersions',
    'currentStep',
    'serviceInfo',
    'hostInfo',
    'recommendations',
    'recommendationsHostGroups',
    'recommendationsConfigs',
    'componentsFromConfigs',
    'operatingSystems',
    'repositories',
    'selectedMpacks',
    'selectedServices',
    'selectedStack',
    'downloadConfig',
    'stepsSavedState'
  ],

  init: function () {
    this._super();

    //enable first step, which is at index 0 in this wizard
    const stepAtIndex0 = this.get('isStepDisabled').findProperty('step', 0)
    if (stepAtIndex0) {
      stepAtIndex0.set('value', false);
    }
  },
  /**
   * redefined connectOutlet method to avoid view loading by unauthorized user
   * @param view
   * @param content
   */
  connectOutlet: function (view, content) {
    if (App.db.getAuthenticated()) {
      this._super(view, content);
    }
  },

  getCluster: function () {
    return jQuery.extend({}, this.get('clusterStatusTemplate'));
  },

  getHosts: function () {
    return [];
  },

  /**
   * Remove host from model. Used at <code>Confirm hosts(step2)</code> step
   * @param hosts Array of hosts, which we want to delete
   */
  removeHosts: function (hosts) {
    var dbHosts = this.getDBProperty('hosts');
    hosts.forEach(function (_hostInfo) {
      var host = _hostInfo.name;
      delete dbHosts[host];
    });
    this.setDBProperty('hosts', dbHosts);
  },

  /**
   * Load services data. Will be used at <code>Select services(step4)</code> step
   */
  loadServices: function () {
    var dfd = $.Deferred();
    var self = this;
    var stackServices = App.StackService.find().mapProperty('serviceName');
    if (!(stackServices.length && App.StackService.find().objectAt(0).get('stackVersion') === App.get('currentStackVersionNumber'))) {
      this.loadServiceComponents().complete(function () {
        self.set('content.services', App.StackService.find().forEach(function (item) {
          // user the service version from VersionDefinition
          var serviceInStack = App.Stack.find().findProperty('isSelected').get('stackServices').findProperty('name', item.get('serviceName'));
          var serviceVersionDisplay = serviceInStack ? serviceInStack.get('latestVersion') : item.get('serviceVersion');
          item.set('serviceVersionDisplay', serviceVersionDisplay);
        }));
        dfd.resolve();
      });
    } else {
      dfd.resolve();
    }
    return dfd.promise();
  },

  /**
   * Load data for stacks from selected mpacks. This just tells the server to populate the version_definitions endpoint for the mpack that was registered.
   *
   * @param  {string} stackName
   * @param  {string} stackVersion
   * @param  {string} serviceName
   */
  createMpackStackVersion: function (stackName, stackVersion) {
    return App.ajax.send({
      name: 'mpack.create_version_definition',
      sender: this,
      data: {
        name: stackName,
        version: stackVersion
      }
    })
  },

  /**
   * Loads stack version data (including supported OSes and repos) from the version_definitions endpoint
   */
  getMpackStackVersions: function () {
    return App.ajax.send({
      name: 'mpack.get_version_definitions',
      sender: this
    })
  },

  loadMpackStackInfoSuccess: function (versionDefinition) {
    App.stackMapper.map(versionDefinition);
  },

  loadMpackStackInfoError: function(request, status, error) {
    const message = Em.I18n.t('installer.error.mpackStackInfo');

    App.showAlertPopup(
      Em.I18n.t('common.error'), //header
      message //body
    );

    console.log(`${message} ${status} - ${error}`);
  },

  /**
   * Load data for services selected from mpacks. Will be used at <code>Download Mpacks</code> step submit action.
   *
   * @param  {string} stackName
   * @param  {string} stackVersion
   * @param  {string} serviceName
   */
  loadMpackServiceInfo: function (stackName, stackVersion, serviceName) {
    return App.ajax.send({
      name: 'wizard.mpack_service_components',
      sender: this,
      data: {
        stackName: stackName,
        stackVersion: stackVersion,
        serviceName: serviceName
      }
    });
  },

  loadMpackServiceInfoSuccess: function (serviceInfo) {
    serviceInfo.StackServices.is_selected = true;
    App.MpackServiceMapper.map(serviceInfo);
  },

  loadMpackServiceInfoError: function(request, status, error) {
    const message = Em.I18n.t('installer.error.mpackServiceInfo');

    this.addError(message);
    // App.showAlertPopup(
    //   Em.I18n.t('common.error'), //header
    //   message //body
    // );

    return message;
    
    console.log(`${message} ${status} - ${error}`);
  },

  /**
   * total set of hosts registered to cluster, analog of App.Host model,
   * used in Installer wizard until hosts are installed
   */
  allHosts: function () {
    var rawHosts = this.get('content.hosts');
    var masterComponents = this.get('content.masterComponentHosts');
    var slaveComponents = this.get('content.slaveComponentHosts');
    var hosts = [];
    masterComponents.forEach(function (component) {
      var host = rawHosts[component.hostName];
      if (host.hostComponents) {
        host.hostComponents.push(Em.Object.create({
          componentName: component.component,
          displayName: component.display_name
        }));
      } else {
        rawHosts[component.hostName].hostComponents = [
          Em.Object.create({
            componentName: component.component,
            displayName: component.display_name
          })
        ]
      }
    });
    slaveComponents.forEach(function (component) {
      component.hosts.forEach(function (rawHost) {
        var host = rawHosts[rawHost.hostName];
        if (host.hostComponents) {
          host.hostComponents.push(Em.Object.create({
            componentName: component.componentName,
            displayName: component.displayName
          }));
        } else {
          rawHosts[rawHost.hostName].hostComponents = [
            Em.Object.create({
              componentName: component.componentName,
              displayName: component.displayName
            })
          ]
        }
      });
    });

    for (var hostName in rawHosts) {
      var host = rawHosts[hostName];
      hosts.pushObject(Em.Object.create({
          id: host.name,
          hostName: host.name,
          hostComponents: host.hostComponents || []
        }
      ))
    }
    return hosts;
  }.property('content.hosts'),

  stacks: [],

  /**
   * stack names used as auxiliary data to query stacks by name
   */
  stackNames: [],

  /**
   * Load stacks data from server or take exist data from in memory variable {{content.stacks}}
   * The series of API calls will be called  When landing first time on Select Stacks page
   * or on hitting refresh post select stacks page in installer wizard
   */
  loadStacks: function () {
    var stacks = this.get('content.stacks');
    var dfd = $.Deferred();
    if (stacks && stacks.get('length')) {
      App.set('currentStackVersion', App.Stack.find().findProperty('isSelected').get('stackNameVersion'));
      dfd.resolve(true);
    } else {
      App.ajax.send({
        name: 'wizard.stacks',
        sender: this,
        success: 'loadStacksSuccessCallback',
        error: 'loadStacksErrorCallback'
      }).complete(function () {
        dfd.resolve(false);
      });
    }
    return dfd.promise();
  },

  /**
   * Send queries to load versions for each stack
   */
  loadStacksSuccessCallback: function (data) {
    this.get('stacks').clear();
    this.set('stackNames', data.items.mapProperty('Stacks.stack_name'));
  },

  /**
   * onError callback for loading stacks data
   */
  loadStacksErrorCallback: function () {
  },

  /**
   * query every stack names from server
   * @return {Array}
   */
  loadStacksVersions: function () {
    var requests = [];
    this.get('stackNames').forEach(function (stackName) {
      requests.push(App.ajax.send({
        name: 'wizard.stacks_versions_definitions',
        sender: this,
        data: {
          stackName: stackName
        },
        success: 'loadStacksVersionsDefinitionsSuccessCallback',
        error: 'loadStacksVersionsErrorCallback'
      }));
    }, this);
    this.set('loadStacksRequestsCounter', requests.length);
    return requests;
  },

  /**
   * Counter for counting number of successful requests to load stack versions
   */
  loadStacksRequestsCounter: 0,

  /**
   * Parse loaded data and create array of stacks objects
   */
  loadStacksVersionsDefinitionsSuccessCallback: function (data) {
    var stacks = App.db.getStacks();
    var oses = App.db.getOses();
    var repos = App.db.getRepos();
    this.decrementProperty('loadStacksRequestsCounter');
    var isStacksExistInDb = stacks && stacks.length;
    if (isStacksExistInDb) {
      stacks.forEach(function (_stack) {
        var stack = data.items.findProperty('VersionDefinition.id', _stack.id);
        if (stack) {
          stack.VersionDefinition.is_selected = _stack.is_selected;
        }
      }, this);
    }

    data.items.sortProperty('VersionDefinition.stack_version').reverse().forEach(function (versionDefinition) {
      // to display repos panel, should map all available operating systems including empty ones
      var stackInfo = {};
      stackInfo.isStacksExistInDb = isStacksExistInDb;
      stackInfo.stacks = stacks;
      stackInfo.oses = oses;
      stackInfo.repos = repos;
      this.getSupportedOSList(versionDefinition, stackInfo);
    }, this);
  },

  mergeChanges: function (repos, oses, stacks) {
    var _repos = repos || [];
    var _oses = oses || [];
    var _stacks = stacks || [];
    _repos.forEach(function (repo) {
      App.Repository.find().findProperty('id', repo.id).set('baseUrl', repo.base_url);
    });
    _oses.forEach(function (os) {
      if (App.OperatingSystem.find().findProperty('id', os.id)) {
        App.OperatingSystem.find().findProperty('id', os.id).set('isSelected', os.is_selected);
      }
    });
    //should delete the record on going to step 2, on going back to step 1, still need the record
    if (App.router.get('currentState.name') != "step1") {
      App.OperatingSystem.find().filterProperty('isSelected', false).forEach(function (os) {
        App.stackMapper.deleteRecord(os);
      });
    }
    _stacks.forEach(function (_stack) {
      var stack = App.Stack.find().findProperty('id', _stack.id);
      if (stack) {
        stack.set('useRedhatSatellite', _stack.use_redhat_satellite);
      }
    });
  },

  setSelected: function (isStacksExistInDb) {
    if (!isStacksExistInDb) {
      var stacks = App.Stack.find();
      stacks.setEach('isSelected', false);
      stacks.sortProperty('id').set('lastObject.isSelected', true);
    }
    this.set('content.stacks', App.Stack.find());
    App.set('currentStackVersion', App.Stack.find().findProperty('isSelected').get('stackNameVersion'));
  },

  /**
   * Get the the repo version (to install) info, this data will be POST
   * @method startDeploy
   */
  getSelectedRepoVersionData: function () {
    var vdfData = App.db.getLocalRepoVDFData();
    var selectedStack = App.Stack.find().findProperty('isSelected', true);
    var isXMLdata = false;
    var data = {};
    if (selectedStack && selectedStack.get('showAvailable')) {
      //meaning user selected a public repo
      data = {
        "VersionDefinition": {
          "available": selectedStack.get('id')
        }
      };
      isXMLdata = false;
    } else if (vdfData && validator.isValidURL(vdfData)) {
      // meaning user uploaded a VDF via entering URL
      data = {
        "VersionDefinition": {
          "version_url": vdfData
        }
      };
      isXMLdata = false;
    } else if (vdfData) {
      // meaning user uploaded a local VDF.xml file
      isXMLdata = true;
      data = vdfData;
    } else {
      return null;
    }
    return {
      isXMLdata: isXMLdata,
      data: data
    };
  },

  /**
   * onError callback for loading stacks data
   */
  loadStacksVersionsErrorCallback: function () {
  },

  /**
   * check server version and web client version
   */
  checkServerClientVersion: function () {
    var dfd = $.Deferred();
    var self = this;
    self.getServerVersion().done(function () {
      dfd.resolve();
    });
    return dfd.promise();
  },
  getServerVersion: function () {
    return App.ajax.send({
      name: 'ambari.service',
      sender: this,
      data: {
        fields: '?fields=RootServiceComponents/component_version,RootServiceComponents/properties/server.os_family&minimal_response=true'
      },
      success: 'getServerVersionSuccessCallback',
      error: 'getServerVersionErrorCallback'
    });
  },
  getServerVersionSuccessCallback: function (data) {
    var clientVersion = App.get('version');
    var serverVersion = data.RootServiceComponents.component_version.toString();
    this.set('ambariServerVersion', serverVersion);
    if (clientVersion) {
      this.set('versionConflictAlertBody', Em.I18n.t('app.versionMismatchAlert.body').format(serverVersion, clientVersion));
      this.set('isServerClientVersionMismatch', clientVersion !== serverVersion);
    } else {
      this.set('isServerClientVersionMismatch', false);
    }
    App.set('isManagedMySQLForHiveEnabled', App.config.isManagedMySQLForHiveAllowed(data.RootServiceComponents.properties['server.os_family']));
  },
  getServerVersionErrorCallback: function () {
  },

  /**
   * set stacks from server to content and local DB
   */
  setStacks: function () {
    App.db.setStacks(App.Stack.find().slice());
    this.set('content.stacks', App.Stack.find());
    App.db.setOses(App.OperatingSystem.find().slice());
    App.db.setRepos(App.Repository.find().slice());
  },

  /**
   * Save data to model
   * @param stepController App.WizardStep4Controller
   */
  saveServices: function (stepController) {
    var selectedServiceNames = [];
    var installedServiceNames = [];
    stepController.filterProperty('isSelected').forEach(function (item) {
      selectedServiceNames.push(item.get('serviceName'));
    });
    stepController.filterProperty('isInstalled').forEach(function (item) {
      installedServiceNames.push(item.get('serviceName'));
    });
    this.set('content.services', App.StackService.find());
    this.set('content.selectedServiceNames', selectedServiceNames);
    this.set('content.installedServiceNames', installedServiceNames);
    this.setDBProperties({
      selectedServiceNames: selectedServiceNames,
      installedServiceNames: installedServiceNames
    });
  },

  /**
   * Save Master Component Hosts data to Main Controller
   * @param stepController App.WizardStep5Controller
   * @param  skip  {Boolean}
   */
  saveMasterComponentHosts: function (stepController, skip) {
    var obj = stepController.get('selectedServicesMasters'),
      hosts = this.getDBProperty('hosts');

    var masterComponentHosts = [];
    obj.forEach(function (_component) {
      masterComponentHosts.push({
        display_name: _component.get('display_name'),
        component: _component.get('component_name'),
        serviceId: _component.get('serviceId'),
        isInstalled: false,
        host_id: hosts[_component.get('selectedHost')].id
      });
    });

    this.set('content.masterComponentHosts', masterComponentHosts);
    if (!skip) {
      this.setDBProperty('masterComponentHosts', masterComponentHosts);
    }
  },

  /**
   * Load master component hosts data for using in required step controllers
   * @param inMemory {Boolean}: Load master component hosts from memory
   */
  loadMasterComponentHosts: function (lookInMemoryOnly) {
    var props = this.getDBProperties(['masterComponentHosts', 'hosts']),
        masterComponentHosts = this.get("content.masterComponentHosts"),
        hosts = props.hosts || {},
        hostNames = Em.keys(hosts);

    if (!lookInMemoryOnly && !masterComponentHosts) {
      masterComponentHosts = props.masterComponentHosts;
    }

    if (Em.isNone(masterComponentHosts)) {
      masterComponentHosts = [];
    } else {
      masterComponentHosts.forEach(function (component) {
        for (var i = 0; i < hostNames.length; i++) {
          if (hosts[hostNames[i]].id === component.host_id) {
            component.hostName = hostNames[i];
            break;
          }
        }
      });
    }
    this.set("content.masterComponentHosts", masterComponentHosts);
  },

  loadCurrentHostGroups: function () {
    this.set("content.recommendationsHostGroups", this.getDBProperty('recommendationsHostGroups'));
  },

  loadRecommendationsConfigs: function () {
    App.router.set("wizardStep7Controller.recommendationsConfigs", this.getDBProperty('recommendationsConfigs'));
  },

  /**
   * Load master component hosts data for using in required step controllers
   */
  loadSlaveComponentHosts: function () {
    var props = this.getDBProperties(['slaveComponentHosts', 'hosts']);
    var slaveComponentHosts = props.slaveComponentHosts,
      hosts = props.hosts || {},
      hostNames = Em.keys(hosts);
    if (!Em.isNone(slaveComponentHosts)) {
      slaveComponentHosts.forEach(function (component) {
        component.hosts.forEach(function (host) {
          for (var i = 0; i < hostNames.length; i++) {
            if (hosts[hostNames[i]].id === host.host_id) {
              host.hostName = hostNames[i];
              break;
            }
          }
        });
      });
    }
    this.set("content.slaveComponentHosts", slaveComponentHosts);
  },

  /**
   * Generate clients list for selected services and save it to model
   * @param stepController step4WizardController
   */
  saveClients: function (stepController) {
    var clients = [];
    stepController.get('content').filterProperty('isSelected', true).forEach(function (_service) {
      var client = _service.get('serviceComponents').filterProperty('isClient', true);
      client.forEach(function (clientComponent) {
        clients.pushObject({
          component_name: clientComponent.get('componentName'),
          display_name: clientComponent.get('displayName'),
          isInstalled: false
        });
      }, this);
    }, this);
    this.setDBProperty('clients', clients);
    this.set('content.clients', clients);
  },

  /*
   * Post version definition file (.xml) to server, DRY_RUN = TRUE
   */
  postVersionDefinitionFile: function (isXMLdata, data) {
    var dfd = $.Deferred();
    var name = isXMLdata? 'wizard.step1.post_version_definition_file.xml' : 'wizard.step1.post_version_definition_file.url';

    App.ajax.send({
      name: name,
      sender: this,
      data: {
        dfd: dfd,
        data: data
      },
      success: 'postVersionDefinitionFileSuccessCallback',
      error: 'postVersionDefinitionFileErrorCallback'
    });
    return dfd.promise();
  },

  /**
   * onSuccess callback for postVersionDefinitionFile.
   */
  postVersionDefinitionFileSuccessCallback: function (_data, request, dataInfo) {
    if (_data.resources.length && _data.resources[0].VersionDefinition) {
      var data = _data.resources[0];
      // load the data info to display for details and contents panel
      data.VersionDefinition.id = Em.get(dataInfo, 'data.VersionDefinition.available') || data.VersionDefinition.id;
      var response = {
        id : data.VersionDefinition.id,
        stackVersion : data.VersionDefinition.stack_version,
        stackName: data.VersionDefinition.stack_name,
        type: data.VersionDefinition.type,
        stackNameVersion: data.VersionDefinition.stack_name + '-' + data.VersionDefinition.stack_version, /// HDP-2.3
        actualVersion: data.VersionDefinition.repository_version, /// 2.3.4.0-3846
        version: data.VersionDefinition.release ? data.VersionDefinition.release.version: null, /// 2.3.4.0
        releaseNotes: data.VersionDefinition.release ? data.VersionDefinition.release.notes: null,
        displayName: data.VersionDefinition.release ? data.VersionDefinition.stack_name + '-' + data.VersionDefinition.release.version :
        data.VersionDefinition.stack_name + '-' + data.VersionDefinition.repository_version, //HDP-2.3.4.0
        repoVersionFullName : data.VersionDefinition.stack_name + '-' + data.VersionDefinition.repository_version,
        osList: data.operating_systems,
        updateObj: data
      };
      var services = [];
      data.VersionDefinition.services.forEach(function (service) {
        services.push({
          name: service.name,
          version: service.versions[0].version,
          components: service.versions[0].components
        });
      });
      response.services = services;

      // to display repos panel, should map all available operating systems including empty ones
      var stackInfo = {};
      stackInfo.dfd = dataInfo.dfd;
      stackInfo.response = response;
      this.incrementProperty('loadStacksRequestsCounter');
      this.getSupportedOSListSuccessCallback(data, null, {
        stackName: data.VersionDefinition.stack_name,
        stackVersion: data.VersionDefinition.stack_version,
        versionDefinition: data,
        stackInfo: stackInfo
      });
    }
  },

  /*
   * Post version definition file (.xml) to server in step 8
   */
  postVersionDefinitionFileStep8: function (isXMLdata, data) {
    var dfd = $.Deferred();
    var name = isXMLdata == true? 'wizard.step8.post_version_definition_file.xml' : 'wizard.step8.post_version_definition_file';
    App.ajax.send({
      name: name,
      sender: this,
      data: {
        dfd: dfd,
        data: data
      },
      success: 'postVersionDefinitionFileStep8SuccessCallback',
      error: 'postVersionDefinitionFileErrorCallback'
    });
    return dfd.promise();
  },
  /**
   * onSuccess callback for postVersionDefinitionFile.
   */
  postVersionDefinitionFileStep8SuccessCallback: function (response, request, data) {
    if (response.resources.length && response.resources[0].VersionDefinition) {
      data.dfd.resolve(
        {
          stackName: response.resources[0].VersionDefinition.stack_name,
          id: response.resources[0].VersionDefinition.id,
          stackVersion: response.resources[0].VersionDefinition.stack_version
        });
    }
  },

  /**
   * onError callback for postVersionDefinitionFile.
   */
  postVersionDefinitionFileErrorCallback: function (request, ajaxOptions, error, data, params) {
    params.dfd.reject(data);
    var header = Em.I18n.t('installer.step1.useLocalRepo.uploadFile.error.title');
    var body = '';
    if(request && request.responseText) {
      try {
        var json = $.parseJSON(request.responseText);
        body = json.message;
      } catch (err) {}
    }
    App.db.setLocalRepoVDFData(undefined);
    App.showAlertPopup(header, body);
  },

  getSupportedOSList: function (versionDefinition, stackInfo) {
    this.incrementProperty('loadStacksRequestsCounter');
    return App.ajax.send({
      name: 'wizard.step1.get_supported_os_types',
      sender: this,
      data: {
        stackName: versionDefinition.VersionDefinition.stack_name,
        stackVersion: versionDefinition.VersionDefinition.stack_version,
        versionDefinition: versionDefinition,
        stackInfo: stackInfo
      },
      success: 'getSupportedOSListSuccessCallback',
      error: 'getSupportedOSListErrorCallback'
    });
  },

  /**
   * onSuccess callback for getSupportedOSList.
   */
  getSupportedOSListSuccessCallback: function (response, request, data) {
    var self = this;
    var stack_default = data.versionDefinition.VersionDefinition.stack_default;
    var existedOS = data.versionDefinition.operating_systems;
    var existedMap = {};
    existedOS.map(function (existedOS) {
      existedOS.isSelected = true;
      existedMap[existedOS.OperatingSystems.os_type] = existedOS;
    });
    response.operating_systems.forEach(function(supportedOS) {
      if(!existedMap[supportedOS.OperatingSystems.os_type]) {
        supportedOS.isSelected = false;
        existedOS.push(supportedOS);
      } else {
        if (stack_default) { // only overwrite if it is stack default, otherwise use url from /version_definition
          existedMap[supportedOS.OperatingSystems.os_type].repositories.forEach(function (repo) {
            supportedOS.repositories.forEach(function (supportedRepo) {
              if (supportedRepo.Repositories.repo_id == repo.Repositories.repo_id) {
                repo.Repositories.base_url = supportedRepo.Repositories.base_url;
                repo.Repositories.default_base_url = supportedRepo.Repositories.default_base_url;
                repo.Repositories.latest_base_url = supportedRepo.Repositories.latest_base_url;
                repo.Repositories.components = supportedRepo.Repositories.components;
                repo.Repositories.distribution = supportedRepo.Repositories.distribution;
              }
            });
          });
        }
        else{
          existedMap[supportedOS.OperatingSystems.os_type].repositories.forEach(function (repo) {
            supportedOS.repositories.forEach(function (supportedRepo) {
              if (supportedRepo.Repositories.repo_id == repo.Repositories.repo_id) {
                repo.Repositories.components = supportedRepo.Repositories.components;
                repo.Repositories.distribution = supportedRepo.Repositories.distribution;
              }
            });
          });
        }
      }
    });

    App.stackMapper.map(data.versionDefinition);

    if (!this.decrementProperty('loadStacksRequestsCounter')) {
      if (data.stackInfo.dfd) {
        data.stackInfo.dfd.resolve(data.stackInfo.response);
      } else {
        var versionData = this.getSelectedRepoVersionData();
        if (versionData) {
          this.postVersionDefinitionFile(versionData.isXMLdata, versionData.data).done(function (versionInfo) {
            self.mergeChanges(data.stackInfo.repos, data.stackInfo.oses, data.stackInfo.stacks);
            App.Stack.find().setEach('isSelected', false);
            var stackId = Em.get(versionData, 'data.VersionDefinition.available') || versionInfo.stackNameVersion + "-" + versionInfo.actualVersion;
            App.Stack.find().findProperty('id', stackId).set('isSelected', true);
            self.setSelected(data.stackInfo.isStacksExistInDb);
          }).fail(function () {
            self.setSelected(data.stackInfo.isStacksExistInDb);
          });
        } else {
          this.setSelected(data.stackInfo.isStacksExistInDb);
        }
      }
    }
  },

  /**
   * onError callback for getSupportedOSList
   */
  getSupportedOSListErrorCallback: function (request, ajaxOptions, error, data, params) {
    var header = Em.I18n.t('installer.step1.useLocalRepo.getSurpottedOs.error.title');
    var body = "";
    if(request && request.responseText){
      try {
        var json = $.parseJSON(request.responseText);
        body = json.message;
      } catch (err) {}
    }
    App.showAlertPopup(header, body);
  },

  updateRepoOSInfo: function (repoToUpdate, repo) {
    var deferred = $.Deferred();
    var repoVersion = this.prepareRepoForSaving(repo);
    App.ajax.send({
      name: 'admin.stack_versions.edit.repo',
      sender: this,
      data: {
        stackName: repoToUpdate.stackName,
        stackVersion: repoToUpdate.stackVersion,
        repoVersionId: repoToUpdate.id,
        repoVersion: repoVersion
      }
    }).success(function() {
      deferred.resolve([]);
    }).error(function() {
      deferred.resolve([]);
    });
    return deferred.promise();
  },

  /**
   * transform repo data into json for
   * saving changes to repository version
   * @param {Em.Object} repo
   * @returns {{operating_systems: Array}}
   */
  prepareRepoForSaving: function(repo) {
    var repoVersion = { "operating_systems": [] };
    var ambariManagedRepositories = !repo.get('useRedhatSatellite');
<<<<<<< HEAD
    var k = 0;
    repo.get('operatingSystems').forEach(function (os) {
      if (os.get('isSelected')) {
        repoVersion.operating_systems.push({
          "OperatingSystems": {
            "os_type": os.get("osType"),
            "ambari_managed_repositories": ambariManagedRepositories
          },
          "repositories": []
        });
        os.get('repositories').forEach(function (repository) {
          repoVersion.operating_systems[k].repositories.push({
            "Repositories": {
              "base_url": repository.get('baseUrl'),
              "repo_id": repository.get('repoId'),
              "repo_name": repository.get('repoName'),
              "components": repository.get('components'),
              "tags": repository.get('tags'),
              "distribution": repository.get('distribution')
            }
          });
        });
        k++;
      }
=======
    repo.get('operatingSystems').forEach(function (os, k) {
      repoVersion.operating_systems.push({
        "OperatingSystems": {
          "os_type": os.get("osType"),
          "ambari_managed_repositories": ambariManagedRepositories
        },
        "repositories": []
      });
      os.get('repositories').forEach(function (repository) {
        repoVersion.operating_systems[k].repositories.push({
          "Repositories": {
            "public_url": repository.get('baseUrlInit'),
            "base_url": repository.get('baseUrl'),
            "repo_id": repository.get('repoId'),
            "repo_name": repository.get('repoName'),
            "unique": repository.get('unique'),
            "tags": repository.get('tags'),
          }
        })
      })
>>>>>>> 3e1e19e2
    });
    return repoVersion;
  },

  /**
   * Check validation of the customized local urls
   */
  checkRepoURL: function (wizardStep1Controller) {
    var selectedStack = this.get('content.stacks').findProperty('isSelected', true);
    selectedStack.set('reload', true);
    var nameVersionCombo = selectedStack.get('stackNameVersion');
    var stackName = nameVersionCombo.split('-')[0];
    var stackVersion = nameVersionCombo.split('-')[1];
    var dfd = $.Deferred();
    if (selectedStack && selectedStack.get('operatingSystems')) {
      this.set('validationCnt', selectedStack.get('operatingSystems').filterProperty('isSelected').filterProperty('isEmpty', false).map(function (os) {
        return os.get('repositories').filterProperty('showRepo', true).length;
      }).reduce(Em.sum, 0));
      var verifyBaseUrl = !wizardStep1Controller.get('skipValidationChecked') && !wizardStep1Controller.get('selectedStack.useRedhatSatellite');
      if (!verifyBaseUrl) {
        dfd.resolve();
      }
      selectedStack.get('operatingSystems').forEach(function (os) {
        if (os.get('isSelected') && !os.get('isEmpty')) {
          os.get('repositories').forEach(function (repo) {
            if (repo.get('showRepo')) {
              repo.setProperties({
                errorTitle: '',
                errorContent: '',
                validation: 'INPROGRESS'
              });
              this.set('content.isCheckInProgress', true);
              App.ajax.send({
                name: 'wizard.advanced_repositories.valid_url',
                sender: this,
                data: {
                  stackName: stackName,
                  stackVersion: stackVersion,
                  repoId: repo.get('repoId'),
                  osType: os.get('osType'),
                  osId: os.get('id'),
                  dfd: dfd,
                  data: {
                    'Repositories': {
                      'base_url': repo.get('baseUrl'),
                      'repo_name': repo.get('repoName'),
                      "verify_base_url": verifyBaseUrl
                    }
                  }
                },
                success: 'checkRepoURLSuccessCallback',
                error: 'checkRepoURLErrorCallback'
              });
            }
          }, this);
        } else if (os.get('isSelected') && os.get('isEmpty')) {
          os.set('isSelected', false);
        }
      }, this);
    }
    return dfd.promise();
  },
  /**
   * onSuccess callback for check Repo URL.
   */
  checkRepoURLSuccessCallback: function (response, request, data) {
    var selectedStack = this.get('content.stacks').findProperty('isSelected');
    if (selectedStack && selectedStack.get('operatingSystems')) {
      var os = selectedStack.get('operatingSystems').findProperty('id', data.osId);
      var repo = os.get('repositories').findProperty('repoId', data.repoId);
      if (repo) {
        repo.set('validation', 'OK');
      }
    }
    this.set('validationCnt', this.get('validationCnt') - 1);
    if (!this.get('validationCnt')) {
      this.set('content.isCheckInProgress', false);
      data.dfd.resolve();
    }
  },

  /**
   * onError callback for check Repo URL.
   */
  checkRepoURLErrorCallback: function (request, ajaxOptions, error, data, params) {
    var selectedStack = this.get('content.stacks').findProperty('isSelected', true);
    if (selectedStack && selectedStack.get('operatingSystems')) {
      var os = selectedStack.get('operatingSystems').findProperty('id', params.osId);
      var repo = os.get('repositories').findProperty('repoId', params.repoId);
      if (repo) {
        repo.setProperties({
          validation: 'INVALID',
          errorTitle: request.status + ":" + request.statusText,
          errorContent: $.parseJSON(request.responseText) ? $.parseJSON(request.responseText).message : ""
        });
      }
    }
    this.set('content.isCheckInProgress', false);
    params.dfd.reject();
  },

  loadMap: {
    'step0': [
      {
        type: 'sync',
        callback: function () {
          this.load('stepsSavedState');
          this.load('cluster');
        }
      }
    ],
    'step2': [
      {
        type: 'sync',
        callback: function () {
          this.load('installOptions');
        }
      }
    ],
    'configureDownload': [
      {
        type: 'sync',
        callback: function () {
          this.load('downloadConfig');
        }
      },
    ],
    'selectMpacks': [
      {
        type: 'sync',
        callback: function () {
          this.load('selectedServices');
          this.load('selectedMpacks');
          this.load('advancedMode');
        }
      }
    ],
    'customProductRepos': [
      {
        type: 'async',
        callback: function () {
          return this.finishRegisteringMpacks(this.getStepSavedState('customProductRepos'));
        }
      },
    ],
    'step3': [
      {
        type: 'sync',
        callback: function () {
          this.loadConfirmedHosts();
        }
      }
    ],
    'step5': [
      {
        type: 'sync',
        callback: function () {
          this.setSkipSlavesStep(App.StackService.find().filterProperty('isSelected'), this.getStepIndex('step7'));
          this.loadMasterComponentHosts();
          this.loadConfirmedHosts();
          this.loadComponentsFromConfigs();
          this.loadRecommendations();
        }
      }
    ],
    'step6': [
      {
        type: 'sync',
        callback: function () {
          this.loadSlaveComponentHosts();
          this.loadClients();
          this.loadComponentsFromConfigs();
          this.loadRecommendations();
        }
      }
    ],
    'step7': [
      {
        type: 'async',
        callback: function () {
          var dfd = $.Deferred();
          var self = this;
          this.loadServiceConfigGroups();
          this.loadCurrentHostGroups();
          this.loadRecommendationsConfigs();
          this.loadComponentsFromConfigs();
          this.loadConfigThemes().then(function() {
            self.loadServiceConfigProperties();
            dfd.resolve();
          });
          return dfd.promise();
        }
      }
    ],
    'step8': [
      {
        type: 'sync',
        callback: function () {
          this.load('selectedStack');
        }
      }
    ]
  },

  gotoStep: function(stepName, disableNaviWarning) {
    // if going back from Step 9, delete the checkpoint so that the user is not redirected to Step 9
    const step9Index = this.getStepIndex("step9");
    if (this.get('currentStep') === step9Index && this.getStepIndex(stepName) < step9Index) {
      App.clusterStatus.setClusterStatus({
        clusterName: this.get('clusterName'),
        clusterState: 'CLUSTER_NOT_CREATED_1',
        wizardControllerName: 'installerController',
        localdb: {}
      });
    }

    return this._super(stepName, disableNaviWarning);
  },

  gotoStep0: function () {
    this.gotoStep('step0');
  },

  gotoStep1: function () {
    this.gotoStep('step1');
  },

  gotoStep2: function () {
    this.gotoStep('step2');
  },

  gotoStep3: function () {
    this.gotoStep('step3');
  },

  gotoStep4: function () {
    this.gotoStep('step4');
  },

  gotoStep5: function () {
    this.gotoStep('step5');
  },

  gotoStep6: function () {
    this.gotoStep('step6');
  },

  gotoStep7: function () {
    this.gotoStep('step7');
  },

  gotoStep8: function () {
    this.gotoStep('step8');
  },

  gotoStep9: function () {
    this.gotoStep('step9');
  },

  gotoStep10: function () {
    this.gotoStep('step10');
  },

  gotoConfigureDownload: function () {
    this.gotoStep('configureDownload');
  },
  
  gotoSelectMpacks: function () {
    this.gotoStep('selectMpacks');
  },

  gotoCustomMpackRepos: function () {
    this.gotoStep('customMpackRepos');
  },

  gotoDownloadMpacks: function () {
    this.gotoStep('downloadMpacks');
  },

  gotoCustomProductRepos: function () {
    this.gotoStep('customProductRepos');
  },

  gotoVerifyProducts: function () {
    this.gotoStep('verifyProducts');
  },

  isStep0: function () {
    return this.get('currentStep') == this.getStepIndex('step0');
  }.property('currentStep'),

  isStep1: function () {
    return this.get('currentStep') == this.getStepIndex('step1');
  }.property('currentStep'),

  isStep2: function () {
    return this.get('currentStep') == this.getStepIndex('step2');
  }.property('currentStep'),

  isStep3: function () {
    return this.get('currentStep') == this.getStepIndex('step3');
  }.property('currentStep'),

  isStep4: function () {
    return this.get('currentStep') == this.getStepIndex('step4');
  }.property('currentStep'),

  isStep5: function () {
    return this.get('currentStep') == this.getStepIndex('step5');
  }.property('currentStep'),

  isStep6: function () {
    return this.get('currentStep') == this.getStepIndex('step6');
  }.property('currentStep'),

  isStep7: function () {
    return this.get('currentStep') == this.getStepIndex('step7');
  }.property('currentStep'),

  isStep8: function () {
    return this.get('currentStep') == this.getStepIndex('step8');
  }.property('currentStep'),

  isStep9: function () {
    return this.get('currentStep') == this.getStepIndex('step9');
  }.property('currentStep'),

  isStep10: function () {
    return this.get('currentStep') == this.getStepIndex('step10');
  }.property('currentStep'),

  isConfigureDownload: function () {
    return this.get('currentStep') == this.getStepIndex('configureDownload');
  }.property('currentStep'),

  isSelectMpacks: function () {
    return this.get('currentStep') == this.getStepIndex('selectMpacks');
  }.property('currentStep'),

  isCustomMpackRepos: function () {
    return this.get('currentStep') == this.getStepIndex('customMpackRepos');
  }.property('currentStep'),

  isDownloadMpacks: function () {
    return this.get('currentStep') == this.getStepIndex('downloadMpacks');
  }.property('currentStep'),

  isCustomProductRepos: function () {
    return this.get('currentStep') == this.getStepIndex('customProductRepos');
  }.property('currentStep'),

  isVerifyProducts: function () {
    return this.get('currentStep') == this.getStepIndex('verifyProducts');
  }.property('currentStep'),

  clearConfigActionComponents: function() {
    var masterComponentHosts = this.get('content.masterComponentHosts');
    var componentsAddedFromConfigAction = this.get('content.componentsFromConfigs');

    if (componentsAddedFromConfigAction && componentsAddedFromConfigAction.length) {
      componentsAddedFromConfigAction.forEach(function(_masterComponent){
        masterComponentHosts = masterComponentHosts.rejectProperty('component', _masterComponent);
      });
    }
    this.set('content.masterComponentHosts', masterComponentHosts);
    this.setDBProperty('masterComponentHosts', masterComponentHosts);
  },


  /**
   * Clear all temporary data
   */
  finish: function () {
    this.setCurrentStep('0');
    this.clearStorageData();
    this.clearServiceConfigProperties();
    App.router.get('userSettingsController').postUserPref('show_bg', true);
  },

  /**
   * Save cluster provisioning state to the server
   * @param state cluster provisioning state
   */
  setClusterProvisioningState: function (state) {
    return App.ajax.send({
      name: 'cluster.save_provisioning_state',
      sender: this,
      data: {
        state: state
      }
    });
  },

  setStepsEnable: function () {
    const steps = this.get('steps');
    for (let i = 0, length = steps.length; i < length; i++) {
      let stepDisabled = true;
      
      const stepController = this.getStepController(steps[i]);
      if (stepController) {
        stepController.set('wizardController', this);
        stepDisabled = stepController.isStepDisabled();
      }

      const stepIndex = this.getStepIndex(steps[i]);
      this.get('isStepDisabled').findProperty('step', stepIndex).set('value', stepDisabled);
    }
  },

  /**
   * Compare jdk versions used for ambari and selected stack.
   * Validation check will fire only for non-custom jdk configuration.
   *
   * @param {Function} successCallback
   * @param {Function} failCallback
   */
  validateJDKVersion: function (successCallback, failCallback) {
    var selectedStack = App.Stack.find().findProperty('isSelected', true),
        currentJDKVersion = App.router.get('clusterController.ambariProperties')['java.version'],
        // use min as max, or max as min version, in case when some of them missed
        minJDKVersion = selectedStack.get('minJdkVersion') || selectedStack.get('maxJdkVersion'),
        maxJDKVersion = selectedStack.get('maxJdkVersion') || selectedStack.get('minJdkVersion'),
        t = Em.I18n.t,
        fCallback = failCallback || function() {},
        sCallback = successCallback || function() {};

    // Skip jdk check if min and max required version not set in stack definition.
    if (!minJDKVersion && !maxJDKVersion) {
      sCallback();
      return;
    }

    if (currentJDKVersion) {
      if (stringUtils.compareVersions(currentJDKVersion, minJDKVersion) < 0 ||
          stringUtils.compareVersions(maxJDKVersion, currentJDKVersion) < 0) {
        // checks and process only minor part for now
        var versionDistance = parseInt(maxJDKVersion.split('.')[1], 10) - parseInt(minJDKVersion.split('.')[1], 10);
        var versionsList = [minJDKVersion];
        for (var i = 1; i < versionDistance + 1; i++) {
          versionsList.push("" + minJDKVersion.split('.')[0] + '.' + (+minJDKVersion.split('.')[1] + i));
        }
        var versionsString = stringUtils.getFormattedStringFromArray(versionsList, t('or'));
        var popupBody = t('popup.jdkValidation.body').format(selectedStack.get('stackName') + ' ' + selectedStack.get('stackVersion'), versionsString, currentJDKVersion);
        App.showConfirmationPopup(sCallback, popupBody, fCallback, t('popup.jdkValidation.header'), t('common.proceedAnyway'), 'danger');
        return;
      }
    }
    sCallback();
  },

  clearStackServices: function (deleteAll) {
    var dfd = $.Deferred();

    if (deleteAll) {
      const stackServices = App.StackService.find();
      let stackServicesCount = stackServices.content.length;

      if (stackServicesCount > 0) {
        stackServices.forEach(service => {
          Em.run.once(this, () => {
            App.MpackServiceMapper.deleteRecord(service);
            stackServicesCount--;

            if (stackServicesCount === 0) {
              dfd.resolve();
            }
          });
        });
      } else {
        dfd.resolve();
      }  
    } else {
      dfd.resolve();
    }  

    return dfd.promise();
  },

  getStepSavedState: function (stepName) {
    const stepIndex = this.getStepIndex(stepName);
    const stepsSaved = this.get('content.stepsSavedState');

    if (!!stepIndex && stepsSaved && stepsSaved[stepIndex]) {
      return true;
    }

    return false;
  },

  setStepUnsaved: function (stepName) {
    const stepIndex = this.getStepIndex(stepName);
    const oldState = this.get('content.stepsSavedState') || {};
    const newState = Em.Object.create(oldState);
    newState[stepIndex] = false;

    this.set('content.stepsSavedState', newState);
    this.save('stepsSavedState');
  },

  /**
   * Updates the stepsSaved array based on the stepName provided.
   * If the passed step is already saved, then nothing is changed.
   * Otherwise, the passed step is set to saved and all subsequent steps are set to unsaved.
   *
   * @param  {type} stepName Name of the step being saved.
   */
  setStepSaved: function (stepName) {
    const stepIndex = this.getStepIndex(stepName);
    const oldState = this.get('content.stepsSavedState') || {};
    const newState = Em.Object.create(oldState);

    if (!newState[stepIndex]) {
      for (let i = stepIndex + 1, length = this.get('steps').length; i < length; i++) {
        newState[i] = false;
      };

      newState[stepIndex] = true;

      this.set('content.stepsSavedState', newState);
      this.save('stepsSavedState');
    }
  },

  /**
   * This runs when the step after Download Mpacks loads and completes the mpack registration process that was begun in the Download Mpacks step.
   * It populates the StackService model from the stack version definitions.
   * Then, it persists info about the selected services and the selected stack.
   *
   * @param {Boolean} keepStackServices If true, previously loaded stack services are retained.
   *                                    This is to support back/forward navigation in the wizard
   *                                    and should correspond to the saved state of the step after Download Mpacks.
   * @return {object} a promise
   */
  finishRegisteringMpacks: function (keepStackServices) {
    var dfd = $.Deferred();

    this.getMpackStackVersions()
    .fail(errors => {
      this.addErrors(errors);
      dfd.reject();
    })
    .always(data => {
      data.items.forEach(versionDefinition => App.stackMapper.map(versionDefinition));
      return this.clearStackServices(!keepStackServices);
    })
    .then(() => {
      //get info about services from specific stack versions and save to StackService model
      const selectedServices = this.get('content.selectedServices');
      const servicePromises = selectedServices.map(service =>
        this.loadMpackServiceInfo(service.mpackName, service.mpackVersion, service.name)
          .then(this.loadMpackServiceInfoSuccess.bind(this), this.loadMpackServiceInfoError.bind(this))
      );

      return $.when(...servicePromises);
    })
    .then(() => {
      const services = App.StackService.find();
      this.set('content.services', services);

      const clients = [];
      services.forEach(service => {
        const client = service.get('serviceComponents').filterProperty('isClient', true);
        client.forEach(clientComponent => {
          clients.pushObject({
            component_name: clientComponent.get('componentName'),
            display_name: clientComponent.get('displayName'),
            isInstalled: false
          });
        });
      });
      this.set('content.clients', clients);
      this.save('clients');

      //TODO: mpacks - hard coding this to use the name and version of the first stack/mpack for now. We need to get rid of the concept of "selected stack".
      const stacks = App.Stack.find();
      const selectedStack = stacks.objectAtContent(0);
      this.set('content.selectedStack', { name: selectedStack.get('stackName'), version: selectedStack.get('stackVersion') });
      this.save('selectedStack');

      dfd.resolve();
    });
    
    return dfd;
  }
});<|MERGE_RESOLUTION|>--- conflicted
+++ resolved
@@ -955,32 +955,6 @@
   prepareRepoForSaving: function(repo) {
     var repoVersion = { "operating_systems": [] };
     var ambariManagedRepositories = !repo.get('useRedhatSatellite');
-<<<<<<< HEAD
-    var k = 0;
-    repo.get('operatingSystems').forEach(function (os) {
-      if (os.get('isSelected')) {
-        repoVersion.operating_systems.push({
-          "OperatingSystems": {
-            "os_type": os.get("osType"),
-            "ambari_managed_repositories": ambariManagedRepositories
-          },
-          "repositories": []
-        });
-        os.get('repositories').forEach(function (repository) {
-          repoVersion.operating_systems[k].repositories.push({
-            "Repositories": {
-              "base_url": repository.get('baseUrl'),
-              "repo_id": repository.get('repoId'),
-              "repo_name": repository.get('repoName'),
-              "components": repository.get('components'),
-              "tags": repository.get('tags'),
-              "distribution": repository.get('distribution')
-            }
-          });
-        });
-        k++;
-      }
-=======
     repo.get('operatingSystems').forEach(function (os, k) {
       repoVersion.operating_systems.push({
         "OperatingSystems": {
@@ -1001,7 +975,6 @@
           }
         })
       })
->>>>>>> 3e1e19e2
     });
     return repoVersion;
   },
