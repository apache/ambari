/**
 * Licensed to the Apache Software Foundation (ASF) under one
 * or more contributor license agreements.  See the NOTICE file
 * distributed with this work for additional information
 * regarding copyright ownership.  The ASF licenses this file
 * to you under the Apache License, Version 2.0 (the
 * "License"); you may not use this file except in compliance
 * with the License.  You may obtain a copy of the License at
 *
 *     http://www.apache.org/licenses/LICENSE-2.0
 *
 * Unless required by applicable law or agreed to in writing, software
 * distributed under the License is distributed on an "AS IS" BASIS,
 * WITHOUT WARRANTIES OR CONDITIONS OF ANY KIND, either express or implied.
 * See the License for the specific language governing permissions and
 * limitations under the License.
 */


var App = require('app');
var stringUtils = require('utils/string_utils');
var validator = require('utils/validator');

App.InstallerController = App.WizardController.extend(App.Persist, {

  name: 'installerController',

  isCheckInProgress: false,

  totalSteps: function() {
    const steps = this.get("steps");

    if (steps) {
      return steps.length;
    }

    return 0;
  }.property('steps.[]'),

  steps: [
    "step0",
    "step2",
    "step3",
    "configureDownload",
	  "selectMpacks",
    "customMpackRepos",
    "downloadMpacks",
    "customProductRepos",
    "verifyProducts",
    //"step1",
    //"step4",
    "step5",
    "step6",
    "step7",
    "step8",
    "step9",
    "step10"
  ],

  errors: [],

  hasErrors: function () {
    return this.get('errors').length > 0;
  }.property('errors'),

  addError: function (newError) {
    const errors = this.get('errors');
    this.set('errors', errors.concat(newError));
  },

  clearErrors: function () {
    this.set('errors', []);
  },

  getStepController: function (stepName) {
    if (typeof (stepName) === "number") {
      stepName = this.get('steps')[stepName];
    }

    stepName = stepName.charAt(0).toUpperCase() + stepName.slice(1);
    const stepController = App.router.get('wizard' + stepName + 'Controller');

    return stepController;
  },

  content: Em.Object.create({
    cluster: null,
    installOptions: null,
    hosts: null,
    services: null,
    slaveComponentHosts: null,
    masterComponentHosts: null,
    serviceConfigProperties: null,
    advancedServiceConfig: null,
    configGroups: [],
    slaveGroupProperties: null,
    stacks: null,
    clients: [],
    // list of components, that was added from configs page via AssignMasterOnStep7Controller
    componentsFromConfigs: [],
    /**
     * recommendations for host groups loaded from server
     */
    recommendations: null,
    /**
     * recommendationsHostGroups - current component assignment after 5 and 6 steps,
     * or adding hiveserver2 interactive on "configure services" page
     * (uses for host groups validation and to load recommended configs)
     */
    recommendationsHostGroups: null,
    controllerName: 'installerController',
    mpacks: [],
    mpackVersions: [],
    mpackServiceVersions: [],
    mpackServices: [],
    // Tracks which steps have been saved before.
    // If you revisit a step, we will know if the step has been saved previously and we can warn about making changes.
    // If a previously saved step is changed, setStepSaved() will "unsave" all subsequent steps so we don't warn on every screen.
    // Furthermore, we only need to track this state for steps that have an affect on subsequent steps.
    stepsSavedState: null
  }),

  /**
   * Wizard properties in local storage, which should be cleaned right after wizard has been finished
   */
  dbPropertiesToClean: [
    'service',
    'hosts',
    'masterComponentHosts',
    'slaveComponentHosts',
    'cluster',
    'allHostNames',
    'installOptions',
    'allHostNamesPattern',
    'serviceComponents',
    'clients',
    'selectedServiceNames',
    'serviceConfigGroups',
    'serviceConfigProperties',
    'fileNamesToUpdate',
    'bootStatus',
    'stacksVersions',
    'currentStep',
    'serviceInfo',
    'hostInfo',
    'recommendations',
    'recommendationsHostGroups',
    'recommendationsConfigs',
    'componentsFromConfigs',
    'operatingSystems',
    'repositories',
    'selectedMpacks',
    'selectedServices',
    'selectedStack',
    'downloadConfig',
    'stepsSavedState'
  ],

  init: function () {
    this._super();

    //enable first step, which is at index 0 in this wizard
    const stepAtIndex0 = this.get('isStepDisabled').findProperty('step', 0)
    if (stepAtIndex0) {
      stepAtIndex0.set('value', false);
    }
  },
  /**
   * redefined connectOutlet method to avoid view loading by unauthorized user
   * @param view
   * @param content
   */
  connectOutlet: function (view, content) {
    if (App.db.getAuthenticated()) {
      this._super(view, content);
    }
  },

  getCluster: function () {
    return jQuery.extend({}, this.get('clusterStatusTemplate'));
  },

  getHosts: function () {
    return [];
  },

  /**
   * Remove host from model. Used at <code>Confirm hosts(step2)</code> step
   * @param hosts Array of hosts, which we want to delete
   */
  removeHosts: function (hosts) {
    var dbHosts = this.getDBProperty('hosts');
    hosts.forEach(function (_hostInfo) {
      var host = _hostInfo.name;
      delete dbHosts[host];
    });
    this.setDBProperty('hosts', dbHosts);
  },

  /**
   * Load services data. Will be used at <code>Select services(step4)</code> step
   */
  loadServices: function () {
    var dfd = $.Deferred();
    var self = this;
    var stackServices = App.StackService.find().mapProperty('serviceName');
    if (!(stackServices.length && App.StackService.find().objectAt(0).get('stackVersion') === App.get('currentStackVersionNumber'))) {
      this.loadServiceComponents().complete(function () {
        self.set('content.services', App.StackService.find().forEach(function (item) {
          // user the service version from VersionDefinition
          var serviceInStack = App.Stack.find().findProperty('isSelected').get('stackServices').findProperty('name', item.get('serviceName'));
          var serviceVersionDisplay = serviceInStack ? serviceInStack.get('latestVersion') : item.get('serviceVersion');
          item.set('serviceVersionDisplay', serviceVersionDisplay);
        }));
        dfd.resolve();
      });
    } else {
      dfd.resolve();
    }
    return dfd.promise();
  },

  /**
   * Load data for stacks from selected mpacks. This just tells the server to populate the version_definitions endpoint for the mpack that was registered.
   *
   * @param  {string} stackName
   * @param  {string} stackVersion
   * @param  {string} serviceName
   */
  createMpackStackVersion: function (stackName, stackVersion) {
    return App.ajax.send({
      name: 'mpack.create_version_definition',
      sender: this,
      data: {
        name: stackName,
        version: stackVersion
      }
    })
  },

  /**
   * Loads stack version data (including supported OSes and repos) from the version_definitions endpoint
   */
  getMpackStackVersions: function () {
    return App.ajax.send({
      name: 'mpack.get_version_definitions',
      sender: this
    })
  },

  loadMpackStackInfoSuccess: function (versionDefinition) {
    App.stackMapper.map(versionDefinition);
  },

  loadMpackStackInfoError: function(request, status, error) {
    const message = Em.I18n.t('installer.error.mpackStackInfo');

    App.showAlertPopup(
      Em.I18n.t('common.error'), //header
      message //body
    );

    console.log(`${message} ${status} - ${error}`);
  },

  /**
   * Load data for services selected from mpacks. Will be used at <code>Download Mpacks</code> step submit action.
   *
   * @param  {string} stackName
   * @param  {string} stackVersion
   * @param  {string} serviceName
   */
  loadMpackServiceInfo: function (stackName, stackVersion, serviceName) {
    return App.ajax.send({
      name: 'wizard.mpack_service_components',
      sender: this,
      data: {
        stackName: stackName,
        stackVersion: stackVersion,
        serviceName: serviceName
      }
    });
  },

  loadMpackServiceInfoSuccess: function (serviceInfo) {
    serviceInfo.StackServices.is_selected = true;
    App.MpackServiceMapper.map(serviceInfo);
  },

  loadMpackServiceInfoError: function(request, status, error) {
    const message = Em.I18n.t('installer.error.mpackServiceInfo');

    this.addError(message);
    // App.showAlertPopup(
    //   Em.I18n.t('common.error'), //header
    //   message //body
    // );

    return message;
    
    console.log(`${message} ${status} - ${error}`);
  },

  /**
   * total set of hosts registered to cluster, analog of App.Host model,
   * used in Installer wizard until hosts are installed
   */
  allHosts: function () {
    var rawHosts = this.get('content.hosts');
    var masterComponents = this.get('content.masterComponentHosts');
    var slaveComponents = this.get('content.slaveComponentHosts');
    var hosts = [];
    masterComponents.forEach(function (component) {
      var host = rawHosts[component.hostName];
      if (host.hostComponents) {
        host.hostComponents.push(Em.Object.create({
          componentName: component.component,
          displayName: component.display_name
        }));
      } else {
        rawHosts[component.hostName].hostComponents = [
          Em.Object.create({
            componentName: component.component,
            displayName: component.display_name
          })
        ]
      }
    });
    slaveComponents.forEach(function (component) {
      component.hosts.forEach(function (rawHost) {
        var host = rawHosts[rawHost.hostName];
        if (host.hostComponents) {
          host.hostComponents.push(Em.Object.create({
            componentName: component.componentName,
            displayName: component.displayName
          }));
        } else {
          rawHosts[rawHost.hostName].hostComponents = [
            Em.Object.create({
              componentName: component.componentName,
              displayName: component.displayName
            })
          ]
        }
      });
    });

    for (var hostName in rawHosts) {
      var host = rawHosts[hostName];
      hosts.pushObject(Em.Object.create({
          id: host.name,
          hostName: host.name,
          hostComponents: host.hostComponents || []
        }
      ))
    }
    return hosts;
  }.property('content.hosts'),

  stacks: [],

  /**
   * stack names used as auxiliary data to query stacks by name
   */
  stackNames: [],

  /**
   * Load stacks data from server or take exist data from in memory variable {{content.stacks}}
   * The series of API calls will be called  When landing first time on Select Stacks page
   * or on hitting refresh post select stacks page in installer wizard
   */
  loadStacks: function () {
    var stacks = this.get('content.stacks');
    var dfd = $.Deferred();
    if (stacks && stacks.get('length')) {
      App.set('currentStackVersion', App.Stack.find().findProperty('isSelected').get('stackNameVersion'));
      dfd.resolve(true);
    } else {
      App.ajax.send({
        name: 'wizard.stacks',
        sender: this,
        success: 'loadStacksSuccessCallback',
        error: 'loadStacksErrorCallback'
      }).complete(function () {
        dfd.resolve(false);
      });
    }
    return dfd.promise();
  },

  /**
   * Send queries to load versions for each stack
   */
  loadStacksSuccessCallback: function (data) {
    this.get('stacks').clear();
    this.set('stackNames', data.items.mapProperty('Stacks.stack_name'));
  },

  /**
   * onError callback for loading stacks data
   */
  loadStacksErrorCallback: function () {
  },

  /**
   * query every stack names from server
   * @return {Array}
   */
  loadStacksVersions: function () {
    var requests = [];
    this.get('stackNames').forEach(function (stackName) {
      requests.push(App.ajax.send({
        name: 'wizard.stacks_versions_definitions',
        sender: this,
        data: {
          stackName: stackName
        },
        success: 'loadStacksVersionsDefinitionsSuccessCallback',
        error: 'loadStacksVersionsErrorCallback'
      }));
    }, this);
    this.set('loadStacksRequestsCounter', requests.length);
    return requests;
  },

  /**
   * Counter for counting number of successful requests to load stack versions
   */
  loadStacksRequestsCounter: 0,

  /**
   * Parse loaded data and create array of stacks objects
   */
  loadStacksVersionsDefinitionsSuccessCallback: function (data) {
    var stacks = App.db.getStacks();
    var oses = App.db.getOses();
    var repos = App.db.getRepos();
    this.decrementProperty('loadStacksRequestsCounter');
    var isStacksExistInDb = stacks && stacks.length;
    if (isStacksExistInDb) {
      stacks.forEach(function (_stack) {
        var stack = data.items.findProperty('VersionDefinition.id', _stack.id);
        if (stack) {
          stack.VersionDefinition.is_selected = _stack.is_selected;
        }
      }, this);
    }

    data.items.sortProperty('VersionDefinition.stack_version').reverse().forEach(function (versionDefinition) {
      // to display repos panel, should map all available operating systems including empty ones
      var stackInfo = {};
      stackInfo.isStacksExistInDb = isStacksExistInDb;
      stackInfo.stacks = stacks;
      stackInfo.oses = oses;
      stackInfo.repos = repos;
      this.getSupportedOSList(versionDefinition, stackInfo);
    }, this);
  },

  mergeChanges: function (repos, oses, stacks) {
    var _repos = repos || [];
    var _oses = oses || [];
    var _stacks = stacks || [];
    _repos.forEach(function (repo) {
      App.Repository.find().findProperty('id', repo.id).set('baseUrl', repo.base_url);
    });
    _oses.forEach(function (os) {
      if (App.OperatingSystem.find().findProperty('id', os.id)) {
        App.OperatingSystem.find().findProperty('id', os.id).set('isSelected', os.is_selected);
      }
    });
    //should delete the record on going to step 2, on going back to step 1, still need the record
    if (App.router.get('currentState.name') != "step1") {
      App.OperatingSystem.find().filterProperty('isSelected', false).forEach(function (os) {
        App.stackMapper.deleteRecord(os);
      });
    }
    _stacks.forEach(function (_stack) {
      var stack = App.Stack.find().findProperty('id', _stack.id);
      if (stack) {
        stack.set('useRedhatSatellite', _stack.use_redhat_satellite);
      }
    });
  },

  setSelected: function (isStacksExistInDb) {
    if (!isStacksExistInDb) {
      var stacks = App.Stack.find();
      stacks.setEach('isSelected', false);
      stacks.sortProperty('id').set('lastObject.isSelected', true);
    }
    this.set('content.stacks', App.Stack.find());
    App.set('currentStackVersion', App.Stack.find().findProperty('isSelected').get('stackNameVersion'));
  },

  /**
   * Get the the repo version (to install) info, this data will be POST
   * @method startDeploy
   */
  getSelectedRepoVersionData: function () {
    var vdfData = App.db.getLocalRepoVDFData();
    var selectedStack = App.Stack.find().findProperty('isSelected', true);
    var isXMLdata = false;
    var data = {};
    if (selectedStack && selectedStack.get('showAvailable')) {
      //meaning user selected a public repo
      data = {
        "VersionDefinition": {
          "available": selectedStack.get('id')
        }
      };
      isXMLdata = false;
    } else if (vdfData && validator.isValidURL(vdfData)) {
      // meaning user uploaded a VDF via entering URL
      data = {
        "VersionDefinition": {
          "version_url": vdfData
        }
      };
      isXMLdata = false;
    } else if (vdfData) {
      // meaning user uploaded a local VDF.xml file
      isXMLdata = true;
      data = vdfData;
    } else {
      return null;
    }
    return {
      isXMLdata: isXMLdata,
      data: data
    };
  },

  /**
   * onError callback for loading stacks data
   */
  loadStacksVersionsErrorCallback: function () {
  },

  /**
   * check server version and web client version
   */
  checkServerClientVersion: function () {
    var dfd = $.Deferred();
    var self = this;
    self.getServerVersion().done(function () {
      dfd.resolve();
    });
    return dfd.promise();
  },
  getServerVersion: function () {
    return App.ajax.send({
      name: 'ambari.service',
      sender: this,
      data: {
        fields: '?fields=RootServiceComponents/component_version,RootServiceComponents/properties/server.os_family&minimal_response=true'
      },
      success: 'getServerVersionSuccessCallback',
      error: 'getServerVersionErrorCallback'
    });
  },
  getServerVersionSuccessCallback: function (data) {
    var clientVersion = App.get('version');
    var serverVersion = data.RootServiceComponents.component_version.toString();
    this.set('ambariServerVersion', serverVersion);
    if (clientVersion) {
      this.set('versionConflictAlertBody', Em.I18n.t('app.versionMismatchAlert.body').format(serverVersion, clientVersion));
      this.set('isServerClientVersionMismatch', clientVersion !== serverVersion);
    } else {
      this.set('isServerClientVersionMismatch', false);
    }
    App.set('isManagedMySQLForHiveEnabled', App.config.isManagedMySQLForHiveAllowed(data.RootServiceComponents.properties['server.os_family']));
  },
  getServerVersionErrorCallback: function () {
  },

  /**
   * set stacks from server to content and local DB
   */
  setStacks: function () {
    App.db.setStacks(App.Stack.find().slice());
    this.set('content.stacks', App.Stack.find());
    App.db.setOses(App.OperatingSystem.find().slice());
    App.db.setRepos(App.Repository.find().slice());
  },

  /**
   * Save data to model
   * @param stepController App.WizardStep4Controller
   */
  saveServices: function (stepController) {
    var selectedServiceNames = [];
    var installedServiceNames = [];
    stepController.filterProperty('isSelected').forEach(function (item) {
      selectedServiceNames.push(item.get('serviceName'));
    });
    stepController.filterProperty('isInstalled').forEach(function (item) {
      installedServiceNames.push(item.get('serviceName'));
    });
    this.set('content.services', App.StackService.find());
    this.set('content.selectedServiceNames', selectedServiceNames);
    this.set('content.installedServiceNames', installedServiceNames);
    this.setDBProperties({
      selectedServiceNames: selectedServiceNames,
      installedServiceNames: installedServiceNames
    });
  },

  /**
   * Save Master Component Hosts data to Main Controller
   * @param stepController App.WizardStep5Controller
   * @param  skip  {Boolean}
   */
  saveMasterComponentHosts: function (stepController, skip) {
    var obj = stepController.get('selectedServicesMasters'),
      hosts = this.getDBProperty('hosts');

    var masterComponentHosts = [];
    obj.forEach(function (_component) {
      masterComponentHosts.push({
        display_name: _component.get('display_name'),
        component: _component.get('component_name'),
        serviceId: _component.get('serviceId'),
        isInstalled: false,
        host_id: hosts[_component.get('selectedHost')].id
      });
    });

    this.set('content.masterComponentHosts', masterComponentHosts);
    if (!skip) {
      this.setDBProperty('masterComponentHosts', masterComponentHosts);
    }
  },

  /**
   * Load master component hosts data for using in required step controllers
   * @param inMemory {Boolean}: Load master component hosts from memory
   */
  loadMasterComponentHosts: function (lookInMemoryOnly) {
    var props = this.getDBProperties(['masterComponentHosts', 'hosts']),
        masterComponentHosts = this.get("content.masterComponentHosts"),
        hosts = props.hosts || {},
        hostNames = Em.keys(hosts);

    if (!lookInMemoryOnly && !masterComponentHosts) {
      masterComponentHosts = props.masterComponentHosts;
    }

    if (Em.isNone(masterComponentHosts)) {
      masterComponentHosts = [];
    } else {
      masterComponentHosts.forEach(function (component) {
        for (var i = 0; i < hostNames.length; i++) {
          if (hosts[hostNames[i]].id === component.host_id) {
            component.hostName = hostNames[i];
            break;
          }
        }
      });
    }
    this.set("content.masterComponentHosts", masterComponentHosts);
  },

  loadCurrentHostGroups: function () {
    this.set("content.recommendationsHostGroups", this.getDBProperty('recommendationsHostGroups'));
  },

  loadRecommendationsConfigs: function () {
    App.router.set("wizardStep7Controller.recommendationsConfigs", this.getDBProperty('recommendationsConfigs'));
  },

  /**
   * Load master component hosts data for using in required step controllers
   */
  loadSlaveComponentHosts: function () {
    var props = this.getDBProperties(['slaveComponentHosts', 'hosts']);
    var slaveComponentHosts = props.slaveComponentHosts,
      hosts = props.hosts || {},
      hostNames = Em.keys(hosts);
    if (!Em.isNone(slaveComponentHosts)) {
      slaveComponentHosts.forEach(function (component) {
        component.hosts.forEach(function (host) {
          for (var i = 0; i < hostNames.length; i++) {
            if (hosts[hostNames[i]].id === host.host_id) {
              host.hostName = hostNames[i];
              break;
            }
          }
        });
      });
    }
    this.set("content.slaveComponentHosts", slaveComponentHosts);
  },

  /**
   * Generate clients list for selected services and save it to model
   * @param stepController step4WizardController
   */
  saveClients: function (stepController) {
    var clients = [];
    stepController.get('content').filterProperty('isSelected', true).forEach(function (_service) {
      var client = _service.get('serviceComponents').filterProperty('isClient', true);
      client.forEach(function (clientComponent) {
        clients.pushObject({
          component_name: clientComponent.get('componentName'),
          display_name: clientComponent.get('displayName'),
          isInstalled: false
        });
      }, this);
    }, this);
    this.setDBProperty('clients', clients);
    this.set('content.clients', clients);
  },

  /*
   * Post version definition file (.xml) to server, DRY_RUN = TRUE
   */
  postVersionDefinitionFile: function (isXMLdata, data) {
    var dfd = $.Deferred();
    var name = isXMLdata? 'wizard.step1.post_version_definition_file.xml' : 'wizard.step1.post_version_definition_file.url';

    App.ajax.send({
      name: name,
      sender: this,
      data: {
        dfd: dfd,
        data: data
      },
      success: 'postVersionDefinitionFileSuccessCallback',
      error: 'postVersionDefinitionFileErrorCallback'
    });
    return dfd.promise();
  },

  /**
   * onSuccess callback for postVersionDefinitionFile.
   */
  postVersionDefinitionFileSuccessCallback: function (_data, request, dataInfo) {
    if (_data.resources.length && _data.resources[0].VersionDefinition) {
      var data = _data.resources[0];
      // load the data info to display for details and contents panel
      data.VersionDefinition.id = Em.get(dataInfo, 'data.VersionDefinition.available') || data.VersionDefinition.id;
      var response = {
        id : data.VersionDefinition.id,
        stackVersion : data.VersionDefinition.stack_version,
        stackName: data.VersionDefinition.stack_name,
        type: data.VersionDefinition.type,
        stackNameVersion: data.VersionDefinition.stack_name + '-' + data.VersionDefinition.stack_version, /// HDP-2.3
        actualVersion: data.VersionDefinition.repository_version, /// 2.3.4.0-3846
        version: data.VersionDefinition.release ? data.VersionDefinition.release.version: null, /// 2.3.4.0
        releaseNotes: data.VersionDefinition.release ? data.VersionDefinition.release.notes: null,
        displayName: data.VersionDefinition.release ? data.VersionDefinition.stack_name + '-' + data.VersionDefinition.release.version :
        data.VersionDefinition.stack_name + '-' + data.VersionDefinition.repository_version, //HDP-2.3.4.0
        repoVersionFullName : data.VersionDefinition.stack_name + '-' + data.VersionDefinition.repository_version,
        osList: data.operating_systems,
        updateObj: data
      };
      var services = [];
      data.VersionDefinition.services.forEach(function (service) {
        services.push({
          name: service.name,
          version: service.versions[0].version,
          components: service.versions[0].components
        });
      });
      response.services = services;

      // to display repos panel, should map all available operating systems including empty ones
      var stackInfo = {};
      stackInfo.dfd = dataInfo.dfd;
      stackInfo.response = response;
      this.incrementProperty('loadStacksRequestsCounter');
      this.getSupportedOSListSuccessCallback(data, null, {
        stackName: data.VersionDefinition.stack_name,
        stackVersion: data.VersionDefinition.stack_version,
        versionDefinition: data,
        stackInfo: stackInfo
      });
    }
  },

  /*
   * Post version definition file (.xml) to server in step 8
   */
  postVersionDefinitionFileStep8: function (isXMLdata, data) {
    var dfd = $.Deferred();
    var name = isXMLdata == true? 'wizard.step8.post_version_definition_file.xml' : 'wizard.step8.post_version_definition_file';
    App.ajax.send({
      name: name,
      sender: this,
      data: {
        dfd: dfd,
        data: data
      },
      success: 'postVersionDefinitionFileStep8SuccessCallback',
      error: 'postVersionDefinitionFileErrorCallback'
    });
    return dfd.promise();
  },
  /**
   * onSuccess callback for postVersionDefinitionFile.
   */
  postVersionDefinitionFileStep8SuccessCallback: function (response, request, data) {
    if (response.resources.length && response.resources[0].VersionDefinition) {
      data.dfd.resolve(
        {
          stackName: response.resources[0].VersionDefinition.stack_name,
          id: response.resources[0].VersionDefinition.id,
          stackVersion: response.resources[0].VersionDefinition.stack_version
        });
    }
  },

  /**
   * onError callback for postVersionDefinitionFile.
   */
  postVersionDefinitionFileErrorCallback: function (request, ajaxOptions, error, data, params) {
    params.dfd.reject(data);
    var header = Em.I18n.t('installer.step1.useLocalRepo.uploadFile.error.title');
    var body = '';
    if(request && request.responseText) {
      try {
        var json = $.parseJSON(request.responseText);
        body = json.message;
      } catch (err) {}
    }
    App.db.setLocalRepoVDFData(undefined);
    App.showAlertPopup(header, body);
  },

  getSupportedOSList: function (versionDefinition, stackInfo) {
    this.incrementProperty('loadStacksRequestsCounter');
    return App.ajax.send({
      name: 'wizard.step1.get_supported_os_types',
      sender: this,
      data: {
        stackName: versionDefinition.VersionDefinition.stack_name,
        stackVersion: versionDefinition.VersionDefinition.stack_version,
        versionDefinition: versionDefinition,
        stackInfo: stackInfo
      },
      success: 'getSupportedOSListSuccessCallback',
      error: 'getSupportedOSListErrorCallback'
    });
  },

  /**
   * onSuccess callback for getSupportedOSList.
   */
  getSupportedOSListSuccessCallback: function (response, request, data) {
    var self = this;
    var stack_default = data.versionDefinition.VersionDefinition.stack_default;
    var existedOS = data.versionDefinition.operating_systems;
    var existedMap = {};
    existedOS.map(function (existedOS) {
      existedOS.isSelected = true;
      existedMap[existedOS.OperatingSystems.os_type] = existedOS;
    });
    response.operating_systems.forEach(function(supportedOS) {
      if(!existedMap[supportedOS.OperatingSystems.os_type]) {
        supportedOS.isSelected = false;
        existedOS.push(supportedOS);
      } else {
        if (stack_default) { // only overwrite if it is stack default, otherwise use url from /version_definition
          existedMap[supportedOS.OperatingSystems.os_type].repositories.forEach(function (repo) {
            supportedOS.repositories.forEach(function (supportedRepo) {
              if (supportedRepo.Repositories.repo_id == repo.Repositories.repo_id) {
                repo.Repositories.base_url = supportedRepo.Repositories.base_url;
                repo.Repositories.default_base_url = supportedRepo.Repositories.default_base_url;
                repo.Repositories.latest_base_url = supportedRepo.Repositories.latest_base_url;
                repo.Repositories.components = supportedRepo.Repositories.components;
                repo.Repositories.distribution = supportedRepo.Repositories.distribution;
              }
            });
          });
        }
        else{
          existedMap[supportedOS.OperatingSystems.os_type].repositories.forEach(function (repo) {
            supportedOS.repositories.forEach(function (supportedRepo) {
              if (supportedRepo.Repositories.repo_id == repo.Repositories.repo_id) {
                repo.Repositories.components = supportedRepo.Repositories.components;
                repo.Repositories.distribution = supportedRepo.Repositories.distribution;
              }
            });
          });
        }
      }
    });

    App.stackMapper.map(data.versionDefinition);

    if (!this.decrementProperty('loadStacksRequestsCounter')) {
      if (data.stackInfo.dfd) {
        data.stackInfo.dfd.resolve(data.stackInfo.response);
      } else {
        var versionData = this.getSelectedRepoVersionData();
        if (versionData) {
          this.postVersionDefinitionFile(versionData.isXMLdata, versionData.data).done(function (versionInfo) {
            self.mergeChanges(data.stackInfo.repos, data.stackInfo.oses, data.stackInfo.stacks);
            App.Stack.find().setEach('isSelected', false);
            var stackId = Em.get(versionData, 'data.VersionDefinition.available') || versionInfo.stackNameVersion + "-" + versionInfo.actualVersion;
            App.Stack.find().findProperty('id', stackId).set('isSelected', true);
            self.setSelected(data.stackInfo.isStacksExistInDb);
          }).fail(function () {
            self.setSelected(data.stackInfo.isStacksExistInDb);
          });
        } else {
          this.setSelected(data.stackInfo.isStacksExistInDb);
        }
      }
    }
  },

  /**
   * onError callback for getSupportedOSList
   */
  getSupportedOSListErrorCallback: function (request, ajaxOptions, error, data, params) {
    var header = Em.I18n.t('installer.step1.useLocalRepo.getSurpottedOs.error.title');
    var body = "";
    if(request && request.responseText){
      try {
        var json = $.parseJSON(request.responseText);
        body = json.message;
      } catch (err) {}
    }
    App.showAlertPopup(header, body);
  },

  updateRepoOSInfo: function (repoToUpdate, repo) {
    var deferred = $.Deferred();
    var repoVersion = this.prepareRepoForSaving(repo);
    App.ajax.send({
      name: 'admin.stack_versions.edit.repo',
      sender: this,
      data: {
        stackName: repoToUpdate.stackName,
        stackVersion: repoToUpdate.stackVersion,
        repoVersionId: repoToUpdate.id,
        repoVersion: repoVersion
      }
    }).success(function() {
      deferred.resolve([]);
    }).error(function() {
      deferred.resolve([]);
    });
    return deferred.promise();
  },

  /**
   * transform repo data into json for
   * saving changes to repository version
   * @param {Em.Object} repo
   * @returns {{operating_systems: Array}}
   */
  prepareRepoForSaving: function(repo) {
    var repoVersion = { "operating_systems": [] };
    var ambariManagedRepositories = !repo.get('useRedhatSatellite');
<<<<<<< HEAD
    repo.get('operatingSystems').forEach(function (os, k) {
      repoVersion.operating_systems.push({
        "OperatingSystems": {
          "os_type": os.get("osType"),
          "ambari_managed_repositories": ambariManagedRepositories
        },
        "repositories": []
      });
      os.get('repositories').forEach(function (repository) {
        repoVersion.operating_systems[k].repositories.push({
          "Repositories": {
            "public_url": repository.get('baseUrlInit'),
            "base_url": repository.get('baseUrl'),
            "repo_id": repository.get('repoId'),
            "repo_name": repository.get('repoName'),
            "unique": repository.get('unique'),
            //removed the following properties because they were not present on the server
            //and are therefore undefined on the client, so there is no need to pass them back
            // "components": repository.get('components'),
            // "distribution": repository.get('distribution')
            "tags": repository.get('tags'),
          }
=======
    var k = 0;
    repo.get('operatingSystems').forEach(function (os) {
      if (os.get('isSelected')) {
        repoVersion.operating_systems.push({
          "OperatingSystems": {
            "os_type": os.get("osType"),
            "ambari_managed_repositories": ambariManagedRepositories
          },
          "repositories": []
>>>>>>> 260876ce
        });
        os.get('repositories').forEach(function (repository) {
          repoVersion.operating_systems[k].repositories.push({
            "Repositories": {
              "base_url": repository.get('baseUrl'),
              "repo_id": repository.get('repoId'),
              "repo_name": repository.get('repoName'),
              "components": repository.get('components'),
              "tags": repository.get('tags'),
              "distribution": repository.get('distribution')
            }
          });
        });
        k++;
      }
    });
    return repoVersion;
  },

  /**
   * Check validation of the customized local urls
   */
  checkRepoURL: function (wizardStep1Controller) {
    var selectedStack = this.get('content.stacks').findProperty('isSelected', true);
    selectedStack.set('reload', true);
    var nameVersionCombo = selectedStack.get('stackNameVersion');
    var stackName = nameVersionCombo.split('-')[0];
    var stackVersion = nameVersionCombo.split('-')[1];
    var dfd = $.Deferred();
    if (selectedStack && selectedStack.get('operatingSystems')) {
      this.set('validationCnt', selectedStack.get('operatingSystems').filterProperty('isSelected').filterProperty('isEmpty', false).map(function (os) {
        return os.get('repositories').filterProperty('showRepo', true).length;
      }).reduce(Em.sum, 0));
      var verifyBaseUrl = !wizardStep1Controller.get('skipValidationChecked') && !wizardStep1Controller.get('selectedStack.useRedhatSatellite');
      if (!verifyBaseUrl) {
        dfd.resolve();
      }
      selectedStack.get('operatingSystems').forEach(function (os) {
        if (os.get('isSelected') && !os.get('isEmpty')) {
          os.get('repositories').forEach(function (repo) {
            if (repo.get('showRepo')) {
              repo.setProperties({
                errorTitle: '',
                errorContent: '',
                validation: 'INPROGRESS'
              });
              this.set('content.isCheckInProgress', true);
              App.ajax.send({
                name: 'wizard.advanced_repositories.valid_url',
                sender: this,
                data: {
                  stackName: stackName,
                  stackVersion: stackVersion,
                  repoId: repo.get('repoId'),
                  osType: os.get('osType'),
                  osId: os.get('id'),
                  dfd: dfd,
                  data: {
                    'Repositories': {
                      'base_url': repo.get('baseUrl'),
                      'repo_name': repo.get('repoName'),
                      "verify_base_url": verifyBaseUrl
                    }
                  }
                },
                success: 'checkRepoURLSuccessCallback',
                error: 'checkRepoURLErrorCallback'
              });
            }
          }, this);
        } else if (os.get('isSelected') && os.get('isEmpty')) {
          os.set('isSelected', false);
        }
      }, this);
    }
    return dfd.promise();
  },
  /**
   * onSuccess callback for check Repo URL.
   */
  checkRepoURLSuccessCallback: function (response, request, data) {
    var selectedStack = this.get('content.stacks').findProperty('isSelected');
    if (selectedStack && selectedStack.get('operatingSystems')) {
      var os = selectedStack.get('operatingSystems').findProperty('id', data.osId);
      var repo = os.get('repositories').findProperty('repoId', data.repoId);
      if (repo) {
        repo.set('validation', 'OK');
      }
    }
    this.set('validationCnt', this.get('validationCnt') - 1);
    if (!this.get('validationCnt')) {
      this.set('content.isCheckInProgress', false);
      data.dfd.resolve();
    }
  },

  /**
   * onError callback for check Repo URL.
   */
  checkRepoURLErrorCallback: function (request, ajaxOptions, error, data, params) {
    var selectedStack = this.get('content.stacks').findProperty('isSelected', true);
    if (selectedStack && selectedStack.get('operatingSystems')) {
      var os = selectedStack.get('operatingSystems').findProperty('id', params.osId);
      var repo = os.get('repositories').findProperty('repoId', params.repoId);
      if (repo) {
        repo.setProperties({
          validation: 'INVALID',
          errorTitle: request.status + ":" + request.statusText,
          errorContent: $.parseJSON(request.responseText) ? $.parseJSON(request.responseText).message : ""
        });
      }
    }
    this.set('content.isCheckInProgress', false);
    params.dfd.reject();
  },

  loadMap: {
    'step0': [
      {
        type: 'sync',
        callback: function () {
          this.load('stepsSavedState');
          this.load('cluster');
        }
      }
    ],
    'step2': [
      {
        type: 'sync',
        callback: function () {
          this.load('installOptions');
        }
      }
    ],
    'configureDownload': [
      {
        type: 'sync',
        callback: function () {
          this.load('downloadConfig');
        }
      },
    ],
    'selectMpacks': [
      {
        type: 'sync',
        callback: function () {
          this.load('selectedServices');
          this.load('selectedMpacks');
          this.load('advancedMode');
        }
      }
    ],
    'customProductRepos': [
      {
        type: 'async',
        callback: function () {
          return this.finishRegisteringMpacks(this.getStepSavedState('customProductRepos'));
        }
      },
    ],
    'step3': [
      {
        type: 'sync',
        callback: function () {
          this.loadConfirmedHosts();
        }
      }
    ],
    'step5': [
      {
        type: 'sync',
        callback: function () {
          this.setSkipSlavesStep(App.StackService.find().filterProperty('isSelected'), this.getStepIndex('step7'));
          this.loadMasterComponentHosts();
          this.loadConfirmedHosts();
          this.loadComponentsFromConfigs();
          this.loadRecommendations();
        }
      }
    ],
    'step6': [
      {
        type: 'sync',
        callback: function () {
          this.loadSlaveComponentHosts();
          this.loadClients();
          this.loadComponentsFromConfigs();
          this.loadRecommendations();
        }
      }
    ],
    'step7': [
      {
        type: 'async',
        callback: function () {
          var dfd = $.Deferred();
          var self = this;
          this.loadServiceConfigGroups();
          this.loadCurrentHostGroups();
          this.loadRecommendationsConfigs();
          this.loadComponentsFromConfigs();
          this.loadConfigThemes().then(function() {
            self.loadServiceConfigProperties();
            dfd.resolve();
          });
          return dfd.promise();
        }
      }
    ],
    'step8': [
      {
        type: 'sync',
        callback: function () {
          this.load('selectedStack');
        }
      }
    ]
  },

  gotoStep: function(stepName, disableNaviWarning) {
    // if going back from Step 9, delete the checkpoint so that the user is not redirected to Step 9
    const step9Index = this.getStepIndex("step9");
    if (this.get('currentStep') === step9Index && this.getStepIndex(stepName) < step9Index) {
      App.clusterStatus.setClusterStatus({
        clusterName: this.get('clusterName'),
        clusterState: 'CLUSTER_NOT_CREATED_1',
        wizardControllerName: 'installerController',
        localdb: {}
      });
    }

    return this._super(stepName, disableNaviWarning);
  },

  gotoStep0: function () {
    this.gotoStep('step0');
  },

  gotoStep1: function () {
    this.gotoStep('step1');
  },

  gotoStep2: function () {
    this.gotoStep('step2');
  },

  gotoStep3: function () {
    this.gotoStep('step3');
  },

  gotoStep4: function () {
    this.gotoStep('step4');
  },

  gotoStep5: function () {
    this.gotoStep('step5');
  },

  gotoStep6: function () {
    this.gotoStep('step6');
  },

  gotoStep7: function () {
    this.gotoStep('step7');
  },

  gotoStep8: function () {
    this.gotoStep('step8');
  },

  gotoStep9: function () {
    this.gotoStep('step9');
  },

  gotoStep10: function () {
    this.gotoStep('step10');
  },

  gotoConfigureDownload: function () {
    this.gotoStep('configureDownload');
  },
  
  gotoSelectMpacks: function () {
    this.gotoStep('selectMpacks');
  },

  gotoCustomMpackRepos: function () {
    this.gotoStep('customMpackRepos');
  },

  gotoDownloadMpacks: function () {
    this.gotoStep('downloadMpacks');
  },

  gotoCustomProductRepos: function () {
    this.gotoStep('customProductRepos');
  },

  gotoVerifyProducts: function () {
    this.gotoStep('verifyProducts');
  },

  isStep0: function () {
    return this.get('currentStep') == this.getStepIndex('step0');
  }.property('currentStep'),

  isStep1: function () {
    return this.get('currentStep') == this.getStepIndex('step1');
  }.property('currentStep'),

  isStep2: function () {
    return this.get('currentStep') == this.getStepIndex('step2');
  }.property('currentStep'),

  isStep3: function () {
    return this.get('currentStep') == this.getStepIndex('step3');
  }.property('currentStep'),

  isStep4: function () {
    return this.get('currentStep') == this.getStepIndex('step4');
  }.property('currentStep'),

  isStep5: function () {
    return this.get('currentStep') == this.getStepIndex('step5');
  }.property('currentStep'),

  isStep6: function () {
    return this.get('currentStep') == this.getStepIndex('step6');
  }.property('currentStep'),

  isStep7: function () {
    return this.get('currentStep') == this.getStepIndex('step7');
  }.property('currentStep'),

  isStep8: function () {
    return this.get('currentStep') == this.getStepIndex('step8');
  }.property('currentStep'),

  isStep9: function () {
    return this.get('currentStep') == this.getStepIndex('step9');
  }.property('currentStep'),

  isStep10: function () {
    return this.get('currentStep') == this.getStepIndex('step10');
  }.property('currentStep'),

  isConfigureDownload: function () {
    return this.get('currentStep') == this.getStepIndex('configureDownload');
  }.property('currentStep'),

  isSelectMpacks: function () {
    return this.get('currentStep') == this.getStepIndex('selectMpacks');
  }.property('currentStep'),

  isCustomMpackRepos: function () {
    return this.get('currentStep') == this.getStepIndex('customMpackRepos');
  }.property('currentStep'),

  isDownloadMpacks: function () {
    return this.get('currentStep') == this.getStepIndex('downloadMpacks');
  }.property('currentStep'),

  isCustomProductRepos: function () {
    return this.get('currentStep') == this.getStepIndex('customProductRepos');
  }.property('currentStep'),

  isVerifyProducts: function () {
    return this.get('currentStep') == this.getStepIndex('verifyProducts');
  }.property('currentStep'),

  clearConfigActionComponents: function() {
    var masterComponentHosts = this.get('content.masterComponentHosts');
    var componentsAddedFromConfigAction = this.get('content.componentsFromConfigs');

    if (componentsAddedFromConfigAction && componentsAddedFromConfigAction.length) {
      componentsAddedFromConfigAction.forEach(function(_masterComponent){
        masterComponentHosts = masterComponentHosts.rejectProperty('component', _masterComponent);
      });
    }
    this.set('content.masterComponentHosts', masterComponentHosts);
    this.setDBProperty('masterComponentHosts', masterComponentHosts);
  },


  /**
   * Clear all temporary data
   */
  finish: function () {
    this.setCurrentStep('0');
    this.clearStorageData();
    this.clearServiceConfigProperties();
    App.router.get('userSettingsController').postUserPref('show_bg', true);
  },

  /**
   * Save cluster provisioning state to the server
   * @param state cluster provisioning state
   */
  setClusterProvisioningState: function (state) {
    return App.ajax.send({
      name: 'cluster.save_provisioning_state',
      sender: this,
      data: {
        state: state
      }
    });
  },

  setStepsEnable: function () {
    const steps = this.get('steps');
    for (let i = 0, length = steps.length; i < length; i++) {
      let stepDisabled = true;
      
      const stepController = this.getStepController(steps[i]);
      if (stepController) {
        stepController.set('wizardController', this);
        stepDisabled = stepController.isStepDisabled();
      }

      const stepIndex = this.getStepIndex(steps[i]);
      this.get('isStepDisabled').findProperty('step', stepIndex).set('value', stepDisabled);
    }
  },

  /**
   * Compare jdk versions used for ambari and selected stack.
   * Validation check will fire only for non-custom jdk configuration.
   *
   * @param {Function} successCallback
   * @param {Function} failCallback
   */
  validateJDKVersion: function (successCallback, failCallback) {
    var selectedStack = App.Stack.find().findProperty('isSelected', true),
        currentJDKVersion = App.router.get('clusterController.ambariProperties')['java.version'],
        // use min as max, or max as min version, in case when some of them missed
        minJDKVersion = selectedStack.get('minJdkVersion') || selectedStack.get('maxJdkVersion'),
        maxJDKVersion = selectedStack.get('maxJdkVersion') || selectedStack.get('minJdkVersion'),
        t = Em.I18n.t,
        fCallback = failCallback || function() {},
        sCallback = successCallback || function() {};

    // Skip jdk check if min and max required version not set in stack definition.
    if (!minJDKVersion && !maxJDKVersion) {
      sCallback();
      return;
    }

    if (currentJDKVersion) {
      if (stringUtils.compareVersions(currentJDKVersion, minJDKVersion) < 0 ||
          stringUtils.compareVersions(maxJDKVersion, currentJDKVersion) < 0) {
        // checks and process only minor part for now
        var versionDistance = parseInt(maxJDKVersion.split('.')[1], 10) - parseInt(minJDKVersion.split('.')[1], 10);
        var versionsList = [minJDKVersion];
        for (var i = 1; i < versionDistance + 1; i++) {
          versionsList.push("" + minJDKVersion.split('.')[0] + '.' + (+minJDKVersion.split('.')[1] + i));
        }
        var versionsString = stringUtils.getFormattedStringFromArray(versionsList, t('or'));
        var popupBody = t('popup.jdkValidation.body').format(selectedStack.get('stackName') + ' ' + selectedStack.get('stackVersion'), versionsString, currentJDKVersion);
        App.showConfirmationPopup(sCallback, popupBody, fCallback, t('popup.jdkValidation.header'), t('common.proceedAnyway'), 'danger');
        return;
      }
    }
    sCallback();
  },

  clearStackServices: function (deleteAll) {
    var dfd = $.Deferred();

    if (deleteAll) {
      const stackServices = App.StackService.find();
      let stackServicesCount = stackServices.content.length;

      if (stackServicesCount > 0) {
        stackServices.forEach(service => {
          Em.run.once(this, () => {
            App.MpackServiceMapper.deleteRecord(service);
            stackServicesCount--;

            if (stackServicesCount === 0) {
              dfd.resolve();
            }
          });
        });
      } else {
        dfd.resolve();
      }  
    } else {
      dfd.resolve();
    }  

    return dfd.promise();
  },

  getStepSavedState: function (stepName) {
    const stepIndex = this.getStepIndex(stepName);
    const stepsSaved = this.get('content.stepsSavedState');

    if (!!stepIndex && stepsSaved && stepsSaved[stepIndex]) {
      return true;
    }

    return false;
  },

  setStepUnsaved: function (stepName) {
    const stepIndex = this.getStepIndex(stepName);
    const oldState = this.get('content.stepsSavedState') || {};
    const newState = Em.Object.create(oldState);
    newState[stepIndex] = false;

    this.set('content.stepsSavedState', newState);
    this.save('stepsSavedState');
  },

  /**
   * Updates the stepsSaved array based on the stepName provided.
   * If the passed step is already saved, then nothing is changed.
   * Otherwise, the passed step is set to saved and all subsequent steps are set to unsaved.
   *
   * @param  {type} stepName Name of the step being saved.
   */
  setStepSaved: function (stepName) {
    const stepIndex = this.getStepIndex(stepName);
    const oldState = this.get('content.stepsSavedState') || {};
    const newState = Em.Object.create(oldState);

    if (!newState[stepIndex]) {
      for (let i = stepIndex + 1, length = this.get('steps').length; i < length; i++) {
        newState[i] = false;
      };

      newState[stepIndex] = true;

      this.set('content.stepsSavedState', newState);
      this.save('stepsSavedState');
    }
  },

  /**
   * This runs when the step after Download Mpacks loads and completes the mpack registration process that was begun in the Download Mpacks step.
   * It populates the StackService model from the stack version definitions.
   * Then, it persists info about the selected services and the selected stack.
   *
   * @param {Boolean} keepStackServices If true, previously loaded stack services are retained.
   *                                    This is to support back/forward navigation in the wizard
   *                                    and should correspond to the saved state of the step after Download Mpacks.
   * @return {object} a promise
   */
  finishRegisteringMpacks: function (keepStackServices) {
    var dfd = $.Deferred();

    this.getMpackStackVersions()
    .fail(errors => {
      this.addErrors(errors);
      dfd.reject();
    })
    .always(data => {
      data.items.forEach(versionDefinition => App.stackMapper.map(versionDefinition));
      return this.clearStackServices(!keepStackServices);
    })
    .then(() => {
      //get info about services from specific stack versions and save to StackService model
      const selectedServices = this.get('content.selectedServices');
      const servicePromises = selectedServices.map(service =>
        this.loadMpackServiceInfo(service.stackName, service.stackVersion, service.name)
          .then(this.loadMpackServiceInfoSuccess, this.loadMpackServiceInfoError)
      );

      return $.when(...servicePromises);
    })
    .then(() => {
      const services = App.StackService.find();
      this.set('content.services', services);

      const clients = [];
      services.forEach(service => {
        const client = service.get('serviceComponents').filterProperty('isClient', true);
        client.forEach(clientComponent => {
          clients.pushObject({
            component_name: clientComponent.get('componentName'),
            display_name: clientComponent.get('displayName'),
            isInstalled: false
          });
        });
      });
      this.set('content.clients', clients);
      this.save('clients');

      //TODO: mpacks - hard coding this for now. We need to get rid of the concept of "selected stack".
      this.set('content.selectedStack', { name: "HDP", version: "3.0.0" });
      this.save('selectedStack');

      dfd.resolve();
    });
    
    return dfd;
  }
});<|MERGE_RESOLUTION|>--- conflicted
+++ resolved
@@ -955,7 +955,6 @@
   prepareRepoForSaving: function(repo) {
     var repoVersion = { "operating_systems": [] };
     var ambariManagedRepositories = !repo.get('useRedhatSatellite');
-<<<<<<< HEAD
     repo.get('operatingSystems').forEach(function (os, k) {
       repoVersion.operating_systems.push({
         "OperatingSystems": {
@@ -972,38 +971,10 @@
             "repo_id": repository.get('repoId'),
             "repo_name": repository.get('repoName'),
             "unique": repository.get('unique'),
-            //removed the following properties because they were not present on the server
-            //and are therefore undefined on the client, so there is no need to pass them back
-            // "components": repository.get('components'),
-            // "distribution": repository.get('distribution')
             "tags": repository.get('tags'),
           }
-=======
-    var k = 0;
-    repo.get('operatingSystems').forEach(function (os) {
-      if (os.get('isSelected')) {
-        repoVersion.operating_systems.push({
-          "OperatingSystems": {
-            "os_type": os.get("osType"),
-            "ambari_managed_repositories": ambariManagedRepositories
-          },
-          "repositories": []
->>>>>>> 260876ce
-        });
-        os.get('repositories').forEach(function (repository) {
-          repoVersion.operating_systems[k].repositories.push({
-            "Repositories": {
-              "base_url": repository.get('baseUrl'),
-              "repo_id": repository.get('repoId'),
-              "repo_name": repository.get('repoName'),
-              "components": repository.get('components'),
-              "tags": repository.get('tags'),
-              "distribution": repository.get('distribution')
-            }
-          });
-        });
-        k++;
-      }
+        })
+      })
     });
     return repoVersion;
   },
