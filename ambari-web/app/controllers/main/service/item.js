--- conflicted
+++ resolved
@@ -186,14 +186,14 @@
       const filteredServices = App.StackService.find().filter(function (s) {
         return services.mapProperty('name').contains(s.get('serviceName'));
       });
-      
+
       const mappedServices = filteredServices.mapProperty('configTypeList');
 
       if (mappedServices && mappedServices.length > 0) {
         configTypeList = mappedServices.reduce(function (p, v) {
           return p.concat(v);
         });
-      }  
+      }
     }
 
     if (this.get('serviceConfigsMap')[this.get('content.serviceName')]) {
@@ -218,7 +218,6 @@
           allConfigs = allConfigs.concat(App.config.getConfigsFromJSON(site, true));
         });
 
-<<<<<<< HEAD
         self.get('configDependentServiceNames').forEach(function(serviceName) {
           var configTypes = App.StackService.find(serviceName.name).get('configTypeList');
           if (configTypes) {
@@ -228,15 +227,6 @@
             if (configsByService && App.config.get('preDefinedServiceConfigs').someProperty('serviceName', serviceName)) {
               self.get('stepConfigs').pushObject(App.config.createServiceConfig(serviceName, [], configsByService));
             }
-=======
-        this.get('configDependentServiceNames').forEach((serviceName) => {
-          var configTypes = App.StackService.find(serviceName).get('configTypeList');
-          var configsByService = allConfigs.filter(function (c) {
-            return configTypes.contains(App.config.getConfigTagFromFileName(c.get('filename')));
-          });
-          if (App.config.get('preDefinedServiceConfigs').someProperty('serviceName', serviceName)) {
-            this.get('stepConfigs').pushObject(App.config.createServiceConfig(serviceName, [], configsByService));
->>>>>>> 7bedbef6
           }
         });
 
