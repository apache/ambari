/**
 * Licensed to the Apache Software Foundation (ASF) under one
 * or more contributor license agreements.  See the NOTICE file
 * distributed with this work for additional information
 * regarding copyright ownership.  The ASF licenses this file
 * to you under the Apache License, Version 2.0 (the
 * "License"); you may not use this file except in compliance
 * with the License.  You may obtain a copy of the License at
 *
 *     http://www.apache.org/licenses/LICENSE-2.0
 *
 * Unless required by applicable law or agreed to in writing, software
 * distributed under the License is distributed on an "AS IS" BASIS,
 * WITHOUT WARRANTIES OR CONDITIONS OF ANY KIND, either express or implied.
 * See the License for the specific language governing permissions and
 * limitations under the License.
 */

var App = require('app');

App.MainAdminServiceAutoStartController = Em.Controller.extend({
  name: 'mainAdminServiceAutoStartController',

  /**
   * @type {?object}
   * @default null
   */
  clusterConfigs: null,

  /**
   * @type {Array}
   */
  componentsConfigsCached: [],

  /**
   * @type {object}
   */
  componentsConfigsCachedMap: function() {
    const map = {};
    this.get('componentsConfigsCached').mapProperty('ServiceComponentInfo').forEach((component) => {
      map[component.component_name] = component.recovery_enabled === 'true'
    });
    return map;
  }.property('componentsConfigsCached.@each.ServiceComponentInfo.recovery_enabled'),

  /**
   * @type {Array}
   */
  componentsConfigsGrouped: [],

  /**
   * @type {boolean}
   */
  isLoaded: false,

  /**
   * @type {boolean}
   */
  isGeneralRecoveryEnabled: false,

  /**
   * @type {boolean}
   */
  isGeneralRecoveryEnabledCached: false,

  /**
   * @type {boolean}
   */
  saveInProgress: false,

  /**
   * @type {boolean}
   */
  isModified: function() {
    return this.get('isGeneralModified') || this.get('isComponentModified');
  }.property('isGeneralModified', 'isComponentModified'),

  /**
   * @type {boolean}
   */
  isGeneralModified: function() {
    return this.get('isGeneralRecoveryEnabled') !== this.get('isGeneralRecoveryEnabledCached')
  }.property('isGeneralRecoveryEnabled', 'isGeneralRecoveryEnabledCached'),

  /**
   * @type {boolean}
   */
  isComponentModified: function() {
    const componentsConfigsCachedMap = this.get('componentsConfigsCachedMap');

    return this.get('componentsConfigsGrouped').some((component) => {
      return component.get('recoveryEnabled') !== componentsConfigsCachedMap[component.get('componentName')];
    });
  }.property('componentsConfigsGrouped.@each.recoveryEnabled', 'componentsConfigsCachedMap'),

  parseComponentConfigs: function(componentsConfigsCached) {
    const componentsConfigsGrouped = [];
    const servicesMap = componentsConfigsCached
      .mapProperty('ServiceComponentInfo.service_name').uniq().toWickMap();

    componentsConfigsCached.mapProperty('ServiceComponentInfo').forEach((component) => {
      componentsConfigsGrouped.push(Em.Object.create({
        serviceDisplayName: App.format.role(component.service_name, true),
        isFirst: servicesMap[component.service_name],
        componentName: component.component_name,
        displayName: App.format.role(component.component_name, false),
        recoveryEnabled: component.recovery_enabled === 'true'
      }));
      servicesMap[component.service_name] = false;
    });
    return componentsConfigsGrouped;
  },

  load: function() {
<<<<<<< HEAD
    var self = this;
    var dfd = $.Deferred();

    return this.loadClusterSettings().done(function (settings) {
      var servicesAutoStart = settings.recovery_enabled === 'true';
      self.set('clusterConfigs', settings);
      self.set('servicesAutoStart', servicesAutoStart);
      self.set('servicesAutoStartSaved', servicesAutoStart);
      self.loadComponentsConfigs().done(dfd.resolve).fail(dfd.reject);
    }).fail(dfd.reject);

    return dfd.promise();
=======
    this.loadClusterConfig().done((data) => {
      const tag = [
        {
          siteName: 'cluster-env',
          tagName: data.Clusters.desired_configs['cluster-env'].tag,
          newTagName: null
        }
      ];
      App.router.get('configurationController').getConfigsByTags(tag).done((data) => {
        this.set('clusterConfigs', data[0].properties);
        this.set('isGeneralRecoveryEnabled', data[0].properties.recovery_enabled === 'true');
        this.set('isGeneralRecoveryEnabledCached', this.get('isGeneralRecoveryEnabled'));
        this.loadComponentsConfigs().then(() => {
          this.set('isLoaded', true);
        });
      });
    });
>>>>>>> 36a64f69
  },

  loadClusterSettings: function () {
    const dfd = $.Deferred();

    App.ajax.send({
      name: 'common.cluster.settings',
      sender: this
    }).then(data => {
      const settings = {};
      
      if (data && data.items) {
        data.items.forEach(item => {
          const key = item.ClusterSettingInfo.cluster_setting_name;
          const value = item.ClusterSettingInfo.cluster_setting_value;
          settings[key] = value;
        });
      }
      
      dfd.resolve(settings);
    }, dfd.reject);
    
    return dfd.promise();
  },

  loadComponentsConfigs: function () {
    return App.ajax.send({
      name: 'components.get_category',
      sender: this,
      success: 'loadComponentsConfigsSuccess'
    });
  },

  loadComponentsConfigsSuccess: function (data) {
    this.set('componentsConfigsCached', data.items);
    this.set('componentsConfigsGrouped', this.parseComponentConfigs(data.items));
  },

  saveClusterConfigs: function (clusterConfigs, recoveryEnabled) {
    clusterConfigs.recovery_enabled = String(recoveryEnabled);
    return App.ajax.send({
      name: 'admin.save_configs',
      sender: this,
      data: {
        siteName: 'cluster-env',
        properties: clusterConfigs
      }
    });
  },

  saveComponentSettingsCall: function(recoveryEnabled, components) {
    return App.ajax.send({
      name: 'components.update',
      sender: this,
      data: {
        ServiceComponentInfo: {
          recovery_enabled: recoveryEnabled
        },
        query: 'ServiceComponentInfo/component_name.in(' + components.join(',') + ')'
      }
    });
  },

  syncStatus: function () {
    const componentsConfigsGrouped = this.get('componentsConfigsGrouped');
    this.set('isGeneralRecoveryEnabledCached', this.get('isGeneralRecoveryEnabled'));
    this.get('componentsConfigsCached').mapProperty('ServiceComponentInfo').forEach((component) => {
      const actualComponent = componentsConfigsGrouped.findProperty('componentName', component.component_name);
      component.recovery_enabled = String(actualComponent.get('recoveryEnabled'));
    });
    this.propertyDidChange('componentsConfigsCached');
  },

  restoreCachedValues: function () {
    this.set('isGeneralRecoveryEnabled', this.get('isGeneralRecoveryEnabledCached'));
    this.set('componentsConfigsGrouped', this.parseComponentConfigs(this.get('componentsConfigsCached')));
  },

  filterComponentsByChange: function(components, value) {
    const map = this.get('componentsConfigsCachedMap');

    return components.filter((component) => {
      return component.get('recoveryEnabled') !== map[component.get('componentName')]
          && component.get('recoveryEnabled') === value;
    }).mapProperty('componentName');
  },

  /**
   * If some configs are changed and user navigates away or select another config-group, show this popup with propose to save changes
   * @param {object} transitionCallback - callback with action to change configs view
   * @return {App.ModalPopup}
   * @method showSavePopup
   */
  showSavePopup: function (transitionCallback) {
    var self = this;
    var title = '';
    var body = '';
    if (typeof transitionCallback === 'function') {
      title = Em.I18n.t('admin.serviceAutoStart.save.popup.transition.title');
      body = Em.I18n.t('admin.serviceAutoStart.save.popup.transition.body');
    } else {
      title = Em.I18n.t('admin.serviceAutoStart.save.popup.title');
      body = Em.I18n.t('admin.serviceAutoStart.save.popup.body');
    }
    return App.ModalPopup.show({
      header: title,
      bodyClass: Ember.View.extend({
        template: Ember.Handlebars.compile(body)
      }),
      footerClass: Em.View.extend({
        templateName: require('templates/main/service/info/save_popup_footer')
      }),
      primary: Em.I18n.t('common.save'),
      secondary: Em.I18n.t('common.cancel'),
      onSave: function () {
        let clusterConfigsCall, enabledComponentsCall, disabledComponentsCall;

        if (self.get('isGeneralModified')) {
          clusterConfigsCall = self.saveClusterConfigs(self.get('clusterConfigs'), self.get('isGeneralRecoveryEnabled'));
        }

        const enabledComponents = self.filterComponentsByChange(self.get('componentsConfigsGrouped'), true);
        const disabledComponents = self.filterComponentsByChange(self.get('componentsConfigsGrouped'), false);

        if (enabledComponents.length) {
          enabledComponentsCall = self.saveComponentSettingsCall('true', enabledComponents);
        }
        if (disabledComponents.length) {
          disabledComponentsCall = self.saveComponentSettingsCall('false', disabledComponents);
        }
        self.set('saveInProgress', true);
        $.when(clusterConfigsCall, enabledComponentsCall, disabledComponentsCall).done(function () {
          if (typeof transitionCallback === 'function') {
            transitionCallback();
          }
          self.syncStatus();
        }).always(function() {
          self.set('saveInProgress', false);
        });
        this.hide();
      },
      onDiscard: function () {
        self.restoreCachedValues();
        if (typeof transitionCallback === 'function') {
          transitionCallback();
        }
        this.hide();
      },
      onCancel: function () {
        this.hide();
      }
    });
  }
});<|MERGE_RESOLUTION|>--- conflicted
+++ resolved
@@ -112,38 +112,14 @@
   },
 
   load: function() {
-<<<<<<< HEAD
-    var self = this;
-    var dfd = $.Deferred();
-
-    return this.loadClusterSettings().done(function (settings) {
-      var servicesAutoStart = settings.recovery_enabled === 'true';
-      self.set('clusterConfigs', settings);
-      self.set('servicesAutoStart', servicesAutoStart);
-      self.set('servicesAutoStartSaved', servicesAutoStart);
-      self.loadComponentsConfigs().done(dfd.resolve).fail(dfd.reject);
-    }).fail(dfd.reject);
-
-    return dfd.promise();
-=======
-    this.loadClusterConfig().done((data) => {
-      const tag = [
-        {
-          siteName: 'cluster-env',
-          tagName: data.Clusters.desired_configs['cluster-env'].tag,
-          newTagName: null
-        }
-      ];
-      App.router.get('configurationController').getConfigsByTags(tag).done((data) => {
-        this.set('clusterConfigs', data[0].properties);
-        this.set('isGeneralRecoveryEnabled', data[0].properties.recovery_enabled === 'true');
-        this.set('isGeneralRecoveryEnabledCached', this.get('isGeneralRecoveryEnabled'));
-        this.loadComponentsConfigs().then(() => {
-          this.set('isLoaded', true);
-        });
+    this.loadClusterSettings().done(function (settings) {
+      this.set('clusterConfigs', settings);
+      this.set('isGeneralRecoveryEnabled', settings.recovery_enabled === 'true');
+      this.set('isGeneralRecoveryEnabledCached', this.get('isGeneralRecoveryEnabled'));
+      this.loadComponentsConfigs().then(() => {
+        this.set('isLoaded', true);
       });
     });
->>>>>>> 36a64f69
   },
 
   loadClusterSettings: function () {
