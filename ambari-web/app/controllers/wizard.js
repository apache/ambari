--- conflicted
+++ resolved
@@ -230,10 +230,10 @@
 
   getPreviousStepName: function () {
     const index = this.get('currentStep');
-    
+
     if (index > 0) {
       const steps = this.get('steps');
-      
+
       if (steps) {
         return steps[index - 1];
       } else {
@@ -256,7 +256,7 @@
         return null
       }
     }
-    
+
     //legacy support
     const totalSteps = this.get('totalSteps');
     if (index < totalSteps - 1) {
@@ -363,7 +363,7 @@
     this.set('content.stepsSavedState', newState);
     this.save('stepsSavedState');
   },
-  
+
   /**
    * Move user to the selected step
    *
@@ -379,14 +379,11 @@
     if (typeof stepName !== "string") {
       stepName = "step" + stepName.toString();
     }
-<<<<<<< HEAD
 
     if (step === -1 || this.get('isStepDisabled').findProperty('step', step).get('value') !== false) {
       return false;
     }
 
-    if ((this.get('currentStep') - step) > 0 && !disableNaviWarning) {
-=======
     var currentStep = this.get('currentStep');
     var currentControllerName = this.get('content.controllerName');
     // if going back from Step 9 in Install Wizard, delete the checkpoint so that the user is not redirected
@@ -405,7 +402,6 @@
     }
     var stepDiff = currentStep - step;
     if (!disableNaviWarning && (stepDiff  > 1 || (isCustomizeServicesStep && stepDiff > 0))) {
->>>>>>> 7bedbef6
       App.ModalPopup.show({
         header: Em.I18n.t('installer.navigation.warning.header'),
         onPrimary: function () {
@@ -575,7 +571,7 @@
     this.saveClusterStatus(clusterStatus);
 
     const serviceGroups = this.get('content.serviceGroups');
-    
+
     const installPromises = serviceGroups.map(sg => {
       data.serviceGroupName = sg;
 
@@ -1470,7 +1466,7 @@
   loadRegisteredMpacks: function () {
     this.set('content.registeredMpacks', this.getDBProperty('registeredMpacks') || []);
     const registeredMpacks = this.get('content.registeredMpacks');
-    
+
     //TODO: mpacks - currently we create a service group for each mpack; this will be changed in the future
     const serviceGroups = registeredMpacks.map(rmp => rmp.MpackInfo.mpack_name);
     this.set('content.serviceGroups', serviceGroups);
