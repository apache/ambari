/**
 * Licensed to the Apache Software Foundation (ASF) under one
 * or more contributor license agreements.  See the NOTICE file
 * distributed with this work for additional information
 * regarding copyright ownership.  The ASF licenses this file
 * to you under the Apache License, Version 2.0 (the
 * "License"); you may not use this file except in compliance
 * with the License.  You may obtain a copy of the License at
 *
 *     http://www.apache.org/licenses/LICENSE-2.0
 *
 * Unless required by applicable law or agreed to in writing, software
 * distributed under the License is distributed on an "AS IS" BASIS,
 * WITHOUT WARRANTIES OR CONDITIONS OF ANY KIND, either express or implied.
 * See the License for the specific language governing permissions and
 * limitations under the License.
 */

const App = require('app');
const stringUtils = require('utils/string_utils');

App.UpdateController = Em.Controller.extend({
  name: 'updateController',
  isUpdated: false,
  cluster: null,
  isWorking: false,
  updateAlertInstances: Em.computed.and('isWorking', '!App.router.mainAlertInstancesController.isUpdating'),
  timeIntervalId: null,
  clusterName: Em.computed.alias('App.router.clusterController.clusterName'),

  paginationKeys: ['page_size', 'from'],

  /**
   * @type {Array}
   */
  serviceComponentMetrics: [
    'host_components/metrics/jvm/memHeapUsedM',
    'host_components/metrics/jvm/HeapMemoryMax',
    'host_components/metrics/jvm/HeapMemoryUsed',
    'host_components/metrics/jvm/memHeapCommittedM',
    'host_components/metrics/mapred/jobtracker/trackers_decommissioned',
    'host_components/metrics/cpu/cpu_wio',
    'host_components/metrics/rpc/client/RpcQueueTime_avg_time',
    'host_components/metrics/dfs/FSNamesystem/*',
    'host_components/metrics/dfs/namenode/Version',
    'host_components/metrics/dfs/namenode/LiveNodes',
    'host_components/metrics/dfs/namenode/DeadNodes',
    'host_components/metrics/dfs/namenode/DecomNodes',
    'host_components/metrics/dfs/namenode/TotalFiles',
    'host_components/metrics/dfs/namenode/UpgradeFinalized',
    'host_components/metrics/dfs/namenode/Safemode',
    'host_components/metrics/runtime/StartTime'
  ],

  /**
   * @type {object}
   */
  serviceSpecificParams: {
    'FLUME': "host_components/processes/HostComponentProcess",
    'YARN':  "host_components/metrics/yarn/Queue," +
             "host_components/metrics/yarn/ClusterMetrics/NumActiveNMs," +
             "host_components/metrics/yarn/ClusterMetrics/NumLostNMs," +
             "host_components/metrics/yarn/ClusterMetrics/NumUnhealthyNMs," +
             "host_components/metrics/yarn/ClusterMetrics/NumRebootedNMs," +
             "host_components/metrics/yarn/ClusterMetrics/NumDecommissionedNMs",
    'HBASE': "host_components/metrics/hbase/master/IsActiveMaster," +
             "host_components/metrics/hbase/master/MasterStartTime," +
             "host_components/metrics/hbase/master/MasterActiveTime," +
             "host_components/metrics/hbase/master/AverageLoad," +
             "host_components/metrics/master/AssignmentManger/ritCount",
    'STORM': 'metrics/api/v1/cluster/summary,metrics/api/v1/topology/summary,metrics/api/v1/nimbus/summary',
    'HDFS': 'host_components/metrics/dfs/namenode/ClusterId'
  },

  nameNodeMetricsModelProperties: [
    'jvm_memory_heap_max_values', 'jvm_memory_heap_used_values', 'capacity_used_values', 'capacity_total_values',
    'capacity_remaining_values', 'capacity_non_dfs_used_values', 'name_node_rpc_values', 'name_node_start_time_values'
  ],

  /**
   * @type {string}
   */
  HOSTS_TEST_URL: '/data/hosts/HDP2/hosts.json',

  /**
   * map which track status of requests, whether it's running or completed
   * @type {object}
   */
  requestsRunningStatus: {
    "updateServiceMetric": false
  },

  getUrl: function (testUrl, url) {
    return App.get('testMode') ? testUrl : App.apiPrefix + '/clusters/' + this.get('clusterName') + url;
  },

  /**
   * construct URL from real URL and query parameters
   * @param realUrl
   * @param queryParams
   * @return {String}
   */
  getComplexUrl: function (realUrl, queryParams) {
    var prefix = App.get('apiPrefix') + '/clusters/' + App.get('clusterName'),
      params = '';

    if (queryParams) {
      params = this.computeParameters(queryParams);
    }
    params = params.length > 0 ? params + "&" : params;
    return prefix + realUrl.replace('<parameters>', params);
  },

  /**
   * compute parameters according to their type
   * @param queryParams
   * @return {String}
   */
  computeParameters: function (queryParams) {
    var params = '';

    queryParams.forEach(function (param) {
      var customKey = param.key;

      switch (param.type) {
        case 'EQUAL':
          if (Em.isArray(param.value)) {
            params += param.key + '.in(' + param.value.join(',') + ')';
          } else {
            params += param.key + '=' + param.value;
          }
          break;
        case 'LESS':
          params += param.key + '<' + param.value;
          break;
        case 'MORE':
          params += param.key + '>' + param.value;
          break;
        case 'MATCH':
          if (Em.isArray(param.value)) {
            params += '(' + param.value.map(function(v) {
              return param.key + '.matches(' + v + ')';
            }).join('|') + ')';
          } else {
            params += param.key + '.matches(' + param.value + ')';
          }
          break;
        case 'MULTIPLE':
          params += param.key + '.in(' + param.value.join(',') + ')';
          break;
        case 'SORT':
          params += 'sortBy=' + param.key + '.' + param.value;
          break;
        case 'CUSTOM':
          param.value.forEach(function (item, index) {
            customKey = customKey.replace('{' + index + '}', item);
          }, this);
          params += customKey;
          break;
        case 'COMBO':
          params += App.router.get('mainHostComboSearchBoxController').generateQueryParam(param);
          break;
      }
      params += '&';
    });
    return params.substring(0, params.length - 1);
  },

  /**
   * depict query parameters of table
   */
  queryParams: Em.Object.create({
    'Hosts': []
  }),

  /**
   * Pagination query-parameters for unhealthy alerts request
   * @type {{from: Number, page_size: Number}}
   */
  queryParamsForUnhealthyAlertInstances: {
    from: 0,
    page_size: 10
  },

  /**
   * map describes relations between updater function and table
   */
  tableUpdaterMap: {
    'Hosts': 'updateHost'
  },

  /**
   * Start polling, when <code>isWorking</code> become true
   */
  updateAll: function () {
    if (this.get('isWorking') && !App.get('isOnlyViewUser')) {
      App.updater.run(this, 'updateHostsMetrics', 'isWorking', App.contentUpdateInterval, '\/main\/(hosts).*');
      App.updater.run(this, 'updateServiceMetric', 'isWorking', App.componentsUpdateInterval, '\/main\/(dashboard|services).*');
      App.updater.run(this, 'graphsUpdate', 'isWorking');

      if (!App.get('router.mainAlertInstancesController.isUpdating')) {
        App.updater.run(this, 'updateUnhealthyAlertInstances', 'updateAlertInstances', App.alertInstancesUpdateInterval, '\/main\/alerts.*');
      }
      App.updater.run(this, 'updateWizardWatcher', 'isWorking', App.bgOperationsUpdateInterval);
      App.updater.run(this, 'updateHDFSNameSpaces', 'isWorking', App.componentsUpdateInterval, '\/main\/(dashboard|services\/HDFS|hosts).*');
    }
  }.observes('isWorking', 'App.router.mainAlertInstancesController.isUpdating'),

  startSubscriptions: function () {
    App.StompClient.subscribe('/events/hostcomponents', App.hostComponentStatusMapper.map.bind(App.hostComponentStatusMapper));
    App.StompClient.subscribe('/events/alerts', App.alertSummaryMapper.map.bind(App.alertSummaryMapper));
    App.StompClient.subscribe('/events/ui_topologies', App.topologyMapper.map.bind(App.topologyMapper));
    App.StompClient.subscribe('/events/configs', this.configsChangedHandler.bind(this));
    App.StompClient.subscribe('/events/services', App.serviceStateMapper.map.bind(App.serviceStateMapper));
    App.StompClient.subscribe('/events/hosts', App.hostStateMapper.map.bind(App.hostStateMapper));
    App.StompClient.subscribe('/events/alert_definitions', App.alertDefinitionsMapperAdapter.map.bind(App.alertDefinitionsMapperAdapter));
    App.StompClient.subscribe('/events/alert_group', App.alertGroupsMapperAdapter.map.bind(App.alertGroupsMapperAdapter));
    App.StompClient.subscribe('/events/upgrade', App.upgradeStateMapper.map.bind(App.upgradeStateMapper));
    App.router.get('backgroundOperationsController').subscribeToUpdates();
  },

  /**
   *
   * @param {boolean} loadMetricsSeparately
   * @returns {string|*}
   */
  getUpdateHostUrlWithParams: function (loadMetricsSeparately) {
    let url = '/hosts?fields=Hosts/rack_info,Hosts/host_name,Hosts/maintenance_state,Hosts/public_host_name,' +
      'Hosts/cpu_count,Hosts/ph_cpu_count,<lastAgentEnv>alerts_summary,Hosts/host_status,Hosts/host_state,' +
      'Hosts/last_heartbeat_time,Hosts/ip,host_components/HostRoles/state,' +
      'host_components/HostRoles/maintenance_state,host_components/HostRoles/stale_configs,' +
      'host_components/HostRoles/service_name,host_components/HostRoles/display_name,' +
      'host_components/HostRoles/desired_admin_state,<nameNodeMetrics>' +
      '<metrics>Hosts/total_mem<hostDetailsParams><stackVersions>&minimal_response=true';
    const stackVersionInfo = ',stack_versions/HostStackVersions,' +
      'stack_versions/repository_versions/RepositoryVersions/repository_version,' +
      'stack_versions/repository_versions/RepositoryVersions/id,' +
      'stack_versions/repository_versions/RepositoryVersions/display_name',
      loggingResource = ',host_components/logging',
      isHostDetailPage = App.router.get('currentState.parentState.name') === 'hostDetails',
      isHostsPage = App.router.get('currentState.parentState.name') === 'hosts',
      hostDetailsParams = ',Hosts/os_arch,Hosts/os_type,metrics/cpu/cpu_system,metrics/cpu/cpu_user,' +
        'metrics/memory/mem_total,metrics/memory/mem_free',
      nameNodeMetrics = 'host_components/metrics/dfs/namenode/ClusterId,' +
        'host_components/metrics/dfs/FSNamesystem/HAState,';

    url = url.replace("<stackVersions>", stackVersionInfo);
    url = url.replace("<metrics>", loadMetricsSeparately ? "" : "metrics/disk,metrics/load/load_one,");
    url = url.replace('<hostDetailsParams>', isHostsPage ? '' : hostDetailsParams);
    url = url.replace('<lastAgentEnv>', isHostDetailPage ? 'Hosts/last_agent_env,' : '');
    url = url.replace('<nameNodeMetrics>', App.Service.find('HDFS').get('isLoaded') ? nameNodeMetrics : '');
    url = App.get('supports.logSearch') ? url + loggingResource : url;
    return url;
  },

  /**
   *
   * @param {Function} callback
   * @param {Function} error
   * @param {boolean} lazyLoadMetrics
   */
  updateHost: function (callback, error, lazyLoadMetrics) {
    var testUrl = this.get('HOSTS_TEST_URL'),
        self = this,
        hostDetailsFilter = '',
<<<<<<< HEAD
        realUrl = '/hosts?fields=Hosts/rack_info,Hosts/host_name,Hosts/maintenance_state,Hosts/public_host_name,Hosts/cpu_count,Hosts/ph_cpu_count,Hosts/last_agent_env,' +
            'alerts_summary,Hosts/host_status,Hosts/host_state,Hosts/last_heartbeat_time,Hosts/ip,host_components/HostRoles/state,host_components/HostRoles/maintenance_state,' +
            'host_components/HostRoles/stale_configs,host_components/HostRoles/service_name,host_components/HostRoles/display_name,host_components/HostRoles/desired_admin_state,' +
            (App.Service.find().someProperty('serviceName', 'HDFS') ? 'host_components/metrics/dfs/namenode/ClusterId,host_components/metrics/dfs/FSNamesystem/HAState,' : '') +
            '<metrics>Hosts/total_mem<hostDetailsParams><stackVersions>&minimal_response=true',
        hostDetailsParams = ',Hosts/os_arch,Hosts/os_type,metrics/cpu/cpu_system,metrics/cpu/cpu_user,metrics/memory/mem_total,metrics/memory/mem_free',
        stackVersionInfo = '',
=======
>>>>>>> 7bedbef6
        mainHostController = App.router.get('mainHostController'),
        sortProperties = mainHostController.getSortProps(),
        isHostsLoaded = false,
        // load hosts metrics separately of lazyLoadMetrics=true, but metrics in current request if we are sorting
        loadMetricsSeparately = lazyLoadMetrics && !(sortProperties.length && ['loadAvg', 'diskUsage'].contains(sortProperties[0].name));
    this.get('queryParams').set('Hosts', mainHostController.getQueryParameters(true));
    if (App.router.get('currentState.parentState.name') === 'hosts') {
      App.updater.updateInterval('updateHost', App.get('contentUpdateInterval'));
    }
    else {
      if (App.router.get('currentState.parentState.name') === 'hostDetails') {
        hostDetailsFilter = App.router.get('location.lastSetURL').match(/\/hosts\/(.*)\/(summary|configs|alerts|stackVersions|logs)/)[1];
        App.updater.updateInterval('updateHost', App.get('componentsUpdateInterval'));
        //if host details page opened then request info only of one displayed host
        this.get('queryParams').set('Hosts', [
          {
            key: 'Hosts/host_name',
            value: [hostDetailsFilter],
            type: 'MULTIPLE',
            isHostDetails: true
          }
        ]);
      }
      else {
        // On pages except for hosts/hostDetails, making sure hostsMapper loaded only once on page load, no need to update, but at least once
        isHostsLoaded = App.router.get('clusterController.isHostsLoaded');
        if (isHostsLoaded) {
          callback();
          return;
        }
      }
    }

    let realUrl = this.getUpdateHostUrlWithParams(loadMetricsSeparately);

    var clientCallback = function (skipCall, queryParams, itemTotal) {
      var completeCallback = function () {
        callback();
        if (loadMetricsSeparately) {
          self.loadHostsMetric(queryParams);
        }
      };
      if (skipCall) {
        //no hosts match filter by component
        App.hostsMapper.map({
          items: [],
          itemTotal: '0'
        });
        callback();
      }
      else {
        if (App.get('testMode')) {
          realUrl = testUrl;
        } else {
          realUrl = self.addParamsToHostsUrl(queryParams, sortProperties, realUrl);
        }

        App.HttpClient.get(realUrl, App.hostsMapper, {
          complete: completeCallback,
          beforeMap: function(response) {
            if (itemTotal) {
              response.itemTotal = itemTotal;
            }
          },
          doGetAsPost: true,
          params: self.computeParameters(queryParams),
          error: error
        });
      }
    };

    if (!this.preLoadHosts(clientCallback)) {
      clientCallback(false, self.get('queryParams.Hosts'));
    }
  },

  updateHostsMetrics: function(callback) {
    let queryParams = App.router.get('mainHostController').getQueryParameters(true);
    if (App.router.get('currentState.parentState.name') === 'hostDetails') {
      const currentHostname = App.router.get('location.lastSetURL')
        .match(/\/hosts\/(.*)\/(summary|configs|alerts|stackVersions|logs)/)[1];
      queryParams = [
        {
          key: 'Hosts/host_name',
          value: [currentHostname],
          type: 'MULTIPLE',
          isHostDetails: true
        }
      ]
    }
    this.loadHostsMetric(queryParams).always(callback);
  },

  /**
   *
   * @param {Array} queryParams
   * @param {Array} sortProperties
   * @param {string} realUrl
   * @returns {string}
   */
  addParamsToHostsUrl: function (queryParams, sortProperties, realUrl) {
    var paginationProps = this.computeParameters(queryParams.filter(function (param) {
      return this.get('paginationKeys').contains(param.key);
    }, this));
    var sortProps = this.computeParameters(sortProperties);

    return App.get('apiPrefix') + '/clusters/' + App.get('clusterName') + realUrl +
      (paginationProps.length > 0 ? '&' + paginationProps : '') +
      (sortProps.length > 0 ? '&' + sortProps : '');
  },

  /**
   * lazy load metrics of hosts
   * @param {Array} queryParams
   * @returns {$.ajax|null}
   */
  loadHostsMetric: function (queryParams) {
    const isAmbariMetricsStarted = App.Service.find('AMBARI_METRICS').get('isStarted'),
      hostDetailsParam = queryParams.findProperty('isHostDetails'),
      currentHostName = hostDetailsParam && hostDetailsParam.value[0],
      isHostWithNameNode = currentHostName && App.HostComponent.find(`NAMENODE_${currentHostName}`).get('isLoaded');
    if (isAmbariMetricsStarted || isHostWithNameNode) {
      let realUrl = '/hosts?fields=',
        realUrlFields = [];
      if (isAmbariMetricsStarted) {
        realUrlFields.push('metrics/disk/disk_free', 'metrics/disk/disk_total', 'metrics/load/load_one');
      }
      if (isHostWithNameNode) {
        realUrlFields.push(
          'host_components/metrics/dfs/namenode/ClusterId', 'host_components/metrics/jvm/HeapMemoryMax',
          'host_components/metrics/jvm/HeapMemoryUsed', 'host_components/metrics/dfs/FSNamesystem/CapacityUsed',
          'host_components/metrics/dfs/FSNamesystem/CapacityTotal',
          'host_components/metrics/dfs/FSNamesystem/CapacityRemaining',
          'host_components/metrics/dfs/FSNamesystem/CapacityNonDFSUsed',
          'host_components/metrics/rpc/client/RpcQueueTime_avg_time', 'host_components/metrics/runtime/StartTime'
        );
      }
      realUrl += (realUrlFields.join(',') + '&minimal_response=true');
      return App.ajax.send({
        name: 'hosts.metrics.lazy_load',
        sender: this,
        data: {
          url: this.addParamsToHostsUrl(queryParams, [], realUrl),
          parameters: this.computeParameters(queryParams)
        },
        success: 'loadHostsMetricSuccessCallback'
      });
    }
    return $.Deferred().resolve().promise();
  },

  /**
   * success callback of <code>loadHostsMetric</code>
   * @param {object} data
   */
  loadHostsMetricSuccessCallback: function (data) {
    App.hostsMapper.setMetrics(data);
    if (App.router.get('currentState.parentState.name') === 'hostDetails' && data) {
      const hostComponentsData = Em.get(data, 'items.0.host_components');
      if (hostComponentsData) {
        const nameNodeData = hostComponentsData.findProperty('HostRoles.component_name', 'NAMENODE');
        if (nameNodeData) {
          const hostName = Em.get(data, 'items.0.Hosts.host_name'),
            nameNodeModelMap = App.serviceMetricsMapper.activeNameNodeConfig,
            processedModelProperties = this.nameNodeMetricsModelProperties,
            hdfsModel = App.HDFSService.find('HDFS'),
            componentModel = App.HostComponent.find(`NAMENODE_${hostName}`);
          Object.keys(nameNodeModelMap).forEach(key => {
            if (processedModelProperties.contains(key)) {
              const modelKey = stringUtils.underScoreToCamelCase(key);
              hdfsModel.get(modelKey)[hostName] = Em.get(nameNodeData, nameNodeModelMap[key]);
              hdfsModel.propertyDidChange(modelKey);
            }
          });
          componentModel.setProperties({
            clusterIdValue: Em.get(nameNodeData, 'metrics.dfs.namenode.ClusterId')
          });
        }
      }
    }
  },

  /**
   * identify if any filter by host-component is active
   * if so run @getHostByHostComponents
   *
   * @param callback
   * @return {Boolean}
   */
  preLoadHosts: function (callback) {
    if (this.get('queryParams.Hosts').length > 0 && this.get('queryParams.Hosts').filter(function (param) {
      return param.isComponentRelatedFilter;
    }, this).length > 0) {
      this.getHostByHostComponents(callback);
      return true;
    }
    return false;
  },

  /**
   * get hosts' names which match filter by host-component
   * @param callback
   */
  getHostByHostComponents: function (callback) {
    var realUrl = '/hosts?<parameters>minimal_response=true';

    App.ajax.send({
      name: 'hosts.host_components.pre_load',
      sender: this,
      data: {
        url: this.getComplexUrl(realUrl, this.get('queryParams.Hosts')),
        callback: callback
      },
      success: 'getHostByHostComponentsSuccessCallback',
      error: 'getHostByHostComponentsErrorCallback'
    })
  },
  getHostByHostComponentsSuccessCallback: function (data, opt, params) {
    var queryParams = this.get('queryParams.Hosts');
    var hostNames = data.items.mapProperty('Hosts.host_name');
    var skipCall = hostNames.length === 0;

    var itemTotal = parseInt(data.itemTotal, 10);
    if (!isNaN(itemTotal)) {
      App.router.set('mainHostController.filteredCount', itemTotal);
    }

    if (skipCall) {
      params.callback(skipCall);
    } else {
      queryParams = [{
        key: 'Hosts/host_name',
        value: hostNames,
        type: 'MULTIPLE'
      }];
      params.callback(skipCall, queryParams, itemTotal);
    }
  },
  getHostByHostComponentsErrorCallback: Em.K,

  graphs: [],

  graphsUpdate: function (callback) {
    var existedGraphs = [];
    this.get('graphs').forEach(function (_graph) {
      var view = Em.View.views[_graph.id];
      if (view) {
        existedGraphs.push(_graph);
        if (!view.get('isRequestRunning')) {
          //console.log('updated graph', _graph.name);
          view.loadData();
          //if graph opened as modal popup update it to
          if ($(".modal-graph-line .modal-body #" + _graph.popupId + "-container-popup").length) {
            view.loadData();
          }
        }
      }
    });
    callback();
    this.set('graphs', existedGraphs);
  },

  /**
   * Updates the services information.
   *
   * @param callback
   */
  updateServiceMetric: function (callback) {
    var self = this;
    self.set('isUpdated', false);
    var isATSPresent = App.StackServiceComponent.find().findProperty('componentName','APP_TIMELINE_SERVER');

    var conditionalFields = this.getConditionalFields(),
      requestsRunningStatus = this.get('requestsRunningStatus'),
      conditionalFieldsString = conditionalFields.length > 0 ? ',' + conditionalFields.join(',') : '',
      testUrl = '/data/dashboard/HDP2/master_components.json',
      isFlumeInstalled = App.cache.services.mapProperty('ServiceInfo.service_name').contains('FLUME'),
      isATSInstalled = App.cache.services.mapProperty('ServiceInfo.service_name').contains('YARN') && isATSPresent,
      flumeHandlerParam = isFlumeInstalled ? 'ServiceComponentInfo/component_name=FLUME_HANDLER|' : '',
      atsHandlerParam = isATSInstalled ? 'ServiceComponentInfo/component_name=APP_TIMELINE_SERVER|' : '',
      haComponents = App.get('isHaEnabled') ? 'ServiceComponentInfo/component_name=JOURNALNODE|ServiceComponentInfo/component_name=ZKFC|' : '',
      realUrl = '/components/?' + flumeHandlerParam + atsHandlerParam + haComponents +
        'ServiceComponentInfo/category.in(MASTER,CLIENT)&fields=' +
        'ServiceComponentInfo/service_name,' +
        'ServiceComponentInfo/service_type,' +
        'host_components/HostRoles/display_name,' +
        'host_components/HostRoles/host_name,' +
        'host_components/HostRoles/public_host_name,' +
        'host_components/HostRoles/component_name,' +
        'host_components/HostRoles/state,' +
        'host_components/HostRoles/maintenance_state,' +
        'host_components/HostRoles/stale_configs,' +
        'host_components/HostRoles/ha_state,' +
        'host_components/HostRoles/desired_admin_state,' +
        conditionalFieldsString +
        '&minimal_response=true';

    var servicesUrl = this.getUrl(testUrl, realUrl);
    callback = callback || function () {
      self.set('isUpdated', true);
    };

    if (!requestsRunningStatus.updateServiceMetric) {
      requestsRunningStatus.updateServiceMetric = true;
      App.HttpClient.get(servicesUrl, App.serviceMetricsMapper, {
        complete: function () {
          App.set('router.mainServiceItemController.isServicesInfoLoaded', App.get('router.clusterController.isLoaded'));
          requestsRunningStatus.updateServiceMetric = false;
          callback();
        }
      });
    } else {
      callback();
    }
  },
  /**
   * construct conditional parameters of query, depending on which services are installed
   * @return {Array}
   */
  getConditionalFields: function () {
    var conditionalFields = this.get('serviceComponentMetrics').slice(0);
    var serviceSpecificParams = $.extend({}, this.get('serviceSpecificParams'));
    var metricsKey = 'metrics/';

    if (/^2.1/.test(App.get('currentStackVersionNumber'))) {
      serviceSpecificParams.STORM = 'metrics/api/cluster/summary';
    } else if (/^2.2/.test(App.get('currentStackVersionNumber'))) {
      serviceSpecificParams.STORM = 'metrics/api/v1/cluster/summary,metrics/api/v1/topology/summary';
    }
    serviceSpecificParams.ONEFS = 'metrics/dfs/*,';

    App.cache.services.forEach(function (service) {
      var urlParams = serviceSpecificParams[service.ServiceInfo.service_name];
      if (urlParams) {
        conditionalFields.push(urlParams);
      }
    });

    //first load shouldn't contain metrics in order to make call lighter
    if (!App.get('router.clusterController.isServiceMetricsLoaded')) {
      return conditionalFields.filter(function (condition) {
        return condition.indexOf(metricsKey) === -1;
      });
    }

    return conditionalFields;
  },

  updateServices: function (callback) {
    var testUrl = '/data/services/HDP2/services.json';
    var componentConfigUrl = this.getUrl(testUrl, '/services?fields=ServiceInfo/state,ServiceInfo/maintenance_state,components');
    App.HttpClient.get(componentConfigUrl, App.serviceMapper, {
      complete: callback
    });
  },

  updateComponentsState: function (callback) {
    var testUrl = '/data/services/HDP2/components_state.json';
    var realUrl = '/components/?fields=ServiceComponentInfo/service_name,ServiceComponentInfo/service_type,' +
        'ServiceComponentInfo/category,ServiceComponentInfo/installed_count,ServiceComponentInfo/installed_and_maintenance_off_count,ServiceComponentInfo/started_count,ServiceComponentInfo/init_count,ServiceComponentInfo/install_failed_count,ServiceComponentInfo/unknown_count,ServiceComponentInfo/total_count,ServiceComponentInfo/display_name,host_components/HostRoles/host_name&minimal_response=true';
    var url = this.getUrl(testUrl, realUrl);

    App.HttpClient.get(url, App.componentsStateMapper, {
      complete: callback
    });
  },

  updateAlertDefinitions: function (callback) {
    var testUrl = '/data/alerts/alertDefinitions.json';
    var realUrl = '/alert_definitions?fields=' +
      'AlertDefinition/component_name,AlertDefinition/description,AlertDefinition/enabled,AlertDefinition/repeat_tolerance,AlertDefinition/repeat_tolerance_enabled,' +
      'AlertDefinition/id,AlertDefinition/ignore_host,AlertDefinition/interval,AlertDefinition/label,AlertDefinition/name,' +
      'AlertDefinition/scope,AlertDefinition/service_name,AlertDefinition/source,AlertDefinition/help_url';
    var url = this.getUrl(testUrl, realUrl);

    App.HttpClient.get(url, App.alertDefinitionsMapper, {
      complete: callback
    });
  },

  updateUnhealthyAlertInstances: function (callback) {
    var testUrl = '/data/alerts/alert_instances.json';
    var queryParams = this.get('queryParamsForUnhealthyAlertInstances');
    var realUrl = '/alerts?fields=' +
      'Alert/component_name,Alert/definition_id,Alert/definition_name,Alert/host_name,Alert/id,Alert/instance,' +
      'Alert/label,Alert/latest_timestamp,Alert/maintenance_state,Alert/original_timestamp,Alert/scope,' +
      'Alert/service_name,Alert/state,Alert/text,Alert/repeat_tolerance,Alert/repeat_tolerance_remaining' +
      '&Alert/state.in(CRITICAL,WARNING)&Alert/maintenance_state.in(OFF)&from=' + queryParams.from + '&page_size=' + queryParams.page_size;
    var url = this.getUrl(testUrl, realUrl);

    App.HttpClient.get(url, App.alertInstanceMapper, {
      complete: callback
    });
  },

  updateAlertDefinitionSummary: function(callback) {
    //TODO move to clusterController
    var testUrl = '/data/alerts/alert_summary.json';
    var realUrl = '/alerts?format=groupedSummary';
    var url = this.getUrl(testUrl, realUrl);

    App.HttpClient.get(url, App.alertDefinitionSummaryMapper, {
      complete: callback
    });
  },

  updateAlertGroups: function (callback) {
    var testUrl = '/data/alerts/alertGroups.json';
    var realUrl = '/alert_groups?fields=' +
      'AlertGroup/default,AlertGroup/definitions,AlertGroup/id,AlertGroup/name,AlertGroup/targets';
    var url = this.getUrl(testUrl, realUrl);

    App.HttpClient.get(url, App.alertGroupsMapper, {
      complete: callback
    });
  },

  updateAlertNotifications: function (callback) {
    App.HttpClient.get(App.get('apiPrefix') + '/alert_targets?fields=*', App.alertNotificationMapper, {
      complete: callback
    });
  },

  configsChangedHandler: function(event) {
    if (event.configs && event.configs.someProperty('type', 'cluster-env')) {
      this.updateClusterEnv();
    }
    App.router.get('configurationController').updateConfigTags();
  },

  //TODO - update service auto-start to use this
  updateClusterEnv: function () {
<<<<<<< HEAD
    this.loadClusterSettings().then(function (settings) {
      App.router.get('clusterController').set('clusterEnv', { properties: settings });
=======
    return App.router.get('configurationController').getCurrentConfigsBySites(['cluster-env']).done(function (config) {
      App.router.get('clusterController').set('clusterEnv', config[0]);
>>>>>>> 7bedbef6
    });
  },

  loadClusterSettings: function () {
    const dfd = $.Deferred();

    App.ajax.send({
      name: 'common.cluster.settings',
      sender: this
    }).then(data => {
      const settings = {};
      
      if (data && data.items) {
        data.items.forEach(item => {
          const key = item.ClusterSettingInfo.cluster_setting_name;
          const value = item.ClusterSettingInfo.cluster_setting_value;
          settings[key] = value;
        });
      }
      
      dfd.resolve(settings);
    }, dfd.reject);
    
    return dfd.promise();
  },

  updateWizardWatcher: function (callback) {
    App.router.get('wizardWatcherController').getUser().complete(callback);
  },

  /**
   * Request to fetch logging info for specified host.
   *
   * @method updateLogging
   * @param {string} hostName
   * @param {string[]|boolean} fields additional fields to request e.g. ['field1', 'field2']
   * @param {function} callback execute on when request succeed, json response will be passed to first argument
   * @returns {$.Deferred.promise()}
   */
  updateLogging: function(hostName, fields, callback) {
    var flds = !!fields ? "," + fields.join(',') : "" ;

    return App.ajax.send({
      name: 'host.logging',
      sender: this,
      data: {
        hostName: hostName,
        callback: callback,
        fields: flds
      },
      success: 'updateLoggingSuccess'
    });
  },

  updateLoggingSuccess: function(data, opt, params) {
    var clbk = params.callback || function() {};
    clbk(data);
  },

  updateHDFSNameSpaces: function () {
    if (App.Service.find('HDFS').get('isLoaded') && App.get('isHaEnabled')) {
      App.router.get('configurationController').getCurrentConfigsBySites(['hdfs-site']).done(configs => {
        const properties = configs && configs[0] && configs[0].properties;
        if (properties) {
          const nameSpaceProperty = properties['dfs.nameservices'];
          if (nameSpaceProperty) {
            const nameSpaces = nameSpaceProperty.split(',').map(nameSpace => {
                const nameNodeIdsProperty = properties[`dfs.ha.namenodes.${nameSpace}`];
                if (nameNodeIdsProperty) {
                  const nameNodeIds = nameNodeIdsProperty.split(','),
                    hostNames = nameNodeIds.map(id => {
                      const propertyValue = properties[`dfs.namenode.http-address.${nameSpace}.${id}`],
                        matches = propertyValue && propertyValue.match(/([\D\d]+)\:\d+$/),
                        hostName = matches && matches[1];
                      return hostName;
                    });
                  return {
                    nameSpace,
                    hostNames
                  };
                }
              }),
              allNameNodes = App.HDFSService.find().objectAt(0).get('hostComponents').filterProperty('componentName', 'NAMENODE');
            allNameNodes.forEach(component => {
              const nameSpaceObject = nameSpaces.find(ns => ns && ns.hostNames && ns.hostNames.contains(component.get('hostName')));
              if (nameSpaceObject) {
                component.set('haNameSpace', nameSpaceObject.nameSpace);
              }
            });
            App.set('router.clusterController.isHDFSNameSpacesLoaded', true);
          }
        }
      })
    } else {
      App.set('router.clusterController.isHDFSNameSpacesLoaded', true);
    }
  }
});<|MERGE_RESOLUTION|>--- conflicted
+++ resolved
@@ -263,16 +263,8 @@
     var testUrl = this.get('HOSTS_TEST_URL'),
         self = this,
         hostDetailsFilter = '',
-<<<<<<< HEAD
-        realUrl = '/hosts?fields=Hosts/rack_info,Hosts/host_name,Hosts/maintenance_state,Hosts/public_host_name,Hosts/cpu_count,Hosts/ph_cpu_count,Hosts/last_agent_env,' +
-            'alerts_summary,Hosts/host_status,Hosts/host_state,Hosts/last_heartbeat_time,Hosts/ip,host_components/HostRoles/state,host_components/HostRoles/maintenance_state,' +
-            'host_components/HostRoles/stale_configs,host_components/HostRoles/service_name,host_components/HostRoles/display_name,host_components/HostRoles/desired_admin_state,' +
-            (App.Service.find().someProperty('serviceName', 'HDFS') ? 'host_components/metrics/dfs/namenode/ClusterId,host_components/metrics/dfs/FSNamesystem/HAState,' : '') +
-            '<metrics>Hosts/total_mem<hostDetailsParams><stackVersions>&minimal_response=true',
         hostDetailsParams = ',Hosts/os_arch,Hosts/os_type,metrics/cpu/cpu_system,metrics/cpu/cpu_user,metrics/memory/mem_total,metrics/memory/mem_free',
         stackVersionInfo = '',
-=======
->>>>>>> 7bedbef6
         mainHostController = App.router.get('mainHostController'),
         sortProperties = mainHostController.getSortProps(),
         isHostsLoaded = false,
@@ -705,13 +697,8 @@
 
   //TODO - update service auto-start to use this
   updateClusterEnv: function () {
-<<<<<<< HEAD
     this.loadClusterSettings().then(function (settings) {
       App.router.get('clusterController').set('clusterEnv', { properties: settings });
-=======
-    return App.router.get('configurationController').getCurrentConfigsBySites(['cluster-env']).done(function (config) {
-      App.router.get('clusterController').set('clusterEnv', config[0]);
->>>>>>> 7bedbef6
     });
   },
 
@@ -723,7 +710,7 @@
       sender: this
     }).then(data => {
       const settings = {};
-      
+
       if (data && data.items) {
         data.items.forEach(item => {
           const key = item.ClusterSettingInfo.cluster_setting_name;
@@ -731,10 +718,10 @@
           settings[key] = value;
         });
       }
-      
+
       dfd.resolve(settings);
     }, dfd.reject);
-    
+
     return dfd.promise();
   },
 
