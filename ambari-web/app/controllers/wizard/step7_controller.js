--- conflicted
+++ resolved
@@ -184,7 +184,6 @@
    * @type {bool}
    */
   isSubmitDisabled: function () {
-<<<<<<< HEAD
     if (!this.get('stepConfigs.length')
       || this.get('submitButtonClicked')
       || App.get('router.btnClickInProgress')
@@ -192,15 +191,6 @@
     ) return true;
     return !this.get('stepConfigs').filterProperty('showConfig', true).everyProperty('errorCount', 0) || this.get("miscModalVisible");
   }.property('stepConfigs.@each.errorCount', 'miscModalVisible', 'submitButtonClicked', 'App.router.btnClickInProgress', 'wizardController.errors'),
-=======
-    if (!this.get('stepConfigs.length')) return true;
-    if (this.get('submitButtonClicked')) return true;
-    if (App.get('router.btnClickInProgress')) return true;
-    return !this.get('stepConfigs').filterProperty('showConfig', true).everyProperty('errorCount', 0)
-      || this.get("miscModalVisible")
-      || !!this.get('configErrorList.criticalIssues.length');
-  }.property('stepConfigs.@each.errorCount', 'miscModalVisible', 'submitButtonClicked', 'App.router.btnClickInProgress', 'configErrorList.criticalIssues.length'),
->>>>>>> 0907d611
 
   /**
    * List of selected to install service names
