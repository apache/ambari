/**
 * Licensed to the Apache Software Foundation (ASF) under one
 * or more contributor license agreements.  See the NOTICE file
 * distributed with this work for additional information
 * regarding copyright ownership.  The ASF licenses this file
 * to you under the Apache License, Version 2.0 (the
 * "License"); you may not use this file except in compliance
 * with the License.  You may obtain a copy of the License at
 *
 *     http://www.apache.org/licenses/LICENSE-2.0
 *
 * Unless required by applicable law or agreed to in writing, software
 * distributed under the License is distributed on an "AS IS" BASIS,
 * WITHOUT WARRANTIES OR CONDITIONS OF ANY KIND, either express or implied.
 * See the License for the specific language governing permissions and
 * limitations under the License.
 */

var stringUtils = require('utils/string_utils');
var numberUtils = require('utils/number_utils');
var blueprintUtils = require('utils/blueprint');

App.AssignMasterOnStep7Controller = Em.Controller.extend(App.BlueprintMixin, App.AssignMasterComponents, {

  name: "assignMasterOnStep7Controller",

  useServerValidation: false,

  showInstalledMastersFirst: false,

  configWidgetContext: {},

  configActionComponent: {},

  content: function () {
    return this.get('configWidgetContext.controller.content') || {};
  }.property('configWidgetContext.controller.content'),

  popup: null,

  mastersToCreate: [],

  markSavedComponentsAsInstalled: true,

  /**
   * Array of master component names, that should be addable
   * Are used in HA wizards to add components, that are not addable for other wizards
   * @type {Array}
   * @override
   */
  mastersAddableInHA: Em.computed.alias('App.components.isMasterAddableOnlyOnHA'),

  /**
   * Marks component add/delete action to be performed ahead.
   * @param context {Object} Context of the calling function
   * @param action {String} ADD|DELETE
   * @param hostComponent {Object}
   * @public
   * @method {execute}
   */
  execute: function (context, action, hostComponent) {
    this.set('configWidgetContext', context);
    this.set('content', context.get('controller.content'));
    this.set('configActionComponent', hostComponent);
    
    switch (action) {
      case 'ADD':
        this.clearRecommendations();
        if (hostComponent.componentName === "HIVE_SERVER_INTERACTIVE") {
          this.getPendingBatchRequests(hostComponent);  
        } else {
          this.showPopup(hostComponent);
        }
        break;
      case 'DELETE':
        this.set('mastersToCreate', [hostComponent.componentName]);
        this.removeMasterComponent();
        break;
    }
  },

  getPendingBatchRequests: function(hostComponent) {
    var self = this;
    // Send Ajax request to get status of pending batch requests
    App.ajax.send({
      name : 'request_schedule.get.pending',
      sender: self,
      error : 'pendingBatchRequestsAjaxError',
      success: 'pendingBatchRequestsAjaxSuccess',
      data: {
        hostComponent: hostComponent
      }
    });
  },

  pendingBatchRequestsAjaxError: function(data) {
    var error = Em.I18n.t('services.service.actions.run.yarnRefreshQueues.error');
    if (data && data.responseText) {
      try {
        var json = JSON.parse(data.responseText);
        error += json.message;
      } catch (err) {}
    }
    App.showAlertPopup(Em.I18n.t('services.service.actions.run.yarnRefreshQueues.error'), error, null);
  },

  pendingBatchRequestsAjaxSuccess : function(data, opt, params) {
    var self = this;
    if (this.shouldShowAlertOnBatchRequest(data)) {
      App.showAlertPopup(Em.I18n.t('services.service.actions.hsi.alertPopup.header'),
        Em.I18n.t('services.service.actions.hsi.alertPopup.body'), function() {
        var configWidgetContext = self.get('configWidgetContext');
        var config = configWidgetContext.get('config');
        configWidgetContext.toggleProperty('controller.forceUpdateBoundaries');
        var value = config.get('initialValue');
        config.set('value', value);
        configWidgetContext.setValue(value);
        configWidgetContext.sendRequestRorDependentConfigs(config);
        this.hide();
      });
    } else {
      this.showPopup(params.hostComponent);
    }
  },

  shouldShowAlertOnBatchRequest: function(data) {
    var showAlert = false;
    if (data.hasOwnProperty('items') && data.items.length > 0) {
      data.items.forEach( function(_item) {
        if (_item && _item.RequestSchedule && _item.RequestSchedule.batch && _item.RequestSchedule.batch.batch_requests) {
          _item.RequestSchedule.batch.batch_requests.forEach(function (batchRequest) {
            // Check if a DELETE request on HIVE_SERVER_INTERACTIVE is in progress
            if (batchRequest.request_type === "DELETE" && batchRequest.request_uri.indexOf("HIVE_SERVER_INTERACTIVE") > -1) {
              showAlert = true;
            }
          });
        }
      });
    }
    return showAlert;
  },

  showPopup: function(hostComponent) {
    var missingDependentServices = this.getAllMissingDependentServices();
    var isNonWizardPage = !this.get('content.controllerName');
    if (missingDependentServices.length && isNonWizardPage) {
      this.showInstallServicesPopup(missingDependentServices);
    } else {
      this.set('mastersToCreate', [hostComponent.componentName]);
      this.showAssignComponentPopup();
    }
  },

  /**
   * Used to set showAddControl/showRemoveControl flag
   * @param componentName
   * @override
   */
  updateComponent: function(componentName) {
    this._super(componentName);

    if (!this.get('mastersToCreate').contains(componentName)) {
      this.get("selectedServicesMasters").filterProperty("component_name", componentName).forEach(function(c) {
        c.set('showAddControl', false);
        c.set('showRemoveControl', false);
      });
    }
  },

  /**
   * Assign Master page will be displayed in the popup
   * @private
   * @method
   */
  showAssignComponentPopup: function () {
    var self = this;
    // Master component hosts should be loaded only when content.controller name is not defined i.e non-wizard pages
    if (!this.get('content.controllerName')) {
      this.loadMasterComponentHosts();
    }
    var mastersToCreate = this.get('mastersToCreate');
    var masterToCreateDisplayName = App.format.role(mastersToCreate[0]);
    var configWidgetContext = this.get('configWidgetContext');
    var config = this.get('configWidgetContext.config');
    var popup = App.ModalPopup.show({
      classNames: ['wizard-modal-wrapper', 'add-service-wizard-modal'],
      modalDialogClasses: ['modal-xlg'],
      header: Em.I18n.t('assign.master.popup.header').format(masterToCreateDisplayName),
      bodyClass: App.AssignMasterOnStep7View.extend({
        controller: self
      }),
      primary: Em.I18n.t('common.select'),
      onPrimary: function () {
        self.submit();
      },
      onSecondary: function() {
        this.showWarningPopup();
      },
      onClose: function () {
        this.showWarningPopup();
      },
      showWarningPopup: function() {
        var mainPopupContext = this;
        App.ModalPopup.show({
          encodeBody: false,
          header: Em.I18n.t('common.warning'),
          primaryClass: 'btn-warning',
          body: Em.I18n.t('assign.master.popup.cancel.body').format(masterToCreateDisplayName),
          onPrimary: function () {
            configWidgetContext.toggleProperty('controller.forceUpdateBoundaries');
            var value = config.get('initialValue');
            config.set('value', value);
            configWidgetContext.setValue(value);
            configWidgetContext.sendRequestRorDependentConfigs(config);
            this.hide();
            mainPopupContext.hide();
          }
        });
      },
      didInsertElement: function () {
        this._super();
        this.fitHeight();
        self.set('configWidgetContext.controller.saveInProgress', false);
      }
    });
    this.set('popup', popup);
  },

  /**
   * Displays the popup to install required service dependencies for being added component with this config change
   * @param missingDependentServices {String[]}   Array of service display names
   */
  showInstallServicesPopup: function (missingDependentServices) {
    var displayServices = stringUtils.getFormattedStringFromArray(missingDependentServices);
    var configWidgetContext = this.get('configWidgetContext');
    var config = this.get('configWidgetContext.config');
    var configDisplayName = config.get('displayName').toLowerCase();
    return App.ModalPopup.show({
      header: Em.I18n.t('installer.step7.missing.service.header'),
      body: Em.I18n.t('installer.step7.missing.service.body').format(displayServices, configDisplayName),
      primaryClass: 'btn-danger',
      onPrimary: function () {
        configWidgetContext.toggleProperty('controller.forceUpdateBoundaries');
        var value = config.get('initialValue');
        config.set('value', value);
        configWidgetContext.setValue(value);
        configWidgetContext.sendRequestRorDependentConfigs(config);
        this._super();
      },
      secondary: null,
      showCloseButton: false,
      didInsertElement: function () {
        this._super();
        configWidgetContext.set('controller.saveInProgress', false);
      }
    });
  },

  /**
   * This method is used while installing or adding a service
   * Removes the masterComponent that was previously being tracked to be added to the cluster
   * @private
   * @method {removeMasterComponent}
   */
  removeMasterComponent: function () {
    var componentsToDelete = this.get('mastersToCreate');
    var componentsFromConfigs = this.get('content.componentsFromConfigs');
    if (this.get('content.controllerName')) {
      var masterComponentHosts = this.get('content.masterComponentHosts');
      var recommendationsHostGroups = this.get('content.recommendationsHostGroups');
      componentsToDelete.forEach(function (_componentName) {
        masterComponentHosts = masterComponentHosts.rejectProperty('component', _componentName);
        recommendationsHostGroups.blueprint.host_groups.forEach(function(hostGroup){
          hostGroup.components = hostGroup.components.rejectProperty('name', _componentName);
        }, this);
        componentsFromConfigs = componentsFromConfigs.without(_componentName);
      }, this);
      this.get('content').set('masterComponentHosts', masterComponentHosts);
      this.set('content.componentsFromConfigs', componentsFromConfigs);
      this.set('content.recommendationsHostGroups', recommendationsHostGroups);
    } else {
      this.clearComponentsToBeAdded(componentsToDelete[0]);
      var hostComponent = App.HostComponent.find().findProperty('componentName', componentsToDelete[0]);
      if (hostComponent) {
        App.set('componentToBeDeleted', Em.Object.create({
          componentName: componentsToDelete[0],
          hostName: hostComponent.get('hostName')
        }));
      }
    }
    var configActionComponent = this.get('configActionComponent');
    this.get('configWidgetContext.config').set('configActionComponent', configActionComponent);
  },

  /**
   * Success callback after loading active host list
   * @override
   * @method loadWizardHostsSuccessCallback
   */
   loadWizardHostsSuccessCallback: function (data) {
    var parentController = this.get('content.controllerName');
    if (parentController) {
      this._super(data);
    } else {
      var result = [];
      data.items.forEach(function (host) {
        var hostName = host.Hosts.host_name,
          cpu = host.Hosts.cpu_count,
          memory = host.Hosts.total_mem.toFixed(2);
        result.push(Em.Object.create({
          host_name: hostName,
          cpu: cpu,
          memory: memory,
          disk_info: host.Hosts.disk_info,
          maintenance_state: host.Hosts.maintenance_state,
          host_info: Em.I18n.t('installer.step5.hostInfo').fmt(hostName, numberUtils.bytesToSize(memory, 1, 'parseFloat', 1024), cpu)
        }));
      }, this);
      this.set('hosts', result);
      this.sortHosts(this.get('hosts'));
      this.set('isHostsLoaded', true);
    }
  },

  /**
   *  This method is called on Service->config page and is responsible to load the "Assign Master popup"
   *  with the installed master component hosts.
   * @private
   * @method {loadMasterComponentHosts}
   */
  loadMasterComponentHosts: function () {
    var stackMasterComponents = App.get('components.masters').uniq();
    var masterComponentHosts = [];
    App.HostComponent.find().filter(function (component) {
      return stackMasterComponents.contains(component.get('componentName'));
    }).forEach(function (item) {
      masterComponentHosts.push({
        component: item.get('componentName'),
        hostName: item.get('hostName'),
        isInstalled: true,
        serviceId: item.get('service.id'),
        display_name: item.get('displayName')
      })
    });
    this.set("masterComponentHosts", masterComponentHosts);
  },

  /**
   * Returns array of dependent services that are yet not installed in the cluster
   * @private
   * @method getAllMissingDependentServices
   * @return  missingDependentServices {Array}
   */
  getAllMissingDependentServices: function () {
    var configActionComponentName = this.get('configActionComponent').componentName;
    var componentStackService = App.StackServiceComponent.find(configActionComponentName).get('stackService');
    var missing = [];
    componentStackService.collectMissingDependencies(this.installedStackServices(), App.StackService.find(), missing);
    return missing.mapProperty('displayName');
  },

<<<<<<< HEAD
    return dependentServices.filter(function (item) {
      return !App.Service.find().findProperty('serviceName', item);
    }).map(function (item) {
      return App.StackService.find().findProperty('serviceName', item).get('displayName');
=======
  installedStackServices: function() {
    return App.Service.find().map(function(each) {
      return App.StackService.find(each.get('serviceName'));
>>>>>>> d680af80
    });
  },

  /**
   * This method saves masterComponent layout that is used on subsequent "Review" and "Install start and Test services" pages.
   * @private
   * @method {saveMasterComponentHosts}
   */
  saveMasterComponentHosts: function() {
    var controller = App.router.get(this.get('content.controllerName'));
    var componentsFromConfigs = this.get('content.componentsFromConfigs');
    controller.saveMasterComponentHosts(this, true);
    controller.loadMasterComponentHosts(true);
    componentsFromConfigs = componentsFromConfigs.concat(this.get('mastersToCreate'));
    this.set('content.componentsFromConfigs', componentsFromConfigs);
  },

  /**
   * This method saves host group layout that is used for blueprint validation call made while transitioning to "Review" page.
   * @private
   * @method {saveRecommendationsHostGroups}
   */
  saveRecommendationsHostGroups: function() {
    var recommendationsHostGroups = this.get('content.recommendationsHostGroups');
    var mastersToCreate = this.get('mastersToCreate');
    mastersToCreate.forEach(function(componentName) {
      var hostName = this.getSelectedHostNames(componentName)[0];
      if (hostName && recommendationsHostGroups) {
        var hostGroups = recommendationsHostGroups.blueprint_cluster_binding.host_groups;
        var isHostPresent = false;
        var i = 0;
        while (i < hostGroups.length) {
          var hosts = hostGroups[i].hosts;
          isHostPresent = hosts.someProperty('fqdn', hostName);
          if (isHostPresent) break;
          i++;
        }
        if (isHostPresent) {
          var hostGroupName = hostGroups[i].name;
          var hostGroup = recommendationsHostGroups.blueprint.host_groups.findProperty('name', hostGroupName);
          var addHostComponentInGroup = !hostGroup.components.someProperty('name', componentName);
          if (addHostComponentInGroup) {
            hostGroup.components.pushObject({name: componentName});
          }
        }
      }
    }, this);
    this.set('content.recommendationsHostGroups', recommendationsHostGroups);
  },

  /**
   * Get the fqdn hostnames as selected by the user for the component.
   * @param componentName
   * @return {String[]}
   */
  getSelectedHostNames: function(componentName) {
    var selectedServicesMasters = this.get('selectedServicesMasters');
    return selectedServicesMasters.filterProperty('component_name', componentName).mapProperty('selectedHost');
  },

  /**
   * set App.componentToBeAdded to use it on subsequent validation call while saving configuration
   * @param componentName {String}
   * @param hostNames {String[]}
   * @method {setGlobalComponentToBeAdded}
   */
  setGlobalComponentToBeAdded: function(componentName, hostNames) {
    var componentToBeAdded = Em.Object.create({
       componentName: componentName,
       hostNames: hostNames
    });
    App.set('componentToBeAdded', componentToBeAdded);
  },

  /**
   * clear 'componentToBeDeleted' object
   * @param componentName {String}
   * @public
   * @method {clearComponentsToBeDeleted}
   */
  clearComponentsToBeDeleted: function(componentName) {
    var componentsToBeDeleted = App.get('componentToBeDeleted');
    if (!App.isEmptyObject(componentsToBeDeleted) && componentsToBeDeleted.get('componentName') === componentName) {
      App.set('componentToBeDeleted', {});
    }
  },

  /**
   * clear 'componentToBeAdded' object
   * @param componentName  {String}
   */
  clearComponentsToBeAdded: function(componentName) {
    var componentsToBeAdded = App.get('componentToBeAdded');
    if (!App.isEmptyObject(componentsToBeAdded) && componentsToBeAdded.get('componentName') === componentName) {
      App.set('componentToBeAdded', {});
    }
  },

  /**
   * Submit button click handler
   * @method submit
   */
  submit: function () {
    var self = this;
    App.get('router.mainAdminKerberosController').getKDCSessionState(function() {
      self.get('popup').hide();
      var context = self.get('configWidgetContext');
      context.toggleProperty('controller.forceUpdateBoundaries');
      var configActionComponent = self.get('configActionComponent');
      var componentHostNames = self.getSelectedHostNames(configActionComponent.componentName);
      var config = self.get('configWidgetContext.config');

      // TODO remove after stack advisor is able to handle this case
      // workaround for hadoop.proxyuser.{{hiveUser}}.hosts after adding Hive Server Interactive from Install Wizard
      var serviceConfigs = context.get('controller.stepConfigs').findProperty('serviceName', context.get('controller.selectedService.serviceName')).get('configs');
      var dependencies = context.get('config.configAction.dependencies');

      if (self.get('content.controllerName')) {
        self.saveMasterComponentHosts();
        self.saveRecommendationsHostGroups();

        // TODO remove after stack advisor is able to handle this case
        // workaround for hadoop.proxyuser.{{hiveUser}}.hosts after adding Hive Server Interactive from Install Wizard
        var miscConfigs = context.get('controller.stepConfigs').findProperty('serviceName', 'MISC').get('configs');
        serviceConfigs = serviceConfigs.concat(miscConfigs);
      } else {
        self.setGlobalComponentToBeAdded(configActionComponent.componentName, componentHostNames);
        self.clearComponentsToBeDeleted(configActionComponent.componentName);
      }

      configActionComponent.hostNames = componentHostNames;
      config.set('configActionComponent', configActionComponent);

       var oldValueKey = context.get('controller.wizardController.name') === 'installerController' ? 'initialValue' : 'savedValue';
       context.get('controller').loadConfigRecommendations([{
        type: App.config.getConfigTagFromFileName(config.get('fileName')),
        name: config.get('name'),
        old_value: config.get(oldValueKey)
      }]);
    });
  },

  /**
   *
   * @param {Em.Object} context
   * @param {object} blueprintObject
   */
  saveRecommendations: function(context, blueprintObject) {
    var oldValueKey = context.get('controller.wizardController.name') === 'installerController' ? 'initialValue' : 'savedValue';
    var config = this.get('configWidgetContext.config');

    context.get('controller').loadRecommendationsSuccess({
      resources: [
        {
          recommendations: {
            blueprint: {
              configurations: blueprintObject
            }
          }
        }
      ]
    }, null, {
      dataToSend: {
        changed_configurations: [{
          type: App.config.getConfigTagFromFileName(config.get('fileName')),
          name: config.get('name'),
          old_value: config.get(oldValueKey)
        }]
      }
    });
  },

  /**
   *
   * @param dependencies
   * @param serviceConfigs
   * @returns {{}}
   */
  getDependenciesForeignKeys: function(dependencies, serviceConfigs) {
    var foreignKeys = {};
    if (dependencies.foreignKeys) {
      dependencies.foreignKeys.forEach(function (dependency) {
        var matchingProperty = serviceConfigs.find(function (property) {
          return property.get('filename') === App.config.getOriginalFileName(dependency.fileName) && property.get('name') === dependency.propertyName;
        });
        if (matchingProperty) {
          foreignKeys[dependency.key] = matchingProperty.get('value');
        }
      });
    }
    return foreignKeys;
  },

  /**
   *
   * @param dependencies
   * @param context
   * @returns {Array}
   */
  getMasterComponents: function(dependencies, context) {
    var masterComponents = [];
    if (this.get('content.controllerName')) {
      var savedMasterComponents = context.get('controller.content.masterComponentHosts').filter(function (componentObject) {
        return dependencies.initializer.componentNames.contains(componentObject.component);
      });
      masterComponents = savedMasterComponents.map(function (componentObject) {
        var masterComponent = Em.getProperties(componentObject, ['component', 'hostName']);
        masterComponent.isInstalled = true;
        return masterComponent;
      });
    } else {
      var hostsMap = blueprintUtils.getComponentForHosts();
      Em.keys(hostsMap).forEach(function (hostName) {
        hostsMap[hostName].forEach(function (componentName) {
          if (dependencies.initializer.componentNames.contains(componentName)) {
            masterComponents.push({
              component: componentName,
              hostName: hostName,
              isInstalled: true
            });
          }
        });
      });
    }
    return masterComponents;
  },

  getHosts: function () {
    var result,
      parentController = this.get('content.controllerName');
    if (parentController) {
      result = this._super();
    } else {
      result = this.get('hosts').mapProperty('host_name');
    }
    return result;
  },

  clearStepOnExit: Em.K
});<|MERGE_RESOLUTION|>--- conflicted
+++ resolved
@@ -359,16 +359,9 @@
     return missing.mapProperty('displayName');
   },
 
-<<<<<<< HEAD
-    return dependentServices.filter(function (item) {
-      return !App.Service.find().findProperty('serviceName', item);
-    }).map(function (item) {
-      return App.StackService.find().findProperty('serviceName', item).get('displayName');
-=======
   installedStackServices: function() {
     return App.Service.find().map(function(each) {
-      return App.StackService.find(each.get('serviceName'));
->>>>>>> d680af80
+       return App.StackService.find().findProperty('serviceName', item).get('displayName');
     });
   },
 
