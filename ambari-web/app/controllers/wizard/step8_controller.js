/**
 * Licensed to the Apache Software Foundation (ASF) under one
 * or more contributor license agreements.  See the NOTICE file
 * distributed with this work for additional information
 * regarding copyright ownership.  The ASF licenses this file
 * to you under the Apache License, Version 2.0 (the
 * "License"); you may not use this file except in compliance
 * with the License.  You may obtain a copy of the License at
 *
 *     http://www.apache.org/licenses/LICENSE-2.0
 *
 * Unless required by applicable law or agreed to in writing, software
 * distributed under the License is distributed on an "AS IS" BASIS,
 * WITHOUT WARRANTIES OR CONDITIONS OF ANY KIND, either express or implied.
 * See the License for the specific language governing permissions and
 * limitations under the License.
 */

var App = require('app');
var stringUtils = require('utils/string_utils');
var fileUtils = require('utils/file_utils');
require('./wizardStep_controller');

App.WizardStep8Controller = App.WizardStepController.extend(App.AddSecurityConfigs, App.wizardDeployProgressControllerMixin, App.ConfigOverridable, App.ConfigsSaverMixin, {

  name: 'wizardStep8Controller',

  stepName: 'step8',

  /**
   * @type {boolean}
   */
  isAddService: Em.computed.equal('content.controllerName', 'addServiceController'),

  /**
   * @type {boolean}
   */
  isAddHost: Em.computed.equal('content.controllerName', 'addHostController'),

  /**
   * @type {boolean}
   */
  isInstaller: Em.computed.equal('content.controllerName', 'installerController'),

  /**
   * List of raw data about cluster that should be displayed
   * @type {Array}
   */
  rawContent: [
    {
      config_name: 'Admin',
      display_name: 'Admin Name',
      config_value: ''
    },
    {
      config_name: 'cluster',
      display_name: 'Cluster Name',
      config_value: ''
    },
    {
      config_name: 'hosts',
      display_name: 'Total Hosts',
      config_value: ''
    },
    {
      config_name: 'Repo',
      display_name: 'Local Repository',
      config_value: ''
    }
  ],

  /**
   * List of data about cluster (based on formatted <code>rawContent</code>)
   * @type {Object[]}
   */
  clusterInfo: [],

  /**
   * List of services with components assigned to hosts
   * @type {Object[]}
   */
  services: [],

  /**
   * @type {Object[]}
   */
  configs: [],

  /**
   * True if Kerberos is installed on the cluster and the kdc_type on the server is set to "none"
   * @type {Boolean}
   */
  isManualKerberos: Em.computed.equal('App.router.mainAdminKerberosController.kdc_type', 'none'),

  showDownloadCsv: function () {
    return !!App.get('router.mainAdminKerberosController.kdc_type')
  }.property('App.router.mainAdminKerberosController.kdc_type'),


  /**
   * Should Submit button be disabled
   * @type {bool}
   */
  isSubmitDisabled: false,

  /**
   * Should Back button be disabled
   * @type {bool}
   */
  isBackBtnDisabled: false,

  /**
   * Is error appears while <code>ajaxQueue</code> executes
   * @type {bool}
   */
  hasErrorOccurred: false,

  /**
   * Are services installed
   * Used to hide Deploy Progress Bar
   * @type {bool}
   */
  servicesInstalled: false,

  /**
   * List of service config tags
   * @type {Object[]}
   */
  serviceConfigTags: [],

  /**
   * Selected config group
   * @type {Object}
   */
  selectedConfigGroup: null,

  /**
   * List of config groups
   * @type {Object[]}
   */
  configGroups: [],

  selectedServices: function () {
    const services = App.StackService.find().map(service => service);
    return services;
  }.property(),

  selectedMpacks: function() {
    return this.get('content.selectedMpacks') || this.get('wizardController').getDBProperty('selectedMpacks');
  }.property(),

  downloadConfig: function() {
    return this.get('content.downloadConfig') || this.get('wizardController').getDBProperty('downloadConfig');
  }.property(),

  getSelectedStack: function() {
    const selectedStack = this.get('content.selectedStack');
    const stack = this.get('wizardController').getStack(selectedStack.name, selectedStack.version);
    return stack;    
  },

  installedServices: function() {
    const services = App.StackService.find().filter(service => service.get('isInstalled') === true);
    return services;
  }.property(),

  /**
   * Current cluster name
   * @type {string}
   */
  clusterName: Em.computed.alias('content.cluster.name'),

  /**
   * List of existing cluster names
   * @type {string[]}
   */
  clusterNames: [],

  /**
   * Number of completed cluster delete requests
   * @type {number}
   */
  clusterDeleteRequestsCompleted: 0,

  /**
   * Number of existing repo_versions
   * @type {number}
   */
  existingRepositoryVersions: 0,

  /**
   * Indicates if all cluster delete requests are completed
   * @type {boolean}
   */
  isAllClusterDeleteRequestsCompleted: Em.computed.equalProperties('clusterDeleteRequestsCompleted', 'clusterNames.length'),

  /**
   * Error popup body views for clusters that couldn't be deleted
   * @type {App.AjaxDefaultErrorPopupBodyView[]}
   */
  clusterDeleteErrorViews: [],

  /**
   * Clear current step data
   * @method clearStep
   */
  clearStep: function () {
    this.get('services').clear();
    this.get('configs').clear();
    this.get('clusterInfo').clear();
    this.get('serviceConfigTags').clear();
    this.set('servicesInstalled', false);
    this.set('ajaxQueueLength', 0);
    this.set('ajaxRequestsQueue', App.ajaxQueue.create());
    this.set('ajaxRequestsQueue.finishedCallback', this.ajaxQueueFinished);
    this.get('clusterDeleteErrorViews').clear();
    this.set('clusterDeleteRequestsCompleted', 0);
  },

  /**
   * Load current step data
   * @method loadStep
   */
  loadStep: function () {
    this.clearStep();
    if (this.get('content.serviceConfigProperties')) {
      this.formatProperties();
      this.loadConfigs();
    }
    this.loadClusterInfo();
    this.loadServices();
    this.set('isSubmitDisabled', false);
    this.set('isBackBtnDisabled', false);
  },

  /**
   * replace whitespace character with coma between directories
   * @method formatProperties
   */
  formatProperties: function () {
    this.get('content.serviceConfigProperties').forEach(function (_configProperty) {
      _configProperty.value = typeof _configProperty.value === "boolean"
        ? _configProperty.value.toString() : App.config.trimProperty(_configProperty, false);
    });
  },

  /**
   * Load all site properties
   * @method loadConfigs
   */
  loadConfigs: function () {
    this.set('configs', this.get('content.serviceConfigProperties').filter(function (config) {
      return !config.group;
    }));
  },

  /**
   * Format <code>content.hosts</code> from Object to Array
   * @returns {Array}
   * @method getRegisteredHosts
   */
  getRegisteredHosts: function () {
    var allHosts = this.get('content.hosts');
    var hosts = [];
    for (var hostName in allHosts) {
      if (allHosts.hasOwnProperty(hostName)) {
        if (allHosts[hostName].bootStatus === 'REGISTERED') {
          allHosts[hostName].hostName = allHosts[hostName].name;
          hosts.pushObject(allHosts[hostName]);
        }
      }
    }
    return hosts;
  },

  /**
   * Load all info about cluster to <code>clusterInfo</code> variable
   * @method loadClusterInfo
   */
  loadClusterInfo: function () {

    //Admin name
    var admin = this.rawContent.findProperty('config_name', 'Admin');
    admin.config_value = App.db.getLoginName();
    if (admin.config_value) {
      this.get('clusterInfo').pushObject(Ember.Object.create(admin));
    }

    // cluster name
    var cluster = this.rawContent.findProperty('config_name', 'cluster');
    cluster.config_value = this.get('content.cluster.name');
    this.get('clusterInfo').pushObject(Ember.Object.create(cluster));

    //hosts
    var newHostsCount = 0;
    var totalHostsCount = 0;
    var hosts = this.get('content.hosts');
    for (var hostName in hosts) {
      newHostsCount += ~~!hosts[hostName].isInstalled;
      totalHostsCount++;
    }

    var totalHostsObj = this.rawContent.findProperty('config_name', 'hosts');
    totalHostsObj.config_value = totalHostsCount + ' (' + newHostsCount + ' new)';
    this.get('clusterInfo').pushObject(Em.Object.create(totalHostsObj));

    //repo
    if (this.get('isAddService') || this.get('isAddHost')) {
      // For some stacks there is no info regarding stack versions to upgrade, e.g. HDP-2.1
      if (App.StackVersion.find().get('content.length')) {
        this.loadRepoInfo();
      } else {
        this.loadDefaultRepoInfo();
      }
    } else {
      // from install wizard
<<<<<<< HEAD
      var downloadConfig = this.get('downloadConfig');
      var selectedStack = this.getSelectedStack();
=======
      var selectedStack = App.Stack.find().findProperty('isSelected', true);
>>>>>>> 260876ce
      var allRepos = [];
      if (selectedStack && selectedStack.get('operatingSystems')) {
        selectedStack.get('operatingSystems').forEach(function (os) {
          if (os.get('isSelected')) {
            os.get('repositories').forEach(function(repo) {
              if (repo.get('showRepo')) {
                allRepos.push(Em.Object.create({
                  base_url: repo.get('baseUrl'),
                  os_type: repo.get('osType'),
                  repo_id: repo.get('repoId')
                }));
              }
            }, this);
          }
        }, this);
      }
      allRepos.set('display_name', Em.I18n.t("installer.step8.repoInfo.displayName"));
      this.get('clusterInfo').set('useRedhatSatellite', downloadConfig.useRedhatSatellite);
      this.get('clusterInfo').set('repoInfo', allRepos);
    }
  },

  /**
   * Load repo info for add Service/Host wizard review page
   * @return {$.ajax|null}
   * @method loadRepoInfo
   */
  loadRepoInfo: function () {
    var stackName = App.get('currentStackName');
    var currentStackVersionNumber = App.get('currentStackVersionNumber');
    var currentStackVersion = App.StackVersion.find().filterProperty('stack', stackName).findProperty('version', currentStackVersionNumber);
    var currentRepoVersion = currentStackVersion.get('repositoryVersion.repositoryVersion');

    return App.ajax.send({
      name: 'cluster.load_repo_version',
      sender: this,
      data: {
        stackName: stackName,
        repositoryVersion: currentRepoVersion
      },
      success: 'loadRepoInfoSuccessCallback',
      error: 'loadRepoInfoErrorCallback'
    });
  },

  /**
   * Save all repo base URL of all OS type to <code>repoInfo<code>
   * @param {object} data
   * @method loadRepoInfoSuccessCallback
   */
  loadRepoInfoSuccessCallback: function (data) {
    Em.assert('Current repo-version may be only one', data.items.length === 1);
    if (data.items.length) {
      var allRepos = this.generateRepoInfo(Em.getWithDefault(data, 'items.0.repository_versions.0.operating_systems', []));
      allRepos.set('display_name', Em.I18n.t("installer.step8.repoInfo.displayName"));
      this.get('clusterInfo').set('repoInfo', allRepos);
      //if the property is missing, set as false
      this.get('clusterInfo').set('useRedhatSatellite', data.items[0].repository_versions[0].operating_systems[0].OperatingSystems.ambari_managed_repositories === false);
    } else {
      this.loadDefaultRepoInfo();
    }
  },

  /**
   * Generate list regarding info about OS versions and repositories.
   *
   * @param {Object{}} oses - OS array
   * @returns {Em.Object[]}
   */
  generateRepoInfo: function(oses) {
    return oses.map(function(os) {
      return os.repositories.map(function (repository) {
        return Em.Object.create({
          base_url: repository.Repositories.base_url,
          os_type: repository.Repositories.os_type,
          repo_id: repository.Repositories.repo_id
        });
      });
    }).reduce(function(p, c) { return p.concat(c); });
  },

  /**
   * Load repo info from stack. Used if installed stack doesn't have upgrade info.
   *
   * @returns {$.Deferred}
   * @method loadDefaultRepoInfo
   */
  loadDefaultRepoInfo: function() {
    var nameVersionCombo = App.get('currentStackVersion').split('-');

    return App.ajax.send({
      name: 'cluster.load_repositories',
      sender: this,
      data: {
        stackName: nameVersionCombo[0],
        stackVersion: nameVersionCombo[1]
      },
      success: 'loadDefaultRepoInfoSuccessCallback',
      error: 'loadRepoInfoErrorCallback'
    });
  },

  /**
   * @param {Object} data - JSON data from server
   * @method loadDefaultRepoInfoSuccessCallback
   */
  loadDefaultRepoInfoSuccessCallback: function (data) {
    var allRepos = this.generateRepoInfo(Em.getWithDefault(data, 'items', []));
    allRepos.set('display_name', Em.I18n.t("installer.step8.repoInfo.displayName"));
    this.get('clusterInfo').set('repoInfo', allRepos);
    //if the property is missing, set as false
    this.get('clusterInfo').set('useRedhatSatellite', data.items[0].OperatingSystems.ambari_managed_repositories === false);
  },

  /**
   * @method loadRepoInfoErrorCallback
   */
  loadRepoInfoErrorCallback: function () {
    var allRepos = [];
    allRepos.set('display_name', Em.I18n.t("installer.step8.repoInfo.displayName"));
    this.get('clusterInfo').set('repoInfo', allRepos);
  },

  /**
   * Load all info about services to <code>services</code> variable
   * @method loadServices
   */
  loadServices: function () {
    this.get('selectedServices').filterProperty('isHiddenOnSelectServicePage', false).forEach(function (service) {
      var serviceObj = Em.Object.create({
        service_name: service.get('serviceName'),
        display_name: service.get('displayNameOnSelectServicePage'),
        service_components: Em.A([])
      });
      service.get('serviceComponents').forEach(function (component) {
        // show clients for services that have only clients components
        if ((component.get('isClient') || component.get('isRequiredOnAllHosts')) && !service.get('isClientOnlyService')) return;
        // no HA component
        if (component.get('isHAComponentOnly')) return;
        // skip if component is not allowed on single node cluster
        if (Object.keys(this.get('content.hosts')).length === 1 && component.get('isNotAllowedOnSingleNodeCluster')) return;
        var displayName;
        if (component.get('isClient')) {
          displayName = Em.I18n.t('common.clients')
        } else {
          // remove service name from component display name
          displayName = App.format.role(component.get('componentName'), false).replace(new RegExp('^' + service.get('serviceName') + '\\s', 'i'), '');
        }

        var componentName = component.get('componentName');
        var masterComponents = this.get('content.masterComponentHosts');
        var isMasterComponentSelected = masterComponents.someProperty('component', componentName);
        var isMaster = component.get('isMaster');

        if (!isMaster || isMasterComponentSelected) {
          serviceObj.get('service_components').pushObject(Em.Object.create({
            component_name: component.get('isClient') ? Em.I18n.t('common.client').toUpperCase() : component.get('componentName'),
            display_name: displayName,
            component_value: this.assignComponentHosts(component)
          }));
        }
      }, this);
      if (service.get('customReviewHandler')) {
        for (var displayName in service.get('customReviewHandler')) {
          serviceObj.get('service_components').pushObject(Em.Object.create({
            display_name: displayName,
            component_value: this.assignComponentHosts(Em.Object.create({
              customHandler: service.get('customReviewHandler.' + displayName)
            }))
          }));
        }
      }
      this.get('services').pushObject(serviceObj);
    }, this);
  },

  /**
   * Set <code>component_value</code> property to <code>component</code>
   * @param {Em.Object} component
   * @return {String}
   * @method assignComponentHosts
   */
  assignComponentHosts: function (component) {
    var componentValue;
    if (component.get('customHandler')) {
      componentValue = this[component.get('customHandler')].call(this, component);
    }
    else {
      if (component.get('isMaster')) {
        componentValue = this.getMasterComponentValue(component.get('componentName'));
      }
      else {
        var componentName = component.get('isClient') ? Em.I18n.t('common.client').toUpperCase() : component.get('componentName');
        var hostsLength = this.get('content.slaveComponentHosts')
          .findProperty('componentName', componentName).hosts.length;
        componentValue = hostsLength + Em.I18n.t('installer.step8.host' + (hostsLength > 1 ? 's' : ''));
      }
    }
    return componentValue;
  },

  getMasterComponentValue: function (componentName) {
    var masterComponents = this.get('content.masterComponentHosts');
    var hostsCount = masterComponents.filterProperty('component', componentName).length;
    return stringUtils.pluralize(hostsCount,
      masterComponents.findProperty('component', componentName).hostName,
        hostsCount + ' ' + Em.I18n.t('installer.step8.hosts'));
  },

  loadHiveDbValue: function() {
    return this.loadDbValue('HIVE');
  },

  loadOozieDbValue: function() {
    return this.loadDbValue('OOZIE');
  },

  /**
   * Set displayed Hive DB value based on DB type
   * @method loadHiveDbValue
   */
  loadDbValue: function (serviceName) {
    var serviceConfigProperties = this.get('content.serviceConfigProperties');
    var dbFull = serviceConfigProperties.findProperty('name', serviceName.toLowerCase() + '_database');
      //db = serviceConfigProperties.findProperty('name', serviceName.toLowerCase() + '_ambari_database');
    //since db.value contains the intial default value of <service>_admin_database (MySQL) and not the actual db type selected,
    //ignore the value when displaying the database name on the summary page
    return dbFull ? dbFull.value : '';
  },

  /**
   * Set displayed HBase master value
   * @param {Object} hbaseMaster
   * @method loadHbaseMasterValue
   */
  loadHbaseMasterValue: function (hbaseMaster) {
    var hbaseHostName = this.get('content.masterComponentHosts').filterProperty('component', hbaseMaster.component_name);
    if (hbaseHostName.length === 1) {
      hbaseMaster.set('component_value', hbaseHostName[0].hostName);
    } else {
      hbaseMaster.set('component_value', hbaseHostName[0].hostName + " " + Em.I18n.t('installer.step8.other').format(hbaseHostName.length - 1));
    }
  },

  /**
   * Set displayed ZooKeeper Server value
   * @param {Object} serverComponent
   * @method loadZkServerValue
   */
  loadZkServerValue: function (serverComponent) {
    var zkHostNames = this.get('content.masterComponentHosts').filterProperty('component', serverComponent.component_name).length;
    var hostSuffix;
    if (zkHostNames === 1) {
      hostSuffix = Em.I18n.t('installer.step8.host');
    } else {
      hostSuffix = Em.I18n.t('installer.step8.hosts');
    }
    serverComponent.set('component_value', zkHostNames + hostSuffix);
  },

  /**
   * Onclick handler for <code>next</code> button
   * @method submit
   * @return {void}
   */
  submit: function () {
    var wizardController;
    if (!this.get('isSubmitDisabled')) {
      wizardController = App.router.get(this.get('content.controllerName'));
      wizardController.setLowerStepsDisable(wizardController.get('currentStep'));
      this.set('isSubmitDisabled', true);
      this.set('isBackBtnDisabled', true);
      this.showRestartWarnings()
        .then(this.checkKDCSession.bind(this));
    }
  },

  /**
   * Warn user about services that will be restarted during installation.
   *
   * @returns {$.Deferred}
   */
  showRestartWarnings: function() {
    var self = this;
    var dfd = $.Deferred();
    var wizardController = App.router.get(this.get('content.controllerName'));
    var selectedServiceNames = this.get('selectedServices').mapProperty('serviceName');
    var installedServiceNames = this.get('installedServices').mapProperty('serviceName');

    if (this.get('isAddService') && selectedServiceNames.contains('OOZIE')) {
      var affectedServices = ['HDFS', 'YARN'].filter(function(serviceName) {
        return installedServiceNames.contains(serviceName);
      });
      if (affectedServices.length) {
        var serviceNames = affectedServices.length > 1 ?
            '<b>{0}</b> {1} <b>{2}</b>'.format(affectedServices[0], Em.I18n.t('and'), affectedServices[1]) : '<b>' + affectedServices[0] + '</b> ';
        App.ModalPopup.show({
          encodeBody: false,
          header: Em.I18n.t('common.warning'),
          body: Em.I18n.t('installer.step8.services.restart.required').format(serviceNames, stringUtils.pluralize(affectedServices.length, Em.I18n.t('common.service').toLowerCase())),
          secondary: Em.I18n.t('common.cancel'),
          primary: Em.I18n.t('common.proceedAnyway'),
          onPrimary: function() {
            this.hide();
            dfd.resolve();
          },
          onClose: function() {
            this.hide();
            self.set('isSubmitDisabled', false);
            self.set('isBackBtnDisabled', false);
            wizardController.setStepsEnable();
            dfd.reject();
          },
          onSecondary: function() {
            this.onClose();
          }
        });
      } else {
        dfd.resolve();
      }
    } else {
      dfd.resolve();
    }
    return dfd.promise();
  },

  checkKDCSession: function() {
    var self = this;
    var wizardController = App.router.get(this.get('content.controllerName'));
    if (!this.get('isInstaller')) {
      App.get('router.mainAdminKerberosController').getKDCSessionState(this.submitProceed.bind(this), function () {
        self.set('isSubmitDisabled', false);
        self.set('isBackBtnDisabled', false);
        wizardController.setStepsEnable();
        if (self.get('isAddService')) {
          wizardController.setSkipSlavesStep(wizardController.getDBProperty('selectedServiceNames'), 3);
        }
      });
    } else {
      this.submitProceed();
    }
  },

  /**
   * Prepare <code>ajaxQueue</code> and start to execute it
   * @method submitProceed
   */
  submitProceed: function () {
    var self = this;
    this.set('clusterDeleteRequestsCompleted', 0);
    this.get('clusterDeleteErrorViews').clear();
    if (this.get('isAddHost')) {
      App.router.get('addHostController').setLowerStepsDisable(4);
    }

    // checkpoint the cluster status on the server so that the user can resume from where they left off
    switch (this.get('content.controllerName')) {
      case 'installerController':
        App.clusterStatus.setClusterStatus({
          clusterName: this.get('clusterName'),
          clusterState: 'CLUSTER_DEPLOY_PREP_2',
          wizardControllerName: this.get('content.controllerName'),
          localdb: App.db.data
        });
        break;
      case 'addHostController':
        App.clusterStatus.setClusterStatus({
          clusterName: this.get('clusterName'),
          clusterState: 'ADD_HOSTS_DEPLOY_PREP_2',
          wizardControllerName: this.get('content.controllerName'),
          localdb: App.db.data
        });
        break;
      case 'addServiceController':
        App.clusterStatus.setClusterStatus({
          clusterName: this.get('clusterName'),
          clusterState: 'ADD_SERVICES_DEPLOY_PREP_2',
          wizardControllerName: this.get('content.controllerName'),
          localdb: App.db.data
        });
        break;
      default:
        break;
    }
    // delete any existing clusters to start from a clean slate
    // before creating a new cluster in install wizard
    // TODO: modify for multi-cluster support
    // this.getExistingClusterNames().complete(function () {
    //   var clusterNames = self.get('clusterNames');
    //   if (self.get('isInstaller') && !App.get('testMode') && clusterNames.length) {
    //     self.deleteClusters(clusterNames);
    //   } else {
    //     self.getExistingVersions();
    //   }
    // });

    this.startDeploy();
  },

  /**
   * Get list of existing cluster names
   * @returns {object|null}
   * returns an array of existing cluster names.
   * returns an empty array if there are no existing clusters.
   * @method getExistingClusterNames
   */
  getExistingClusterNames: function () {
    return App.ajax.send({
      name: 'wizard.step8.existing_cluster_names',
      sender: this,
      success: 'getExistingClusterNamesSuccessCallBack',
      error: 'getExistingClusterNamesErrorCallback'
    });
  },

  /**
   * Save received list to <code>clusterNames</code>
   * @param {Object} data
   * @method getExistingClusterNamesSuccessCallBack
   */
  getExistingClusterNamesSuccessCallBack: function (data) {
    var clusterNames = data.items.mapProperty('Clusters.cluster_name');
    this.set('clusterNames', clusterNames);
  },

  /**
   * If error appears, set <code>clusterNames</code> to <code>[]</code>
   * @method getExistingClusterNamesErrorCallback
   */
  getExistingClusterNamesErrorCallback: function () {
    this.set('clusterNames', []);
  },

  /**
   * Delete cluster by name
   * One request for one cluster!
   * @param {string[]} clusterNames
   * @method deleteClusters
   */
  deleteClusters: function (clusterNames) {
    this.get('clusterDeleteErrorViews').clear();
    clusterNames.forEach(function (clusterName, index) {
      App.ajax.send({
        name: 'common.delete.cluster',
        sender: this,
        data: {
          name: clusterName,
          isLast: index === clusterNames.length - 1
        },
        success: 'deleteClusterSuccessCallback',
        error: 'deleteClusterErrorCallback'
      });
    }, this);

  },

  /**
   * Method to execute after successful cluster deletion
   * @method deleteClusterSuccessCallback
   */
  deleteClusterSuccessCallback: function () {
    this.incrementProperty('clusterDeleteRequestsCompleted');
    if (this.get('isAllClusterDeleteRequestsCompleted')) {
      if (this.get('clusterDeleteErrorViews.length')) {
        this.showDeleteClustersErrorPopup();
      } else {
        this.getExistingVersions();
      }
    }
  },

  /**
   * Method to execute after failed cluster deletion
   * @param {object} request
   * @param {string} ajaxOptions
   * @param {string} error
   * @param {object} opt
   * @method deleteClusterErrorCallback
   */
  deleteClusterErrorCallback: function (request, ajaxOptions, error, opt) {
    this.incrementProperty('clusterDeleteRequestsCompleted');
    try {
      var json = $.parseJSON(request.responseText);
      var message = json.message;
    } catch (err) {
    }
    this.get('clusterDeleteErrorViews').pushObject(App.AjaxDefaultErrorPopupBodyView.create({
      url: opt.url,
      type: opt.type,
      status: request.status,
      message: message
    }));
    if (this.get('isAllClusterDeleteRequestsCompleted')) {
      this.showDeleteClustersErrorPopup();
    }
  },

  /**
   * Show error popup if cluster deletion failed
   * @method showDeleteClustersErrorPopup
   */
  showDeleteClustersErrorPopup: function () {
    var self = this;
    this.setProperties({
      isSubmitDisabled: false,
      isBackBtnDisabled: false
    });
    App.ModalPopup.show({
      header: Em.I18n.t('common.error'),
      secondary: false,
      onPrimary: function () {
        this.hide();
      },
      bodyClass: Em.ContainerView.extend({
        childViews: self.get('clusterDeleteErrorViews')
      })
    });
  },

  /**
   * Get existing repo_versions
   * @method getExistingVersions
   */
  getExistingVersions: function () {
    return App.ajax.send({
      name: 'wizard.get_version_definitions',
      sender: this,
      success: 'getExistingVersionsSuccessCallback'
    });
  },

  /**
   * @param {Object} data
   * @method getExistingVersionsSuccessCallback
   */
  getExistingVersionsSuccessCallback: function (data) {
    if (this.get('isInstaller') && !App.get('testMode') && data.items.length) {
      this.set('existingRepositoryVersions', data.items.length);
      this.deleteExistingVersions(data.items);
    } else {
      this.startDeploy();
    }
  },

  /**
   * Delete existing repo_versions
   * @param {Array} versions
   * @method deleteExistingVersions
   */
  deleteExistingVersions: function (versions) {
    versions.forEach(function (version) {
      App.ajax.send({
        name: 'wizard.delete_repository_versions',
        sender: this,
        data: {
          id: version.VersionDefinition.id,
          stackName: version.VersionDefinition.stack_name,
          stackVersion: version.VersionDefinition.stack_version
        },
        success: 'deleteExistingVersionsSuccessCallback'
      });
    }, this);
  },

  /**
   * Method to execute after successful version deletion
   * @method deleteExistingVersionsSuccessCallback
   */
  deleteExistingVersionsSuccessCallback: function () {
    this.decrementProperty('existingRepositoryVersions');
    if (this.get('existingRepositoryVersions') === 0) {
      this.startDeploy();
    }
  },

  /**
   * updates kerberosDescriptorConfigs
   * @method updateKerberosDescriptor
   */
  updateKerberosDescriptor: function(instant) {
    var kerberosDescriptor = this.get('wizardController').getDBProperty('kerberosDescriptorConfigs');
    var descriptorExists = this.get('wizardController').getDBProperty('isClusterDescriptorExists') === true;

    var ajaxOpts = {
      name: descriptorExists ? 'admin.kerberos.cluster.artifact.update' : 'admin.kerberos.cluster.artifact.create',
      data: {
        artifactName: 'kerberos_descriptor',
        data: {
          artifact_data: kerberosDescriptor
        }
      }
    };
    if (instant) {
      ajaxOpts.sender = this;
      App.ajax.send(ajaxOpts);
    } else {
      this.addRequestToAjaxQueue(ajaxOpts);
    }
  },

  /**
   * Start deploy process
   * @method startDeploy
   */
  startDeploy: function () {
    this.createCluster();
    this.createServiceGroups();
    this.createSelectedServices();
    if (!this.get('isAddHost')) {
      if (this.get('isAddService')) {
        // for manually enabled Kerberos descriptor was updated on transition to this step
        if (App.get('isKerberosEnabled') && !this.get('isManualKerberos')) {
          this.updateKerberosDescriptor();
        }
        var fileNamesToUpdate = this.get('wizardController').getDBProperty('fileNamesToUpdate').uniq();
        if (fileNamesToUpdate && fileNamesToUpdate.length) {
          this.applyConfigurationsToCluster(this.generateDesiredConfigsJSON(this.get('configs'), fileNamesToUpdate));
        }
      }
      this.createConfigurations();
      this.applyConfigurationsToCluster(this.get('serviceConfigTags'));
    }
    this.createComponents();
    this.registerHostsToCluster();
    this.createConfigurationGroups();
    this.createMasterHostComponents();
    this.createSlaveAndClientsHostComponents();
    if (this.get('isAddService')) {
      this.createAdditionalClientComponents();
    }
    this.createAdditionalHostComponents();

    this.set('ajaxQueueLength', this.get('ajaxRequestsQueue.queue.length'));
    this.get('ajaxRequestsQueue').start();
    this.showLoadingIndicator();
  },

  /**
   * *******************************************************************
   * The following create* functions are called upon submitting Step 8.
   * *******************************************************************
   */

  /**
   * Create cluster using selected stack version
   * Queued request
   * @method createCluster
   */
  createCluster: function () {
    if (!this.get('isInstaller')) return;
    const selectedStack = this.getSelectedStack()
    this.addRequestToAjaxQueue({
      name: 'wizard.step8.create_cluster',
      data: {
        data: JSON.stringify({ "Clusters": {"version": selectedStack.get('stackNameVersion')}})
      },
      success: 'createClusterSuccess'
    });
  },

  createClusterSuccess: function (data, xhr, params) {
    App.set('clusterName', params.cluster);
  },

  /**
   * Creates one service group per mpack.
   * Skip if no mpacks were selected.
   * Queued request
   * @method createServiceGroup
   */
  createServiceGroups: function () {
    if (!this.get('isInstaller')) return;
    
    var data = this.createServiceGroupsData();
    if (data) {
      this.addRequestToAjaxQueue({
        name: 'wizard.step8.create_service_group',
        data: {
          data: JSON.stringify(data)
        }
      });
    } 
  },

  /**
   * Format data for <code>createServiceGroups</code> request
   * @returns {Object[]}
   * @method createServiceGroupsData
   */
  createServiceGroupsData: function () {
    const mpacks = this.get('selectedMpacks');
    
    if (mpacks) {
      const serviceGroups = mpacks.map(mpack => ({
          "ServiceGroupInfo": {
            "service_group_name": `${mpack.name}-${mpack.version}`,
          }
        })
      );

      return serviceGroups;
    }

    return null;
  },

  /**
   * Create selected to install services
   * Queued request
   * Skipped if no services where selected!
   * @method createSelectedServices
   */
  createSelectedServices: function () {
    var data = this.createSelectedServicesData();
    if (!data.length) return;
    this.addRequestToAjaxQueue({
      name: 'wizard.step8.create_selected_services',
      data: {
        data: JSON.stringify(data)
      }
    });
  },

  /**
   * Format data for <code>createSelectedServices</code> request
   * @returns {Object[]}
   * @method createSelectedServicesData
   */
  createSelectedServicesData: function () {
    const services = this.get('selectedServices');
    const data = services.map(service => ({
        "ServiceInfo": {
          "service_name": service.get('serviceName'),
          "service_type": service.get('serviceName'),
          //TODO: mpacks - needs to be revisited when we are no longer hard coding service groups to be named 
          //               for mpacks and when the concept of a "selected stack" is no longer a thing
          "service_group_name": `${service.get('stackName')}-${service.get('stackVersion')}`,
          "desired_stack": `${service.get('stackName')}-${service.get('stackVersion')}`,
        }
      })
    );
    return data;
  },

  /**
   * Create components for selected services
   * Queued requests
   * One request for each service!
   * @method createComponents
   */
  createComponents: function () {
    var serviceComponents = App.StackServiceComponent.find();
    this.get('selectedServices').forEach(function (_service) {
      var serviceName = _service.get('serviceName');
      var componentsData = serviceComponents.filterProperty('serviceName', serviceName).map(function (_component) {
        return { "ServiceComponentInfo": { "component_name": _component.get('componentName') } };
      });

      // Service must be specified in terms of a query for creating multiple components at the same time.
      // See AMBARI-1018.
      this.addRequestToCreateComponent(componentsData, serviceName);
    }, this);

    if (this.get('isAddHost')) {
      var allServiceComponents = [];
      var services = App.Service.find().mapProperty('serviceName');
      services.forEach(function(_service){
        var _serviceComponents = App.Service.find(_service).get('serviceComponents');
        allServiceComponents = allServiceComponents.concat(_serviceComponents);
      }, this);
      this.get('content.slaveComponentHosts').forEach(function (component) {
        if (component.componentName !== 'CLIENT' && !allServiceComponents.contains(component.componentName)) {
          this.addRequestToCreateComponent(
              [{"ServiceComponentInfo": {"component_name": component.componentName}}],
              App.StackServiceComponent.find().findProperty('componentName', component.componentName).get('serviceName')
          );
        }
      }, this);
      this.get('content.clients').forEach(function (component) {
        if (!allServiceComponents.contains(component.component_name)) {
          this.addRequestToCreateComponent(
              [{"ServiceComponentInfo": {"component_name": component.component_name}}],
              App.StackServiceComponent.find().findProperty('componentName', component.component_name).get('serviceName')
          );
        }
      }, this);
    }
  },

  /**
   * Add request to ajax queue to create service component
   * @param componentsData
   * @param serviceName
   */
  addRequestToCreateComponent: function (componentsData, serviceName) {
    this.addRequestToAjaxQueue({
      name: 'wizard.step8.create_components',
      data: {
        data: JSON.stringify(componentsData),
        serviceName: serviceName
      }
    });
  },

  /**
   * Error callback for new service component request
   * So, if component doesn't exist we should create it
   * @param {object} request
   * @param {object} ajaxOptions
   * @param {string} error
   * @param {object} opt
   * @param {object} params
   * @method newServiceComponentErrorCallback
   */
  newServiceComponentErrorCallback: function (request, ajaxOptions, error, opt, params) {
    this.addRequestToAjaxQueue({
      name: 'wizard.step8.create_components',
      data: {
        serviceName: params.serviceName,
        data: JSON.stringify({
          "components": [
            {
              "ServiceComponentInfo": {
                "component_name": params.componentName
              }
            }
          ]
        })
      }
    });
  },

  /**
   * Register hosts
   * Queued request
   * @method registerHostsToCluster
   */
  registerHostsToCluster: function () {
    var data = this.createRegisterHostData();
    if (!data.length) return;
    this.addRequestToAjaxQueue({
      name: 'wizard.step8.register_host_to_cluster',
      data: {
        data: JSON.stringify(data)
      }
    });
  },

  /**
   * Format request-data for <code>registerHostsToCluster</code>
   * @returns {Object}
   * @method createRegisterHostData
   */
  createRegisterHostData: function () {
    return this.getRegisteredHosts().filterProperty('isInstalled', false).map(function (host) {
      return {"Hosts": { "host_name": host.hostName}};
    });
  },

  /**
   * Register new master components
   * @uses registerHostsToComponent
   * @method createMasterHostComponents
   */
  createMasterHostComponents: function () {
    var masterOnAllHosts = [];

    this.get('content.services').filterProperty('isSelected').forEach(function (service) {
      service.get('serviceComponents').filterProperty('isRequiredOnAllHosts').forEach(function (component) {
        if (component.get('isMaster')) {
          masterOnAllHosts.push(component.get('componentName'));
        }
      }, this);
    }, this);

    // create master components for only selected services.
    var selectedMasterComponents = this.get('content.masterComponentHosts').filter(function (_component) {
      return this.get('selectedServices').mapProperty('serviceName').contains(_component.serviceId)
    }, this);
    selectedMasterComponents.mapProperty('component').uniq().forEach(function (component) {
      var hostNames = [];
      if (masterOnAllHosts.length > 0) {
        var compOnAllHosts = false;
        for (var i=0; i < masterOnAllHosts.length; i++) {
          if (component === masterOnAllHosts[i]) {
            compOnAllHosts = true;
            break;
          }
        }
        if (!compOnAllHosts) {
          hostNames = selectedMasterComponents.filterProperty('component', component).filterProperty('isInstalled', false).mapProperty('hostName');
          this.registerHostsToComponent(hostNames, component);
        }
      } else {
        hostNames = selectedMasterComponents.filterProperty('component', component).filterProperty('isInstalled', false).mapProperty('hostName');
        this.registerHostsToComponent(hostNames, component);
      }
    }, this);
  },

  getClientsMap: function (flag) {
    var clients = App.StackServiceComponent.find().filterProperty('isClient'),
      clientsMap = {},
      dependedComponents = flag ? App.StackServiceComponent.find().filterProperty(flag) : App.StackServiceComponent.find();
    clients.forEach(function (client) {
      var clientName = client.get('componentName');
      clientsMap[clientName] = Em.A([]);
      dependedComponents.forEach(function (component) {
        if (component.dependsOn(client))
          clientsMap[clientName].push(component.get('componentName'));
      });
      if (!clientsMap[clientName].length) delete clientsMap[clientName];
    });
    return clientsMap;
  },

  /**
   * Register slave components and clients
   * @uses registerHostsToComponent
   * @method createSlaveAndClientsHostComponents
   */
  createSlaveAndClientsHostComponents: function () {
    var masterHosts = this.get('content.masterComponentHosts');
    var slaveHosts = this.get('content.slaveComponentHosts');
    var clients = this.get('content.clients').filterProperty('isInstalled', false);
    var slaveOnAllHosts = [];
    var clientOnAllHosts = [];

    this.get('content.services').filterProperty('isSelected').forEach(function (service) {
      service.get('serviceComponents').filterProperty('isRequiredOnAllHosts').forEach(function (component) {
        if (component.get('isClient')) {
          clientOnAllHosts.push(component.get('componentName'));
        } else if (component.get('isSlave')) {
          slaveOnAllHosts.push(component.get('componentName'));
        }
      }, this);
    }, this);

    /**
     * Determines on which hosts client should be installed (based on availability of master components on hosts)
     * @type {Object}
     * Format:
     * <code>
     *  {
     *    CLIENT1: Em.A([MASTER1, MASTER2, ...]),
     *    CLIENT2: Em.A([MASTER3, MASTER1, ...])
     *    ...
     *  }
     * </code>
     */
    var clientsToMasterMap = this.getClientsMap('isMaster'),
        clientsToSlaveMap = this.getClientsMap('isSlave');

    slaveHosts.forEach(function (_slave) {
      var hostNames = [];
      var compOnAllHosts;
      if (_slave.componentName !== 'CLIENT') {
        if (slaveOnAllHosts.length > 0) {
          compOnAllHosts = false;
          for (var i=0; i < slaveOnAllHosts.length; i++) {
            if (_slave.componentName === slaveOnAllHosts[i]) {
              // component with ALL cardinality should not
              // registerHostsToComponent in createSlaveAndClientsHostComponents
              compOnAllHosts = true;
              break;
            }
          }
          if (!compOnAllHosts) {
            hostNames = _slave.hosts.filterProperty('isInstalled', false).mapProperty('hostName');
            this.registerHostsToComponent(hostNames, _slave.componentName);
          }
        } else {
          hostNames = _slave.hosts.filterProperty('isInstalled', false).mapProperty('hostName');
          this.registerHostsToComponent(hostNames, _slave.componentName);
        }
      }
      else {
        clients.forEach(function (_client) {
          hostNames = _slave.hosts.mapProperty('hostName');
          // The below logic to install clients to existing/New master hosts should not be applied to Add Host wizard.
          // This is with the presumption that Add Host controller does not add any new Master component to the cluster
          if (!this.get('isAddHost')) {
            if (clientsToMasterMap[_client.component_name]) {
              clientsToMasterMap[_client.component_name].forEach(function (componentName) {
                masterHosts.filterProperty('component', componentName).forEach(function (_masterHost) {
                  hostNames.pushObject(_masterHost.hostName);
                });
              });
            }
          }
          if (clientsToSlaveMap[_client.component_name]) {
            clientsToSlaveMap[_client.component_name].forEach(function (componentName) {
              slaveHosts.filterProperty('componentName', componentName).forEach(function (slaveHost) {
                hostNames = hostNames.concat(slaveHost.hosts.mapProperty('hostName')).uniq();
              });
            });
          }
          if (clientOnAllHosts.length > 0) {
            compOnAllHosts = false;
            for (var i=0; i < clientOnAllHosts.length; i++) {
              if (_client.component_name === clientOnAllHosts[i]) {
                // component with ALL cardinality should not
                // registerHostsToComponent in createSlaveAndClientsHostComponents
                compOnAllHosts = true;
                break;
              }
            }
            if (!compOnAllHosts) {
              hostNames = hostNames.uniq();
              this.registerHostsToComponent(hostNames, _client.component_name);
            }
          } else {
            hostNames = hostNames.uniq();
            this.registerHostsToComponent(hostNames, _client.component_name);
          }
        }, this);
      }
    }, this);
  },

  /**
   * This function is specific to addServiceController
   * Newly introduced master components requires some existing client components to be hosted along with them
   */
  createAdditionalClientComponents: function () {
    var masterHosts = this.get('content.masterComponentHosts');
    var clientHosts = [];
    if (this.get('content.slaveComponentHosts').someProperty('componentName', 'CLIENT')) {
      clientHosts = this.get('content.slaveComponentHosts').findProperty('componentName', 'CLIENT').hosts;
    }
    var clients = this.get('content.clients').filterProperty('isInstalled', false);
    var clientsToMasterMap = this.getClientsMap('isMaster');
    var clientsToClientMap = this.getClientsMap('isClient');
    var installedClients = [];

    // Get all the installed Client components
    this.get('content.services').filterProperty('isInstalled').forEach(function (_service) {
      var serviceClients = App.StackServiceComponent.find().filterProperty('serviceName', _service.get('serviceName')).filterProperty('isClient');
      serviceClients.forEach(function (client) {
        installedClients.push(client.get('componentName'));
      }, this);
    }, this);

    // Check if there is a dependency for being co-hosted between existing client and selected new master
    installedClients.forEach(function (_clientName) {
      if (clientsToMasterMap[_clientName] || clientsToClientMap[_clientName]) {
        var hostNames = [];
        if (clientsToMasterMap[_clientName]) {
          clientsToMasterMap[_clientName].forEach(function (componentName) {
            masterHosts.filterProperty('component', componentName).filterProperty('isInstalled', false).forEach(function (_masterHost) {
              hostNames.pushObject(_masterHost.hostName);
            }, this);
          }, this);
        }
        if (clientsToClientMap[_clientName]) {
          clientsToClientMap[_clientName].forEach(function (componentName) {
            clientHosts.forEach(function (_clientHost) {
              var host = this.get('content.hosts')[_clientHost.hostName];
              var isClientSelected = clients.someProperty('component_name', componentName);
              if (host.isInstalled && isClientSelected && !host.hostComponents.someProperty('HostRoles.component_name', componentName)) {
                hostNames.pushObject(_clientHost.hostName);
              }
            }, this);
          }, this);
        }
        hostNames = hostNames.uniq();
        if (hostNames.length > 0) {
          // If a dependency for being co-hosted is derived between existing client and selected new master but that
          // dependency is already satisfied in the cluster then disregard the derived dependency
          this.removeClientsFromList(_clientName, hostNames);
          this.registerHostsToComponent(hostNames, _clientName);
          if(hostNames.length > 0) {
            this.get('content.additionalClients').pushObject({hostNames: hostNames, componentName: _clientName});
          }
        }
      }
    }, this);
  },

  /**
   *
   * @param clientName
   * @param hostList
   */
  removeClientsFromList: function (clientName, hostList) {
    var clientHosts = [];
    var installedHosts = this.get('content.hosts');
    for (var hostName in installedHosts) {
      if (installedHosts[hostName].isInstalled) {
        if (installedHosts[hostName].hostComponents.mapProperty('HostRoles.component_name').contains(clientName)) {
          clientHosts.push(hostName);
        }
      }
    }

    if (clientHosts.length > 0) {
      clientHosts.forEach(function (hostName) {
        if (hostList.contains(hostName)) {
          hostList.splice(hostList.indexOf(hostName), 1);
        }
      }, this);
    }
  },

  /**
   * Register additional components
   * Based on availability of some services
   * @uses registerHostsToComponent
   * @method createAdditionalHostComponents
   */
  createAdditionalHostComponents: function () {
    var masterHosts = this.get('content.masterComponentHosts');

    // add all components with cardinality == ALL of selected services
    var registeredHosts = this.getRegisteredHosts();
    var notInstalledHosts = registeredHosts.filterProperty('isInstalled', false);
    this.get('content.services').filterProperty('isSelected').forEach(function (service) {
      service.get('serviceComponents').filterProperty('isRequiredOnAllHosts').forEach(function (component) {
        if (service.get('isInstalled') && notInstalledHosts.length) {
          this.registerHostsToComponent(notInstalledHosts.mapProperty('hostName'), component.get('componentName'));
        } else if (!service.get('isInstalled') && registeredHosts.length) {
          this.registerHostsToComponent(registeredHosts.mapProperty('hostName'), component.get('componentName'));
        }
      }, this);
    }, this);

    // add MySQL Server if Hive is selected
    var hiveService = this.get('content.services').filterProperty('isSelected', true).filterProperty('isInstalled', false).findProperty('serviceName', 'HIVE');
    if (hiveService) {
      var hiveDb = this.get('content.serviceConfigProperties').findProperty('name', 'hive_database');
      if (hiveDb.value === "New MySQL Database") {
        this.registerHostsToComponent(masterHosts.filterProperty('component', 'HIVE_SERVER').mapProperty('hostName'), 'MYSQL_SERVER');
      } else if (hiveDb.value === "New PostgreSQL Database") {
        this.registerHostsToComponent(masterHosts.filterProperty('component', 'HIVE_SERVER').mapProperty('hostName'), 'POSTGRESQL_SERVER');
      }
    }
  },

  /**
   * Register component to hosts
   * Queued request
   * @param {String[]} hostNames
   * @param {String} componentName
   * @method registerHostsToComponent
   */
  registerHostsToComponent: function (hostNames, componentName) {
    if (!hostNames.length) return;

    var queryStr = '';
    hostNames.forEach(function (hostName) {
      queryStr += 'Hosts/host_name=' + hostName + '|';
    });
    //slice off last symbol '|'
    queryStr = queryStr.slice(0, -1);

    var data = {
      "RequestInfo": {
        "query": queryStr
      },
      "Body": {
        "host_components": [
          {
            "HostRoles": {
              "component_name": componentName
            }
          }
        ]
      }
    };

    this.addRequestToAjaxQueue({
      name: 'wizard.step8.register_host_to_component',
      data: {
        data: JSON.stringify(data)
      }
    });
  },

  /**
   * Create config objects for cluster and services
   * @method createConfigurations
   */
  createConfigurations: function () {
    if (this.get('isInstaller')) {
      /** add cluster-env **/
      this.get('serviceConfigTags').pushObject(this.createDesiredConfig('cluster-env', this.get('configs').filterProperty('filename', 'cluster-env.xml')));
    }

    this.get('selectedServices').forEach(function (service) {
      Object.keys(service.get('configTypes')).forEach(function (type) {
        if (!this.get('serviceConfigTags').someProperty('type', type)) {
          var configs = this.get('configs').filterProperty('filename', App.config.getOriginalFileName(type));
          var serviceConfigNote = this.getServiceConfigNote(type, service.get('displayName'));
          this.get('serviceConfigTags').pushObject(this.createDesiredConfig(type, configs, serviceConfigNote));
        }
      }, this);
    }, this);
    this.createNotification();
  },

  /**
   * Get config version message
   *
   * @param type
   * @param serviceDisplayName
   * @returns {*}
   */
  getServiceConfigNote: function(type, serviceDisplayName) {
    return this.get('isAddService') && type === 'core-site' ?
      Em.I18n.t('dashboard.configHistory.table.notes.addService') : Em.I18n.t('dashboard.configHistory.table.notes.default').format(serviceDisplayName);
  },

  /**
   * Send <code>serviceConfigTags</code> to server
   * Queued request
   * One request for each service config tag
   * @param serviceConfigTags
   * @method applyConfigurationsToCluster
   */
  applyConfigurationsToCluster: function (serviceConfigTags) {
    var allServices = this.get('installedServices').concat(this.get('selectedServices'));
    var allConfigData = [];
    allServices.forEach(function (service) {
      var serviceConfigData = [];
      Object.keys(service.get('configTypesRendered')).forEach(function (type) {
        var serviceConfigTag = serviceConfigTags.findProperty('type', type);
        if (serviceConfigTag) {
          serviceConfigData.pushObject(serviceConfigTag);
        }
      }, this);
      if (serviceConfigData.length) {
        allConfigData.pushObject(JSON.stringify({
          Clusters: {
            desired_config: serviceConfigData.map(function(item) {
              var props = {};
              Em.keys(item.properties).forEach(function(propName) {
                if (item.properties[propName] !== null) {
                  props[propName] = item.properties[propName];
                }
              });
              item.properties = props;
              return item;
            })
          }
        }));
      }
    }, this);
    var clusterConfig = serviceConfigTags.findProperty('type', 'cluster-env');
    if (clusterConfig) {
      allConfigData.pushObject(JSON.stringify({
        Clusters: {
          desired_config: [clusterConfig]
        }
      }));
    }

    this.addRequestToAjaxQueue({
      name: 'common.across.services.configurations',
      data: {
        data: '[' + allConfigData.toString() + ']'
      }
    });
  },

  /**
   * Create and update config groups
   * @method createConfigurationGroups
   */
  createConfigurationGroups: function () {
    var configGroups = this.get('content.configGroups').filterProperty('is_default', false);
    var groupsToDelete = App.router.get(this.get('content.controllerName')).getDBProperty('groupsToDelete');
    if (groupsToDelete && groupsToDelete.length > 0) {
      this.removeInstalledServicesConfigurationGroups(groupsToDelete);
    }
    configGroups.forEach(function (configGroup) {
      if (configGroup.is_for_update || configGroup.is_temporary) {
        this.saveGroup(configGroup.properties, configGroup, this.getServiceConfigNote('', configGroup.service_id));
      }
    }, this);
    App.ServiceConfigGroup.deleteTemporaryRecords();
  },

  /**
   * add request to create config group to queue
   *
   * @param data
   * @method createConfigGroup
   */
  createConfigGroup: function(data) {
    this.addRequestToAjaxQueue({
      name: 'wizard.step8.apply_configuration_groups',
      sender: this,
      data: {
        data: JSON.stringify(data)
      }
    });
  },

  /**
   * add request to update config group to queue
   *
   * @param data {Object}
   * @method updateConfigGroup
   */
  updateConfigGroup: function (data) {
    this.addRequestToAjaxQueue({
      name: 'config_groups.update_config_group',
      sender: this,
      data: {
        id: data.ConfigGroup.id,
        configGroup: data
      }
    });
  },

  /**
   * Delete selected config groups
   * @param {Object[]} groupsToDelete
   * @method removeInstalledServicesConfigurationGroups
   */
  removeInstalledServicesConfigurationGroups: function (groupsToDelete) {
    var self = this;
    groupsToDelete.forEach(function (item) {
      self.deleteConfigurationGroup(Em.Object.create(item));
    });
  },

  /**
   * Selected and installed services
   * @override
   */
  currentServices: function() {
    return this.get('installedServices').concat(this.get('selectedServices'));
  }.property('installedServices.length', 'selectedServices.length'),

  /**
   * Add handling GLUSTREFS properties
   * @param property
   * @returns {*}
   * @override
   */
  formatValueBeforeSave: function(property) {
    if (this.formatGLUSTERFSProperties(Em.get(property, 'filename'))) {
      switch (property.name) {
        case "fs.default.name":
          return this.get('configs').someProperty('name', 'fs_glusterfs_default_name') ?
            this.get('configs').findProperty('name', 'fs_glusterfs_default_name').value : null;
        case "fs.defaultFS":
          return this.get('configs').someProperty('name', 'glusterfs_defaultFS_name') ?
            this.get('configs').findProperty('name', 'glusterfs_defaultFS_name').value : null;
      }
    }
    return this._super(property);
  },

  /**
   * Defines if some GLUSTERFS properties should be changed
   *
   * @param {String} type
   * @returns {boolean}
   */
  formatGLUSTERFSProperties: function(type) {
    return App.config.getConfigTagFromFileName(type) === 'core-site'
      && this.get('installedServices').concat(this.get('selectedServices')).someProperty('serviceName', 'GLUSTERFS');
  },


  /**
   * Create one Alert Notification (if user select this on step7)
   * Only for Install Wizard and stack
   * @method createNotification
   */
  createNotification: function () {
    if (!this.get('isInstaller')) return;
    var miscConfigs = this.get('configs').filterProperty('serviceName', 'MISC'),
      createNotification = miscConfigs.findProperty('name', 'create_notification').value;
    if (createNotification !== 'yes') return;
      var predefinedNotificationConfigNames = require('data/configs/alert_notification').mapProperty('name'),
      configsForNotification = this.get('configs').filterProperty('filename', 'alert_notification');
    var properties = {},
      names = [
        'ambari.dispatch.recipients',
        'mail.smtp.host',
        'mail.smtp.port',
        'mail.smtp.from',
        'mail.smtp.starttls.enable',
        'mail.smtp.startssl.enable'
      ];
    if (miscConfigs.findProperty('name', 'smtp_use_auth').value == 'true') { // yes, it's not converted to boolean
      names.pushObjects(['ambari.dispatch.credential.username', 'ambari.dispatch.credential.password']);
    }

    names.forEach(function (name) {
      properties[name] = miscConfigs.findProperty('name', name).value;
    });

    properties['ambari.dispatch.recipients'] = properties['ambari.dispatch.recipients'].replace(/\s/g, '').split(',');

    configsForNotification.forEach(function (config) {
      if (predefinedNotificationConfigNames.contains(config.name)) return;
      properties[config.name] = config.value;
    });

    var apiObject = {
      AlertTarget: {
        name: 'Initial Notification',
        description: 'Notification created during cluster installing',
        global: true,
        notification_type: 'EMAIL',
        alert_states: ['OK', 'WARNING', 'CRITICAL', 'UNKNOWN'],
        properties: properties
      }
    };
    this.addRequestToAjaxQueue({
      name: 'alerts.create_alert_notification',
      data: {
        urlParams: 'overwrite_existing=true',
        data: apiObject
      }
    });
  },

  /**
   * Should ajax-queue progress bar be displayed
   * @method showLoadingIndicator
   */
  showLoadingIndicator: function () {
    return App.ModalPopup.show({

      header: '',

      showFooter: false,

      showCloseButton: false,

      bodyClass: Em.View.extend({

        templateName: require('templates/wizard/step8/step8_log_popup'),

        controllerBinding: 'App.router.wizardStep8Controller',

        /**
         * Css-property for progress-bar
         * @type {string}
         */
        barWidth: '',
        progressBarClass: 'progress log_popup',

        /**
         * Popup-message
         * @type {string}
         */
        message: '',

        /**
         * Set progress bar width and popup message when ajax-queue requests are processed
         * @method ajaxQueueChangeObs
         */
        ajaxQueueChangeObs: function () {
          var length = this.get('controller.ajaxQueueLength');
          var left = this.get('controller.ajaxRequestsQueue.queue.length');
          this.set('barWidth', 'width: ' + (length - left) / length * 100 + '%;');
          this.set('message', Em.I18n.t('installer.step8.deployPopup.message').format(length - left, length));
        }.observes('controller.ajaxQueueLength', 'controller.ajaxRequestsQueue.queue.length'),

        /**
         * Hide popup when ajax-queue is finished
         * @method autoHide
         */
        autoHide: function () {
          if (this.get('controller.servicesInstalled')) {
            this.get('parentView').hide();
          }
        }.observes('controller.servicesInstalled'),

        ajaxQueueErrorAppears: function () {
          if (this.get('controller.hasErrorOccurred')) {
            this.get('parentView').onClose();
          }
        }.observes('controller.hasErrorOccurred')

      })

    });
  },

  getComponentsForHost: function(host) {
    if(!host.hostComponents) {
      App.router.get('installerController').get('allHosts');
    }
    var componentNameDetail = [];
    host.hostComponents.mapProperty('componentName').forEach(function (componentName) {
      if(componentName === 'CLIENT') {
        this.get('content.clients').mapProperty('component_name').forEach(function (clientComponent) {
          componentNameDetail.push({ name : clientComponent });
        }, this);
        return;
      }
      componentNameDetail.push({ name : componentName });
    }, this);
    return componentNameDetail;
  },

  getPropertyAttributesForConfigType : function(configs) {
    //Currently only looks for final properties, if any
    var finalProperties = configs.filterProperty('isFinal', 'true');
    var propertyAttributes = {};
    finalProperties.forEach(function (finalProperty) {
      propertyAttributes[finalProperty['name']] = "true";
    });
    var finalPropertyMap = {};
    if (!App.isEmptyObject(finalProperties)) {
      finalPropertyMap = {
        "isFinal": propertyAttributes
      };
    }
    return finalPropertyMap;
  },

  getConfigurationDetailsForConfigType: function(configs) {
    var configDetails = {};
    var self = this;
    configs.forEach(function (propertyObj) {
      configDetails[propertyObj['name']] = propertyObj['value'];
    }, this);
    var configurationsDetails = {
      "properties_attributes": self.getPropertyAttributesForConfigType(configs),
      "properties": configDetails
    };
    return configurationsDetails;
  },

  hostInExistingHostGroup: function (newHost, host_groups) {
    var hostGroupMatched = false;
      host_groups.some(function (existingHostGroup) {
        if(!hostGroupMatched) {
        var fqdnInHostGroup =  existingHostGroup.hosts[0].fqdn;
        var componentsInExistingHostGroup = this.getRegisteredHosts().filterProperty('hostName', fqdnInHostGroup)[0].hostComponents;
        if(componentsInExistingHostGroup.length !== newHost.hostComponents.length) {
          return;
        } else {
          var componentMismatch = false;
          componentsInExistingHostGroup.forEach(function (componentInExistingHostGroup, index) {
          if(!componentMismatch) {
            if(!newHost.hostComponents.mapProperty('componentName').includes(componentInExistingHostGroup.componentName)) {
              componentMismatch = true;
            }
          }
          });
          if(!componentMismatch) {
            hostGroupMatched = true;
            existingHostGroup["cardinality"] = parseInt(existingHostGroup["cardinality"]) + 1;
            existingHostGroup.hosts.push({"fqdn" : newHost.hostName});
            return true;
          }
        }
        }
      }, this);
    return hostGroupMatched;
  },

   hostInChildHostGroup: function (presentHostGroup, configGroupName, hostInConfigGroup) {
    return  presentHostGroup['childHostGroups'].some(function (childHostGroup) {
      //Check if childHostGroup name is same as this configgroupname, if yes, update childHostGroup else, compare with other childhostgroups
      if(childHostGroup.configGroupName === configGroupName) {
        childHostGroup.hosts.push( { "fqdn" : hostInConfigGroup } );
        childHostGroup['cardinality'] = childHostGroup['cardinality'] + 1;
        return true;
      }
      });
  },

  /**
   * Confirmation popup before generate blueprint
   */
  generateBlueprintConfirmation: function () {
    var self = this;
    return App.showConfirmationPopup(function () {
      self.generateBlueprint();
      }, Em.I18n.t('installer.step8.generateBlueprint.popup.msg').format(App.clusterStatus.clusterName)
    );
  },

  generateBlueprint: function () {
    console.log("Prepare blueprint for download...");
    var blueprint = {};
    var self = this;
    //service configurations
    var totalConf = [];
    //Add cluster-env
    var clusterEnv = this.get('configs').filterProperty('filename', 'cluster-env.xml');
    var configurations = {};
    configurations["cluster-env"] = self.getConfigurationDetailsForConfigType(clusterEnv);
    totalConf.push(configurations);
    //Add configurations for selected services
    this.get('selectedServices').forEach(function (service) {
      Object.keys(service.get('configTypes')).forEach(function (type) {
        if (!this.get('serviceConfigTags').someProperty('type', type)) {
          var configs = this.get('configs').filterProperty('filename', App.config.getOriginalFileName(type));
          var configurations = {};
          configurations[type] = self.getConfigurationDetailsForConfigType(configs);
          totalConf.push(configurations);
        }
      }, this);
    }, this);

    var host_groups = [];
    var cluster_template_host_groups = [];
    var counter = 0;

    this.getRegisteredHosts().filterProperty('isInstalled', false).map(function (host) {
      if(self.hostInExistingHostGroup(host, host_groups)) {
        return;
      }
      //Create new host_group if host is not mapped to existing host_groups
      var hostGroupId = "host_group_" + counter;
      var hostListForGroup = [];
      hostListForGroup.push({ "fqdn": host.hostName });
      var hostGroupDetail = {
        "name": hostGroupId,
        "components": self.getComponentsForHost(host),
        "hosts": hostListForGroup,
        "cardinality" : 1
      };
      hostGroupDetail.toJSON = function () {
        var hostGroupDetailResult = _.omit(this, [ "hosts", "childHostGroups" ]);
        hostGroupDetailResult["cardinality"] = this["cardinality"].toString();
        return hostGroupDetailResult;
      };
      host_groups.push(hostGroupDetail);

      var clusterTemplateHostGroupDetail = {
        "name": hostGroupId,
        "hosts": hostListForGroup
      };

      cluster_template_host_groups.push(clusterTemplateHostGroupDetail);
      counter++;
    }, this);

    this.get('content.configGroups').filterProperty("is_default", false).forEach(function (configGroup) {
      if (configGroup.properties.length == 0) {
        return;
      }
      configGroup.hosts.forEach(function (hostInConfigGroup) {
        return host_groups.some(function (presentHostGroup) {
          return presentHostGroup.hosts.some(function (hostInPresentHostGroup, index) {
            if (hostInConfigGroup !== hostInPresentHostGroup.fqdn) {
              return;
            }
            //Check if childHostGroup already created
            if (presentHostGroup['childHostGroups']) {
             if (self.hostInChildHostGroup(presentHostGroup, configGroup.name, hostInConfigGroup)) {
               // Update to remove parentHostGroup as all the hosts are added to childHostGroup/s
               presentHostGroup.hosts.splice(index, 1);
               presentHostGroup["cardinality"] = presentHostGroup['cardinality'] - 1;
               return true;
             }
            }
            //create configuration object
            var hgConfigurations;
            if(presentHostGroup.hosts.length === 1 && presentHostGroup["configurations"]) {
              hgConfigurations = presentHostGroup["configurations"][0];
            } else if (presentHostGroup["configurations"]) { //Deep copy
                hgConfigurations = jQuery.extend(true, {}, presentHostGroup["configurations"][0]);
            } else {
                hgConfigurations = {};
            }
            configGroup.properties.forEach(function (hgProperties) {
              var type = App.config.getConfigTagFromFileName(hgProperties.filename);
              if (!hgConfigurations[type]) {
                hgConfigurations[type] = { properties: {} };
              }
              hgConfigurations[type]['properties'][hgProperties.name] = hgProperties.value;
            });
            var totalHgConf = [];
            totalHgConf.push(hgConfigurations);
            //If only host in presentHostGroup then merge configuration and return
            if (presentHostGroup.hosts.length === 1) {
              //If host_group already has configuration, assigned from previously processed config_group
              if(!presentHostGroup["configurations"]) {
                presentHostGroup["configurations"] = totalHgConf;
              }
              return true;
            }

            //Create new host_group from this host
            var hostGroupId = "host_group_" + counter;
            counter++;
            var hostListForGroup = [];
            hostListForGroup.push({ "fqdn": hostInPresentHostGroup.fqdn });
            var hostGroupDetail = {
              "name": hostGroupId,
              "components": presentHostGroup.components,
              "cardinality": 1,
              "hosts": hostListForGroup,
              "configurations": totalHgConf,
              "configGroupName": configGroup.name
            };
            hostGroupDetail.toJSON = function () {
              var hostGroupDetailResult = _.omit(this, [ "hosts", "configGroupName", "childHostGroups" ]);
              hostGroupDetailResult["cardinality"] = this["cardinality"].toString();
              return hostGroupDetailResult;
            };
            host_groups.push(hostGroupDetail);
            //Update for clustertemplate file
            var clusterTemplateHostGroupDetail = {
              "name": hostGroupId,
              "hosts": hostListForGroup
            };
            cluster_template_host_groups.push(clusterTemplateHostGroupDetail);
            //Add newly created host_group as child to existing host_group
            if (!presentHostGroup['childHostGroups']) {
              presentHostGroup['childHostGroups'] = [];
            }
            presentHostGroup['childHostGroups'].push(hostGroupDetail);
            presentHostGroup.hosts.splice(index, 1);
            presentHostGroup["cardinality"] = presentHostGroup['cardinality'] - 1;
            //return true to indicate that host has been matched
            return true;
          }, this);
        }, this);
      }, this);
    }, this);

    var selectedStack = this.getSelectedStack();
    blueprint = {
        'configurations': totalConf,
        'host_groups': host_groups.filter(function (item) { return item.cardinality > 0; }),
        'Blueprints': {'blueprint_name' : App.clusterStatus.clusterName, 'stack_name':selectedStack.get('stackName'), 'stack_version':selectedStack.get('stackVersion')}
    };
    fileUtils.downloadTextFile(JSON.stringify(blueprint), 'json', 'blueprint.json')

    var cluster_template = {
      "blueprint": App.clusterStatus.clusterName,
      "config_recommendation_strategy" : "NEVER_APPLY",
      "provision_action" : "INSTALL_AND_START",
      "configurations": [],
      "host_groups": cluster_template_host_groups.filter(function (item) { return item.hosts.length > 0; }),
      "Clusters": {'cluster_name': App.clusterStatus.clusterName}
    };
    fileUtils.downloadTextFile(JSON.stringify(cluster_template), 'json', 'clustertemplate.json')
  },

  downloadCSV: function() {
    App.router.get('kerberosWizardStep5Controller').getCSVData(false);
  }
});<|MERGE_RESOLUTION|>--- conflicted
+++ resolved
@@ -314,12 +314,8 @@
       }
     } else {
       // from install wizard
-<<<<<<< HEAD
       var downloadConfig = this.get('downloadConfig');
       var selectedStack = this.getSelectedStack();
-=======
-      var selectedStack = App.Stack.find().findProperty('isSelected', true);
->>>>>>> 260876ce
       var allRepos = [];
       if (selectedStack && selectedStack.get('operatingSystems')) {
         selectedStack.get('operatingSystems').forEach(function (os) {
