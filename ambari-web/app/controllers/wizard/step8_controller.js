/**
 * Licensed to the Apache Software Foundation (ASF) under one
 * or more contributor license agreements.  See the NOTICE file
 * distributed with this work for additional information
 * regarding copyright ownership.  The ASF licenses this file
 * to you under the Apache License, Version 2.0 (the
 * "License"); you may not use this file except in compliance
 * with the License.  You may obtain a copy of the License at
 *
 *     http://www.apache.org/licenses/LICENSE-2.0
 *
 * Unless required by applicable law or agreed to in writing, software
 * distributed under the License is distributed on an "AS IS" BASIS,
 * WITHOUT WARRANTIES OR CONDITIONS OF ANY KIND, either express or implied.
 * See the License for the specific language governing permissions and
 * limitations under the License.
 */

var App = require('app');
var stringUtils = require('utils/string_utils');
var fileUtils = require('utils/file_utils');
require('./wizardStep_controller');

App.WizardStep8Controller = App.WizardStepController.extend(App.AddSecurityConfigs, App.wizardDeployProgressControllerMixin, App.ConfigOverridable, App.ConfigsSaverMixin, {

  name: 'wizardStep8Controller',

  stepName: 'step8',

  /**
   * @type {boolean}
   */
  isAddService: Em.computed.equal('content.controllerName', 'addServiceController'),

  /**
   * @type {boolean}
   */
  isAddHost: Em.computed.equal('content.controllerName', 'addHostController'),

  /**
   * @type {boolean}
   */
  isInstaller: Em.computed.equal('content.controllerName', 'installerController'),

  /**
   * List of raw data about cluster that should be displayed
   * @type {Array}
   */
  rawContent: [
    {
      config_name: 'Admin',
      display_name: 'Admin Name',
      config_value: ''
    },
    {
      config_name: 'cluster',
      display_name: 'Cluster Name',
      config_value: ''
    },
    {
      config_name: 'hosts',
      display_name: 'Total Hosts',
      config_value: ''
    },
    {
      config_name: 'Repo',
      display_name: 'Local Repository',
      config_value: ''
    }
  ],

  /**
   * List of data about cluster (based on formatted <code>rawContent</code>)
   * @type {Object[]}
   */
  clusterInfo: [],

  /**
   * List of services with components assigned to hosts
   * @type {Object[]}
   */
  services: [],

  /**
   * @type {Object[]}
   */
  configs: [],

  /**
   * True if Kerberos is installed on the cluster and the kdc_type on the server is set to "none"
   * @type {Boolean}
   */
  isManualKerberos: Em.computed.equal('App.router.mainAdminKerberosController.kdc_type', 'none'),

  showDownloadCsv: function () {
    return !!App.get('router.mainAdminKerberosController.kdc_type')
  }.property('App.router.mainAdminKerberosController.kdc_type'),


  /**
   * Should Submit button be disabled
   * @type {bool}
   */
  isSubmitDisabled: false,

  /**
   * Should Back button be disabled
   * @type {bool}
   */
  isBackBtnDisabled: false,

  /**
   * Is error appears while <code>ajaxQueue</code> executes
   * @type {bool}
   */
  hasErrorOccurred: false,

  /**
   * Are services installed
   * Used to hide Deploy Progress Bar
   * @type {bool}
   */
  servicesInstalled: false,

  /**
   * List of service config tags
   * @type {Object[]}
   */
  serviceConfigTags: [],

  /**
   * Selected config group
   * @type {Object}
   */
  selectedConfigGroup: null,

  /**
   * List of config groups
   * @type {Object[]}
   */
  configGroups: [],

  selectedServices: function () {
    const services = App.StackService.find().map(service => service);
    return services;
  }.property(),

  selectedMpacks: function() {
    return this.get('content.selectedMpacks') || this.get('wizardController').getDBProperty('selectedMpacks');
  }.property(),

  downloadConfig: function() {
    return this.get('content.downloadConfig') || this.get('wizardController').getDBProperty('downloadConfig');
  }.property(),

  getSelectedStack: function() {
    const selectedStack = this.get('content.selectedStack');
    const stack = this.get('wizardController').getStack(selectedStack.name, selectedStack.version);
    return stack;    
  },

  installedServices: function() {
    const services = App.StackService.find().filter(service => service.get('isInstalled') === true);
    return services;
  }.property(),

  /**
   * Current cluster name
   * @type {string}
   */
  clusterName: Em.computed.alias('content.cluster.name'),

  /**
   * List of existing cluster names
   * @type {string[]}
   */
  clusterNames: [],

  /**
   * Number of completed cluster delete requests
   * @type {number}
   */
  clusterDeleteRequestsCompleted: 0,

  /**
   * Number of existing repo_versions
   * @type {number}
   */
  existingRepositoryVersions: 0,

  /**
   * Indicates if all cluster delete requests are completed
   * @type {boolean}
   */
  isAllClusterDeleteRequestsCompleted: Em.computed.equalProperties('clusterDeleteRequestsCompleted', 'clusterNames.length'),

  /**
   * Error popup body views for clusters that couldn't be deleted
   * @type {App.AjaxDefaultErrorPopupBodyView[]}
   */
  clusterDeleteErrorViews: [],

  /**
   * Clear current step data
   * @method clearStep
   */
  clearStep: function () {
    this.get('services').clear();
    this.get('configs').clear();
    this.get('clusterInfo').clear();
    this.get('serviceConfigTags').clear();
    this.set('servicesInstalled', false);
    this.set('ajaxQueueLength', 0);
    this.set('ajaxRequestsQueue', App.ajaxQueue.create());
    this.set('ajaxRequestsQueue.finishedCallback', this.ajaxQueueFinished);
    this.get('clusterDeleteErrorViews').clear();
    this.set('clusterDeleteRequestsCompleted', 0);
  },

  /**
   * Load current step data
   * @method loadStep
   */
  loadStep: function () {
    this.clearStep();
    if (this.get('content.serviceConfigProperties')) {
      this.formatProperties();
      this.loadConfigs();
    }
    this.loadClusterInfo();
    this.loadServices();
    this.set('isSubmitDisabled', false);
    this.set('isBackBtnDisabled', false);
  },

  /**
   * replace whitespace character with coma between directories
   * @method formatProperties
   */
  formatProperties: function () {
    this.get('content.serviceConfigProperties').forEach(function (_configProperty) {
      _configProperty.value = typeof _configProperty.value === "boolean"
        ? _configProperty.value.toString() : App.config.trimProperty(_configProperty, false);
    });
  },

  /**
   * Load all site properties
   * @method loadConfigs
   */
  loadConfigs: function () {
    this.set('configs', this.get('content.serviceConfigProperties').filter(function (config) {
      return !config.group;
    }));
  },

  /**
   * Format <code>content.hosts</code> from Object to Array
   * @returns {Array}
   * @method getRegisteredHosts
   */
  getRegisteredHosts: function () {
    var allHosts = this.get('content.hosts');
    var hosts = [];
    for (var hostName in allHosts) {
      if (allHosts.hasOwnProperty(hostName)) {
        if (allHosts[hostName].bootStatus === 'REGISTERED') {
          allHosts[hostName].hostName = allHosts[hostName].name;
          hosts.pushObject(allHosts[hostName]);
        }
      }
    }
    return hosts;
  },

  /**
   * Load all info about cluster to <code>clusterInfo</code> variable
   * @method loadClusterInfo
   */
  loadClusterInfo: function () {

    //Admin name
    var admin = this.rawContent.findProperty('config_name', 'Admin');
    admin.config_value = App.db.getLoginName();
    if (admin.config_value) {
      this.get('clusterInfo').pushObject(Ember.Object.create(admin));
    }

    // cluster name
    var cluster = this.rawContent.findProperty('config_name', 'cluster');
    cluster.config_value = this.get('content.cluster.name');
    this.get('clusterInfo').pushObject(Ember.Object.create(cluster));

    //hosts
    var newHostsCount = 0;
    var totalHostsCount = 0;
    var hosts = this.get('content.hosts');
    for (var hostName in hosts) {
      newHostsCount += ~~!hosts[hostName].isInstalled;
      totalHostsCount++;
    }

    var totalHostsObj = this.rawContent.findProperty('config_name', 'hosts');
    totalHostsObj.config_value = totalHostsCount + ' (' + newHostsCount + ' new)';
    this.get('clusterInfo').pushObject(Em.Object.create(totalHostsObj));

    //repo
    if (this.get('isAddService') || this.get('isAddHost')) {
      // For some stacks there is no info regarding stack versions to upgrade, e.g. HDP-2.1
      if (App.StackVersion.find().get('content.length')) {
        this.loadRepoInfo();
      } else {
        this.loadDefaultRepoInfo();
      }
    } else {
      // from install wizard
<<<<<<< HEAD
      var selectedStack = App.Stack.find().findProperty('isSelected', true);
=======
      var downloadConfig = this.get('downloadConfig');
      var selectedStack = this.getSelectedStack();
>>>>>>> 430285d7
      var allRepos = [];
      if (selectedStack && selectedStack.get('operatingSystems')) {
        selectedStack.get('operatingSystems').forEach(function (os) {
          if (os.get('isSelected')) {
            os.get('repositories').forEach(function(repo) {
              if (repo.get('showRepo')) {
                allRepos.push(Em.Object.create({
                  base_url: repo.get('baseUrl'),
                  os_type: repo.get('osType'),
                  repo_id: repo.get('repoId')
                }));
              }
            }, this);
          }
        }, this);
      }
      allRepos.set('display_name', Em.I18n.t("installer.step8.repoInfo.displayName"));
      this.get('clusterInfo').set('useRedhatSatellite', downloadConfig.useRedhatSatellite);
      this.get('clusterInfo').set('repoInfo', allRepos);
    }
  },

  /**
   * Load repo info for add Service/Host wizard review page
   * @return {$.ajax|null}
   * @method loadRepoInfo
   */
  loadRepoInfo: function () {
    var stackName = App.get('currentStackName');
    var currentStackVersionNumber = App.get('currentStackVersionNumber');
    var currentStackVersion = App.StackVersion.find().filterProperty('stack', stackName).findProperty('version', currentStackVersionNumber);
    var currentRepoVersion = currentStackVersion.get('repositoryVersion.repositoryVersion');

    return App.ajax.send({
      name: 'cluster.load_repo_version',
      sender: this,
      data: {
        stackName: stackName,
        repositoryVersion: currentRepoVersion
      },
      success: 'loadRepoInfoSuccessCallback',
      error: 'loadRepoInfoErrorCallback'
    });
  },

  /**
   * Save all repo base URL of all OS type to <code>repoInfo<code>
   * @param {object} data
   * @method loadRepoInfoSuccessCallback
   */
  loadRepoInfoSuccessCallback: function (data) {
    Em.assert('Current repo-version may be only one', data.items.length === 1);
    if (data.items.length) {
      var allRepos = this.generateRepoInfo(Em.getWithDefault(data, 'items.0.repository_versions.0.operating_systems', []));
      allRepos.set('display_name', Em.I18n.t("installer.step8.repoInfo.displayName"));
      this.get('clusterInfo').set('repoInfo', allRepos);
      //if the property is missing, set as false
      this.get('clusterInfo').set('useRedhatSatellite', data.items[0].repository_versions[0].operating_systems[0].OperatingSystems.ambari_managed_repositories === false);
    } else {
      this.loadDefaultRepoInfo();
    }
  },

  /**
   * Generate list regarding info about OS versions and repositories.
   *
   * @param {Object{}} oses - OS array
   * @returns {Em.Object[]}
   */
  generateRepoInfo: function(oses) {
    return oses.map(function(os) {
      return os.repositories.map(function (repository) {
        return Em.Object.create({
          base_url: repository.Repositories.base_url,
          os_type: repository.Repositories.os_type,
          repo_id: repository.Repositories.repo_id
        });
      });
    }).reduce(function(p, c) { return p.concat(c); });
  },

  /**
   * Load repo info from stack. Used if installed stack doesn't have upgrade info.
   *
   * @returns {$.Deferred}
   * @method loadDefaultRepoInfo
   */
  loadDefaultRepoInfo: function() {
    var nameVersionCombo = App.get('currentStackVersion').split('-');

    return App.ajax.send({
      name: 'cluster.load_repositories',
      sender: this,
      data: {
        stackName: nameVersionCombo[0],
        stackVersion: nameVersionCombo[1]
      },
      success: 'loadDefaultRepoInfoSuccessCallback',
      error: 'loadRepoInfoErrorCallback'
    });
  },

  /**
   * @param {Object} data - JSON data from server
   * @method loadDefaultRepoInfoSuccessCallback
   */
  loadDefaultRepoInfoSuccessCallback: function (data) {
    var allRepos = this.generateRepoInfo(Em.getWithDefault(data, 'items', []));
    allRepos.set('display_name', Em.I18n.t("installer.step8.repoInfo.displayName"));
    this.get('clusterInfo').set('repoInfo', allRepos);
    //if the property is missing, set as false
    this.get('clusterInfo').set('useRedhatSatellite', data.items[0].OperatingSystems.ambari_managed_repositories === false);
  },

  /**
   * @method loadRepoInfoErrorCallback
   */
  loadRepoInfoErrorCallback: function () {
    var allRepos = [];
    allRepos.set('display_name', Em.I18n.t("installer.step8.repoInfo.displayName"));
    this.get('clusterInfo').set('repoInfo', allRepos);
  },

  /**
   * Load all info about services to <code>services</code> variable
   * @method loadServices
   */
  loadServices: function () {
    this.get('selectedServices').filterProperty('isHiddenOnSelectServicePage', false).forEach(function (service) {
      var serviceObj = Em.Object.create({
        service_name: service.get('serviceName'),
        display_name: service.get('displayNameOnSelectServicePage'),
        service_components: Em.A([])
      });
      service.get('serviceComponents').forEach(function (component) {
        // show clients for services that have only clients components
        if ((component.get('isClient') || component.get('isRequiredOnAllHosts')) && !service.get('isClientOnlyService')) return;
        // no HA component
        if (component.get('isHAComponentOnly')) return;
        // skip if component is not allowed on single node cluster
        if (Object.keys(this.get('content.hosts')).length === 1 && component.get('isNotAllowedOnSingleNodeCluster')) return;
        var displayName;
        if (component.get('isClient')) {
          displayName = Em.I18n.t('common.clients')
        } else {
          // remove service name from component display name
          displayName = App.format.role(component.get('componentName'), false).replace(new RegExp('^' + service.get('serviceName') + '\\s', 'i'), '');
        }

        var componentName = component.get('componentName');
        var masterComponents = this.get('content.masterComponentHosts');
        var isMasterComponentSelected = masterComponents.someProperty('component', componentName);
        var isMaster = component.get('isMaster');

        if (!isMaster || isMasterComponentSelected) {
          serviceObj.get('service_components').pushObject(Em.Object.create({
            component_name: component.get('isClient') ? Em.I18n.t('common.client').toUpperCase() : component.get('componentName'),
            display_name: displayName,
            component_value: this.assignComponentHosts(component)
          }));
        }
      }, this);
      if (service.get('customReviewHandler')) {
        for (var displayName in service.get('customReviewHandler')) {
          serviceObj.get('service_components').pushObject(Em.Object.create({
            display_name: displayName,
            component_value: this.assignComponentHosts(Em.Object.create({
              customHandler: service.get('customReviewHandler.' + displayName)
            }))
          }));
        }
      }
      this.get('services').pushObject(serviceObj);
    }, this);
  },

  /**
   * Set <code>component_value</code> property to <code>component</code>
   * @param {Em.Object} component
   * @return {String}
   * @method assignComponentHosts
   */
  assignComponentHosts: function (component) {
    var componentValue;
    if (component.get('customHandler')) {
      componentValue = this[component.get('customHandler')].call(this, component);
    }
    else {
      if (component.get('isMaster')) {
        componentValue = this.getMasterComponentValue(component.get('componentName'));
      }
      else {
        var componentName = component.get('isClient') ? Em.I18n.t('common.client').toUpperCase() : component.get('componentName');
        var hostsLength = this.get('content.slaveComponentHosts')
          .findProperty('componentName', componentName).hosts.length;
        componentValue = hostsLength + Em.I18n.t('installer.step8.host' + (hostsLength > 1 ? 's' : ''));
      }
    }
    return componentValue;
  },

  getMasterComponentValue: function (componentName) {
    var masterComponents = this.get('content.masterComponentHosts');
    var hostsCount = masterComponents.filterProperty('component', componentName).length;
    return stringUtils.pluralize(hostsCount,
      masterComponents.findProperty('component', componentName).hostName,
        hostsCount + ' ' + Em.I18n.t('installer.step8.hosts'));
  },

  loadHiveDbValue: function() {
    return this.loadDbValue('HIVE');
  },

  loadOozieDbValue: function() {
    return this.loadDbValue('OOZIE');
  },

  /**
   * Set displayed Hive DB value based on DB type
   * @method loadHiveDbValue
   */
  loadDbValue: function (serviceName) {
    var serviceConfigProperties = this.get('content.serviceConfigProperties');
    var dbFull = serviceConfigProperties.findProperty('name', serviceName.toLowerCase() + '_database');
      //db = serviceConfigProperties.findProperty('name', serviceName.toLowerCase() + '_ambari_database');
    //since db.value contains the intial default value of <service>_admin_database (MySQL) and not the actual db type selected,
    //ignore the value when displaying the database name on the summary page
    return dbFull ? dbFull.value : '';
  },

  /**
   * Set displayed HBase master value
   * @param {Object} hbaseMaster
   * @method loadHbaseMasterValue
   */
  loadHbaseMasterValue: function (hbaseMaster) {
    var hbaseHostName = this.get('content.masterComponentHosts').filterProperty('component', hbaseMaster.component_name);
    if (hbaseHostName.length === 1) {
      hbaseMaster.set('component_value', hbaseHostName[0].hostName);
    } else {
      hbaseMaster.set('component_value', hbaseHostName[0].hostName + " " + Em.I18n.t('installer.step8.other').format(hbaseHostName.length - 1));
    }
  },

  /**
   * Set displayed ZooKeeper Server value
   * @param {Object} serverComponent
   * @method loadZkServerValue
   */
  loadZkServerValue: function (serverComponent) {
    var zkHostNames = this.get('content.masterComponentHosts').filterProperty('component', serverComponent.component_name).length;
    var hostSuffix;
    if (zkHostNames === 1) {
      hostSuffix = Em.I18n.t('installer.step8.host');
    } else {
      hostSuffix = Em.I18n.t('installer.step8.hosts');
    }
    serverComponent.set('component_value', zkHostNames + hostSuffix);
  },

  /**
   * Onclick handler for <code>next</code> button
   * @method submit
   * @return {void}
   */
  submit: function () {
    var wizardController;
    if (!this.get('isSubmitDisabled')) {
      wizardController = App.router.get(this.get('content.controllerName'));
      wizardController.setLowerStepsDisable(wizardController.get('currentStep'));
      this.set('isSubmitDisabled', true);
      this.set('isBackBtnDisabled', true);
      this.showRestartWarnings()
        .then(this.checkKDCSession.bind(this));
    }
  },

  /**
   * Warn user about services that will be restarted during installation.
   *
   * @returns {$.Deferred}
   */
  showRestartWarnings: function() {
    var self = this;
    var dfd = $.Deferred();
    var wizardController = App.router.get(this.get('content.controllerName'));
    var selectedServiceNames = this.get('selectedServices').mapProperty('serviceName');
    var installedServiceNames = this.get('installedServices').mapProperty('serviceName');

    if (this.get('isAddService') && selectedServiceNames.contains('OOZIE')) {
      var affectedServices = ['HDFS', 'YARN'].filter(function(serviceName) {
        return installedServiceNames.contains(serviceName);
      });
      if (affectedServices.length) {
        var serviceNames = affectedServices.length > 1 ?
            '<b>{0}</b> {1} <b>{2}</b>'.format(affectedServices[0], Em.I18n.t('and'), affectedServices[1]) : '<b>' + affectedServices[0] + '</b> ';
        App.ModalPopup.show({
          encodeBody: false,
          header: Em.I18n.t('common.warning'),
          body: Em.I18n.t('installer.step8.services.restart.required').format(serviceNames, stringUtils.pluralize(affectedServices.length, Em.I18n.t('common.service').toLowerCase())),
          secondary: Em.I18n.t('common.cancel'),
          primary: Em.I18n.t('common.proceedAnyway'),
          onPrimary: function() {
            this.hide();
            dfd.resolve();
          },
          onClose: function() {
            this.hide();
            self.set('isSubmitDisabled', false);
            self.set('isBackBtnDisabled', false);
            wizardController.setStepsEnable();
            dfd.reject();
          },
          onSecondary: function() {
            this.onClose();
          }
        });
      } else {
        dfd.resolve();
      }
    } else {
      dfd.resolve();
    }
    return dfd.promise();
  },

  checkKDCSession: function() {
    var self = this;
    var wizardController = App.router.get(this.get('content.controllerName'));
    if (!this.get('isInstaller')) {
      App.get('router.mainAdminKerberosController').getKDCSessionState(this.submitProceed.bind(this), function () {
        self.set('isSubmitDisabled', false);
        self.set('isBackBtnDisabled', false);
        wizardController.setStepsEnable();
        if (self.get('isAddService')) {
          wizardController.setSkipSlavesStep(wizardController.getDBProperty('selectedServiceNames'), 3);
        }
      });
    } else {
      this.submitProceed();
    }
  },

  /**
   * Prepare <code>ajaxQueue</code> and start to execute it
   * @method submitProceed
   */
  submitProceed: function () {
    var self = this;
    this.set('clusterDeleteRequestsCompleted', 0);
    this.get('clusterDeleteErrorViews').clear();
    if (this.get('isAddHost')) {
      App.router.get('addHostController').setLowerStepsDisable(4);
    }

    // checkpoint the cluster status on the server so that the user can resume from where they left off
    switch (this.get('content.controllerName')) {
      case 'installerController':
        App.clusterStatus.setClusterStatus({
          clusterName: this.get('clusterName'),
          clusterState: 'CLUSTER_DEPLOY_PREP_2',
          wizardControllerName: this.get('content.controllerName'),
          localdb: App.db.data
        });
        break;
      case 'addHostController':
        App.clusterStatus.setClusterStatus({
          clusterName: this.get('clusterName'),
          clusterState: 'ADD_HOSTS_DEPLOY_PREP_2',
          wizardControllerName: this.get('content.controllerName'),
          localdb: App.db.data
        });
        break;
      case 'addServiceController':
        App.clusterStatus.setClusterStatus({
          clusterName: this.get('clusterName'),
          clusterState: 'ADD_SERVICES_DEPLOY_PREP_2',
          wizardControllerName: this.get('content.controllerName'),
          localdb: App.db.data
        });
        break;
      default:
        break;
    }
    // delete any existing clusters to start from a clean slate
    // before creating a new cluster in install wizard
    // TODO: modify for multi-cluster support
    // this.getExistingClusterNames().complete(function () {
    //   var clusterNames = self.get('clusterNames');
    //   if (self.get('isInstaller') && !App.get('testMode') && clusterNames.length) {
    //     self.deleteClusters(clusterNames);
    //   } else {
    //     self.getExistingVersions();
    //   }
    // });

    this.startDeploy();
  },

  /**
   * Get list of existing cluster names
   * @returns {object|null}
   * returns an array of existing cluster names.
   * returns an empty array if there are no existing clusters.
   * @method getExistingClusterNames
   */
  getExistingClusterNames: function () {
    return App.ajax.send({
      name: 'wizard.step8.existing_cluster_names',
      sender: this,
      success: 'getExistingClusterNamesSuccessCallBack',
      error: 'getExistingClusterNamesErrorCallback'
    });
  },

  /**
   * Save received list to <code>clusterNames</code>
   * @param {Object} data
   * @method getExistingClusterNamesSuccessCallBack
   */
  getExistingClusterNamesSuccessCallBack: function (data) {
    var clusterNames = data.items.mapProperty('Clusters.cluster_name');
    this.set('clusterNames', clusterNames);
  },

  /**
   * If error appears, set <code>clusterNames</code> to <code>[]</code>
   * @method getExistingClusterNamesErrorCallback
   */
  getExistingClusterNamesErrorCallback: function () {
    this.set('clusterNames', []);
  },

  /**
   * Delete cluster by name
   * One request for one cluster!
   * @param {string[]} clusterNames
   * @method deleteClusters
   */
  deleteClusters: function (clusterNames) {
    this.get('clusterDeleteErrorViews').clear();
    clusterNames.forEach(function (clusterName, index) {
      App.ajax.send({
        name: 'common.delete.cluster',
        sender: this,
        data: {
          name: clusterName,
          isLast: index === clusterNames.length - 1
        },
        success: 'deleteClusterSuccessCallback',
        error: 'deleteClusterErrorCallback'
      });
    }, this);

  },

  /**
   * Method to execute after successful cluster deletion
   * @method deleteClusterSuccessCallback
   */
  deleteClusterSuccessCallback: function () {
    this.incrementProperty('clusterDeleteRequestsCompleted');
    if (this.get('isAllClusterDeleteRequestsCompleted')) {
      if (this.get('clusterDeleteErrorViews.length')) {
        this.showDeleteClustersErrorPopup();
      } else {
        this.getExistingVersions();
      }
    }
  },

  /**
   * Method to execute after failed cluster deletion
   * @param {object} request
   * @param {string} ajaxOptions
   * @param {string} error
   * @param {object} opt
   * @method deleteClusterErrorCallback
   */
  deleteClusterErrorCallback: function (request, ajaxOptions, error, opt) {
    this.incrementProperty('clusterDeleteRequestsCompleted');
    try {
      var json = $.parseJSON(request.responseText);
      var message = json.message;
    } catch (err) {
    }
    this.get('clusterDeleteErrorViews').pushObject(App.AjaxDefaultErrorPopupBodyView.create({
      url: opt.url,
      type: opt.type,
      status: request.status,
      message: message
    }));
    if (this.get('isAllClusterDeleteRequestsCompleted')) {
      this.showDeleteClustersErrorPopup();
    }
  },

  /**
   * Show error popup if cluster deletion failed
   * @method showDeleteClustersErrorPopup
   */
  showDeleteClustersErrorPopup: function () {
    var self = this;
    this.setProperties({
      isSubmitDisabled: false,
      isBackBtnDisabled: false
    });
    App.ModalPopup.show({
      header: Em.I18n.t('common.error'),
      secondary: false,
      onPrimary: function () {
        this.hide();
      },
      bodyClass: Em.ContainerView.extend({
        childViews: self.get('clusterDeleteErrorViews')
      })
    });
  },

  /**
   * Get existing repo_versions
   * @method getExistingVersions
   */
  getExistingVersions: function () {
    return App.ajax.send({
      name: 'wizard.get_version_definitions',
      sender: this,
      success: 'getExistingVersionsSuccessCallback'
    });
  },

  /**
   * @param {Object} data
   * @method getExistingVersionsSuccessCallback
   */
  getExistingVersionsSuccessCallback: function (data) {
    if (this.get('isInstaller') && !App.get('testMode') && data.items.length) {
      this.set('existingRepositoryVersions', data.items.length);
      this.deleteExistingVersions(data.items);
    } else {
      this.startDeploy();
    }
  },

  /**
   * Delete existing repo_versions
   * @param {Array} versions
   * @method deleteExistingVersions
   */
  deleteExistingVersions: function (versions) {
    versions.forEach(function (version) {
      App.ajax.send({
        name: 'wizard.delete_repository_versions',
        sender: this,
        data: {
          id: version.VersionDefinition.id,
          stackName: version.VersionDefinition.stack_name,
          stackVersion: version.VersionDefinition.stack_version
        },
        success: 'deleteExistingVersionsSuccessCallback'
      });
    }, this);
  },

  /**
   * Method to execute after successful version deletion
   * @method deleteExistingVersionsSuccessCallback
   */
  deleteExistingVersionsSuccessCallback: function () {
    this.decrementProperty('existingRepositoryVersions');
    if (this.get('existingRepositoryVersions') === 0) {
      this.startDeploy();
    }
  },

  /**
   * updates kerberosDescriptorConfigs
   * @method updateKerberosDescriptor
   */
  updateKerberosDescriptor: function(instant) {
    var kerberosDescriptor = this.get('wizardController').getDBProperty('kerberosDescriptorConfigs');
    var descriptorExists = this.get('wizardController').getDBProperty('isClusterDescriptorExists') === true;

    var ajaxOpts = {
      name: descriptorExists ? 'admin.kerberos.cluster.artifact.update' : 'admin.kerberos.cluster.artifact.create',
      data: {
        artifactName: 'kerberos_descriptor',
        data: {
          artifact_data: kerberosDescriptor
        }
      }
    };
    if (instant) {
      ajaxOpts.sender = this;
      App.ajax.send(ajaxOpts);
    } else {
      this.addRequestToAjaxQueue(ajaxOpts);
    }
  },

  /**
   * Start deploy process
   * @method startDeploy
   */
  startDeploy: function () {
    this.createCluster();
    this.createServiceGroups();
    this.createSelectedServices();
    if (!this.get('isAddHost')) {
      if (this.get('isAddService')) {
        // for manually enabled Kerberos descriptor was updated on transition to this step
        if (App.get('isKerberosEnabled') && !this.get('isManualKerberos')) {
          this.updateKerberosDescriptor();
        }
        var fileNamesToUpdate = this.get('wizardController').getDBProperty('fileNamesToUpdate').uniq();
        if (fileNamesToUpdate && fileNamesToUpdate.length) {
          this.applyConfigurationsToCluster(this.generateDesiredConfigsJSON(this.get('configs'), fileNamesToUpdate));
        }
      }
      this.createConfigurations();
      this.applyConfigurationsToCluster(this.get('serviceConfigTags'));
    }
    this.createComponents();
    this.registerHostsToCluster();
    this.createConfigurationGroups();
    this.createMasterHostComponents();
    this.createSlaveAndClientsHostComponents();
    if (this.get('isAddService')) {
      this.createAdditionalClientComponents();
    }
    this.createAdditionalHostComponents();

    this.set('ajaxQueueLength', this.get('ajaxRequestsQueue.queue.length'));
    this.get('ajaxRequestsQueue').start();
    this.showLoadingIndicator();
  },

  /**
   * *******************************************************************
   * The following create* functions are called upon submitting Step 8.
   * *******************************************************************
   */

  /**
   * Create cluster using selected stack version
   * Queued request
   * @method createCluster
   */
  createCluster: function () {
    if (!this.get('isInstaller')) return;
    const selectedStack = this.getSelectedStack()
    this.addRequestToAjaxQueue({
      name: 'wizard.step8.create_cluster',
      data: {
        data: JSON.stringify({ "Clusters": {"version": selectedStack.get('stackNameVersion')}})
      },
      success: 'createClusterSuccess'
    });
  },

  createClusterSuccess: function (data, xhr, params) {
    App.set('clusterName', params.cluster);
  },

  /**
   * Creates one service group per mpack.
   * Skip if no mpacks were selected.
   * Queued request
   * @method createServiceGroup
   */
  createServiceGroups: function () {
    if (!this.get('isInstaller')) return;
    
    var data = this.createServiceGroupsData();
    if (data) {
      this.addRequestToAjaxQueue({
        name: 'wizard.step8.create_service_group',
        data: {
          data: JSON.stringify(data)
        }
      });
    } 
  },

  /**
   * Format data for <code>createServiceGroups</code> request
   * @returns {Object[]}
   * @method createServiceGroupsData
   */
  createServiceGroupsData: function () {
    const mpacks = this.get('selectedMpacks');
    
    if (mpacks) {
      const serviceGroups = mpacks.map(mpack => ({
          "ServiceGroupInfo": {
            "service_group_name": `${mpack.name}-${mpack.version}`,
          }
        })
      );

      return serviceGroups;
    }

    return null;
  },

  /**
   * Create selected to install services
   * Queued request
   * Skipped if no services where selected!
   * @method createSelectedServices
   */
  createSelectedServices: function () {
    var data = this.createSelectedServicesData();
    if (!data.length) return;
    this.addRequestToAjaxQueue({
      name: 'wizard.step8.create_selected_services',
      data: {
        data: JSON.stringify(data)
      }
    });
  },

  /**
   * Format data for <code>createSelectedServices</code> request
   * @returns {Object[]}
   * @method createSelectedServicesData
   */
  createSelectedServicesData: function () {
    const services = this.get('selectedServices');
    const data = services.map(service => ({
        "ServiceInfo": {
          "service_name": service.get('serviceName'),
          "service_type": service.get('serviceName'),
          //TODO: mpacks - needs to be revisited when we are no longer hard coding service groups to be named 
          //               for mpacks and when the concept of a "selected stack" is no longer a thing
          "service_group_name": `${service.get('stackName')}-${service.get('stackVersion')}`,
          "desired_stack": `${service.get('stackName')}-${service.get('stackVersion')}`,
        }
      })
    );
    return data;
  },

  /**
   * Create components for selected services
   * Queued requests
   * One request for each service!
   * @method createComponents
   */
  createComponents: function () {
    var serviceComponents = App.StackServiceComponent.find();
    this.get('selectedServices').forEach(function (_service) {
      var serviceName = _service.get('serviceName');
      var componentsData = serviceComponents.filterProperty('serviceName', serviceName).map(function (_component) {
        return { "ServiceComponentInfo": { "component_name": _component.get('componentName') } };
      });

      // Service must be specified in terms of a query for creating multiple components at the same time.
      // See AMBARI-1018.
      this.addRequestToCreateComponent(componentsData, serviceName);
    }, this);

    if (this.get('isAddHost')) {
      var allServiceComponents = [];
      var services = App.Service.find().mapProperty('serviceName');
      services.forEach(function(_service){
        var _serviceComponents = App.Service.find(_service).get('serviceComponents');
        allServiceComponents = allServiceComponents.concat(_serviceComponents);
      }, this);
      this.get('content.slaveComponentHosts').forEach(function (component) {
        if (component.componentName !== 'CLIENT' && !allServiceComponents.contains(component.componentName)) {
          this.addRequestToCreateComponent(
              [{"ServiceComponentInfo": {"component_name": component.componentName}}],
              App.StackServiceComponent.find().findProperty('componentName', component.componentName).get('serviceName')
          );
        }
      }, this);
      this.get('content.clients').forEach(function (component) {
        if (!allServiceComponents.contains(component.component_name)) {
          this.addRequestToCreateComponent(
              [{"ServiceComponentInfo": {"component_name": component.component_name}}],
              App.StackServiceComponent.find().findProperty('componentName', component.component_name).get('serviceName')
          );
        }
      }, this);
    }
  },

  /**
   * Add request to ajax queue to create service component
   * @param componentsData
   * @param serviceName
   */
  addRequestToCreateComponent: function (componentsData, serviceName) {
    this.addRequestToAjaxQueue({
      name: 'wizard.step8.create_components',
      data: {
        data: JSON.stringify(componentsData),
        serviceName: serviceName
      }
    });
  },

  /**
   * Error callback for new service component request
   * So, if component doesn't exist we should create it
   * @param {object} request
   * @param {object} ajaxOptions
   * @param {string} error
   * @param {object} opt
   * @param {object} params
   * @method newServiceComponentErrorCallback
   */
  newServiceComponentErrorCallback: function (request, ajaxOptions, error, opt, params) {
    this.addRequestToAjaxQueue({
      name: 'wizard.step8.create_components',
      data: {
        serviceName: params.serviceName,
        data: JSON.stringify({
          "components": [
            {
              "ServiceComponentInfo": {
                "component_name": params.componentName
              }
            }
          ]
        })
      }
    });
  },

  /**
   * Register hosts
   * Queued request
   * @method registerHostsToCluster
   */
  registerHostsToCluster: function () {
    var data = this.createRegisterHostData();
    if (!data.length) return;
    this.addRequestToAjaxQueue({
      name: 'wizard.step8.register_host_to_cluster',
      data: {
        data: JSON.stringify(data)
      }
    });
  },

  /**
   * Format request-data for <code>registerHostsToCluster</code>
   * @returns {Object}
   * @method createRegisterHostData
   */
  createRegisterHostData: function () {
    return this.getRegisteredHosts().filterProperty('isInstalled', false).map(function (host) {
      return {"Hosts": { "host_name": host.hostName}};
    });
  },

  /**
   * Register new master components
   * @uses registerHostsToComponent
   * @method createMasterHostComponents
   */
  createMasterHostComponents: function () {
    var masterOnAllHosts = [];

    this.get('content.services').filterProperty('isSelected').forEach(function (service) {
      service.get('serviceComponents').filterProperty('isRequiredOnAllHosts').forEach(function (component) {
        if (component.get('isMaster')) {
          masterOnAllHosts.push(component.get('componentName'));
        }
      }, this);
    }, this);

    // create master components for only selected services.
    var selectedMasterComponents = this.get('content.masterComponentHosts').filter(function (_component) {
      return this.get('selectedServices').mapProperty('serviceName').contains(_component.serviceId)
    }, this);
    selectedMasterComponents.mapProperty('component').uniq().forEach(function (component) {
      var hostNames = [];
      if (masterOnAllHosts.length > 0) {
        var compOnAllHosts = false;
        for (var i=0; i < masterOnAllHosts.length; i++) {
          if (component === masterOnAllHosts[i]) {
            compOnAllHosts = true;
            break;
          }
        }
        if (!compOnAllHosts) {
          hostNames = selectedMasterComponents.filterProperty('component', component).filterProperty('isInstalled', false).mapProperty('hostName');
          this.registerHostsToComponent(hostNames, component);
        }
      } else {
        hostNames = selectedMasterComponents.filterProperty('component', component).filterProperty('isInstalled', false).mapProperty('hostName');
        this.registerHostsToComponent(hostNames, component);
      }
    }, this);
  },

  getClientsMap: function (flag) {
    var clients = App.StackServiceComponent.find().filterProperty('isClient'),
      clientsMap = {},
      dependedComponents = flag ? App.StackServiceComponent.find().filterProperty(flag) : App.StackServiceComponent.find();
    clients.forEach(function (client) {
      var clientName = client.get('componentName');
      clientsMap[clientName] = Em.A([]);
      dependedComponents.forEach(function (component) {
        if (component.dependsOn(client))
          clientsMap[clientName].push(component.get('componentName'));
      });
      if (!clientsMap[clientName].length) delete clientsMap[clientName];
    });
    return clientsMap;
  },

  /**
   * Register slave components and clients
   * @uses registerHostsToComponent
   * @method createSlaveAndClientsHostComponents
   */
  createSlaveAndClientsHostComponents: function () {
    var masterHosts = this.get('content.masterComponentHosts');
    var slaveHosts = this.get('content.slaveComponentHosts');
    var clients = this.get('content.clients').filterProperty('isInstalled', false);
    var slaveOnAllHosts = [];
    var clientOnAllHosts = [];

    this.get('content.services').filterProperty('isSelected').forEach(function (service) {
      service.get('serviceComponents').filterProperty('isRequiredOnAllHosts').forEach(function (component) {
        if (component.get('isClient')) {
          clientOnAllHosts.push(component.get('componentName'));
        } else if (component.get('isSlave')) {
          slaveOnAllHosts.push(component.get('componentName'));
        }
      }, this);
    }, this);

    /**
     * Determines on which hosts client should be installed (based on availability of master components on hosts)
     * @type {Object}
     * Format:
     * <code>
     *  {
     *    CLIENT1: Em.A([MASTER1, MASTER2, ...]),
     *    CLIENT2: Em.A([MASTER3, MASTER1, ...])
     *    ...
     *  }
     * </code>
     */
    var clientsToMasterMap = this.getClientsMap('isMaster'),
        clientsToSlaveMap = this.getClientsMap('isSlave');

    slaveHosts.forEach(function (_slave) {
      var hostNames = [];
      var compOnAllHosts;
      if (_slave.componentName !== 'CLIENT') {
        if (slaveOnAllHosts.length > 0) {
          compOnAllHosts = false;
          for (var i=0; i < slaveOnAllHosts.length; i++) {
            if (_slave.componentName === slaveOnAllHosts[i]) {
              // component with ALL cardinality should not
              // registerHostsToComponent in createSlaveAndClientsHostComponents
              compOnAllHosts = true;
              break;
            }
          }
          if (!compOnAllHosts) {
            hostNames = _slave.hosts.filterProperty('isInstalled', false).mapProperty('hostName');
            this.registerHostsToComponent(hostNames, _slave.componentName);
          }
        } else {
          hostNames = _slave.hosts.filterProperty('isInstalled', false).mapProperty('hostName');
          this.registerHostsToComponent(hostNames, _slave.componentName);
        }
      }
      else {
        clients.forEach(function (_client) {
          hostNames = _slave.hosts.mapProperty('hostName');
          // The below logic to install clients to existing/New master hosts should not be applied to Add Host wizard.
          // This is with the presumption that Add Host controller does not add any new Master component to the cluster
          if (!this.get('isAddHost')) {
            if (clientsToMasterMap[_client.component_name]) {
              clientsToMasterMap[_client.component_name].forEach(function (componentName) {
                masterHosts.filterProperty('component', componentName).forEach(function (_masterHost) {
                  hostNames.pushObject(_masterHost.hostName);
                });
              });
            }
          }
          if (clientsToSlaveMap[_client.component_name]) {
            clientsToSlaveMap[_client.component_name].forEach(function (componentName) {
              slaveHosts.filterProperty('componentName', componentName).forEach(function (slaveHost) {
                hostNames = hostNames.concat(slaveHost.hosts.mapProperty('hostName')).uniq();
              });
            });
          }
          if (clientOnAllHosts.length > 0) {
            compOnAllHosts = false;
            for (var i=0; i < clientOnAllHosts.length; i++) {
              if (_client.component_name === clientOnAllHosts[i]) {
                // component with ALL cardinality should not
                // registerHostsToComponent in createSlaveAndClientsHostComponents
                compOnAllHosts = true;
                break;
              }
            }
            if (!compOnAllHosts) {
              hostNames = hostNames.uniq();
              this.registerHostsToComponent(hostNames, _client.component_name);
            }
          } else {
            hostNames = hostNames.uniq();
            this.registerHostsToComponent(hostNames, _client.component_name);
          }
        }, this);
      }
    }, this);
  },

  /**
   * This function is specific to addServiceController
   * Newly introduced master components requires some existing client components to be hosted along with them
   */
  createAdditionalClientComponents: function () {
    var masterHosts = this.get('content.masterComponentHosts');
    var clientHosts = [];
    if (this.get('content.slaveComponentHosts').someProperty('componentName', 'CLIENT')) {
      clientHosts = this.get('content.slaveComponentHosts').findProperty('componentName', 'CLIENT').hosts;
    }
    var clients = this.get('content.clients').filterProperty('isInstalled', false);
    var clientsToMasterMap = this.getClientsMap('isMaster');
    var clientsToClientMap = this.getClientsMap('isClient');
    var installedClients = [];

    // Get all the installed Client components
    this.get('content.services').filterProperty('isInstalled').forEach(function (_service) {
      var serviceClients = App.StackServiceComponent.find().filterProperty('serviceName', _service.get('serviceName')).filterProperty('isClient');
      serviceClients.forEach(function (client) {
        installedClients.push(client.get('componentName'));
      }, this);
    }, this);

    // Check if there is a dependency for being co-hosted between existing client and selected new master
    installedClients.forEach(function (_clientName) {
      if (clientsToMasterMap[_clientName] || clientsToClientMap[_clientName]) {
        var hostNames = [];
        if (clientsToMasterMap[_clientName]) {
          clientsToMasterMap[_clientName].forEach(function (componentName) {
            masterHosts.filterProperty('component', componentName).filterProperty('isInstalled', false).forEach(function (_masterHost) {
              hostNames.pushObject(_masterHost.hostName);
            }, this);
          }, this);
        }
        if (clientsToClientMap[_clientName]) {
          clientsToClientMap[_clientName].forEach(function (componentName) {
            clientHosts.forEach(function (_clientHost) {
              var host = this.get('content.hosts')[_clientHost.hostName];
              var isClientSelected = clients.someProperty('component_name', componentName);
              if (host.isInstalled && isClientSelected && !host.hostComponents.someProperty('HostRoles.component_name', componentName)) {
                hostNames.pushObject(_clientHost.hostName);
              }
            }, this);
          }, this);
        }
        hostNames = hostNames.uniq();
        if (hostNames.length > 0) {
          // If a dependency for being co-hosted is derived between existing client and selected new master but that
          // dependency is already satisfied in the cluster then disregard the derived dependency
          this.removeClientsFromList(_clientName, hostNames);
          this.registerHostsToComponent(hostNames, _clientName);
          if(hostNames.length > 0) {
            this.get('content.additionalClients').pushObject({hostNames: hostNames, componentName: _clientName});
          }
        }
      }
    }, this);
  },

  /**
   *
   * @param clientName
   * @param hostList
   */
  removeClientsFromList: function (clientName, hostList) {
    var clientHosts = [];
    var installedHosts = this.get('content.hosts');
    for (var hostName in installedHosts) {
      if (installedHosts[hostName].isInstalled) {
        if (installedHosts[hostName].hostComponents.mapProperty('HostRoles.component_name').contains(clientName)) {
          clientHosts.push(hostName);
        }
      }
    }

    if (clientHosts.length > 0) {
      clientHosts.forEach(function (hostName) {
        if (hostList.contains(hostName)) {
          hostList.splice(hostList.indexOf(hostName), 1);
        }
      }, this);
    }
  },

  /**
   * Register additional components
   * Based on availability of some services
   * @uses registerHostsToComponent
   * @method createAdditionalHostComponents
   */
  createAdditionalHostComponents: function () {
    var masterHosts = this.get('content.masterComponentHosts');

    // add all components with cardinality == ALL of selected services
    var registeredHosts = this.getRegisteredHosts();
    var notInstalledHosts = registeredHosts.filterProperty('isInstalled', false);
    this.get('content.services').filterProperty('isSelected').forEach(function (service) {
      service.get('serviceComponents').filterProperty('isRequiredOnAllHosts').forEach(function (component) {
        if (service.get('isInstalled') && notInstalledHosts.length) {
          this.registerHostsToComponent(notInstalledHosts.mapProperty('hostName'), component.get('componentName'));
        } else if (!service.get('isInstalled') && registeredHosts.length) {
          this.registerHostsToComponent(registeredHosts.mapProperty('hostName'), component.get('componentName'));
        }
      }, this);
    }, this);

    // add MySQL Server if Hive is selected
    var hiveService = this.get('content.services').filterProperty('isSelected', true).filterProperty('isInstalled', false).findProperty('serviceName', 'HIVE');
    if (hiveService) {
      var hiveDb = this.get('content.serviceConfigProperties').findProperty('name', 'hive_database');
      if (hiveDb.value === "New MySQL Database") {
        this.registerHostsToComponent(masterHosts.filterProperty('component', 'HIVE_SERVER').mapProperty('hostName'), 'MYSQL_SERVER');
      } else if (hiveDb.value === "New PostgreSQL Database") {
        this.registerHostsToComponent(masterHosts.filterProperty('component', 'HIVE_SERVER').mapProperty('hostName'), 'POSTGRESQL_SERVER');
      }
    }
  },

  /**
   * Register component to hosts
   * Queued request
   * @param {String[]} hostNames
   * @param {String} componentName
   * @method registerHostsToComponent
   */
  registerHostsToComponent: function (hostNames, componentName) {
    if (!hostNames.length) return;

    var queryStr = '';
    hostNames.forEach(function (hostName) {
      queryStr += 'Hosts/host_name=' + hostName + '|';
    });
    //slice off last symbol '|'
    queryStr = queryStr.slice(0, -1);

    var data = {
      "RequestInfo": {
        "query": queryStr
      },
      "Body": {
        "host_components": [
          {
            "HostRoles": {
              "component_name": componentName
            }
          }
        ]
      }
    };

    this.addRequestToAjaxQueue({
      name: 'wizard.step8.register_host_to_component',
      data: {
        data: JSON.stringify(data)
      }
    });
  },

  /**
   * Create config objects for cluster and services
   * @method createConfigurations
   */
  createConfigurations: function () {
    if (this.get('isInstaller')) {
      /** add cluster-env **/
      this.get('serviceConfigTags').pushObject(this.createDesiredConfig('cluster-env', this.get('configs').filterProperty('filename', 'cluster-env.xml')));
    }

    this.get('selectedServices').forEach(function (service) {
      Object.keys(service.get('configTypes')).forEach(function (type) {
        if (!this.get('serviceConfigTags').someProperty('type', type)) {
          var configs = this.get('configs').filterProperty('filename', App.config.getOriginalFileName(type));
          var serviceConfigNote = this.getServiceConfigNote(type, service.get('displayName'));
          this.get('serviceConfigTags').pushObject(this.createDesiredConfig(type, configs, serviceConfigNote));
        }
      }, this);
    }, this);
    this.createNotification();
  },

  /**
   * Get config version message
   *
   * @param type
   * @param serviceDisplayName
   * @returns {*}
   */
  getServiceConfigNote: function(type, serviceDisplayName) {
    return this.get('isAddService') && type === 'core-site' ?
      Em.I18n.t('dashboard.configHistory.table.notes.addService') : Em.I18n.t('dashboard.configHistory.table.notes.default').format(serviceDisplayName);
  },

  /**
   * Send <code>serviceConfigTags</code> to server
   * Queued request
   * One request for each service config tag
   * @param serviceConfigTags
   * @method applyConfigurationsToCluster
   */
  applyConfigurationsToCluster: function (serviceConfigTags) {
    var allServices = this.get('installedServices').concat(this.get('selectedServices'));
    var allConfigData = [];
    allServices.forEach(function (service) {
      var serviceConfigData = [];
      Object.keys(service.get('configTypesRendered')).forEach(function (type) {
        var serviceConfigTag = serviceConfigTags.findProperty('type', type);
        if (serviceConfigTag) {
          serviceConfigData.pushObject(serviceConfigTag);
        }
      }, this);
      if (serviceConfigData.length) {
        allConfigData.pushObject(JSON.stringify({
          Clusters: {
            desired_config: serviceConfigData.map(function(item) {
              var props = {};
              Em.keys(item.properties).forEach(function(propName) {
                if (item.properties[propName] !== null) {
                  props[propName] = item.properties[propName];
                }
              });
              item.properties = props;
              return item;
            })
          }
        }));
      }
    }, this);
    var clusterConfig = serviceConfigTags.findProperty('type', 'cluster-env');
    if (clusterConfig) {
      allConfigData.pushObject(JSON.stringify({
        Clusters: {
          desired_config: [clusterConfig]
        }
      }));
    }

    this.addRequestToAjaxQueue({
      name: 'common.across.services.configurations',
      data: {
        data: '[' + allConfigData.toString() + ']'
      }
    });
  },

  /**
   * Create and update config groups
   * @method createConfigurationGroups
   */
  createConfigurationGroups: function () {
    var configGroups = this.get('content.configGroups').filterProperty('is_default', false);
    var groupsToDelete = App.router.get(this.get('content.controllerName')).getDBProperty('groupsToDelete');
    if (groupsToDelete && groupsToDelete.length > 0) {
      this.removeInstalledServicesConfigurationGroups(groupsToDelete);
    }
    configGroups.forEach(function (configGroup) {
      if (configGroup.is_for_update || configGroup.is_temporary) {
        this.saveGroup(configGroup.properties, configGroup, this.getServiceConfigNote('', configGroup.service_id));
      }
    }, this);
    App.ServiceConfigGroup.deleteTemporaryRecords();
  },

  /**
   * add request to create config group to queue
   *
   * @param data
   * @method createConfigGroup
   */
  createConfigGroup: function(data) {
    this.addRequestToAjaxQueue({
      name: 'wizard.step8.apply_configuration_groups',
      sender: this,
      data: {
        data: JSON.stringify(data)
      }
    });
  },

  /**
   * add request to update config group to queue
   *
   * @param data {Object}
   * @method updateConfigGroup
   */
  updateConfigGroup: function (data) {
    this.addRequestToAjaxQueue({
      name: 'config_groups.update_config_group',
      sender: this,
      data: {
        id: data.ConfigGroup.id,
        configGroup: data
      }
    });
  },

  /**
   * Delete selected config groups
   * @param {Object[]} groupsToDelete
   * @method removeInstalledServicesConfigurationGroups
   */
  removeInstalledServicesConfigurationGroups: function (groupsToDelete) {
    var self = this;
    groupsToDelete.forEach(function (item) {
      self.deleteConfigurationGroup(Em.Object.create(item));
    });
  },

  /**
   * Selected and installed services
   * @override
   */
  currentServices: function() {
    return this.get('installedServices').concat(this.get('selectedServices'));
  }.property('installedServices.length', 'selectedServices.length'),

  /**
   * Add handling GLUSTREFS properties
   * @param property
   * @returns {*}
   * @override
   */
  formatValueBeforeSave: function(property) {
    if (this.formatGLUSTERFSProperties(Em.get(property, 'filename'))) {
      switch (property.name) {
        case "fs.default.name":
          return this.get('configs').someProperty('name', 'fs_glusterfs_default_name') ?
            this.get('configs').findProperty('name', 'fs_glusterfs_default_name').value : null;
        case "fs.defaultFS":
          return this.get('configs').someProperty('name', 'glusterfs_defaultFS_name') ?
            this.get('configs').findProperty('name', 'glusterfs_defaultFS_name').value : null;
      }
    }
    return this._super(property);
  },

  /**
   * Defines if some GLUSTERFS properties should be changed
   *
   * @param {String} type
   * @returns {boolean}
   */
  formatGLUSTERFSProperties: function(type) {
    return App.config.getConfigTagFromFileName(type) === 'core-site'
      && this.get('installedServices').concat(this.get('selectedServices')).someProperty('serviceName', 'GLUSTERFS');
  },


  /**
   * Create one Alert Notification (if user select this on step7)
   * Only for Install Wizard and stack
   * @method createNotification
   */
  createNotification: function () {
    if (!this.get('isInstaller')) return;
    var miscConfigs = this.get('configs').filterProperty('serviceName', 'MISC'),
      createNotification = miscConfigs.findProperty('name', 'create_notification').value;
    if (createNotification !== 'yes') return;
      var predefinedNotificationConfigNames = require('data/configs/alert_notification').mapProperty('name'),
      configsForNotification = this.get('configs').filterProperty('filename', 'alert_notification');
    var properties = {},
      names = [
        'ambari.dispatch.recipients',
        'mail.smtp.host',
        'mail.smtp.port',
        'mail.smtp.from',
        'mail.smtp.starttls.enable',
        'mail.smtp.startssl.enable'
      ];
    if (miscConfigs.findProperty('name', 'smtp_use_auth').value == 'true') { // yes, it's not converted to boolean
      names.pushObjects(['ambari.dispatch.credential.username', 'ambari.dispatch.credential.password']);
    }

    names.forEach(function (name) {
      properties[name] = miscConfigs.findProperty('name', name).value;
    });

    properties['ambari.dispatch.recipients'] = properties['ambari.dispatch.recipients'].replace(/\s/g, '').split(',');

    configsForNotification.forEach(function (config) {
      if (predefinedNotificationConfigNames.contains(config.name)) return;
      properties[config.name] = config.value;
    });

    var apiObject = {
      AlertTarget: {
        name: 'Initial Notification',
        description: 'Notification created during cluster installing',
        global: true,
        notification_type: 'EMAIL',
        alert_states: ['OK', 'WARNING', 'CRITICAL', 'UNKNOWN'],
        properties: properties
      }
    };
    this.addRequestToAjaxQueue({
      name: 'alerts.create_alert_notification',
      data: {
        urlParams: 'overwrite_existing=true',
        data: apiObject
      }
    });
  },

  /**
   * Should ajax-queue progress bar be displayed
   * @method showLoadingIndicator
   */
  showLoadingIndicator: function () {
    return App.ModalPopup.show({

      header: '',

      showFooter: false,

      showCloseButton: false,

      bodyClass: Em.View.extend({

        templateName: require('templates/wizard/step8/step8_log_popup'),

        controllerBinding: 'App.router.wizardStep8Controller',

        /**
         * Css-property for progress-bar
         * @type {string}
         */
        barWidth: '',
        progressBarClass: 'progress log_popup',

        /**
         * Popup-message
         * @type {string}
         */
        message: '',

        /**
         * Set progress bar width and popup message when ajax-queue requests are processed
         * @method ajaxQueueChangeObs
         */
        ajaxQueueChangeObs: function () {
          var length = this.get('controller.ajaxQueueLength');
          var left = this.get('controller.ajaxRequestsQueue.queue.length');
          this.set('barWidth', 'width: ' + (length - left) / length * 100 + '%;');
          this.set('message', Em.I18n.t('installer.step8.deployPopup.message').format(length - left, length));
        }.observes('controller.ajaxQueueLength', 'controller.ajaxRequestsQueue.queue.length'),

        /**
         * Hide popup when ajax-queue is finished
         * @method autoHide
         */
        autoHide: function () {
          if (this.get('controller.servicesInstalled')) {
            this.get('parentView').hide();
          }
        }.observes('controller.servicesInstalled'),

        ajaxQueueErrorAppears: function () {
          if (this.get('controller.hasErrorOccurred')) {
            this.get('parentView').onClose();
          }
        }.observes('controller.hasErrorOccurred')

      })

    });
  },

  getComponentsForHost: function(host) {
    if(!host.hostComponents) {
      App.router.get('installerController').get('allHosts');
    }
    var componentNameDetail = [];
    host.hostComponents.mapProperty('componentName').forEach(function (componentName) {
      if(componentName === 'CLIENT') {
        this.get('content.clients').mapProperty('component_name').forEach(function (clientComponent) {
          componentNameDetail.push({ name : clientComponent });
        }, this);
        return;
      }
      componentNameDetail.push({ name : componentName });
    }, this);
    return componentNameDetail;
  },

  getPropertyAttributesForConfigType : function(configs) {
    //Currently only looks for final properties, if any
    var finalProperties = configs.filterProperty('isFinal', 'true');
    var propertyAttributes = {};
    finalProperties.forEach(function (finalProperty) {
      propertyAttributes[finalProperty['name']] = "true";
    });
    var finalPropertyMap = {};
    if (!App.isEmptyObject(finalProperties)) {
      finalPropertyMap = {
        "isFinal": propertyAttributes
      };
    }
    return finalPropertyMap;
  },

  getConfigurationDetailsForConfigType: function(configs) {
    var configDetails = {};
    var self = this;
    configs.forEach(function (propertyObj) {
      configDetails[propertyObj['name']] = propertyObj['value'];
    }, this);
    var configurationsDetails = {
      "properties_attributes": self.getPropertyAttributesForConfigType(configs),
      "properties": configDetails
    };
    return configurationsDetails;
  },

  hostInExistingHostGroup: function (newHost, host_groups) {
    var hostGroupMatched = false;
      host_groups.some(function (existingHostGroup) {
        if(!hostGroupMatched) {
        var fqdnInHostGroup =  existingHostGroup.hosts[0].fqdn;
        var componentsInExistingHostGroup = this.getRegisteredHosts().filterProperty('hostName', fqdnInHostGroup)[0].hostComponents;
        if(componentsInExistingHostGroup.length !== newHost.hostComponents.length) {
          return;
        } else {
          var componentMismatch = false;
          componentsInExistingHostGroup.forEach(function (componentInExistingHostGroup, index) {
          if(!componentMismatch) {
            if(!newHost.hostComponents.mapProperty('componentName').includes(componentInExistingHostGroup.componentName)) {
              componentMismatch = true;
            }
          }
          });
          if(!componentMismatch) {
            hostGroupMatched = true;
            existingHostGroup["cardinality"] = parseInt(existingHostGroup["cardinality"]) + 1;
            existingHostGroup.hosts.push({"fqdn" : newHost.hostName});
            return true;
          }
        }
        }
      }, this);
    return hostGroupMatched;
  },

   hostInChildHostGroup: function (presentHostGroup, configGroupName, hostInConfigGroup) {
    return  presentHostGroup['childHostGroups'].some(function (childHostGroup) {
      //Check if childHostGroup name is same as this configgroupname, if yes, update childHostGroup else, compare with other childhostgroups
      if(childHostGroup.configGroupName === configGroupName) {
        childHostGroup.hosts.push( { "fqdn" : hostInConfigGroup } );
        childHostGroup['cardinality'] = childHostGroup['cardinality'] + 1;
        return true;
      }
      });
  },

  /**
   * Confirmation popup before generate blueprint
   */
  generateBlueprintConfirmation: function () {
    var self = this;
    return App.showConfirmationPopup(function () {
      self.generateBlueprint();
      }, Em.I18n.t('installer.step8.generateBlueprint.popup.msg').format(App.clusterStatus.clusterName)
    );
  },

  generateBlueprint: function () {
    console.log("Prepare blueprint for download...");
    var blueprint = {};
    var self = this;
    //service configurations
    var totalConf = [];
    //Add cluster-env
    var clusterEnv = this.get('configs').filterProperty('filename', 'cluster-env.xml');
    var configurations = {};
    configurations["cluster-env"] = self.getConfigurationDetailsForConfigType(clusterEnv);
    totalConf.push(configurations);
    //Add configurations for selected services
    this.get('selectedServices').forEach(function (service) {
      Object.keys(service.get('configTypes')).forEach(function (type) {
        if (!this.get('serviceConfigTags').someProperty('type', type)) {
          var configs = this.get('configs').filterProperty('filename', App.config.getOriginalFileName(type));
          var configurations = {};
          configurations[type] = self.getConfigurationDetailsForConfigType(configs);
          totalConf.push(configurations);
        }
      }, this);
    }, this);

    var host_groups = [];
    var cluster_template_host_groups = [];
    var counter = 0;

    this.getRegisteredHosts().filterProperty('isInstalled', false).map(function (host) {
      if(self.hostInExistingHostGroup(host, host_groups)) {
        return;
      }
      //Create new host_group if host is not mapped to existing host_groups
      var hostGroupId = "host_group_" + counter;
      var hostListForGroup = [];
      hostListForGroup.push({ "fqdn": host.hostName });
      var hostGroupDetail = {
        "name": hostGroupId,
        "components": self.getComponentsForHost(host),
        "hosts": hostListForGroup,
        "cardinality" : 1
      };
      hostGroupDetail.toJSON = function () {
        var hostGroupDetailResult = _.omit(this, [ "hosts", "childHostGroups" ]);
        hostGroupDetailResult["cardinality"] = this["cardinality"].toString();
        return hostGroupDetailResult;
      };
      host_groups.push(hostGroupDetail);

      var clusterTemplateHostGroupDetail = {
        "name": hostGroupId,
        "hosts": hostListForGroup
      };

      cluster_template_host_groups.push(clusterTemplateHostGroupDetail);
      counter++;
    }, this);

    this.get('content.configGroups').filterProperty("is_default", false).forEach(function (configGroup) {
      if (configGroup.properties.length == 0) {
        return;
      }
      configGroup.hosts.forEach(function (hostInConfigGroup) {
        return host_groups.some(function (presentHostGroup) {
          return presentHostGroup.hosts.some(function (hostInPresentHostGroup, index) {
            if (hostInConfigGroup !== hostInPresentHostGroup.fqdn) {
              return;
            }
            //Check if childHostGroup already created
            if (presentHostGroup['childHostGroups']) {
             if (self.hostInChildHostGroup(presentHostGroup, configGroup.name, hostInConfigGroup)) {
               // Update to remove parentHostGroup as all the hosts are added to childHostGroup/s
               presentHostGroup.hosts.splice(index, 1);
               presentHostGroup["cardinality"] = presentHostGroup['cardinality'] - 1;
               return true;
             }
            }
            //create configuration object
            var hgConfigurations;
            if(presentHostGroup.hosts.length === 1 && presentHostGroup["configurations"]) {
              hgConfigurations = presentHostGroup["configurations"][0];
            } else if (presentHostGroup["configurations"]) { //Deep copy
                hgConfigurations = jQuery.extend(true, {}, presentHostGroup["configurations"][0]);
            } else {
                hgConfigurations = {};
            }
            configGroup.properties.forEach(function (hgProperties) {
              var type = App.config.getConfigTagFromFileName(hgProperties.filename);
              if (!hgConfigurations[type]) {
                hgConfigurations[type] = { properties: {} };
              }
              hgConfigurations[type]['properties'][hgProperties.name] = hgProperties.value;
            });
            var totalHgConf = [];
            totalHgConf.push(hgConfigurations);
            //If only host in presentHostGroup then merge configuration and return
            if (presentHostGroup.hosts.length === 1) {
              //If host_group already has configuration, assigned from previously processed config_group
              if(!presentHostGroup["configurations"]) {
                presentHostGroup["configurations"] = totalHgConf;
              }
              return true;
            }

            //Create new host_group from this host
            var hostGroupId = "host_group_" + counter;
            counter++;
            var hostListForGroup = [];
            hostListForGroup.push({ "fqdn": hostInPresentHostGroup.fqdn });
            var hostGroupDetail = {
              "name": hostGroupId,
              "components": presentHostGroup.components,
              "cardinality": 1,
              "hosts": hostListForGroup,
              "configurations": totalHgConf,
              "configGroupName": configGroup.name
            };
            hostGroupDetail.toJSON = function () {
              var hostGroupDetailResult = _.omit(this, [ "hosts", "configGroupName", "childHostGroups" ]);
              hostGroupDetailResult["cardinality"] = this["cardinality"].toString();
              return hostGroupDetailResult;
            };
            host_groups.push(hostGroupDetail);
            //Update for clustertemplate file
            var clusterTemplateHostGroupDetail = {
              "name": hostGroupId,
              "hosts": hostListForGroup
            };
            cluster_template_host_groups.push(clusterTemplateHostGroupDetail);
            //Add newly created host_group as child to existing host_group
            if (!presentHostGroup['childHostGroups']) {
              presentHostGroup['childHostGroups'] = [];
            }
            presentHostGroup['childHostGroups'].push(hostGroupDetail);
            presentHostGroup.hosts.splice(index, 1);
            presentHostGroup["cardinality"] = presentHostGroup['cardinality'] - 1;
            //return true to indicate that host has been matched
            return true;
          }, this);
        }, this);
      }, this);
    }, this);

    var selectedStack = this.getSelectedStack();
    blueprint = {
        'configurations': totalConf,
        'host_groups': host_groups.filter(function (item) { return item.cardinality > 0; }),
        'Blueprints': {'blueprint_name' : App.clusterStatus.clusterName, 'stack_name':selectedStack.get('stackName'), 'stack_version':selectedStack.get('stackVersion')}
    };
    fileUtils.downloadTextFile(JSON.stringify(blueprint), 'json', 'blueprint.json')

    var cluster_template = {
      "blueprint": App.clusterStatus.clusterName,
      "config_recommendation_strategy" : "NEVER_APPLY",
      "provision_action" : "INSTALL_AND_START",
      "configurations": [],
      "host_groups": cluster_template_host_groups.filter(function (item) { return item.hosts.length > 0; }),
      "Clusters": {'cluster_name': App.clusterStatus.clusterName}
    };
    fileUtils.downloadTextFile(JSON.stringify(cluster_template), 'json', 'clustertemplate.json')
  },

  downloadCSV: function() {
    App.router.get('kerberosWizardStep5Controller').getCSVData(false);
  }
});<|MERGE_RESOLUTION|>--- conflicted
+++ resolved
@@ -314,12 +314,8 @@
       }
     } else {
       // from install wizard
-<<<<<<< HEAD
-      var selectedStack = App.Stack.find().findProperty('isSelected', true);
-=======
       var downloadConfig = this.get('downloadConfig');
       var selectedStack = this.getSelectedStack();
->>>>>>> 430285d7
       var allRepos = [];
       if (selectedStack && selectedStack.get('operatingSystems')) {
         selectedStack.get('operatingSystems').forEach(function (os) {
