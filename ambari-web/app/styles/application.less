--- conflicted
+++ resolved
@@ -2831,7 +2831,6 @@
   display: -moz-flex;
   display: -ms-flex;
   display: -o-flex;
-<<<<<<< HEAD
   &.direction-row {
     flex-direction: row;
   }
@@ -2963,11 +2962,9 @@
 
 .tooltip.right .tooltip-arrow {
   border-right-color: #666;
-=======
 }
 
 .container-wrap-table {
   padding: 0 10px;
   background-color: @diff-background-equal;
->>>>>>> 2685a0e7
 }