/**
 * Licensed to the Apache Software Foundation (ASF) under one
 * or more contributor license agreements.  See the NOTICE file
 * distributed with this work for additional information
 * regarding copyright ownership.  The ASF licenses this file
 * to you under the Apache License, Version 2.0 (the
 * "License"); you may not use this file except in compliance
 * with the License.  You may obtain a copy of the License at
 *
 *     http://www.apache.org/licenses/LICENSE-2.0
 *
 * Unless required by applicable law or agreed to in writing, software
 * distributed under the License is distributed on an "AS IS" BASIS,
 * WITHOUT WARRANTIES OR CONDITIONS OF ANY KIND, either express or implied.
 * See the License for the specific language governing permissions and
 * limitations under the License.
 */

@import 'common.less';

body {
  overflow-y: scroll;
  line-height: 1.3em;
}

html, body {
  height: 100%;
  background-color: #fafafa;
}

.form-text {
  line-height: 34px;
}

wbr {
  display: inline-block;
}

ul, ol {
  padding: 0;
  padding-left: 10px;
}

.glyphicon-2x{font-size: 2em;}
.glyphicon-3x{font-size: 3em;}
.glyphicon-4x{font-size: 4em;}
.glyphicon-5x{font-size: 5em;}

/************************************************************************
* Health status(service/host/host component health)icons class names
***********************************************************************/
.glyphicon-warning-sign, .icon-warning-sign {
  color: @health-status-red;
}
.glyphicon-ok-sign, .icon-ok-sign {
  color: @health-status-green;
}
.glyphicon-question-sign, .icon-question-sign {
  color: @health-status-yellow;
}
.glyphicon-minus-sign, .icon-minus-sign {
  color: @health-status-orange;
}
.icon-medkit {
  color: @maintenance-black;
}

body.modal-open {
  //fix bootstrap padding when modal opened
  padding-right: 0 !important;
}

@-moz-document url-prefix() {
  input[type="file"] {
    line-height: 25px!important;
  }
}

ul.typeahead.dropdown-menu {
  z-index: 3000000 !important;
}

#wrapper {
  min-height: 100%;
}

#main {
  transition: .5s ease;
  overflow: visible;
  padding-bottom: @footer-height;
  min-width: 980px;
}

footer {
  position: relative;
  border-top: 1px solid #e5e5e5;
  padding: 30px 0;
  color: #666;
  margin-top: -1 * @footer-height - 1;
  height: @footer-height - 60px;
  .footer-links {
    font-size: @smaller-font-size;
  }
}

.editable-list-container {
  &:hover {
    .pencil-box {
      opacity: 1;
    }
  }
  &.disabled {
    .pencil-box {
      display: none;
    }
  }
  &.well{
    padding: 10px;
    position: relative;
    margin-bottom: 25px;
    cursor: pointer;
    &.edit-mode{
      cursor: default;
    }
    &.disabled{
      background: white;
    }
  }
  &.edit-mode {
    &:hover {
      .pencil-box {
        opacity: 0;
      }
    }
    .items-box {
      ul.items-list {
        li.item {
          &.add-item-input .ember-text-field{
            display: inline-block!important;
            text-overflow: ellipsis;
            white-space: nowrap;
            position: relative;
            padding: 0;
            margin: 0;
            border: none;
            width: 50px;
            height: 18px;
            box-shadow: none;
            -webkit-transition: none;
            -moz-transition: none;
            -o-transition: none;
            transition: none;
          }
          .close {
            display: inline-block;
          }
        }
      }
    }
  }
  .actions-panel{
    position: absolute;
    right: 5px;
    bottom: -42px;
    padding: 2px 5px 5px 5px;
    background: #f5f5f5;
    border: 1px solid #e3e3e3;
    border-top: none;
    border-radius: 0 0 4px 4px;

    -webkit-transition: all 0.3s;
    -o-transition: all 0.3s;
    transition: all 0.3s;

    -ms-transform-origin: 0% 0%; /* IE 9 */
    -webkit-transform-origin: 0% 0%; /* Chrome, Safari, Opera */
    transform-origin: 0% 0%;

    -webkit-transform: rotateX(0deg);
    -ms-transform: rotateX(0deg);
    -o-transform: rotateX(0deg);
    transform: rotateX(0deg);

    .btn-xs {
      padding: 1px 5px;
      font-size: 12px;
      line-height: 1.5;
      border-radius: 3px;
    }
    .glyphicon-remove {
      color: #000;
    }
    .glyphicon-ok {
      color: white;
    }
  }
  .items-box {
    ul.items-list{
      list-style-type: none;
      margin: 0;
      padding: 0;
      li.item{
        display: inline-block;
        padding: 4px 8px;
        margin: 0 5px 5px 2px;
        background: white;
        border: 1px solid #ebebeb;
        max-width: 100%;
        white-space: nowrap;
        position: relative;
        &.add-item{
          color: #ddd;
        }
        &.deletable{
          padding-right: 25px;
        }
        &.global{
          background-color: #f5f5f5;
        }
        li {
          a {
            text-decoration: none;
          }
        }
        a {
          color: #555;
        }
        .close{
          margin: -2px 0 0 5px;
          width: 13px;
          outline: none;
          position: absolute;
          display: none;
        }
      }
    }
  }
  .pencil-box{
    position: absolute;
    right: 5px;
    top: 5px;
    opacity: 0;
    -webkit-transition: all 0.3s;
    -o-transition: all 0.3s;
    transition: all 0.3s;
  }
}

.typeahead-box {
  position: absolute;
  left: 0;
  margin-top: 5px;
  background: white;
  border: 1px solid #ebebeb;
  z-index: 1000;
  min-width: 65px;
  max-height: 150px;
  overflow: auto;
  ul {
    list-style-type: none;
    margin: 0;
    padding: 0;
    li {
      padding: 3px 5px;
      display: block;
      cursor: pointer;
      &.selected, .typeahead-box ul li:hover{
        background: #eee;
      }
    }
  }
}

.table-overlay {
  position: absolute;
  opacity: 0.9;
  background-color: #fefefe;
  .spinner {
    display: none;
  }
}

.host-elements {
  border: 1px solid #ddd;
  height: 120px;
  overflow: auto;
  padding: 5px;
  ul {
    margin-bottom: 0;
  }
  table {
    width: 100%;
    td {
      width: 50%;
      padding: 0;
    }
  }
}

.export-graph-list {
  top: 25px;
  min-width: 60px;
  font-size: 14px;
  cursor: auto;
  a {
    cursor: pointer;
  }
}

.pre-styled {
  display: block;
  padding: 9.5px;
  margin: 0 0 10px;
  font-size: 11px;
  line-height: 14px;
  font-family: monospace;
  word-break: break-all;
  word-wrap: break-word;
  white-space: pre-wrap;
  background-color: #f5f5f5;
  border: 1px solid rgba(0, 0, 0, 0.15);
  border-radius: 4px;
}

.clear {
  clear: both;
}

.noDisplay {
  display: none !important;
}

.display {
  display: block !important;
}

.display-inline-block {
  display: inline-block;
}

.display-inline {
  display: inline;
}

::-webkit-scrollbar {
  -webkit-appearance: none;
}

::-webkit-scrollbar:vertical {
  width: 10px;
}

::-webkit-scrollbar:horizontal {
  height: 10px;
}

::-webkit-scrollbar-thumb {
  border-radius: 8px;
  -webkit-border-radius: 8px;
  background: rgba(233,233,233,0.5);
  -webkit-box-shadow: inset 0 0 6px rgba(0,0,0,0.2);
}

::-webkit-scrollbar-thumb:window-inactive {
  background: rgba(233,233,233,0.3);
}

.side-nav-menu::-webkit-scrollbar {
  display: none;
}

#content {
  padding: 0 0 15px 0;
}

.badge-important {
  background-color: #b94a48!important;
}

.badge-warning {
  background-color: #666 !important;
}

table.diff {
  white-space: normal;
  width: 100%;
  .replace, .insert, .empty {
    float: none;
    width: 50%;
    margin: 0;
    padding: 0;
  }
}

.restart-required {
  line-height: 30px;
}

.spinner-text {
  line-height: @spinner-default-height;
}

.row.row-no-pad {
  padding-left: 15px;
  padding-right: 15px;
  .col-md-1, .col-md-2, .col-md-3, .col-md-4, .col-md-5, .col-md-6, .col-md-7, .col-md-8, .col-md-9, .col-md-10, .col-md-11, .col-md-12,
  .col-lg-1, .col-lg-2, .col-lg-3, .col-lg-4, .col-lg-5, .col-lg-6, .col-lg-7, .col-lg-8, .col-lg-9, .col-lg-10, .col-lg-11, .col-lg-12 {
    padding-left: 1px;
    padding-right: 1px;
  }
}

.row.no-vertical-padding {
  padding-top: 0;
  padding-bottom: 0;
}

.ru-badge {
  text-align: center;
  a:hover {
    text-decoration: none;
  }
  .upgrade-in-progress {
    .infoPulse();
  }

  .upgrade-holding {
    .warnPulse();
  }

  .upgrade-aborted {
    .dangerPulse();
    .glyphicon-remove {
      color: #fff;
    }
  }
}

.alerts-crit-count {
  margin-left: 0;
  background: @health-status-red;
  cursor: pointer;
}

.alerts-warn-count {
  margin-left: 0;
  background: @health-status-orange;
  cursor: pointer;
}

.alerts-none-count {
  margin-left: 0;
  cursor: pointer;
}

.health-status-HEALTHY, .health-status-LIVE, .health-status-STARTING, .health-status-started, .health-status-starting {
  color: @health-status-green;
}
.health-status-color-red, .health-status-installed, .health-status-stopping, .health-status-DEAD-RED, .health-status-STOPPING {
  color: @health-status-red !important;
}
.health-status-unknown, .health-status-DEAD-YELLOW {
  color: @health-status-yellow !important;
}
.health-status-DEAD-ORANGE {
  color: @health-status-orange;
}
.health-status-color-blue {
  color:@health-status-blue;
}

.nav.top-nav-menu,
.nav-list.nav-services {
  .service-caption {
    display: inline-block;
    width: 100%;
  }
  .glyphicon-caption {
    display: inline-block;
    width: 20%;
  }
}

.nav.top-nav-menu {
  .glyphicon-caption {
    .alerts-count {
      position: relative;
      top: 1px;
    }
  }
}

.nav-list.nav-services {
  margin-bottom: 5px;
  .glyphicon-caption {
    .alerts-count {
      position: relative;
      top: 2px;
    }
  }
}

.hidden-scroll {
  overflow-y: hidden;
}

.pre-scrollable {
  overflow-y: auto;
}

h1 {
  color: @green;
}

.login {
  h2 {
    margin-top: 0;
    margin-bottom: 20px;
  }
}

.login-header {
  width: 100%;
  margin-bottom: 10px;
  ul.nav.side-nav-header {
    width: 100%;
  }
}

.hide, .hidden {
  visibility: hidden;
}

.show, .shown {
  visibility: visible;
}

/***************
 * Ambari wide icon colors
 ***************/
.glyphicon-ok {
  color: @health-status-green;
}

.glyphicon-refresh {
  color: #999;
}

.glyphicon-warning-sign {
  color: @restart-indicator-color;
}

.glyphicon-empty {
  height: 21px;
  display: inline-block;
  width: 8px;
}

.glyphicon-caret-right, .glyphicon-caret-left {
  min-width: 8px;
  padding-top: 2px;
}

.glyphicon-remove, .glyphicon-remove-sign {
  color: #FF4B4B;
}

.glyphicon-question-sign {
  color: #999;
}

.glyphicon-exclamation-sign {
  color:#B94A48;
}

.glyphicon-play.enabled {
  color: @green;
}

.glyphicon-stop.enabled{
  color: red;
}

.arrow() {
  cursor: pointer;
  display: inline-block;
}

.arrow-right {
  .arrow();
  margin: 0 0 20px 70px;
  border-top: 70px solid transparent;
  border-bottom: 70px solid transparent;
  border-left: 20px solid transparent;
}

.arrow-left {
  .arrow();
  margin: 0 -10px 20px 3px;
  border-top: 70px solid transparent;
  border-bottom: 70px solid transparent;
  border-right: 20px solid transparent;
}

.arrow-up {
  .arrow();
  border-left: 70px solid #dedede;
  border-bottom: 15px solid #dedede;
  border-right: 70px solid #dedede;
  border-right-color: transparent;
  border-left-color: transparent;
}

.arrow-down {
  .arrow();
  border-left: 70px solid #dedede;
  border-top: 15px solid #dedede;
  border-right: 70px solid #dedede;
  border-right-color: transparent;
  border-left-color: transparent;
}

.visibleArrow {
  border-right-color: #dedede;
  border-left-color: #dedede;
}

.spinner {
  width: @spinner-default-width;
  height: @spinner-default-height;
  margin: 0 auto;
  i {
    color: #555;
    font-size: 2.5em;
  }

  &.service-button-spinner {
    width: @spinner-small-width;
    height: @spinner-small-height;
    background-size: cover;
    i {
      font-size: 1em;
    }
  }
}

a:focus {
  outline: none;
}

@status-live-marker: url("/img/health-status-live.png");
@status-dead-red-marker: url("/img/health-status-dead.png");
@status-dead-orange-marker: url("/img/health-status-dead-orange.png");
@status-dead-yellow-marker: url("/img/health-status-dead-yellow.png");
@status-ok-marker: url("/img/status-ok.jpg");
@status-corrupt-marker: url("/img/status-corrupt.jpg");
@arrow-right: url("/img/arrow-right.png");

/*Rack images*/
@rack-status-live: url("/img/rack-status-live.png");
@rack-status-critical: url("/img/rack-status-critical.png");
@rack-status-dead: url("/img/rack-status-dead.png");
@rack-state-toggler: url("/img/rack-state-toggler.png");
@rack-state-plus: url("/img/rack-state-plus.png");
@rack-state-minus: url("/img/rack-state-minus.png");

.sort-wrapper {
  .column-name {
    cursor: pointer;
    padding-right: 18px;
  }
}

/*****start styles for install tasks logs*****/
.task-list-main-wrap, .task-detail-info, .host-progress-popup {
  .pending, .queued {
    color: #999;
  }
  .in_progress {
    color: #367FE6;
  }
  .completed {
    color: #0EA31C;
  }
  .failed {
    color: #DF5F5F;
  }
  .aborted, .timedout {
    color: #FF9C09;
  }
}

.task-list-main-wrap {

  .request-schedule-abort {
    margin-top: 7px;
    .btn {
      margin-top: -5px;
    }
  }

  .task-top-wrap {
    width: 100%;
    border-bottom: 1px solid #CCC;
    font-size: 15px;
    height: 40px;
  }

  #host-log {
    max-height: 340px;
    overflow: auto;
    width: 100%;
  }
}

.limited-height {
  max-height: 150px;
  overflow-y: auto;
}

.limited-height-2 {
  max-height: 250px;
  overflow-y: auto;
}

.task-detail-info {
  .task-detail-log-info {
    max-height: 500px;
    overflow: auto;
    width: 100%;
  }
  .task-detail-log-clipboard {
    width: 100%;
    resize: none;
    overflow: hidden;
    box-sizing: border-box;
    line-height: 14px;
    font-size: 11px;
    font-family: monospace;
    word-break: normal;
  }

  .task-top-wrap {
    width: 100%;
    border-bottom: 1px solid #CCC;
    font-size: 15px;
    padding: 0 0 10px 0;

    .task-detail-status-ico {
      content: "";
      margin-top: -4px;
      box-shadow: none;
      margin-bottom: 0;
      font-size: 24px;
    }

    .task-detail-ico-wrap {
      font-size: 14px;
      float: right;
      a {
        cursor: pointer;
        float: left;
        margin-right: 12px;

        &:last-child {
          margin-right: 0;
          float: right;
        }
      }
    }
  }
}

.task-detail-log-info {
  .stderr, .stdout {
    line-height: 14px;
    font-size: 11px;
    font-family: monospace;
    word-break: normal;
  }
}

/*****end styles for install tasks logs*****/

/*****start styles for dashboard page*****/

/*start services summary*/
.services {
  .alert{
    padding: 5px;
  }

  .health-status-LIVE, .health-status-STARTING,
  .health-status-DEAD-RED, .health-status-STOPPING,
  .health-status-DEAD-ORANGE, .health-status-DEAD-YELLOW {
    list-style: none;
    min-height: 20px;
    min-width: 20px;
    margin-left: 6px;
    float: none;
    display: inline;
  }
  .like_pointer {
    cursor: pointer;
  }
  .service {
    position: relative;
    margin-top: 10px;
    border-bottom: 1px solid #b8b8b8;
    padding-left: 10px;
    margin-right: 20px;

    .name {
      line-height: 21px;
      margin-left: 0;
      width: 145px;
      a {
        margin-left: 5px
      }
    }
    .summary {
      line-height: 21px;
    }
    .clearfix {
      padding-bottom: 8px;
    }
    .service-body {
      display: none;
      position: relative;
    }
    table.table {
      margin-top: 14px;
      color: #666;
      font-size: 13px; //width: 80%;
      tr > td:first-child {
        padding-right: 10px;
        text-align: right !important;
      }
      th, td {
        padding: 4px;
      }
    }
  }
}

.services, .summary-info {
  .tab-marker-position(@color) {
    color: @color;
    background-position:  0 7px;
    background-repeat: no-repeat;
    list-style: none;
    height: 13px;
    width: 13px;
    margin: 0 3px 0 0 ;
    display: inline !important;
    float: none !important;
  }
  .STARTING, .STARTED {
    .tab-marker-position (@health-status-green);
  }
  .STOPPING, .INSTALLED {
    .tab-marker-position (@health-status-red);
  }
  .UNKNOWN {
    .tab-marker-position (@health-status-yellow);
  }

  .service-summary-component-red-dead {
    color: @health-status-red;
    display: inline;
  }
  .service-summary-component-green-live {
    color: #228b22;
    display: inline;
  }
}

.summary-info {
  color: #666;
  font-size: 13px;
  line-height: 16px;

  .upgrade-status-warning {
    color: @health-status-red;
  }

  .col-md-3 {
    min-height: 70px;
    margin-left: 2px;
    min-width: 180px;
  }
  .summary-label {
    font-size: 12px;
    text-transform: uppercase;
    margin-top: 5px;
    margin-bottom: 5px;
  }
  .summary-value {
    color: #333333;
    span {
      display: inline-block;
    }
  }
  .master-group-title {
    .ellipsis-overflow-nowrap;
  }
}

.faintText {
  color: #999;
}

.more-stats {
  display: block;
  width: 100%;
  padding: 7px 0;
  text-align: center;
  color: #333;
  &:hover {
    background-color: #eee;
    color: #333;
    text-decoration: none;
  }
}

/*end services summary*/

/*Alerts popup*/

.align-center {
  text-align: center;
}

/*start chart/style graphs*/
.chart-wrapper {
  .shown {
    display: inline-block;
  }
  .time-label {
    text-align: center;
  }
  .actions-container {
    text-align: center;
    .graph-details-time-range {
      display: inline-block;
      .dropdown-menu {
        text-align: left;
      }
    }
  }
  .screensaver {
    width: 100%;
    margin-left: 0;
    margin-right: 0;
  }
}

.serviceConfigUGIDLbl {
  display: inline-block;
  text-align: left;
  margin-left: 92px;
  width: 100px;
}

.serviceConfigUGID {
  width: 150px !important;
}

.serviceConfigNoUGID {
  width: 500px !important;
}

.chart-container {
  cursor: pointer;
  cursor: -moz-zoom-in;
  cursor: -webkit-zoom-in;

  &.chart-container-popup {
    cursor: auto !important;
    margin-left: 0;
    overflow: visible;
    width: 650px;
    .chart {
      left: 60px;
      overflow: visible;
      position: relative;
      text-align: center;
    }
    .chart-y-axis {
      position: absolute;
      top: -15px;
      bottom: 0;
      width: 60px;
    }
    .chart-legend {
      top: 245px;
    }
    .x_tick {
      .title {
        margin-top: 35px !important;
      }
    }
    .alert {
      display: inline-block;
      padding-right: 14px;
    }
  }
  position: relative;
  margin: 20px 15px 0 15px;

  .chart {
    position: relative;
    z-index: 1;
  }
  .chart-y-axis {
    position: absolute;
    top: 0;
    bottom: 0;
    width: 100px;
    z-index: 2;
    margin-top: 15px;
  }
  .chart-x-axis {
    position: absolute;
    top: 180px;
    left: 35%;
    width: 30%;
    z-index: 2;
  }
  .x_tick {
    margin-top: 5px;
    .title {
      padding: 0 2px;
      opacity: 1 !important;
      top: 148px;
    }
  }
  svg {
    g {
      g:nth-child(1) {
        display: none;
      }
    }
  }
  text {
    font-weight: 700;
    opacity: 1 !important;
  }
  .chart-legend {
    font-family: 'Courier New';
    position: absolute;
    top: 180px;
    z-index: 3;
    .label {
      font-size: 12px;
    }
  }
  .rickshaw_legend {
    background-color: #999 !important;
    li:hover {
      background-color: #999 !important;
    }
  }
  .rickshaw_legend:empty {
    padding: 0;
  }
  .rickshaw_graph {
    .x_tick {
      .title {
        bottom: -6px;
        opacity: 0.75;
      }
    }
  }
  .chart-overlay {
    position: absolute;
    top: 0;
    bottom: 0;
    width: 100%;
    z-index: 5;
  }
  .chart-title {
    text-align: center;
    font-size: small;
    &.has-data {
      padding-right: 15px;
    }
  }
  .corner-icon {
    position: absolute;
    right: 0;
    bottom: -1px;
    text-decoration: none;
    i {
      color: #555;
    }
  }
  .export-graph-list-top {
    position: absolute;
    bottom: -5px;
    display: block;
    width: 100%;
    height: 10px;
  }
  .export-graph-list {
    top: auto;
    right: -1px;
    bottom: -65px;
  }
}

.timezone {
  font-size: @smaller-font-size;
}

/*end chart/graph styles*/

/*****end styles for dashboard page*****/

/*Services*/
.services-menu {
  .nav-list {
    .health-status-LIVE, .health-status-STARTING,
    .health-status-DEAD-RED, .health-status-STOPPING,
    .health-status-DEAD-YELLOW {
      list-style: none;
      height: 20px;
      width: 20px;
      margin-left: 2px;
      display: inline;
      float: none;
    }
    li {
      line-height: 24px;
      a {
        padding: 3px 4px;
        white-space: nowrap;
      }
    }

    li.clients {
      a {
        padding-left: 37px;
      }
    }
    .glyphicon-blackboard {
      color: #555;
      padding-left: 1px;
    }
    .active {
      .glyphicon-blackboard {
        color: #eee;
      }
    }

  }

  .icon-medkit {
    padding-left:6px;
  }

  .services-menu-actions {
    margin-left: 20%;
  }
}

.navigation-bar-container ul.nav.side-nav-menu li.submenu-li > a.services-menu-blocks {
  padding-left: 50px;
}

a.services-menu-blocks{
  overflow:auto;
  .icon-health-block{
    float:left;
  }
  .service-name-block{
    float:left;
    white-space:normal;
    word-break:break-word;
  }

  .glyphicon.glyphicon-refresh, .icon-medkit, .label {
    margin-left: 4px;
    margin-right: 4px;
  }

  .glyphicon.glyphicon-refresh {
    top: 1px;
  }

  .icon-medkit {
    color: @maintenance-grey;
  }

  .menu-item-name.master-down:not(.client-only-service) {
    color: @health-status-red;
  }
  .menu-item-name.UNKNOWN {
    color: @health-status-yellow;
  }
}

.quick-links-wrapper {
  margin-top: -60px;
  position: relative;
  left: 280px;
  .nav-pills.move {
    float: right;
    width:135px;
    &>li {
      position: absolute;
    }
  }

  .dropdown-menu {
    min-width: 170px;
  }
  .alert {
    padding: 0 2px;
    margin: 0 2px;
  }
}

.service-block {
  margin-top: 20px;
  .summary-links-block {
    display: flex;
    display: -webkit-flex;
    display: -moz-flex;
    display: -ms-flex;
    display: -o-flex;
  }
  .panel, .panel-heading{
    border: none;
  }
  .panel-title {
    font-size: 20px;
  }
  .service-alerts {
    margin-top: 10px;
  }
  .quick-links-block {
    .panel-body a {
      display: block;
      margin-bottom: 5px;
    }
  }
}

.service-button {
  text-align: right;
  margin-bottom: 5px;
  margin-top: -60px;
  margin-left: 10px;
  min-height: 30px;
  float: right;
  .btn-group {
    vertical-align: inherit;
  }
  ul.dropdown-menu {
    li {
      text-align: left;
    }
    a {
      cursor: pointer;
    }
  }
}

.summary-metric-graphs {
  .chart-container {
    .chart-x-axis {
      left: 0;
      width: 100%;
    }
  }
}

.metrics-collapsed-graphs {
  margin-bottom: 10px;
  .panel {
    .panel-heading {
      font-size: 15px;
      color: #777;
      font-weight: bold;
      .panel-toggle {
        .glyphicon {
          margin-right: 10px;
          &:before {
            content: "\e252";
          }
        }
        &.collapsed {
          .glyphicon:before {
            content: "\e250";
          }
        }
      }
      .btn {
        margin: 3px;
      }
    }
    .panel-body.in {
      overflow: visible;
    }
  }
}

/*End Services*/
table.graphs {
  table-layout: fixed;
  width: 100%;
}

.dialog-delete-component {
  border: 1px solid @restart-indicator-color;
  border-radius: 4px;
  padding: 4px;
  background: #FFFDF6;
}

.services-menu {
  .glyphicon-refresh {
    margin-left: 4px;
  }
}

/*Start Admin*/
.btn-padding {
  margin-left: 20px
}

.btn-primary[disabled] {
  .icon-spinner {
    color: white;
  }
}

#admin-auto-start {
  background-color: #fff;
  padding: 30px;
  .description {
    color: @gray-text;
  }
  .table {
    th {
      font-weight: normal;
    }
    th:first-child {
      color: #666;
    }
    th:first-child,
    td:first-child,
    th:first-child + th,
    td:first-child + td {
      line-height: 24px;
      min-width: 200px;
      width: 20%;
    }
    th:first-child + th + th,
    td:first-child + td + td {
      width: 15%;
      text-align: center;
    }
    .skip-border {
      border: none;
    }
    .all-checkbox {
      display: inline-block;
      top: 2px;
      label {
        font-size: inherit;
      }
    }
  }
  .general-auto-start {
    display: inline-block;
    margin-left: 15px;
  }
  .form-horizontal .radio,
  .form-horizontal .checkbox,
  .form-horizontal .radio-inline,
  .form-horizontal .checkbox-inline {
    padding-top: 0;
  }
}

.admin-user-settings {
  hr {
    margin: 5px 0;
  }
  select {
    width: 100%;
  }
  .setting-wrapper {
    margin-bottom: 20px;
  }
}
/*End Admin*/

/*Start About*/
.about {
  .project {
    font-weight: bold;
    font-size: 2em;
  }
}
/*End About*/

/*Dashboard*/
.alerts-count {
  cursor: pointer;
  margin-left: 5px;
}

ul.filter {
  background: #fff;
  list-style: none;
  position: absolute;
  padding: 10px;
}

.pull-caret-right {
  float: right;
  margin-top: 5px;
}

/*start charts rack*/
.rack {

  .rackHeader {
    padding: 5px 5px 5px 10px;
    color: #006F9F;
  }
  .indicatorR {
    background-color: #E2001A;
  }

  .indicatorY {
    background-color: #F29400;
  }

  .indicatorG {
    background-color: #88BF67;
  }

  .hosts {
    padding: 2px 15px;

    .hostBlock {
      height: 38px;
      border: 1px solid #D4D4D4;
      border-radius: 4px;
      margin-top: 1px;
      margin-bottom: 1px;
    }
  }
}

/*Start Heatmap*/
.heatmap {

  .heatmap_host_details {

    border: 1px solid #D9D9D9;
    background: #f9f9f9;
    width: 280px;
    padding: 10px 10px;
    position: absolute;
    z-index: 1000;
  }

  .legend {
    margin-top: 20px;
    margin-bottom: 20px;
    font-size: 12px;
    .tile {
      box-sizing: content-box;
      width: 30px;
      height: 1em;
      padding: 4px;
      border: 1px solid #D4D4D4;
      border-radius: 5px;
      margin-right: 10px;
      margin-bottom: 2px;
    }
  }

  .heatmap-host {
    display: block;
    width: 100%;
    height: 100%;
  }

  .active-widget {
    position: static;
  }
}

/*End Heatmap*/

/* CHARTS */
.chart {
  overflow: hidden;

  .attributes {
    width: 75px;
    float: left;
    margin: 45px 0 0 0;

    p {
      margin-bottom: 9px;
    }
  }

  .hostName {
    font-weight: bold;
  }

  .rule {
    display: none;
    width: 30px;
    height: 124px;
    padding-top: 27px;
    position: absolute;
    border-left: 1px dashed #a52a2a;

    .stateValue {
      margin: 15px 0 0 3px;
      line-height: 15px;
    }
  }

  .axis {
    font: 10px sans-serif;

    path {
      display: none;
    }

    line {
      shape-rendering: crispedges;
      stroke: #000;
    }
  }

  .line {
    background: none repeat scroll 0 0 #000;
    z-index: 2;
  }

  ul.dropdown-menu {
    li {
      text-align: left;
    }
  }
}

.linear {
  path {
    stroke: steelblue;
    stroke-width: 2;
    fill: none;
  }

  line {
    stroke: black;
  }

  text {
    font-size: 9pt;
  }
}

/* CHARTS END */

/* UNIVERSAL STYLES */
.align-right {
  text-align: right;
}

.text-center {
  text-align: center;
}

.left {
  float: left;
}

.no-borders {
  border: none !important;
}

ul.inline li {
  display: inline;
}

.table.no-borders th, .table.no-borders td {
  border-top: none;
}

.table .filter-row .filter-input-width {
  width: ~"calc(100% - 20px)";
}

.not-active-link{
  color: #999;
  a{
    text-decoration: none;
    pointer-events: none;
    color: #999;
    cursor: default;
  }
  .black {
    color: black;
  }
}

.pointer {
  cursor: pointer;
}

.lowercase {
  text-transform:lowercase;
}

.ellipsis:after {
  content: '...';
}

.full-width {
  width: 100% !important;
}

.rack-id {
  .ellipsis-overflow-nowrap;
}

.advanced-header-table {
  table-layout: fixed;

  .sorting_asc {
    background: url(data:image/png;base64,iVBORw0KGgoAAAANSUhEUgAAABMAAAATCAYAAAByUDbMAAAKQWlDQ1BJQ0MgUHJvZmlsZQAASA2dlndUU9kWh8+9N73QEiIgJfQaegkg0jtIFQRRiUmAUAKGhCZ2RAVGFBEpVmRUwAFHhyJjRRQLg4Ji1wnyEFDGwVFEReXdjGsJ7601896a/cdZ39nnt9fZZ+9917oAUPyCBMJ0WAGANKFYFO7rwVwSE8vE9wIYEAEOWAHA4WZmBEf4RALU/L09mZmoSMaz9u4ugGS72yy/UCZz1v9/kSI3QyQGAApF1TY8fiYX5QKUU7PFGTL/BMr0lSkyhjEyFqEJoqwi48SvbPan5iu7yZiXJuShGlnOGbw0noy7UN6aJeGjjAShXJgl4GejfAdlvVRJmgDl9yjT0/icTAAwFJlfzOcmoWyJMkUUGe6J8gIACJTEObxyDov5OWieAHimZ+SKBIlJYqYR15hp5ejIZvrxs1P5YjErlMNN4Yh4TM/0tAyOMBeAr2+WRQElWW2ZaJHtrRzt7VnW5mj5v9nfHn5T/T3IevtV8Sbsz55BjJ5Z32zsrC+9FgD2JFqbHbO+lVUAtG0GQOXhrE/vIADyBQC03pzzHoZsXpLE4gwnC4vs7GxzAZ9rLivoN/ufgm/Kv4Y595nL7vtWO6YXP4EjSRUzZUXlpqemS0TMzAwOl89k/fcQ/+PAOWnNycMsnJ/AF/GF6FVR6JQJhIlou4U8gViQLmQKhH/V4X8YNicHGX6daxRodV8AfYU5ULhJB8hvPQBDIwMkbj96An3rWxAxCsi+vGitka9zjzJ6/uf6Hwtcim7hTEEiU+b2DI9kciWiLBmj34RswQISkAd0oAo0gS4wAixgDRyAM3AD3iAAhIBIEAOWAy5IAmlABLJBPtgACkEx2AF2g2pwANSBetAEToI2cAZcBFfADXALDIBHQAqGwUswAd6BaQiC8BAVokGqkBakD5lC1hAbWgh5Q0FQOBQDxUOJkBCSQPnQJqgYKoOqoUNQPfQjdBq6CF2D+qAH0CA0Bv0BfYQRmALTYQ3YALaA2bA7HAhHwsvgRHgVnAcXwNvhSrgWPg63whfhG/AALIVfwpMIQMgIA9FGWAgb8URCkFgkAREha5EipAKpRZqQDqQbuY1IkXHkAwaHoWGYGBbGGeOHWYzhYlZh1mJKMNWYY5hWTBfmNmYQM4H5gqVi1bGmWCesP3YJNhGbjS3EVmCPYFuwl7ED2GHsOxwOx8AZ4hxwfrgYXDJuNa4Etw/XjLuA68MN4SbxeLwq3hTvgg/Bc/BifCG+Cn8cfx7fjx/GvyeQCVoEa4IPIZYgJGwkVBAaCOcI/YQRwjRRgahPdCKGEHnEXGIpsY7YQbxJHCZOkxRJhiQXUiQpmbSBVElqIl0mPSa9IZPJOmRHchhZQF5PriSfIF8lD5I/UJQoJhRPShxFQtlOOUq5QHlAeUOlUg2obtRYqpi6nVpPvUR9Sn0vR5Mzl/OX48mtk6uRa5Xrl3slT5TXl3eXXy6fJ18hf0r+pvy4AlHBQMFTgaOwVqFG4bTCPYVJRZqilWKIYppiiWKD4jXFUSW8koGStxJPqUDpsNIlpSEaQtOledK4tE20Otpl2jAdRzek+9OT6cX0H+i99AllJWVb5SjlHOUa5bPKUgbCMGD4M1IZpYyTjLuMj/M05rnP48/bNq9pXv+8KZX5Km4qfJUilWaVAZWPqkxVb9UU1Z2qbapP1DBqJmphatlq+9Uuq43Pp893ns+dXzT/5PyH6rC6iXq4+mr1w+o96pMamhq+GhkaVRqXNMY1GZpumsma5ZrnNMe0aFoLtQRa5VrntV4wlZnuzFRmJbOLOaGtru2nLdE+pN2rPa1jqLNYZ6NOs84TXZIuWzdBt1y3U3dCT0svWC9fr1HvoT5Rn62fpL9Hv1t/ysDQINpgi0GbwaihiqG/YZ5ho+FjI6qRq9Eqo1qjO8Y4Y7ZxivE+41smsImdSZJJjclNU9jU3lRgus+0zwxr5mgmNKs1u8eisNxZWaxG1qA5wzzIfKN5m/krCz2LWIudFt0WXyztLFMt6ywfWSlZBVhttOqw+sPaxJprXWN9x4Zq42Ozzqbd5rWtqS3fdr/tfTuaXbDdFrtOu8/2DvYi+yb7MQc9h3iHvQ732HR2KLuEfdUR6+jhuM7xjOMHJ3snsdNJp9+dWc4pzg3OowsMF/AX1C0YctFx4bgccpEuZC6MX3hwodRV25XjWuv6zE3Xjed2xG3E3dg92f24+ysPSw+RR4vHlKeT5xrPC16Il69XkVevt5L3Yu9q76c+Oj6JPo0+E752vqt9L/hh/QL9dvrd89fw5/rX+08EOASsCegKpARGBFYHPgsyCRIFdQTDwQHBu4IfL9JfJFzUFgJC/EN2hTwJNQxdFfpzGC4sNKwm7Hm4VXh+eHcELWJFREPEu0iPyNLIR4uNFksWd0bJR8VF1UdNRXtFl0VLl1gsWbPkRoxajCCmPRYfGxV7JHZyqffS3UuH4+ziCuPuLjNclrPs2nK15anLz66QX8FZcSoeGx8d3xD/iRPCqeVMrvRfuXflBNeTu4f7kufGK+eN8V34ZfyRBJeEsoTRRJfEXYljSa5JFUnjAk9BteB1sl/ygeSplJCUoykzqdGpzWmEtPi000IlYYqwK10zPSe9L8M0ozBDuspp1e5VE6JA0ZFMKHNZZruYjv5M9UiMJJslg1kLs2qy3mdHZZ/KUcwR5vTkmuRuyx3J88n7fjVmNXd1Z752/ob8wTXuaw6thdauXNu5Tnddwbrh9b7rj20gbUjZ8MtGy41lG99uit7UUaBRsL5gaLPv5sZCuUJR4b0tzlsObMVsFWzt3WazrWrblyJe0fViy+KK4k8l3JLr31l9V/ndzPaE7b2l9qX7d+B2CHfc3em681iZYlle2dCu4F2t5czyovK3u1fsvlZhW3FgD2mPZI+0MqiyvUqvakfVp+qk6oEaj5rmvep7t+2d2sfb17/fbX/TAY0DxQc+HhQcvH/I91BrrUFtxWHc4azDz+ui6rq/Z39ff0TtSPGRz0eFR6XHwo911TvU1zeoN5Q2wo2SxrHjccdv/eD1Q3sTq+lQM6O5+AQ4ITnx4sf4H++eDDzZeYp9qukn/Z/2ttBailqh1tzWibakNml7THvf6YDTnR3OHS0/m/989Iz2mZqzymdLz5HOFZybOZ93fvJCxoXxi4kXhzpXdD66tOTSna6wrt7LgZevXvG5cqnbvfv8VZerZ645XTt9nX297Yb9jdYeu56WX+x+aem172296XCz/ZbjrY6+BX3n+l37L972un3ljv+dGwOLBvruLr57/17cPel93v3RB6kPXj/Mejj9aP1j7OOiJwpPKp6qP6391fjXZqm99Oyg12DPs4hnj4a4Qy//lfmvT8MFz6nPK0a0RupHrUfPjPmM3Xqx9MXwy4yX0+OFvyn+tveV0auffnf7vWdiycTwa9HrmT9K3qi+OfrW9m3nZOjk03dp76anit6rvj/2gf2h+2P0x5Hp7E/4T5WfjT93fAn88ngmbWbm3/eE8/syOll+AAAACXBIWXMAAAsTAAALEwEAmpwYAAAA4klEQVQ4Ee2RPw8BQRDF3x4dCokL0SqUKqVSr/ZRruWTaEnUWgkShwji3yWCwoXQOCKCHXPq24hSmGJ3srvz5vdmga8NIhK1GhW2B8q+M+F/96DRRHE0hUEagegUEyK4VdVoqgv3fL2h3HAMQ3I+sQDLCpRdUlWNUux8prjZltXTRUIQ4X4T6HSRcRwkPxLj7r7ZHPXFSgO7A3xgwQfsncRghJKKzpPMPiBv9pBwDQmhgaTgnRU5zD7S86U3necH2CtQJIyKHkWKyXTGCrFZh4XtxxWt4x6eda9u/+U/gZ+dwBODrVwv7HA8iwAAAABJRU5ErkJggg==) no-repeat right 50%;
  }
  .sorting_desc {
    background: url(data:image/png;base64,iVBORw0KGgoAAAANSUhEUgAAABMAAAATCAYAAAByUDbMAAAKQWlDQ1BJQ0MgUHJvZmlsZQAASA2dlndUU9kWh8+9N73QEiIgJfQaegkg0jtIFQRRiUmAUAKGhCZ2RAVGFBEpVmRUwAFHhyJjRRQLg4Ji1wnyEFDGwVFEReXdjGsJ7601896a/cdZ39nnt9fZZ+9917oAUPyCBMJ0WAGANKFYFO7rwVwSE8vE9wIYEAEOWAHA4WZmBEf4RALU/L09mZmoSMaz9u4ugGS72yy/UCZz1v9/kSI3QyQGAApF1TY8fiYX5QKUU7PFGTL/BMr0lSkyhjEyFqEJoqwi48SvbPan5iu7yZiXJuShGlnOGbw0noy7UN6aJeGjjAShXJgl4GejfAdlvVRJmgDl9yjT0/icTAAwFJlfzOcmoWyJMkUUGe6J8gIACJTEObxyDov5OWieAHimZ+SKBIlJYqYR15hp5ejIZvrxs1P5YjErlMNN4Yh4TM/0tAyOMBeAr2+WRQElWW2ZaJHtrRzt7VnW5mj5v9nfHn5T/T3IevtV8Sbsz55BjJ5Z32zsrC+9FgD2JFqbHbO+lVUAtG0GQOXhrE/vIADyBQC03pzzHoZsXpLE4gwnC4vs7GxzAZ9rLivoN/ufgm/Kv4Y595nL7vtWO6YXP4EjSRUzZUXlpqemS0TMzAwOl89k/fcQ/+PAOWnNycMsnJ/AF/GF6FVR6JQJhIlou4U8gViQLmQKhH/V4X8YNicHGX6daxRodV8AfYU5ULhJB8hvPQBDIwMkbj96An3rWxAxCsi+vGitka9zjzJ6/uf6Hwtcim7hTEEiU+b2DI9kciWiLBmj34RswQISkAd0oAo0gS4wAixgDRyAM3AD3iAAhIBIEAOWAy5IAmlABLJBPtgACkEx2AF2g2pwANSBetAEToI2cAZcBFfADXALDIBHQAqGwUswAd6BaQiC8BAVokGqkBakD5lC1hAbWgh5Q0FQOBQDxUOJkBCSQPnQJqgYKoOqoUNQPfQjdBq6CF2D+qAH0CA0Bv0BfYQRmALTYQ3YALaA2bA7HAhHwsvgRHgVnAcXwNvhSrgWPg63whfhG/AALIVfwpMIQMgIA9FGWAgb8URCkFgkAREha5EipAKpRZqQDqQbuY1IkXHkAwaHoWGYGBbGGeOHWYzhYlZh1mJKMNWYY5hWTBfmNmYQM4H5gqVi1bGmWCesP3YJNhGbjS3EVmCPYFuwl7ED2GHsOxwOx8AZ4hxwfrgYXDJuNa4Etw/XjLuA68MN4SbxeLwq3hTvgg/Bc/BifCG+Cn8cfx7fjx/GvyeQCVoEa4IPIZYgJGwkVBAaCOcI/YQRwjRRgahPdCKGEHnEXGIpsY7YQbxJHCZOkxRJhiQXUiQpmbSBVElqIl0mPSa9IZPJOmRHchhZQF5PriSfIF8lD5I/UJQoJhRPShxFQtlOOUq5QHlAeUOlUg2obtRYqpi6nVpPvUR9Sn0vR5Mzl/OX48mtk6uRa5Xrl3slT5TXl3eXXy6fJ18hf0r+pvy4AlHBQMFTgaOwVqFG4bTCPYVJRZqilWKIYppiiWKD4jXFUSW8koGStxJPqUDpsNIlpSEaQtOledK4tE20Otpl2jAdRzek+9OT6cX0H+i99AllJWVb5SjlHOUa5bPKUgbCMGD4M1IZpYyTjLuMj/M05rnP48/bNq9pXv+8KZX5Km4qfJUilWaVAZWPqkxVb9UU1Z2qbapP1DBqJmphatlq+9Uuq43Pp893ns+dXzT/5PyH6rC6iXq4+mr1w+o96pMamhq+GhkaVRqXNMY1GZpumsma5ZrnNMe0aFoLtQRa5VrntV4wlZnuzFRmJbOLOaGtru2nLdE+pN2rPa1jqLNYZ6NOs84TXZIuWzdBt1y3U3dCT0svWC9fr1HvoT5Rn62fpL9Hv1t/ysDQINpgi0GbwaihiqG/YZ5ho+FjI6qRq9Eqo1qjO8Y4Y7ZxivE+41smsImdSZJJjclNU9jU3lRgus+0zwxr5mgmNKs1u8eisNxZWaxG1qA5wzzIfKN5m/krCz2LWIudFt0WXyztLFMt6ywfWSlZBVhttOqw+sPaxJprXWN9x4Zq42Ozzqbd5rWtqS3fdr/tfTuaXbDdFrtOu8/2DvYi+yb7MQc9h3iHvQ732HR2KLuEfdUR6+jhuM7xjOMHJ3snsdNJp9+dWc4pzg3OowsMF/AX1C0YctFx4bgccpEuZC6MX3hwodRV25XjWuv6zE3Xjed2xG3E3dg92f24+ysPSw+RR4vHlKeT5xrPC16Il69XkVevt5L3Yu9q76c+Oj6JPo0+E752vqt9L/hh/QL9dvrd89fw5/rX+08EOASsCegKpARGBFYHPgsyCRIFdQTDwQHBu4IfL9JfJFzUFgJC/EN2hTwJNQxdFfpzGC4sNKwm7Hm4VXh+eHcELWJFREPEu0iPyNLIR4uNFksWd0bJR8VF1UdNRXtFl0VLl1gsWbPkRoxajCCmPRYfGxV7JHZyqffS3UuH4+ziCuPuLjNclrPs2nK15anLz66QX8FZcSoeGx8d3xD/iRPCqeVMrvRfuXflBNeTu4f7kufGK+eN8V34ZfyRBJeEsoTRRJfEXYljSa5JFUnjAk9BteB1sl/ygeSplJCUoykzqdGpzWmEtPi000IlYYqwK10zPSe9L8M0ozBDuspp1e5VE6JA0ZFMKHNZZruYjv5M9UiMJJslg1kLs2qy3mdHZZ/KUcwR5vTkmuRuyx3J88n7fjVmNXd1Z752/ob8wTXuaw6thdauXNu5Tnddwbrh9b7rj20gbUjZ8MtGy41lG99uit7UUaBRsL5gaLPv5sZCuUJR4b0tzlsObMVsFWzt3WazrWrblyJe0fViy+KK4k8l3JLr31l9V/ndzPaE7b2l9qX7d+B2CHfc3em681iZYlle2dCu4F2t5czyovK3u1fsvlZhW3FgD2mPZI+0MqiyvUqvakfVp+qk6oEaj5rmvep7t+2d2sfb17/fbX/TAY0DxQc+HhQcvH/I91BrrUFtxWHc4azDz+ui6rq/Z39ff0TtSPGRz0eFR6XHwo911TvU1zeoN5Q2wo2SxrHjccdv/eD1Q3sTq+lQM6O5+AQ4ITnx4sf4H++eDDzZeYp9qukn/Z/2ttBailqh1tzWibakNml7THvf6YDTnR3OHS0/m/989Iz2mZqzymdLz5HOFZybOZ93fvJCxoXxi4kXhzpXdD66tOTSna6wrt7LgZevXvG5cqnbvfv8VZerZ645XTt9nX297Yb9jdYeu56WX+x+aem172296XCz/ZbjrY6+BX3n+l37L972un3ljv+dGwOLBvruLr57/17cPel93v3RB6kPXj/Mejj9aP1j7OOiJwpPKp6qP6391fjXZqm99Oyg12DPs4hnj4a4Qy//lfmvT8MFz6nPK0a0RupHrUfPjPmM3Xqx9MXwy4yX0+OFvyn+tveV0auffnf7vWdiycTwa9HrmT9K3qi+OfrW9m3nZOjk03dp76anit6rvj/2gf2h+2P0x5Hp7E/4T5WfjT93fAn88ngmbWbm3/eE8/syOll+AAAACXBIWXMAAAsTAAALEwEAmpwYAAABEUlEQVQ4Ee2SMUsDQRSE52U3Z3FpjIgQo+a0CCQehisimDa2Fmlt/EX+ATs7LWy0VFCwsLKJtWgRiYWFWAjmdsc9IU1c5Ehrtln2zbzv7Q4LzNYsgf+cgPgef3PL/ccn9IIgjWn1UlEQpsJ3Kxh8ffJurVI47XblcrJXTxay80qEj/6D6b2NFEgDQkFDyoYoF5XE1Q7une0XrOCDRRVctBPVl9SpVMhM1hqHBJpNPNfXceTr88JExDYa2F1exQ9I0cFcIPMLQKuNHaeb3LDMWCrJ63YiB3oOGJEIlELSwt5iKC8+UFbz3mxsrtVwHNdxpZ1rI8Lh1qacj7Wp9uGQ4ckZr0n+OTg33IG8Xyg3YBrjN2mnRpK2GkKGAAAAAElFTkSuQmCC) no-repeat right 50%;
  }
  .sorting {
    background: url(data:image/png;base64,iVBORw0KGgoAAAANSUhEUgAAABMAAAATCAYAAAByUDbMAAAKQWlDQ1BJQ0MgUHJvZmlsZQAASA2dlndUU9kWh8+9N73QEiIgJfQaegkg0jtIFQRRiUmAUAKGhCZ2RAVGFBEpVmRUwAFHhyJjRRQLg4Ji1wnyEFDGwVFEReXdjGsJ7601896a/cdZ39nnt9fZZ+9917oAUPyCBMJ0WAGANKFYFO7rwVwSE8vE9wIYEAEOWAHA4WZmBEf4RALU/L09mZmoSMaz9u4ugGS72yy/UCZz1v9/kSI3QyQGAApF1TY8fiYX5QKUU7PFGTL/BMr0lSkyhjEyFqEJoqwi48SvbPan5iu7yZiXJuShGlnOGbw0noy7UN6aJeGjjAShXJgl4GejfAdlvVRJmgDl9yjT0/icTAAwFJlfzOcmoWyJMkUUGe6J8gIACJTEObxyDov5OWieAHimZ+SKBIlJYqYR15hp5ejIZvrxs1P5YjErlMNN4Yh4TM/0tAyOMBeAr2+WRQElWW2ZaJHtrRzt7VnW5mj5v9nfHn5T/T3IevtV8Sbsz55BjJ5Z32zsrC+9FgD2JFqbHbO+lVUAtG0GQOXhrE/vIADyBQC03pzzHoZsXpLE4gwnC4vs7GxzAZ9rLivoN/ufgm/Kv4Y595nL7vtWO6YXP4EjSRUzZUXlpqemS0TMzAwOl89k/fcQ/+PAOWnNycMsnJ/AF/GF6FVR6JQJhIlou4U8gViQLmQKhH/V4X8YNicHGX6daxRodV8AfYU5ULhJB8hvPQBDIwMkbj96An3rWxAxCsi+vGitka9zjzJ6/uf6Hwtcim7hTEEiU+b2DI9kciWiLBmj34RswQISkAd0oAo0gS4wAixgDRyAM3AD3iAAhIBIEAOWAy5IAmlABLJBPtgACkEx2AF2g2pwANSBetAEToI2cAZcBFfADXALDIBHQAqGwUswAd6BaQiC8BAVokGqkBakD5lC1hAbWgh5Q0FQOBQDxUOJkBCSQPnQJqgYKoOqoUNQPfQjdBq6CF2D+qAH0CA0Bv0BfYQRmALTYQ3YALaA2bA7HAhHwsvgRHgVnAcXwNvhSrgWPg63whfhG/AALIVfwpMIQMgIA9FGWAgb8URCkFgkAREha5EipAKpRZqQDqQbuY1IkXHkAwaHoWGYGBbGGeOHWYzhYlZh1mJKMNWYY5hWTBfmNmYQM4H5gqVi1bGmWCesP3YJNhGbjS3EVmCPYFuwl7ED2GHsOxwOx8AZ4hxwfrgYXDJuNa4Etw/XjLuA68MN4SbxeLwq3hTvgg/Bc/BifCG+Cn8cfx7fjx/GvyeQCVoEa4IPIZYgJGwkVBAaCOcI/YQRwjRRgahPdCKGEHnEXGIpsY7YQbxJHCZOkxRJhiQXUiQpmbSBVElqIl0mPSa9IZPJOmRHchhZQF5PriSfIF8lD5I/UJQoJhRPShxFQtlOOUq5QHlAeUOlUg2obtRYqpi6nVpPvUR9Sn0vR5Mzl/OX48mtk6uRa5Xrl3slT5TXl3eXXy6fJ18hf0r+pvy4AlHBQMFTgaOwVqFG4bTCPYVJRZqilWKIYppiiWKD4jXFUSW8koGStxJPqUDpsNIlpSEaQtOledK4tE20Otpl2jAdRzek+9OT6cX0H+i99AllJWVb5SjlHOUa5bPKUgbCMGD4M1IZpYyTjLuMj/M05rnP48/bNq9pXv+8KZX5Km4qfJUilWaVAZWPqkxVb9UU1Z2qbapP1DBqJmphatlq+9Uuq43Pp893ns+dXzT/5PyH6rC6iXq4+mr1w+o96pMamhq+GhkaVRqXNMY1GZpumsma5ZrnNMe0aFoLtQRa5VrntV4wlZnuzFRmJbOLOaGtru2nLdE+pN2rPa1jqLNYZ6NOs84TXZIuWzdBt1y3U3dCT0svWC9fr1HvoT5Rn62fpL9Hv1t/ysDQINpgi0GbwaihiqG/YZ5ho+FjI6qRq9Eqo1qjO8Y4Y7ZxivE+41smsImdSZJJjclNU9jU3lRgus+0zwxr5mgmNKs1u8eisNxZWaxG1qA5wzzIfKN5m/krCz2LWIudFt0WXyztLFMt6ywfWSlZBVhttOqw+sPaxJprXWN9x4Zq42Ozzqbd5rWtqS3fdr/tfTuaXbDdFrtOu8/2DvYi+yb7MQc9h3iHvQ732HR2KLuEfdUR6+jhuM7xjOMHJ3snsdNJp9+dWc4pzg3OowsMF/AX1C0YctFx4bgccpEuZC6MX3hwodRV25XjWuv6zE3Xjed2xG3E3dg92f24+ysPSw+RR4vHlKeT5xrPC16Il69XkVevt5L3Yu9q76c+Oj6JPo0+E752vqt9L/hh/QL9dvrd89fw5/rX+08EOASsCegKpARGBFYHPgsyCRIFdQTDwQHBu4IfL9JfJFzUFgJC/EN2hTwJNQxdFfpzGC4sNKwm7Hm4VXh+eHcELWJFREPEu0iPyNLIR4uNFksWd0bJR8VF1UdNRXtFl0VLl1gsWbPkRoxajCCmPRYfGxV7JHZyqffS3UuH4+ziCuPuLjNclrPs2nK15anLz66QX8FZcSoeGx8d3xD/iRPCqeVMrvRfuXflBNeTu4f7kufGK+eN8V34ZfyRBJeEsoTRRJfEXYljSa5JFUnjAk9BteB1sl/ygeSplJCUoykzqdGpzWmEtPi000IlYYqwK10zPSe9L8M0ozBDuspp1e5VE6JA0ZFMKHNZZruYjv5M9UiMJJslg1kLs2qy3mdHZZ/KUcwR5vTkmuRuyx3J88n7fjVmNXd1Z752/ob8wTXuaw6thdauXNu5Tnddwbrh9b7rj20gbUjZ8MtGy41lG99uit7UUaBRsL5gaLPv5sZCuUJR4b0tzlsObMVsFWzt3WazrWrblyJe0fViy+KK4k8l3JLr31l9V/ndzPaE7b2l9qX7d+B2CHfc3em681iZYlle2dCu4F2t5czyovK3u1fsvlZhW3FgD2mPZI+0MqiyvUqvakfVp+qk6oEaj5rmvep7t+2d2sfb17/fbX/TAY0DxQc+HhQcvH/I91BrrUFtxWHc4azDz+ui6rq/Z39ff0TtSPGRz0eFR6XHwo911TvU1zeoN5Q2wo2SxrHjccdv/eD1Q3sTq+lQM6O5+AQ4ITnx4sf4H++eDDzZeYp9qukn/Z/2ttBailqh1tzWibakNml7THvf6YDTnR3OHS0/m/989Iz2mZqzymdLz5HOFZybOZ93fvJCxoXxi4kXhzpXdD66tOTSna6wrt7LgZevXvG5cqnbvfv8VZerZ645XTt9nX297Yb9jdYeu56WX+x+aem172296XCz/ZbjrY6+BX3n+l37L972un3ljv+dGwOLBvruLr57/17cPel93v3RB6kPXj/Mejj9aP1j7OOiJwpPKp6qP6391fjXZqm99Oyg12DPs4hnj4a4Qy//lfmvT8MFz6nPK0a0RupHrUfPjPmM3Xqx9MXwy4yX0+OFvyn+tveV0auffnf7vWdiycTwa9HrmT9K3qi+OfrW9m3nZOjk03dp76anit6rvj/2gf2h+2P0x5Hp7E/4T5WfjT93fAn88ngmbWbm3/eE8/syOll+AAAACXBIWXMAAAsTAAALEwEAmpwYAAABmElEQVQ4EdWSv0vDQBTH7y4ZUkKhTdtYHArOUvwPdHAVpeBY3PwH/BfEycF/wclR6NzBxUFxKrgokRLaSkmhTZr+ADWJ32s5DeXaSkHBW97du/c+73vvHiF/vaIooj+pyZYFAaTbtn0DuzR2YQBX1G63K57n7TQajfNlhRfCfN8/6na7u4AS13VPOp3O/iLgXBgAa0i+/Hh7J5RSEoYh6fV6FfjX5wGlMCQwgKpQNs0Lo4kdjUYEz77FvSIDSmGA7DmOU+SKxGJkukeRDfTwWPjjVo0fxH48Hic1TbtmjBX5c2F1WA/3rSAI7obDoSVif81+vyNWAmNQHgwGB6qqbqHxOUVRklDkQ2ELCu+h+qJQKDzGUiZb6TPT6TTt9/uHABLeK947QFKE0RSyNg3DkM6c9AN0Xb9CwguUCNDXeKDQQyaTeZpVxc9SZVASQMk2frWFzyCTwUBDElqCmKZZxv10VmaIUmU8Bgmv+Xy+JNRxXzabraJfz3y/0mo2m2e1Wi2q1+sQG+VWgogkAKhlWaeY/pLw/T/7CTBQv9a27vsbAAAAAElFTkSuQmCC) no-repeat right 50%;
  }
  a.ui-icon-circle-close {
    float: right;
    opacity: 0.2;
    padding: 1px;
    position: relative;
    margin-top: 8px;
    z-index: 10;
    &:hover {
      opacity: 0.7;
    }
  }
  .notActive {
    a.ui-icon-circle-close {
      visibility: hidden;
    }
  }
  .label-row {
    font-size: 0.9em;
    th {
      padding: 4px;
      padding-left: 10px;
    }
    .active-sort {
      color: #555;
      text-decoration: none;
      border-radius: 0;
    }
  }
  .filter-row {
    th {
      padding: 8px;
    }
    .active-filter {
      color: #555;
      text-decoration: none;
      background-color: #e5e5e5;
    }
    .filter-btn {
      color: #999;
      font-size: 12px;
      line-height: 14px;
      padding-left: 6px;
      text-align: left;
      width: 100px;
      .glyphicon-filter {
        color: #999;
      }
    }
  }
}

/* UNIVERSAL STYLES END */

/* METRIC FILTERING WIDGET */
.metric-filtering-widget {

  .title {
    padding-top: 4px;
  }

  .panel {
    background: none repeat scroll 0 0 #FFFFFF;
  /*border: 1px solid;*/
    font-size: 12px;
  /*padding: 5px 0;*/
    position: absolute;
    z-index: 1000;

    .panel-group {
      .panel-heading {
        i {
          text-decoration: none;
        }
      }

      .panel-body {
        ul.items {
          list-style: none;
          li {
            a:hover {
              cursor: pointer;
            }
          }
          li.disabled {
            a {
              color: #999999;
            }
          }

        }
      }
    }
  }
}

/* METRIC FILTERING WIDGET END */

/* TIME RANGE WIDGET */

#slider {
  margin: 10px 0 40px;
  width: 330px;

  .now-marker {
    position: absolute;
    right: -15px;
    bottom: -23px;
  }
  .period-marker {
    position: absolute;
    left: -15px;
    bottom: -23px;
  }
}

.screensaver {
  width: 90%;
  height: @dashboard-widget-height;
  border: 1px solid silver;
  margin: 20px 15px 10px 15px;
}

/* TIME RANGE WIDGET END */

/* fieldset begin */
.fieldset {
  border: 2px solid black;
  padding: 10px;
}

.fieldset legend {
  border-bottom: none;
  width: auto;
  font-size: 14px;
}

/* fieldset end */

/* Start Carousel */
.carousel-inner {
  height: 80px;
}

/* End Carousel*/

.content-area {
  position: relative;
  .textTrigger {
    cursor: pointer;
    position: absolute;
    right: 0;
    top: 0;
    visibility: hidden;
    background-color: #dcdcdc;
  }
}

// COMBOBOX FIXES
.combobox-container .btn:hover {
  background-position: 0;
}

.summary-width {
  position: static;
}

li.break {
  background: none repeat scroll 0 0 #e4e4e4;
  padding-top: 1px;
}

.alert-info {
  background-color: #E6F1F6;
  border-color: #D2D9DD;
  color: #4E575B;
  text-shadow: none;
  .link {
    padding: 0 15px;
  }
  .link-left-pad {
    padding-left:15px;
  }
  .config-groups-dropdown-menu {
    overflow: auto;
    max-height: 416px;
  }
}

i.glyphicon-asterisks {
  color: #00688B;
}

.rickshaw_legend {
  .action {
    opacity: 1;
    color: #fff;
  }
  .action:hover {
    opacity: 0.8;
    text-decoration: none;
  }
}

.hidden {
  display: none;
  visibility: hidden;
}

.code-snippet {
  background-color: #eee;
  border: 1px dashed #ccc;
  font-family: Courier;
  font-size: 12px;
  padding: 4px;
  white-space: normal;
}

@media (min-width: 1200px) {

  .summary-metric-graphs {
    .chart-container {
      .chart-x-axis {
        left: 0;
        width: 100%;
      }
    }
  }

  .services-menu .nav-list li {
    .label.alerts-count {
      margin-right: 0;
    }
    .glyphicon-blackboard {
      padding-left: 5px;
    }
    .health-status-LIVE, .health-status-STARTING,
    .health-status-DEAD-RED, .health-status-STOPPING,
    .health-status-DEAD-YELLOW {
      margin-left: 6px;
    }
  }
}

@media (max-width: 1200px) {
  .main-container {
    width: 940px;
    padding: 0 15px;
  }

  .contribview .main-container {
    width: auto;
  }

  .contribview .navbar .main-container {
    width: 940px;
    margin: 0 auto;
  }
}

.filter-combobox{
  > input{
    width: 170px;
    border-radius: 4px 0 0 4px;
    padding-right: 20px;
  }

  > .btn-group{
    display: inline-block;
    margin-left: -1px;

    > .dropdown-toggle{
      border-top-left-radius: 0;
      border-bottom-left-radius: 0
    }

    .dropdown-menu{
      left: auto;
      right:0;
    }
  }
  i.disabled {
    color: @gray-text;
  }
}

input[type="radio"].align-checkbox, input[type="checkbox"].align-checkbox {
  margin: -2px 5px 0 0;
}

#config-group-select-create-dialog {
  .select-create-config-group-div {
    margin: 0 0 20px 20px;
    .dropdown-menu {
      max-height: 160px;
      max-width: 300px;
      overflow-y: auto;
    }
  }
  .radio, .checkbox {
    margin-bottom: 5px;
  }
}

.manage-configuration-group-popup {
  .group-select {
    height: 250px;
  }
}

.new-config-group-div {
  td {
    vertical-align: top;
  }
  td.title {
    padding-top: 4px;
  }
  .textarea-full-width {
    padding-right: 10px;
    textarea {
      width: 100%;
      margin: 0;
    }
  }
}

.pts {
  padding-top: @space-s;
}

.mlc {
  margin-left: 0;
}

.mtm {
  margin-top: @space-m;
}

.mtl {
  margin-top: @space-l;
}

.mtl15 {
  margin-top: @space-l * 1.5;
}

.mbm { margin-bottom: @space-m; }

.mls {
  margin-left: @space-s;
}

.mlm {
  margin-left: @space-m;
}

.mll {
  margin-left: @space-l;
}

.mrm {
  margin-right: @space-m;
}

#cleanerContainer {
  z-index: 3;
  position: absolute;
  left: -20px;
  width: 16px;
  margin-top: 7px;
  #filterCleaner {
    opacity: .5;

  }
  #filterCleaner:hover {
    opacity: .9;
  }
}

.margin-bottom-5 {
  margin-bottom: 5px;
}

.rolling-restart-view {
  table {
    td:first-of-type {
      width: 30%;
      text-align: right;
    }
    td:nth-of-type(2) {
      input {
        margin-left: 10px;
        margin-bottom: 1px;
      }
    }
    td:last-of-type {
      width: 60%;
      text-align: left;
      span {
        padding-left: 15px;
      }
    }
    tr:last-of-type {
      td {
        input {
          vertical-align: top;
        }
      }
    }
  }
}

.host-select[disabled] {
  background-color: #848484;
  color: #FFF;
}

.prompt-popup {
  .prompt-input {
    width: 80px;
  }
}

#views {
  table.views-table {
    tr {
      cursor: pointer;
    }
    td.icon {
      vertical-align: middle;
      width: 40px;
      .view-icon-image {
        img {
          height: 32px;
        }
      }
    }
  }
  .no-views-text {
    padding-left: 20px;
  }
}

.views_sizes {
  width:100%;
  min-height:100%;
  border: 0;
}

.not-allowed-cursor {
  cursor: not-allowed !important;
}

#flume-summary {
  max-height: 490px;
  .table {
    margin: 0;
    table-layout: fixed;
  }
  #flume-agents-table {
    border-collapse: separate;
    > tbody > tr > td {
      &:last-of-type {
        padding: 0;
        &.empty-label {
          padding: 8px;
          text-align: center;
        }
      }
    }
    th:first-child {
      width: 40%;
      + th {
        width: 30%;
        ~ th {
          width: 10%;
        }
      }
    }
    td {
      &.agent-host-name {
        overflow: hidden;
        border-bottom: 1px solid #eee;
        cursor: pointer;
      }
      &.agent-status {
        width: 50%;
      }
      &.flume-agent-sources-count, &.flume-agent-channels-count {
        width: 16.667%;
      }
      &.flume-agent-sink-count {
        width: 16.666%;
      }
      .flume-agents-actions {
        .btn-group {
          position: static;
        }
        a {
          text-decoration: none;
        }
      }
    }
  }
  .scrollable-container {
    position: static;
    max-height: 450px;
    overflow-y: auto;
  }
}

@warning-background: #fcf8e3;
@error-background: #f2dede;

.table td.no-borders { border-top: none; }
.table td.error { background-color: @error-background; }
.table td.warning { background-color: @warning-background; }

.config-validation-warnings {
  table {
    tbody{
      tr {
        &.warning {
          background: @warning-background;
        }
        &.error {
          background: @error-background;
        }
        border:1px solid #c09853;
        td {
          .property-message {
            font-weight: bold;
          }
          .property-description {
            font-size: 0.9em;
          }
          .big-checkbox {
            text-align: center;
            label {
              &:before {
                width: 16px;
                height: 16px;
              }
              &:after {
                font-size: 11px;
                top:2px;
                left: 3px;
              }
              top: 0;
            }
          }
        }
      }
    }
  }
}

@config-dependency-t-name-width: 180px;
@config-dependency-t-service-width: 100px;
@config-dependency-t-group-width: 140px;
@config-dependency-t-filename-width: 150px;
@config-dependency-t-value-width: 230px;
@diff-background-insert: #eaffea;
@diff-background-delete: #ffecec;
@diff-background-equal: #fff;
@diff-background-empty: #ddd;

#config-dependencies {
  max-height: 500px;
  overflow-y: visible;
  td {
    min-width: 120px;
    word-break: break-all;
    &.check-box-col {
      min-width: 5px;
      width: 5px;
    }
    &.config-dependency-name {
      min-width: @config-dependency-t-name-width;
    }
    &.config-dependency-service {
      min-width: @config-dependency-t-service-width;
      max-width: @config-dependency-t-service-width;
    }
    &.config-dependency-group {
      max-width: @config-dependency-t-group-width;
    }
    &.config-dependency-filename {
      max-width: @config-dependency-t-filename-width;
    }
    &.config-dependency-value,
    &.config-dependency-recommended-value {
      width: @config-dependency-t-value-width;
      min-width: @config-dependency-t-value-width;
    }
    .diff {
      td {
        width: 50%;
        &.delete {
          background-color: @diff-background-delete !important;
        }
        &.insert {
          background-color: @diff-background-insert !important;
        }
        &.equal, &.not-defined:last-of-type, &.is-removed:first-of-type {
          background-color: @diff-background-equal;
        }
        &.not-defined:first-of-type, &.is-removed:last-of-type {
          background-color: @diff-background-empty;
          font-style: italic;
          word-break: normal;
        }
      }
    }
  }
  .config-dependencies-headings-wrapper {
    width: 100%;
    .config-dependencies-heading {
      float: left;
      width: 50%;
    }
  }
}

.path-link {
  white-space: nowrap;
  cursor: pointer;
  &.not-active-link:hover {
    color: #999;
    text-decoration: none;
    cursor: default;
  }
}

.bottom-border {
  border-bottom: 1px solid #ddd;
}

.progress-counter {
  position: relative;
  .counters-label {
    font-weight: bold;
    left: 45%;
    position: absolute;
  }
}

.tab-content.service-config-tab-content {
  clear: both;
  overflow: visible;
  .enhanced-config-tab-content {
    overflow: visible;
    .section-layout-container {
      width: 104%; // fallback option
      width: ~"calc(100% + 40px)";
      margin-top: -20px;
      .config-section-table {
        width: 100%;
        border-spacing: 20px;
        border-collapse: separate;
        table-layout: fixed; // for width to be equally distributed
        margin: 0 -20px;
        display: inline-table;

        .config-section {
          overflow: visible;
          height: 100%;
          padding: 18px;
          border: 1px solid #e4e4e4;
          vertical-align: top;
          background-color: #fff;
          h4 {
            margin: 0;
            font-size: 22px;
            font-weight: 400;
          }
          h5 {
            font-size: 18px;
            font-weight: 400;
          }
          div.with-border {
            border: 1px solid #aaa;
            padding: 10px;
            margin-bottom: 20px;
          }
          .config-subsection-table {
            width: 100%;
            height: 90%; // fallback option
            height: ~"calc(100% - 30px)";
            border-collapse: separate;
            table-layout: fixed;
            @-moz-document url-prefix() { // for firefox only AMBARI-10985
              .config-subsection {
                height: 100% !important;
              }
            }
            .config-subsection {
              padding: 0;
              vertical-align: top;
              height: 0; // td with height set allows inner div to have % height AMBARI-10985
              .vertical-splitter-l {
                border-left: 1px solid #e4e4e4; // vertical splitter
                margin-left: -2px;
                padding-left: 20px;
                padding-right: 0;
                height: 88%;
              }
              &.no-horizontal-splitter {
                border-bottom: none; // no horizontal splitter for subsection on the last row
              }
              &.top-horizontal-splitter {
                border-top: 1px solid #e4e4e4; // horizontal splitter
                padding-top: 15px;
                padding-bottom: 15px;
              }
              .directories {
                min-width: 0 !important;
              }
              .subsection-display-name {
                padding-top: 5px;
              }
            }
          }
        }
      }
    }
  }
}

.config-widget-left-popover {
  margin-left: -10px;
}

.attach-to-bottom-right {
  position: fixed;
  bottom: 10px;
  right: 10px;
}

.version-labels, .version-info-bar, .version-box {
  .label, .badge {
    font-weight: normal;
    font-size: 11px;
  }
}

.cluster-check-popup {
  .modal-dialog {
    #pre-upgrade-check {
      .glyphicon-warning-sign {
        color: @health-status-yellow;
      }
      pre {
        word-break: keep-all;
      }
      .configs-table {
        table-layout: fixed;
        font-size: 0.9em;
        margin-bottom: 0;
        td {
          word-wrap: break-word;
          &.no-value {
            font-style: italic;
          }
        }
        td:first-child,
        td:first-child + td,
        th:first-child,
        th:first-child + th {
          width: 12.5%;
        }
        td:first-child + td + td,
        td:first-child + td + td + td,
        td:first-child + td + td + td + td,
        th:first-child + th + th,
        th:first-child + th + th + th,
        th:first-child + th + th + th + th {
          width: 25%;
        }
      }
      .configurations-changes-header {
        display: inline-block;
      }
      .open-in-new-window {
        margin-top: 10px;
      }
    }
  }
}

.icon-undo {
  color: #F3B20B;
}

.view-permission-header th {
  padding-top: 40px;
}

.register-version-options {
  input.disabled {
    background-color: #eee;
  }
  input[type="file"] {
    margin-bottom: 10px;
  }
}

.delete-service-progress {
  .modal-body {
    text-align: center;
    .delete-service-progress-body {
      display: inline-block;
      .spinner, .progress-message {
        float: left;
      }
      .progress-message {
        line-height: @spinner-default-height;
      }
    }
  }
}

#host-configurations-table {
  tbody {
    td:first-child {
      vertical-align: middle;
    }
  }
}

.side-menu-well {
  padding: 8px 0;
}

.table-body-wrap {
  table {
    table-layout: fixed;
    margin-bottom: 0;
  }
}

table.table.inner-table {
  margin-bottom: 0;
  background-color: transparent;
}

a.abort-icon:hover {
  text-decoration: none;
}

.dropdown {
  button .selected-item {
    text-transform: none;
  }
}

.dropdown-select {
  .btn, .btn:focus {
    padding: 10px;
    width: 100%;
    text-align: left;
    .selected-item {
      width: calc(~"100% - 20px");
      .ellipsis-overflow;
      margin-right: 10px;
      float: left;
    }
  }
}

.clock-view {
  bottom: 10px;
  right: 4px;
  position: fixed;
  color: red;
  font-weight: bold;
  padding: 4px;
  background-color: rgba(0, 0, 0, 0.6);
}

.loading-overlay {
  background: #fff;
  opacity: 0.3;
  display: none;
  position: absolute;
  z-index: 10;
  &.overlay-visible {
    display: block;
  }
}

.step-marker {
  .step-index {
    display: block;
  }
}

.ellipsis-menu:after {
  content: '\2807';
  color: #999999;
  font-size: 22px;
}

.button-border {
  padding: 0px;
  border: none;
  background: none;
}

.summary-block {
  flex: 1;
  .metrics-summary {
    margin-top: 40px;
    &.not-separate-section {
      margin-top: 0;
    }
  }
  .component-summary, .metrics-summary, .mpack-summary {
    .col-md-2 {
      float: left;
      padding-left: 0;
      top: 7px;
      font-size: 16px;
    }
    .col-md-10 {
      float: right;
    }
    .main-info {
      font-size: 16px;
    }
    .info-desc {
      font-size: 12px;
      color: #999999;
      text-transform: capitalize;
    }
  }
  .mpack-summary {
    padding-bottom: 20px;
    .col-md-2 {
      top: 0;
    }
    .main-info {
      padding: 0 30px;
    }
  }
}

.quick-links-block {
  width: 18%;
  margin: 0 0 20px 20px;
  .col-lg-12 {
    float: none !important;
  }
  .panel-body {
    padding-top: 0px;
    color: #999999;
    font-size: 12px;
  }
}

.restart-services-alert {
  padding: 8px 35px 8px 14px;
  margin-bottom: 20px;
  text-shadow: 0 1px 0 rgba(255, 255, 255, 0.5);
  -webkit-border-radius: 4px;
  -moz-border-radius: 4px;
  border-radius: 4px;
  color: #b94a48;
  background-color: #f2dede;
  border: 1px solid #b94a48;
}

.breadcrumbs-forward-slash {
  display: inline;
  color: #D2D3D5;
}

.repo-selected {
  border: 2px solid #32BEBC;
}

.repo-not-selected {
  opacity: 0.6;
}

.capsule {
  height: 22px;
  width: auto;
  padding-left: 10px;
  padding-right: 10px;
  margin-bottom: 5px;
  background-color: #ddd;
  font-size: 10px;
  border-radius: 12px;
  border: none;
  outline: none;
  white-space: nowrap;
  
  &:hover {
    background-color: #ccc;
  }
  
  .icon {
    color: #999;
    font-style: normal;
  }
}

.display-flex {
  display: flex !important;
  display: -webkit-flex !important;
  display: -moz-flex !important;
  display: -ms-flex !important;
  display: -o-flex !important;
  &.direction-row {
    flex-direction: row;
  }
  &.direction-col {
    flex-direction: column;
  }
  &.align-center {
    align-items: center;
  }
  &.justify-center {
    justify-content: center;
  }
  
  .flex-fill {
    flex: auto;
  }
}


.no-data {
  position: absolute;
  color: #ccc;
  width: 100%;
  text-align: center;
  top: 50%;
  transform: translateY(-50%);
  :before {
    content: '\f114';
    font-family: 'FontAwesome';
    display: block;
    font-size: 96px;
    color: #ccc;
    line-height: 1em;
  }
}

td .no-data {
  position: initial;
  transform: none;
  margin: 15px;
}

.row.same-col-heights {
  display: table; 
}
.row.same-col-heights [class*="col-"]{
  &.wizard-nav,
  &.wizard-content {
    display: table-cell;
    float: none;
  }
  &.wizard-content {
    width: 9999999999px;
  }
}

.input-group-btn {
  .icon-button-addon {
    padding: 0 10px;
  }
}

.icon-button {
  border: none;
  outline: none;
  background-color: inherit;
  padding: 0;
  margin-left: 5px;
  margin-right: 5px;
  color: #666;

  &:after {
    font-family: 'FontAwesome';
    font-size: 14px;
  }

  &:hover {
    color: #1491c1;
  }

  &:active {
    color: #fff;
    text-shadow: 0 0 2px #1491c1;
  }
}

[disabled].icon-button {
  color: #ccc;
}

[data-toggle="tooltip"] [disabled] {
  pointer-events: none;
}

.retry-button:after {
  content: '\f01e';
}

.viewLog-button:after {
  content: '\f0f6';
}

.more-info {
  padding-left: 5px;
  cursor: help;
  &:after {
    content: '\f059';
    font-family: 'FontAwesome';
    color: #666;
  }
}

.doc-icon {
  padding-left: 5px;
  &:after {
    content: '\f02d';
    font-family: 'FontAwesome';
    color: #666;
  }
}

.tooltip {
  font-family: 'Roboto';
  font-size: 10px;
}

.tooltip-inner {
  border-radius: 2px;
  background-color: #666;
  padding: 5px 10px;
}

.tooltip.top .tooltip-arrow {
  border-top-color: #666;
}

.tooltip.bottom .tooltip-arrow {
  border-bottom-color: #666;
}

.tooltip.left .tooltip-arrow {
  border-left-color: #666;
}

.tooltip.right .tooltip-arrow {
  border-right-color: #666;
}

.required:after {
    content: ' *';
    color: #ef6162;
    padding-left: 5px;
    position: absolute;
}

.container-wrap-table {
  padding: 0 10px;
  background-color: @diff-background-equal;
}

#admin-service-groups {
  div.timeline {
    height: 190px;
    width: 100%;
    overflow: auto;

    ol {
      display: flex;
      height: 170px;

      li.timeline-event {
        list-style: none;
        display: flex;
        flex-direction: column;
        align-items: center;
        justify-content: space-evenly;
        position: relative;
        flex-shrink: 0;
        width: 120px;
        height: 60px;
        padding: 5px;
        color: #999;
        background-color: #eee;
        border-radius: 4px;

        &:not(:last-of-type):before {
          height: 2px;
          width: 100%;
          position: absolute;
          left: 50%;
          content: " ";
          background-color: #ccc;
        }

        &:nth-of-type(odd):before {
          bottom: ~"calc(-50% + 4px)";
        }

        &:nth-of-type(even):before {
          top: ~"calc(-50% + 4px)";
        }

        &:after {
          height: 14px;
          width: 14px;
          border-radius: 50%;
          content: " ";
          position: absolute;
          background-color: #666;
          left: 50%;
          transform: translateX(-50%);
          border: white 1px solid;
        }

        &:nth-of-type(odd) {
          align-self: flex-start;

          &:after {
            bottom: ~"calc(-50% - 2px)";
          }
        }

        &:nth-of-type(even) {
          align-self: flex-end;

          &:after {
            top: ~"calc(-50% - 2px)";
          }
        }

        &:last-of-type {
          color: #ccc;
          background-color: #1eb475;

          .event-heading {
            color: #fafafa;
          }

          &:after {
            width: 13px;
            height: 13px;
            background-color: inherit;
            border: none;
            box-shadow: 0 0 0 8px #1eb47599;
          }
        }

        .event-heading {
          color: #666;
          font-size: 16px;

          .icon {
            font-family: 'FontAwesome';
            
            &.release {
              display: none;
            }
            
            &.patch:before {
              color: #e98a40;
              content: '\f0fa';
            }
            
            &.hotfix:before {
              color: #ef6162;
              content: '\f188';
            }
          }
        }
      }
    }
  }
}

.bulk-host-display {
  margin-bottom: 10px;
  pre {
    max-height: 120px;
    font-family: 'Roboto', sans-serif;
    color: @gray-text;
    font-size: 12px;
  }
}

.bulk-host-skipped {
  margin-bottom: 10px;
  .skipped-hosts {
    .icon {
      color: #337AB7;
    }
    a {
      color: @gray-text;
      text-decoration: none;
    }
    p {
      line-height: 1;
      margin-bottom: 5px;
    }
  }
  .skipped-hosts-text {
    p {
      font-size: 11px;
      line-height: 1.2;
    }
  }
}

.skipped-hosts-panel.panel {
  background-color: #f5f5f5;
  padding: 10px;
  max-height: 120px;
  overflow: scroll;
}

#notifications-dropdown.dropdown-menu .notifications-header .notifications-title {
  line-height: 30px;
}

#start-upgrade-plan {
  text-align: center;
  padding: 30px 0;
  max-width: 1000px;

  h3 {
    margin-top: 0;
    color: #333;
  }

  #description {
    width: 60%;
    margin-left: auto;
    margin-right: auto;
    color: #999;
  }
}

.upgrade-steps {
  display: flex;
  justify-content: space-around;
  margin: 40px auto;
  counter-reset: items;
  
  li {
    list-style-type: none;
    width: 225px;
    margin: 20px 15px;
    margin-bottom: 0;
    color: #999;
    text-align: center;
    border-color: #999;

    h4 {
      color: inherit;
    }

    &:before {
      display: block;
      position: relative;
      left: 50%;
      transform: translateX(-50%);
      bottom: 20px;
      height: 30px;
      width: 30px;
      counter-increment: items;
      content: counter(items);
      border-color: inherit;
      border-width: 1px;
      border-style: solid;
      border-radius: 100%;
      font-size: 20px;
      line-height: 28px;
    }

    &:not(:last-child):after {
      width: ~"calc(100% + 1px)";
      height: 1px;
      background-color: #999;
      content: "";
      position: relative;
      display: block;
      bottom: 138px;
      left: 123px;
    }

    &.active {
      color: #3fae2a;
      border-color: #3fae2a;

      &:before {
        color: #fff;
        background-color: #3fae2a;
      }
    }

    &.complete {
      color: #3fae2a;
      border-color: #3fae2a;

      h4 {
        color: #333;
      }

      &:before {
        color: inherit;
        font-family: "Glyphicons Halflings";
        content: "\e013";
        font-size: 18px;
      }

      &:after {
        background-color: #3fae2a;
      }
    }
  }
}

#upgrade-status {
  .upgrade-steps {
    margin: 0 -45px;
    padding: 0;

    li {
      margin: 0 15px;

      h4 {
        margin-bottom: 0;
      }

      &:before {
        bottom: 0;
      }

      &:not(:last-child):after {
        bottom: 44px;
        left: 127px;
      }
    }  
  }
}

<<<<<<< HEAD
#upgrade-status-header {
  display: flex;
  align-items: center;

  button {
    width: 200px;
  }
}

#upgrade-status-body {
  margin: 0 -15px;
  display: flex;
  
  > * {
    //width: ~"calc(50% - 32px)";
    margin: 0 15px;
    //float: left;
  }
  
  #plan-history {
    flex: 2 1 60%;
  }
  
  #plan-mpacks {
    flex-grow: 1 1 40%;
  }
  
  table {
    background: inherit;
  }
}

.btn-lg {
  text-transform: uppercase;
  outline: none;
=======
.dashboard-widgets {
  .caption {
    height: 25px;
  }
  .spinner {
    margin: 55px auto;
  }
  .chart-container {
    .spinner {
      margin: 15px auto 35px;
    }
  }
  .span2p4 {
    float: left;
  }
  .thumbnails > div {
    margin: 10px;
    height: 160px;
  }
  .thumbnails li {
    height: @dashboard-widget-height;
    width: 100%;
    margin: 3px 3px 0 0;
    border-radius: 2px;
    -webkit-box-shadow: 0px 1px 1px 0px rgba(51, 51, 51, 0.15);
    -moz-box-shadow: 0px 1px 1px 0px rgba(51, 51, 51, 0.15);
    box-shadow: 0px 1px 1px 0px rgba(51, 51, 51, 0.15);
  }

  .img-thumbnail .corner-icon {
    position: relative;
    color: #666666;
    font-size: 14px;
    padding: 10px 15px 0 0;
    float: right;
    ul {
      top: inherit;
      display: none;
      border-radius: 2px;
    }
    li {
      padding: 2.5px 0 2.5px 5px;
      height: auto;
      box-shadow: none;
    }
    li:hover {
      background-color: #f5f5f5;
    }
    .glyphicon-remove-sign {
      color: #000;
      text-shadow: #fff 0 0 15px;
      position: absolute;
      left: -10px;
      top: -10px;
    }
    .glyphicon-edit, .glyphicon-save {
      color: #555;
    }
  }
  .export-graph-list {
    top: 30px;
    li {
      margin: 0;
      height: auto;
    }
  }
  .img-thumbnail .hidden-info-general {
    background-color: #ffffff;
    opacity: 0.9;
    color: #666666;
    font-size: 12px;
    text-align: left;
    text-decoration: none;
    display: none;
    position: relative;
    z-index: 7;
  }
  .hidden-info-two-line {
    padding-top: 60px;
  }
  .hidden-info-three-line {
    padding-top: 50px;
  }
  .hidden-info-five-line {
    padding-top: 40px;
    tr > td {
      line-height: 18px;
    }
  }
  .hidden-info-six-line {
    padding-top: 37px;
    tr > td {
      line-height: 16px;
    }
  }
  .img-thumbnail .caption {
    padding: 10px 15px 20px 15px;
    color: #666666;
    font-size: 14px;
    text-align: left;
    position: relative;
    float: left;
  }
  .img-thumbnail .widget-content {
    text-align: center;
    font-size: 30px;
    padding-top: 40px; //svg
    position: relative;
    .disabled-hdfs-link {
      pointer-events: none;
      color: grey;
      cursor: default;
    }
    .screensaver { // graph onload wait
      width: 90%;
      height: 105px;
      border: 1px solid silver;
      color: #fff;
      i {
        font-size: inherit;
      }
    }
  }
  .img-thumbnail .widget-content-isNA { // for pie chart n\a
    text-align: center;
    font-size: 30px;
    color: #999999;
    padding-top: 70px;
    position: relative;
  }
  .img-thumbnail {
    background-color: #fff;
    z-index: 3;
  }
  .has-hidden-info {
    ul {
      margin: 0;
    }
  }
  .has-hidden-info .img-thumbnail:hover {
    cursor: move;
    .corner-icon {
      display: block;
      text-decoration: none;
      z-index: 9;
    }
    .hidden-info-general {
      display: block;
    }
    .caption {
      z-index: 9;
    }
    .slots-caption {
      margin-left: -13px;
      z-index: 7;
    }
    .content-mx(@top) {
      top: @top;
      opacity: 0.3;
      z-index: 5;
    }
    .widget-content, .widget-content-isNA {
      .content-mx(-114px);
    }
    .uptime-content {
      top: -116px;
    }
    .uptime-content-isNA {
      top: -95px;
    }
    .slots-content-isNA {
      top: -82px;
    }
  }

  .cluster-metrics {
    position: relative;
    .chart-container {
      margin: 0 10px;
      .chart-y-axis {
        margin-top: 10px;
      }
      .chart svg {
        margin-right: 20px;
      }
      .rickshaw_legend {
        padding-top: 3px;
      }
      .chart-legend {
        top: 120px;
        left: 15px;
        text-align: left;
        z-index: 3;
        ul > li {
          max-height: 10px;
        }
      }
    }
    & > ul {
      margin: 0;
    }
    .alert {
      padding: 0;
      font-size: 12px;
    }
    .img-thumbnail:hover {
      cursor: move;
      .corner-icon {
        display: block;
        text-decoration: none;
        z-index: 9;
      }
    }
  }

  .links .img-thumbnail {
    li {
      height: 24px;
      box-shadow: none;
    }
    .link-button {
      margin-top: 5px;
      padding-left: 15px;
      font-size: 12px;
      .disabled-hdfs-quick-link {
        pointer-events: none;
        color: #808080;
        cursor: default;
      }
      button.btn {
        font-size: 12px;
        padding: 5px 10px;
      }
    }

    .widget-content {
      text-align: center;
      font-size: 11px;
      color: #555;
      padding: 40px 0 0 15px;
      table {
        vertical-position: center;
        text-align: left;
        font-size: 12px;
      }
      td {
        padding-top: 2px;
      }
    }
  }
  .links .img-thumbnail:hover {
    cursor: move;
    .corner-icon {
      display: block;
      text-decoration: none;
      z-index: 9;
    }
  }
  .img-thumbnail .widget-content .svg {
    position: relative;
  }

  .widget-cn(@color) {
    color: @color;
    padding-top: 70px;
  }
  .is-red {
    .widget-content {
      .widget-cn(@health-status-red);
    }
  }
  .is-orange {
    .widget-content {
      .widget-cn(@health-status-orange);
    }
  }
  .is-green {
    .widget-content {
      .widget-cn(#666666);
    }
  }
  .is-na {
    position: relative;
    .widget-content {
      .widget-cn(#999999);
      text-shadow: none;
    }
  }
  .corner-icon:hover {
    .ellipsis-menu::after {
      color: #666666;
    }
    ul {
      display: block;
    }
  }
}

.widgets-group-title {
  display: inline-block;
  text-transform: uppercase;
>>>>>>> 60e54750
}<|MERGE_RESOLUTION|>--- conflicted
+++ resolved
@@ -3101,7 +3101,6 @@
   }
 }
 
-<<<<<<< HEAD
 #upgrade-status-header {
   display: flex;
   align-items: center;
@@ -3137,7 +3136,8 @@
 .btn-lg {
   text-transform: uppercase;
   outline: none;
-=======
+}
+
 .dashboard-widgets {
   .caption {
     height: 25px;
@@ -3439,5 +3439,4 @@
 .widgets-group-title {
   display: inline-block;
   text-transform: uppercase;
->>>>>>> 60e54750
 }