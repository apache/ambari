--- conflicted
+++ resolved
@@ -284,11 +284,11 @@
       #display-action {
         visibility:visible;
       }
-<<<<<<< HEAD
       .step3-table-checkbox {
         label {
           top: 1px;
-=======
+        }
+      }  
       .step3-table-progress {
         .progress {
           height: 8px;
@@ -300,7 +300,6 @@
       .step3-table-action {
         .icon {
           color: #999;
->>>>>>> 430285d7
         }
       }
     }
@@ -1057,15 +1056,12 @@
     padding: 0;
     .wizard {
       border: none;
-<<<<<<< HEAD
       .wizard-nav {
         width: @wizard-side-nav-width;
       }
       .wizard-content.col-md-9 {
         width: calc(~"100% - 250px");
       }
-=======
->>>>>>> 430285d7
     }
   }
 }
@@ -1087,8 +1083,6 @@
     }
   }
 }
-<<<<<<< HEAD
-=======
 
 #useCaseHeader {
   flex: auto;
@@ -1103,5 +1097,4 @@
 
 .filter-input {
   margin: 15px;
-}
->>>>>>> 430285d7
+}