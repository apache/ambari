/**
 * Licensed to the Apache Software Foundation (ASF) under one
 * or more contributor license agreements.  See the NOTICE file
 * distributed with this work for additional information
 * regarding copyright ownership.  The ASF licenses this file
 * to you under the Apache License, Version 2.0 (the
 * "License"); you may not use this file except in compliance
 * with the License.  You may obtain a copy of the License at
 *
 *     http://www.apache.org/licenses/LICENSE-2.0
 *
 * Unless required by applicable law or agreed to in writing, software
 * distributed under the License is distributed on an "AS IS" BASIS,
 * WITHOUT WARRANTIES OR CONDITIONS OF ANY KIND, either express or implied.
 * See the License for the specific language governing permissions and
 * limitations under the License.
 */

@import 'common.less';

#enable_security {
  .step3 {
    overflow: auto;
    max-height: 500px;
    table td {
      word-break: break-all;
    }
  }
}


.wizard {

  .btn-extra-info{
    padding-top: 6px;
    padding-right: 15px;
  }
  .btn-area {
    .btn.btn-info {
      margin-right: 10px;
    }
  }
  .wizard-content {
    .panel.panel-default.panel-internal {
      border: 1px solid #ddd;
    }
    .panel.panel-default.panel-internal.install-retry-panel {
      border-top: none;
      border-left: none;
      border-right: none;
    }
    padding: 25px;
    background-color: #fff;
  }

  .mbm {
    margin-top: 0;
  }

  #get-started {
    .cluster-name-input {
      padding: 4px 0px;
    }
  }

  #installOptions {
    #targetHosts {
      .step-title {
        margin-bottom: 10px;
      }
    }
    .radio-button-options {
      margin-top: 10px;
      margin-bottom: 10px;
    }
    .wizard-plain-text {
      color: #666;
    }
    .ssh-user, .ssh-port {
      padding-top: 8px;
    }

    #sshKey {
      color: #555;
      font-family: "Courier New","courier";
      font-size: 0.9em;
      min-height: 110px;
    }
    input[type="radio"]:focus {
      outline: none;
    }
    .ssh-key-input-indentation {
      //hide the original ugly input
      .inputfileUgly {
        width: 0.1px;
        height: 0.1px;
        opacity: 0;
        overflow: hidden;
        position: absolute;
        z-index: -1;
      }
      #selectedFileName {
        padding: 5px 20px;
        color: #666;
      }
    }

  }
  #confirm-hosts {

    .compact-panel-heading {
      padding: 10px;
    }
    .page-bar {
      border: none;
    }

    table {
      margin-bottom: 0;
      th {
        input[type="checkbox"] {
          //fixes height discrepencies in IE
          margin-bottom: -1px;
          margin-top: -1px;
        }
      }
      .tinyspan {
        width: 2%;
        float: none;
      }
    }

    #host-filter {

      ul {
        margin: 3px;
        font-size: 12px;
        li.filter-status.active a {
          text-decoration: none;
          color: #fff;
        }
        li.filter-status.active,
        li.filter-status.active:hover {
          background-color: #666;
          box-shadow: inset 0 2px 4px rgba(0, 0, 0, 0.15), 0 1px 2px rgba(0, 0, 0, 0.05);
          border-radius: 5px;
        }
        li.filter-status:hover {
          background-color: #d8d8d8;
          border-radius: 5px;
        }
        li.divider {
          color: #666;
          padding: 4px 2px;
        }
        li {
          list-style: none;
          display: block;
          float: left;
          padding: 4px;
          a {
            text-decoration: underline;
          }
        }
        li.first {
          font-weight: bold;
        }
      }
    }
    .progress {
      margin-bottom: 0;
    }
    #confirm-hosts-table {
      td.host {
        max-width: 290px;
      }
      td.host .trim_hostname {
        max-width: 97% !important;
        display: block;
        overflow: hidden;
        text-overflow: ellipsis;
        float:left;
        white-space: nowrap;
      }
      #display-action {
        visibility:visible;
      }
    }
    #warningsSection {
      margin: 0px 10px;
    }
  }
  #step4, #step5, #step6 {
    a.selected {
      color: #333;
      cursor: default;
      text-decoration: none !important;
    }
    .checkbox {
      margin-top: 0;
      margin-bottom: 5px;
    }
    .glyphicon-asterisks {
      color: #00688B;
    }
  }
  #step6 {
    .pre-scrollable {
      max-height: 440px;
      position: relative;
      #component_assign_table {
        tbody td, th {
          white-space: nowrap;
        }
        .trim_hostname {
          max-width: 180px;
          float:left;
          white-space: nowrap;
          display: block;
          overflow: hidden;
          text-overflow: ellipsis;
        }
        .checkbox {
          margin: 0;
        }
        .host-component-checkbox {
          font-size: 12px;
          top: 0px;
        }
      }
    }
    .spinner-overlay {
      position: absolute;
      width: 100%;
      height: 100%;
      background-color: #808080;
      opacity: 0.2;
    }
  }
  #deploy {

    .page-bar {
      border: none;
    }
    .pre-scrollable {
      max-height: 750px;
    }
    table {
      margin-bottom: 0;
    }
    #host-filter {
      margin-top: 1px;
      ul {
        margin: 3px;
        font-size: 12px;
        li.filter-status.active a {
          text-decoration: none;
          color: #fff;
        }
        li.filter-status.active,
        li.filter-status.active:hover {
          background-color: #666;
          box-shadow: inset 0 2px 4px rgba(0, 0, 0, 0.15), 0 1px 2px rgba(0, 0, 0, 0.05);
          border-radius: 5px;
        }
        li.filter-status:hover {
          background-color: #d8d8d8;
          border-radius: 5px;
        }
        li.divider {
          color: #666;
          padding: 4px 2px;
        }
        li {
          list-style: none;
          display: block;
          float: left;
          padding: 4px;
          a {
            text-decoration: underline;
          }
        }
        li.first {
          font-weight: bold;
        }
      }
    }

    #deploy-status-by-host {
      margin-bottom: 0;
      th.host {
        width: 40%;
      }
      th.status {
        width: 22%;
      }
      th.messgage {
        width: 35%;
      }
      td.host {
        max-width: 290px;
      }
      td.host .trim_hostname {
        max-width: 97% !important;
        display: block;
        overflow: hidden;
        text-overflow: ellipsis;
        float:left;
        white-space: nowrap;
      }
      .progress-wrapper {
        width: 73%;
        .progress {
          margin-bottom: 0;
        }
      }
      .progress-percentage {
        margin-left: 5px;
        width: 20% - 10px;
      }
    }
  }
  #step14 {
    .item {
      line-height: 30px;
      i {
        font-size: 20px;
      }
    }
    .row {
      margin-left: 0;
    }
  }
  #common-progress-page {
    .item {
      line-height: 40px;
      width:100%;
      float:left;

      i {
        font-size: 20px;
      }
      .active-link{
        a{
          pointer-events: auto;
          color: #0088cc;
          cursor: pointer;
        }
      }
      .active-text{
        a{
          pointer-events: none;
          text-decoration: none;
          color: #0088cc;
          cursor: auto;
        }
      }
      .retry {
        cursor: pointer;
        margin-left: 15px;
        i {
          font-size: 14px;
        }
      }
      .pull-left{
        float: left;
      }
      .progress-wrapper{
        margin-top: 10px;

        .progress{
          margin-bottom: 0;
        }
      }

    }
    .row {
      margin-left: 0;
    }
  }
  #ha-step1, #ha-step4, #ha-step8, #mjn-step7 {
    .alert.alert-warn {
      margin-top: 10px;
      margin-bottom: 10px;
    }
  }

  #ha-step4 li, #ha-step6 li, #ha-step8 li, #mjn-step7 li {
    margin-top: 8px;
  }

  #ha-step3-review-table, #manage-journal-node-step2-review-table, #reassign-review-table {
    td {
      text-align: left;
      vertical-align: top;
      padding: 5px;
      ul {
        margin: 0;
      }
      li {
        list-style-type: none;
      }
    }
    .to-be-disabled-red {
      color: #ff0000;
    }
    .to-be-installed-green {
      color: #008000;
    }
  }
}

/*assign masters*/

.assign-masters {
  .select-hosts {
    white-space: nowrap;
    .help-block {
      white-space: normal;
    }
    select > option {
      height: 100px;
      color: #ccc;
    }
    .dropdown {
      button {
        width: 100%;
        .selected-item {
          width: 95%;
          margin-right: 5px;
          float: left;
          overflow: hidden;
          text-overflow: ellipsis;
        }
      }
    }
  }

  label.host-name {
    padding-top: 5px;
  }

  .remaining-hosts {
    background-color: #FCF8E3;
    color: #C09853;
  }

  .host-assignments .mapping-box {
    border: solid 1px #ccc;
    padding: 8px;
    margin-bottom: 10px;
    background-color: #fafafa;
  }

  .host-assignments {
    .service-component {
      white-space: nowrap;
      font-size: 0.9em;
      display: inline-block;
      margin: 2px;
    }
    .new-service {
      background-color: @green;
    }
  }

  .host-assignments .grey {
    background-color: #808080;
    border: solid 1px #000;
  }

  .form-horizontal .control-label {
    white-space: normal;
    width: 120px;
    padding-right: 10px;
  }

  .form-horizontal .control-group select {
    width: 85%;
    min-width: 100px;
    max-width: 250px;
  }

  .hostName {
    line-height: 30px;
  }
  .hostString {
    margin-bottom: 5px;
    word-wrap: break-word;
  }

  .label {
    background-color: @green;
    color: #fff;
    cursor: pointer;
    font-weight: bold;
    line-height: 16px;
    &:hover {
      background-color: @green;
    }
  }

  .alertFlag {
    font-size: 1.3em;
    color: #B94A48;
    font-weight: bold;
    vertical-align: middle;
  }

  .additional-hosts-list {
    margin-bottom: 15px;
    .host-cell {
      line-height: 30px;
    }
  }
}


#add-host .back {
  display: block;
  width: 105px;
  margin-bottom: 10px;
}

#add-service .back {
  display: block;
  width: 130px;
  margin-bottom: 10px;
}

#step8-content {
  ul {
    li {
      list-style: none;
      span.text {
        line-height: 1.5;
      }
      b.service-name {
        line-height: 2;
      }
    }
  }
  max-height: 440px;
}

.log_popup {
  .bar {
    -webkit-transition: width 0.0s ease;
    -moz-transition: width 0.0s ease;
    -ms-transition: width 0.0s ease;
    -o-transition: width 0.0s ease;
    transition: width 0.0s ease;
  }
}

#step10-content {
  ul {
    li {
      list-style: none;
      span.text-info,
      span.text-success {
        line-height: 1.5;
      }
    }
  }
  max-height: 440px;
}

#download-step-content {
  .panel-body .version-contents-body {
    padding: 10px 0px 20px 0;
    tbody > tr {
      height:40px;
      td {
        vertical-align: middle;
        padding: 6px;
        button {
          padding: 2px 8px;
          font-size: 12px;
          line-height: 1.5;
          height: 25px;
        }
      }
      .download-status {
        font-size: 11px;
        .progress-wrapper {
          padding:0px;
          .progress {
            height:8px;
            margin:5px 5px 5px 0;
            .progress-bar {
              width:100%;
            }
          }
        }
      }
    }
  }
}

#select-mpacks {
  .selected-list {
    background-color: #f5f5f5;
    .panel-heading {
      background-color: #f5f5f5;
    }
    .capsule {
      background-color: #ddd;
    }
    .empty-selection {
      padding: 40px;
      font-size: 11px;
      font-style: italic;
      color: #999;
    }
  }
  .options-list, .selected-list {
    margin-bottom: 20px;
    .mpack-body {
      padding: 15px 0px;
      border-bottom: 1px solid;
      border-color: #f0f0f0;
      .mpack-title {
        font-size: 12px;
      }
    }
  }
}

#select-stack .stack-version-selection{
  .select-version-label {
    padding: 5px 25px;
  }
  .right-stack-info {
    margin-left: 0;
    .available-repos-dropdown {
      a, a.disbled{
        cursor: pointer;
      }
      a.disabled{
        color: #999;
        background: none;
      }
    }
  }
}
#select-stack .stack-version-selection.disabled{
  .select-version-label {
    color: #999;
  }
}

#select-stack {
  .big-radio {
    &.disabled>span{
      opacity: 0.7;
    }
  }
  #public-disabled-link {
    margin-left: 10px;
    font-weight: normal;
    cursor: pointer;
  }
}

#select-stack {
  .stacks-options {
    margin-bottom: 30px;
  }
  .stacks-options .details-panel {
    .patch-icon {
      color: #ff4500;
    }
    .version-contents-section {
      border: 1px solid #ddd;
      max-height: 200px;
      overflow: auto;
      margin: 8px 0;
      .table {
        margin-bottom: 0;
        tr:first-child td {
          border-top: none;
        }
      }
    }
  }
  .repos-panel {
    .version-contents-body {
      padding: 0px 10px;
      .radio-group {
        padding-bottom: 10px;
        color: #666;
        .local-radio {
          cursor: not-allowed
        }
        .radio.big-radio {
          height: 100px;
          background-color: #dddddd;
          width: 120px;
          margin: 15px;
          padding-left: 0;
          padding-right: 0;
          border-radius: 2px;
          p {
            display: none;
            font-size: 11px;
            text-align: center;
            padding: 0 5px 10px 5px;
            line-height: 1.2em;
          }
          input[type="radio"] + label, p, .repo-group, {
            cursor: default;
          }
          input[type="radio"] + label:before {
            border-color: #999;
            background-color: #fff;
          }
          input[type="radio"]:checked + label:before {
            background: #fff;
            border-color: #3FAE2A;
          }
          input[type="radio"]:checked + label:after {
            background-color: #3FAE2A;
          }
          .repo-checkbox {
            padding: 0 10px;
          }
          .icon {
            font-size: 36px;
            text-align: center;
            position: absolute;
            top: 20px;
            padding: 0 20px;
            width: 100%;
            color: #fff;
          }
          .repo-group {
            bottom: 0px;
            position: absolute;
            background-color: #3FAE2A;
            color: white;
            padding: 5px 10px;
            width: 100%;
            font-size: 12px;
            text-align: center;
            border-radius: 2px;
          }
        }
        //for now only allow the public repo to show info on hover
        //.radio:hover {
        .public-radio:hover {
          border: 2px solid #32BEBC;
          p {
            display:block;
          }
          .icon, .repo-group {
            opacity: 0.1;
          }
        }
      }
    }
    table > tbody > tr > td {
        vertical-align: middle;
    }
    .remove-icon {
      color: red;
      margin: 30px 0;
      text-align: center;
      display: inline-block;
      &.disabled {
        color: grey;
      }
    }
    .repo-url input {
      width: 90%;
    }
    #skip-validation, #use-redhat {
      label {
        color: #666;
        font-weight: normal;
        margin-top: -2px;
        &.disabled {
          opacity: 0.7;
        }
      }
    }
  }
}

<<<<<<< HEAD
#customProductRepos, #verifyProductRepos {
  .table.table-hover > tbody {
    > tr, > tr:hover > td {
      border-width: 0;
    }
    > tr.mpack-firstOs.os-firstRepo {
      border-top-width: 1px;
    }
    > tr:last-of-type {
      border-bottom-width: 1px;
=======
.install-wizard-content {
  #top-nav .navbar.navbar-static-top {
    margin-bottom: 0;
  }
  .navbar-static-top > .main-container,
  >.main-container {
    width: 100%;
  }
  >.main-container {
    padding: 0;
    .wizard {
      border: none;
      .wizard-nav {
        width: 250px;
      }
      .wizard-content.col-md-9 {
        width: calc(~"100% - 250px");
      }
>>>>>>> 4ec01a1d
    }
  }
}

@media all and (max-width: 2560px) {
   .wizard-content {
    #serviceConfig {
      .nav-tabs {
        margin-bottom: 20px;
      }
      .alert {
        padding-right: 10px!important;
      }
    }
    .filter-combobox {
      > input {
        width: 115px!important;
      }
    }
  }
}<|MERGE_RESOLUTION|>--- conflicted
+++ resolved
@@ -787,7 +787,6 @@
   }
 }
 
-<<<<<<< HEAD
 #customProductRepos, #verifyProductRepos {
   .table.table-hover > tbody {
     > tr, > tr:hover > td {
@@ -798,7 +797,10 @@
     }
     > tr:last-of-type {
       border-bottom-width: 1px;
-=======
+    }
+  }
+}
+
 .install-wizard-content {
   #top-nav .navbar.navbar-static-top {
     margin-bottom: 0;
@@ -817,7 +819,6 @@
       .wizard-content.col-md-9 {
         width: calc(~"100% - 250px");
       }
->>>>>>> 4ec01a1d
     }
   }
 }
