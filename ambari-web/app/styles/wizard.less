--- conflicted
+++ resolved
@@ -1015,7 +1015,6 @@
       vertical-align: middle;
       line-height: 20px;
     }
-<<<<<<< HEAD
   }
 }
 
@@ -1045,23 +1044,6 @@
     margin: 0;
     .progress-bar {
       width: 100%;
-=======
-    #skip-validation, #use-redhat {
-      .glyphicon-question-sign {
-        color: @blue;
-      }
-      .redhat-label {
-        vertical-align: super;
-        padding-left: 0;
-        margin-left: -5px;
-      }
-      label {
-        color: #666;
-        &.disabled {
-          opacity: 0.7;
-        }
-      }
->>>>>>> 7bedbef6
     }
   }
 }
@@ -1131,12 +1113,12 @@
   }
 }
 
-<<<<<<< HEAD
 #useCaseHeader {
   flex: auto;
   margin-right: 10px;
   text-align: left;
-=======
+}
+
 #serviceConfig {
   ul.config-categories-tabs {
     li {
@@ -1488,7 +1470,6 @@
     position: relative;
     top: 2px;
   }
->>>>>>> 7bedbef6
 }
 
 .dropdown-menu input[type="checkbox"]:checked + label:after,
