/**
 * Licensed to the Apache Software Foundation (ASF) under one
 * or more contributor license agreements.  See the NOTICE file
 * distributed with this work for additional information
 * regarding copyright ownership.  The ASF licenses this file
 * to you under the Apache License, Version 2.0 (the
 * "License"); you may not use this file except in compliance
 * with the License.  You may obtain a copy of the License at
 *
 *     http://www.apache.org/licenses/LICENSE-2.0
 *
 * Unless required by applicable law or agreed to in writing, software
 * distributed under the License is distributed on an "AS IS" BASIS,
 * WITHOUT WARRANTIES OR CONDITIONS OF ANY KIND, either express or implied.
 * See the License for the specific language governing permissions and
 * limitations under the License.
 */

@import 'common.less';

#enable_security {
  .step3 {
    overflow: auto;
    max-height: 500px;
    table td {
      word-break: break-all;
    }
  }
}


.wizard {

  .btn-extra-info{
    padding-top: 6px;
    padding-right: 15px;
  }
  .btn-area {
    .btn.btn-info {
      margin-right: 10px;
    }
  }
  .wizard-content {
    .panel.panel-default.panel-internal {
      border: 1px solid #ddd;
    }
    .panel.panel-default.panel-internal.install-retry-panel {
      border-top: none;
      border-left: none;
      border-right: none;
    }
    padding: 30px;
    background-color: #fff;
  }

  .mbm {
    margin-top: 0;
  }

  #get-started {
    .cluster-name-input {
      padding: 4px 0px;
    }
  }

  #installOptions {
    .step-description {
      color: #999;
      font-size: 11px;
    }
    .radio-button-options {
      padding-bottom: 10px;
      color: #666;
      .radio.big-radio {
        height: 100px;
        background-color: #dddddd;
        width: 115px;
        margin: 15px;
        padding-left: 0;
        padding-right: 0;
        border-radius: 4px;
        float: left;
        input[type="radio"] + label, p, .repo-group, {
          cursor: default;
        }
        input[type="radio"] + label:before {
          border-color: #999;
          background-color: #fff;
        }
        input[type="radio"]:checked + label:before {
          background: #fff;
          border-color: #3FAE2A;
        }
        input[type="radio"]:checked + label:after {
          background-color: #3FAE2A;
        }
        .repo-checkbox {
          padding: 0 5px;
          margin-top: 5px;
        }
        .icon {
          font-size: 37px;
          text-align: center;
          position: absolute;
          top: 15px;
          padding: 0 20px;
          width: 100%;
          color: #fff;
        }
        .repo-group {
          bottom: 0px;
          position: absolute;
          background-color: #3FAE2A;
          color: white;
          width: 100%;
          font-size: 12px;
          text-align: center;
          border-radius: 2px;
        }
      }
    }
    .wizard-plain-text {
      font-weight: normal;
    }
    .ssh-user, .ssh-port {
      padding-top: 8px;
    }

    #host-names, #parsed-host-names {
      font-size: 12px;
    }

    #parsed-host-names {
      background-color: #eee;
    }

    .hosts-filter-box {
      padding-right: 5px;
      .form-control:after {
        content: '\f080';
      }
    }

    .hosts-table-options {
      overflow: auto;
      margin-bottom: 20px;
      .icon-undo {
        color: #666;
      }
      .host-count {
        color: #666;
        font-size: 12px;
        padding-top: 10px;
      }
    }

    .no-pre-registered{
      color: #999;
      font-size: 10px;
      p {
        margin-left: 30px;
      }
      .no-host-header {
        font-size: 30px;
        margin: 20px 0px 0px 30px;
      }
      .no-host-title {
        font-size: 12px;
      }
    }

    .pre-registered{
      a {
        color: #666;
        text-decoration: none;
        i {
          color: #999;
        }
      }
    }

    #sshKey {
      color: #555;
      font-family: "Courier New","courier";
      font-size: 0.9em;
      min-height: 110px;
    }
    input[type="radio"]:focus {
      outline: none;
    }
    .ssh-key-input-indentation {
      //hide the original ugly input
      .inputfileUgly {
        width: 0.1px;
        height: 0.1px;
        opacity: 0;
        overflow: hidden;
        position: absolute;
        z-index: -1;
      }
      #selectedFileName {
        padding: 5px 20px;
        color: #666;
      }
    }
    .icon-ellipsis-vertical {
      margin-top: auto;
      margin-bottom: auto;
      color: #999;
      font-size: 18px;
    }

  }
  #confirm-hosts {

    .compact-panel-heading {
      padding: 10px;
    }
    .page-bar {
      border: none;
    }

    table {
      margin-bottom: 0;
      th {
        input[type="checkbox"] {
          //fixes height discrepencies in IE
          margin-bottom: -1px;
          margin-top: -1px;
        }
      }
      .tinyspan {
        width: 2%;
        float: none;
      }
    }

    #host-filter {

      ul {
        margin: 3px;
        font-size: 12px;
        li.filter-status.active a {
          text-decoration: none;
          color: #fff;
        }
        li.filter-status.active,
        li.filter-status.active:hover {
          background-color: #666;
          box-shadow: inset 0 2px 4px rgba(0, 0, 0, 0.15), 0 1px 2px rgba(0, 0, 0, 0.05);
          border-radius: 5px;
        }
        li.filter-status:hover {
          background-color: #d8d8d8;
          border-radius: 5px;
        }
        li.divider {
          color: #666;
          padding: 4px 2px;
        }
        li {
          list-style: none;
          display: block;
          float: left;
          padding: 4px;
          a {
            text-decoration: underline;
          }
        }
        li.first {
          font-weight: bold;
        }
      }
    }
    .progress {
      margin-bottom: 0;
    }
    #confirm-hosts-table {
      td.host {
        max-width: 290px;
      }
      td.host .trim_hostname {
        max-width: 97% !important;
        display: block;
        overflow: hidden;
        text-overflow: ellipsis;
        float:left;
        white-space: nowrap;
      }
      #display-action {
        visibility:visible;
      }
    }
    #warningsSection {
      margin: 0px 10px;
    }
  }
  #step4, #step5, #step6 {
    a.selected {
      color: #333;
      cursor: default;
      text-decoration: none !important;
    }
    .checkbox {
      margin-top: 0;
      margin-bottom: 5px;
    }
    .glyphicon-asterisks {
      color: #00688B;
    }
  }
  #step6 {
    .pre-scrollable {
      max-height: 440px;
      position: relative;
      #component_assign_table {
        tbody td, th {
          white-space: nowrap;
        }
        .trim_hostname {
          max-width: 180px;
          float:left;
          white-space: nowrap;
          display: block;
          overflow: hidden;
          text-overflow: ellipsis;
        }
        .checkbox {
          margin: 0;
        }
        .host-component-checkbox {
          font-size: 12px;
          top: 0px;
        }
      }
    }
    .spinner-overlay {
      position: absolute;
      width: 100%;
      height: 100%;
      background-color: #808080;
      opacity: 0.2;
    }
  }
  #deploy {

    .page-bar {
      border: none;
    }
    .pre-scrollable {
      max-height: 750px;
    }
    table {
      margin-bottom: 0;
    }
    #host-filter {
      margin-top: 1px;
      ul {
        margin: 3px;
        font-size: 12px;
        li.filter-status.active a {
          text-decoration: none;
          color: #fff;
        }
        li.filter-status.active,
        li.filter-status.active:hover {
          background-color: #666;
          box-shadow: inset 0 2px 4px rgba(0, 0, 0, 0.15), 0 1px 2px rgba(0, 0, 0, 0.05);
          border-radius: 5px;
        }
        li.filter-status:hover {
          background-color: #d8d8d8;
          border-radius: 5px;
        }
        li.divider {
          color: #666;
          padding: 4px 2px;
        }
        li {
          list-style: none;
          display: block;
          float: left;
          padding: 4px;
          a {
            text-decoration: underline;
          }
        }
        li.first {
          font-weight: bold;
        }
      }
    }

    #deploy-status-by-host {
      margin-bottom: 0;
      th.host {
        width: 40%;
      }
      th.status {
        width: 22%;
      }
      th.messgage {
        width: 35%;
      }
      td.host {
        max-width: 290px;
      }
      td.host .trim_hostname {
        max-width: 97% !important;
        display: block;
        overflow: hidden;
        text-overflow: ellipsis;
        float:left;
        white-space: nowrap;
      }
      .progress-wrapper {
        width: 73%;
        .progress {
          margin-bottom: 0;
        }
      }
      .progress-percentage {
        margin-left: 5px;
        width: 20% - 10px;
      }
    }
  }
  #step14 {
    .item {
      line-height: 30px;
      i {
        font-size: 20px;
      }
    }
    .row {
      margin-left: 0;
    }
  }
  #common-progress-page {
    .item {
      line-height: 40px;
      width:100%;
      float:left;

      i {
        font-size: 20px;
      }
      .active-link{
        a{
          pointer-events: auto;
          color: #0088cc;
          cursor: pointer;
        }
      }
      .active-text{
        a{
          pointer-events: none;
          text-decoration: none;
          color: #0088cc;
          cursor: auto;
        }
      }
      .retry {
        cursor: pointer;
        margin-left: 15px;
        i {
          font-size: 14px;
        }
      }
      .pull-left{
        float: left;
      }
      .progress-wrapper{
        margin-top: 10px;

        .progress{
          margin-bottom: 0;
        }
      }

    }
    .row {
      margin-left: 0;
    }
  }
  #ha-step1, #ha-step4, #ha-step8, #mjn-step7 {
    .alert.alert-warn {
      margin-top: 10px;
      margin-bottom: 10px;
    }
  }

  #ha-step4 li, #ha-step6 li, #ha-step8 li, #mjn-step7 li {
    margin-top: 8px;
  }

  #ha-step3-review-table, #manage-journal-node-step2-review-table, #reassign-review-table {
    td {
      text-align: left;
      vertical-align: top;
      padding: 5px;
      ul {
        margin: 0;
      }
      li {
        list-style-type: none;
      }
    }
    .to-be-disabled-red {
      color: #ff0000;
    }
    .to-be-installed-green {
      color: #008000;
    }
  }
}

/*assign masters*/

.assign-masters {
  .select-hosts {
    white-space: nowrap;
    .help-block {
      white-space: normal;
    }
    select > option {
      height: 100px;
      color: #ccc;
    }
    .dropdown {
      button {
        width: 100%;
        .selected-item {
          width: 95%;
          margin-right: 5px;
          float: left;
          overflow: hidden;
          text-overflow: ellipsis;
        }
      }
    }
  }

  label.host-name {
    padding-top: 5px;
  }

  .remaining-hosts {
    background-color: #FCF8E3;
    color: #C09853;
  }

  .host-assignments .mapping-box {
    border: solid 1px #ccc;
    padding: 8px;
    margin-bottom: 10px;
    background-color: #fafafa;
  }

  .host-assignments {
    .service-component {
      white-space: nowrap;
      font-size: 0.9em;
      display: inline-block;
      margin: 2px;
    }
    .new-service {
      background-color: @green;
    }
  }

  .host-assignments .grey {
    background-color: #808080;
    border: solid 1px #000;
  }

  .form-horizontal .control-label {
    white-space: normal;
    width: 120px;
    padding-right: 10px;
  }

  .form-horizontal .control-group select {
    width: 85%;
    min-width: 100px;
    max-width: 250px;
  }

  .hostName {
    line-height: 30px;
  }
  .hostString {
    margin-bottom: 5px;
    word-wrap: break-word;
  }

  .label {
    background-color: @green;
    color: #fff;
    cursor: pointer;
    font-weight: bold;
    line-height: 16px;
    &:hover {
      background-color: @green;
    }
  }

  .alertFlag {
    font-size: 1.3em;
    color: #B94A48;
    font-weight: bold;
    vertical-align: middle;
  }

  .additional-hosts-list {
    margin-bottom: 15px;
    .host-cell {
      line-height: 30px;
    }
  }
}


#add-host .back {
  display: block;
  width: 105px;
  margin-bottom: 10px;
}

#add-service .back {
  display: block;
  width: 130px;
  margin-bottom: 10px;
}

#step8-content {
  ul {
    li {
      list-style: none;
      span.text {
        line-height: 1.5;
      }
      b.service-name {
        line-height: 2;
      }
    }
  }
  max-height: 440px;
}

.log_popup {
  .bar {
    -webkit-transition: width 0.0s ease;
    -moz-transition: width 0.0s ease;
    -ms-transition: width 0.0s ease;
    -o-transition: width 0.0s ease;
    transition: width 0.0s ease;
  }
}

#step10-content {
  ul {
    li {
      list-style: none;
      span.text-info,
      span.text-success {
        line-height: 1.5;
      }
    }
  }
  max-height: 440px;
}

#select-mpacks {
  .selected-list {
    background-color: #fafafa;  
  }

  .capsule {
    background-color: #ddd;
    margin-bottom: 5px;
    outline: none;
    &:hover {
      background-color: #ccc;
    }
  }

  #registry {
    .option {
      padding-right: 60px;
    }
  }

  .option {

    .option-title {
      margin-right: 15px;

      select {
        outline: none;
        border: none;
        background-color: inherit;
        color: #1491c1;
        margin-left: -8px;
        cursor: pointer;
      }
    }

    .option-description {
      color: #666;
    }

    position: relative;
    padding: 15px;
    border-bottom: 1px solid;
    border-color: #ddd;
    &:hover {
      background-color: #eee;
    }
    .option-add-button {
      position: absolute;
      top: 50%;
      transform: translateY(-50%);
      right: 20px;
      height: 30px;
      width: 30px;
      padding: 0;
      border-style: solid;
      border-radius: 50%;
      outline: none;
      &.checked:after {
        content: '\f00c';
      }
      &:after {
        position: absolute;
        top: calc(~"50% + 1px");
        transform: translateY(-50%);
        left: -1px;
        right: 0;
        content: '\f067';
        font-family: 'FontAwesome';
      }
    }
    .option-remove-button {
      position: absolute;
      top: 15px;
      right: 15px;
      outline: none;
      border: none;
      padding: 0;
      background-color: inherit;
      &:hover {
        &:after {
          color: #666;
        }
      }
      &:after {
        font-family: 'FontAwesome';
        content: '\f00d';
        color: #999;
        
      }
    }
  }
}

#select-stack .stack-version-selection{
  .select-version-label {
    padding: 5px 25px;
  }
  .right-stack-info {
    margin-left: 0;
    .available-repos-dropdown {
      a, a.disbled{
        cursor: pointer;
      }
      a.disabled{
        color: #999;
        background: none;
      }
    }
  }
}
#select-stack .stack-version-selection.disabled{
  .select-version-label {
    color: #999;
  }
}

#select-stack {
  .big-radio {
    &.disabled>span{
      opacity: 0.7;
    }
  }
  #public-disabled-link {
    margin-left: 10px;
    font-weight: normal;
    cursor: pointer;
  }
}

#configure-download {
  .stacks-options {
    margin-bottom: 30px;
  }
  .stacks-options .details-panel {
    .patch-icon {
      color: #ff4500;
    }
    .version-contents-section {
      border: 1px solid #ddd;
      max-height: 200px;
      overflow: auto;
      margin: 8px 0;
      .table {
        margin-bottom: 0;
        tr:first-child td {
          border-top: none;
        }
      }
    }
  }
    
  .radio-group {
    padding-bottom: 10px;
    color: #666;
    .big-radio {
      display: inline-block;
      height: 134px;
      background-color: #ddd;
      margin: 15px;
      padding-left: 0;
      padding-right: 0;
      border-radius: 4px;
      position: relative;
      cursor: default;
      .description {
        visibility: hidden;
        z-index: 999;
        //border: 2px solid #1491c1;
        border-radius: 4px;
        background-color: #dddd;
        top: 0;
        bottom: 0;
        left: 0;
        right: 0;
        position: absolute;
        text-align: center;
        span {
          display: block;
          position: absolute;
          left: 0;
          right: 0;
          top: 50%;
          transform: translateY(-50%);
          padding: 0 15px;
          font-size: 14px;
        }
      }
      input[type="radio"] + label {
        position: absolute;
        z-index: 1000;
        cursor: default;
      }
      input[type="radio"] + label:before {
        border-width: 0;
        background-color: #fff;
        top: 10px;
        left: 10px;
        height: 12px;
        width: 12px;
      }
      input[type="radio"]:checked + label:before {
        background: #fff;
        border-width: 3px;
        border-color: #1491c1;
      }
      input[type="radio"]:checked + label:after {
        display: none;
      }
      .icon {
        font-size: 48px;
        text-align: center;
        position: absolute;
        top: 26px;
        color: #fff;
        width: 100%;
      }
      .big-radio-label {
        top: 96px;
        position: relative;
        background-color: #3FAE2A;
        color: #fff;
        padding: 10px 20px; //same as button padding
        text-align: center;
        border-top-left-radius: 0;
        border-top-right-radius: 0;
        border-bottom-left-radius: 4px;
        border-bottom-right-radius: 4px;
        white-space: nowrap;
      }
    }

    .big-radio:hover {
      input[type="radio"]:not(:checked) + label:before {
        background-color: #1491c1;
      }
      .description  {
        visibility: visible;
      }
    }
  }

  table > tbody > tr > td {
      vertical-align: middle;
  }
  .remove-icon {
    color: red;
    margin: 30px 0;
    text-align: center;
    display: inline-block;
    &.disabled {
      color: grey;
    }
  }
  .repo-url input {
    width: 90%;
  }
  #skip-validation, #use-redhat {
    label {
      color: #666;
      font-weight: normal;
      margin-top: -2px;
      &.disabled {
        opacity: 0.7;
      }
    }
  }
  
}

#customMpackRepos,
#downloadMpacks {
  .table.table-hover > tbody {
    > tr > td {
      vertical-align: middle;
      line-height: 20px;
    }
  }
}

#customProductRepos, 
#verifyProductRepos {
  .table.table-hover > tbody {
    > tr > td {
      border-width: 0;
      line-height: 20px;
    }
    > tr, > tr:hover > td {
      border-width: 0;
    }
    > tr.mpack-firstOs.os-firstRepo {
      border-top-width: 1px;
    }
    > tr:last-of-type {
      border-bottom-width: 1px;
    }
  }
}

#downloadMpacks,
#verifyProductRepos {
  .progress {
    width: 75%;
    margin: 0;
    .progress-bar {
      width: 100%;
    }
  }
}

.install-wizard-content {
  #top-nav .navbar.navbar-static-top {
    margin-bottom: 0;
  }
  .navbar-static-top > .main-container,
  >.main-container {
    width: 100%;
  }
  >.main-container {
    padding: 0;
    .wizard {
      border: none;
    }
  }
}

@media all and (max-width: 2560px) {
   .wizard-content {
    #serviceConfig {
      .nav-tabs {
        margin-bottom: 20px;
      }
      .alert {
        padding-right: 10px!important;
      }
    }
    .filter-combobox {
      > input {
        width: 115px!important;
      }
    }
  }
}

#useCaseHeader {
  flex: auto;
  margin-right: 10px;
  text-align: left;
}

.dropdown-menu input[type="checkbox"]:checked + label:after,
.table input[type="checkbox"]:checked + label:after {
  line-height: 2;
<<<<<<< HEAD
}

.filter-input {
  margin: 15px;
=======
>>>>>>> 9c930c49
}<|MERGE_RESOLUTION|>--- conflicted
+++ resolved
@@ -1023,11 +1023,8 @@
 .dropdown-menu input[type="checkbox"]:checked + label:after,
 .table input[type="checkbox"]:checked + label:after {
   line-height: 2;
-<<<<<<< HEAD
 }
 
 .filter-input {
   margin: 15px;
-=======
->>>>>>> 9c930c49
 }