/**
 * Licensed to the Apache Software Foundation (ASF) under one
 * or more contributor license agreements.  See the NOTICE file
 * distributed with this work for additional information
 * regarding copyright ownership.  The ASF licenses this file
 * to you under the Apache License, Version 2.0 (the
 * "License"); you may not use this file except in compliance
 * with the License.  You may obtain a copy of the License at
 *
 *     http://www.apache.org/licenses/LICENSE-2.0
 *
 * Unless required by applicable law or agreed to in writing, software
 * distributed under the License is distributed on an "AS IS" BASIS,
 * WITHOUT WARRANTIES OR CONDITIONS OF ANY KIND, either express or implied.
 * See the License for the specific language governing permissions and
 * limitations under the License.
 */

@import 'common.less';

@wizard-side-nav-width: 250px;

#enable_security {
  .step3 {
    overflow: auto;
    max-height: 500px;
    table td {
      word-break: break-all;
    }
  }
}


.wizard {

  .btn-extra-info{
    padding-top: 6px;
    padding-right: 15px;
  }
  .btn-area {
    .btn.btn-info {
      margin-right: 10px;
    }
  }
  .wizard-content {
    .panel.panel-default.panel-internal {
      border: 1px solid #ddd;
    }
    .panel.panel-default.panel-internal.install-retry-panel {
      border: none;
    }
    padding: 30px;
    background-color: #fff;
  }

  .mbm {
    margin-top: 0;
  }

  ul.with-overrides {
    margin-top: 20px;
  }

  #get-started {
    .cluster-name-input {
      padding: 4px 0px;
    }
  }

  #installOptions {
    .radio-button-options {
      padding-bottom: 10px;
      color: #666;
      .radio.big-radio {
        height: 100px;
        background-color: #dddddd;
        width: 115px;
        margin: 15px;
        padding-left: 0;
        padding-right: 0;
        border-radius: 4px;
        float: left;
        input[type="radio"] + label, p, .repo-group, {
          cursor: default;
        }
        input[type="radio"] + label:before {
          border-color: #999;
          background-color: #fff;
        }
        input[type="radio"]:checked + label:before {
          background: #fff;
          border-color: #3FAE2A;
        }
        input[type="radio"]:checked + label:after {
          background-color: #3FAE2A;
        }
        .repo-checkbox {
          padding: 0 5px;
          margin-top: 5px;
        }
        .icon {
          font-size: 37px;
          text-align: center;
          position: absolute;
          top: 15px;
          padding: 0 20px;
          width: 100%;
          color: #fff;
        }
        .repo-group {
          bottom: 0px;
          position: absolute;
          background-color: #3FAE2A;
          color: white;
          width: 100%;
          font-size: 12px;
          text-align: center;
          border-radius: 2px;
        }
      }
    }
    .wizard-plain-text {
      font-weight: normal;
    }
    .ssh-user, .ssh-port {
      padding-top: 8px;
    }

    #host-names, #parsed-host-names {
      font-size: 12px;
    }

    #parsed-host-names {
      background-color: #eee;
    }

    .hosts-filter-box {
      padding-right: 5px;
      .form-control:after {
        content: '\f080';
      }
    }

    .hosts-table-options {
      overflow: auto;
      margin-bottom: 20px;
      .icon-undo {
        color: #666;
      }
      .host-count {
        color: #666;
        font-size: 12px;
        padding-top: 10px;
      }
    }

    .no-pre-registered{
      color: #999;
      font-size: 10px;
      p {
        margin-left: 30px;
      }
      .no-host-header {
        font-size: 30px;
        margin: 20px 0px 0px 30px;
      }
      .no-host-title {
        font-size: 12px;
      }
    }

    .pre-registered{
      a {
        color: #666;
        text-decoration: none;
        i {
          color: #999;
        }
      }
    }

    #sshKey {
      color: #555;
      font-family: "Courier New","courier";
      font-size: 0.9em;
      min-height: 110px;
    }
    input[type="radio"]:focus {
      outline: none;
    }
    .ssh-key-input-indentation {
      //hide the original ugly input
      .inputfileUgly {
        width: 0.1px;
        height: 0.1px;
        opacity: 0;
        overflow: hidden;
        position: absolute;
        z-index: -1;
      }
      #selectedFileName {
        padding: 5px 20px;
        color: #666;
      }
    }
    .icon-ellipsis-vertical {
      margin-top: auto;
      margin-bottom: auto;
      color: #999;
      font-size: 18px;
    }

  }
  #confirm-hosts {

    .compact-panel-heading {
      padding: 10px;
    }
    .hosts-panel {
      padding-left: 0;
      padding-right: 0;
    }
    .page-bar {
      border: none;
    }

    table {
      margin-bottom: 0;
      th {
        input[type="checkbox"] {
          //fixes height discrepencies in IE
          margin-bottom: -1px;
          margin-top: -1px;
        }
      }
      .tinyspan {
        width: 2%;
        float: none;
      }
    }

    #host-filter {
      padding-top: 5px;
      .nav-tabs > li.active > a, .nav-tabs > li.active > a:hover, .nav-tabs > li.active > a:focus {
        background-color: transparent;
      }
    }
    .progress {
      margin-bottom: 0;
    }
    .pre-scrollable {
      float: left;
      max-height: 440px;
    }
    #confirm-hosts-table {
      th:first-of-type {
        width: 25px;
      }
      th:nth-of-type(2) {
        width: 42%;
      }
      th:nth-of-type(3) {
        width: 17%;
      }
      th:nth-of-type(4) {
        width: 17%;
      }
      th:nth-of-type(5) {
        width: 17%;
      }
      td.host {
        max-width: 290px;
      }
      td.host .trim_hostname {
        .ellipsis-overflow-nowrap;
        max-width: 97% !important;
        display: block;
        float:left;
      }
      #display-action {
        visibility:visible;
      }
      .step3-table-progress {
        .progress {
          margin: 0;
          width: 75%;
        }
      }
      .step3-table-action {
        .icon {
          color: #999;
        }
      }
      .step3-table-checkbox {
        label {
          top: 1px;
        }
      }
    }
    #warningsSection {
      margin: 0px 10px;
    }
  }
  #step4, #step5, #step6 {
    a.selected {
      color: #333;
      cursor: default;
      text-decoration: none !important;
    }
    .checkbox {
      margin-top: 0;
      margin-bottom: 5px;
    }
    .glyphicon-asterisks {
      color: #00688B;
    }
    .checkbox-cell {
      padding-top: 4px;
    }
    .checkbox-row {
      width: 47px;
    }
  }
  #step6 {
    .pre-scrollable {
      max-height: 440px;
      position: relative;
      display: flex;
      overflow-y: visible;
      #component_assign_table {
        display: inline-block;
        overflow-x: scroll;
        margin-left: 190px;
        margin-bottom: 30px;
        tbody td, th {
          white-space: nowrap;
        }
        .trim_hostname {
          .ellipsis-overflow-nowrap;
          max-width: 180px;
          float:left;
          display: block;
        }
        .checkbox {
          margin: 0;
        }
        .host-component-checkbox {
          line-height: 17px;
          font-size: 12px;
          top: 0px;
        }
        .freeze {
          position: absolute;
          left: 0px;
          width: 210px;
          border-top-color: #eee;
          border-bottom: 1px solid #eee;
        }
        td.freeze {
          padding-bottom: 11px;
        }
        tr.last-row {
          td {
            border-bottom: 2px solid #eee;
          }
        }
        .static-pagination {
          position: absolute;
          bottom: 0px;
          right: 0px;
        }
      }
    }
    .spinner-overlay {
      position: absolute;
      width: 100%;
      height: 100%;
      background-color: #808080;
      opacity: 0.2;
    }
  }
  #confirm-configuration{
    .pre-scrollable{
      margin-top: 10px;
    }
  }
  #kerberos-wizard-step6, #kerberos-wizard-step8{
    #common-progress-page{
      .item{
        i{
          position:relative;
          top: 5px;
          &.glyphicon-ok{
            top: 3px;
          }
        }
      }
    }
  }
  #deploy {
    #overall-progress {
      .progress {
        margin-bottom: 0;
      }

      .progress-message {
        vertical-align: middle;
      }
    }

    .page-bar {
      border: none;
    }
    .pre-scrollable {
      max-height: 750px;
    }
    table {
      margin-bottom: 0;
    }
    #host-filter {
      margin-top: 1px;
      ul {
        margin: 3px;
        font-size: 12px;
        li.filter-status.active a {
          text-decoration: none;
          color: #fff;
        }
        li.filter-status.active,
        li.filter-status.active:hover {
          background-color: #666;
          box-shadow: inset 0 2px 4px rgba(0, 0, 0, 0.15), 0 1px 2px rgba(0, 0, 0, 0.05);
          border-radius: 5px;
        }
        li.filter-status:hover {
          background-color: #d8d8d8;
          border-radius: 5px;
        }
        li.divider {
          color: #666;
          padding: 4px 2px;
        }
        li {
          list-style: none;
          display: block;
          float: left;
          padding: 4px;
          a {
            text-decoration: underline;
          }
        }
        li.first {
          font-weight: bold;
        }
      }
    }

    #deploy-status-by-host {
      margin-bottom: 0;
      th.host {
        width: 40%;
      }
      th.status {
        width: 22%;
      }
      th.messgage {
        width: 35%;
      }
      td.host {
        max-width: 290px;
      }
      td.host .trim_hostname {
        .ellipsis-overflow-nowrap;
        max-width: 97% !important;
        display: block;
        float:left;
      }
      .progress-wrapper {
        width: 73%;
        .progress {
          margin-bottom: 0;
        }
      }
      .progress-percentage {
        margin-left: 5px;
        width: 20% - 10px;
      }
    }
  }
  #step14 {
    .item {
      line-height: 30px;
      i {
        font-size: 20px;
      }
    }
    .row {
      margin-left: 0;
    }
  }
  #common-progress-page {
    .item {
      line-height: 40px;
      width:100%;
      float:left;

      i {
        font-size: 20px;
      }
      .active-link{
        a{
          pointer-events: auto;
          color: #0088cc;
          cursor: pointer;
        }
      }
      .active-text{
        a{
          pointer-events: none;
          text-decoration: none;
          color: #0088cc;
          cursor: auto;
        }
      }
      .retry {
        cursor: pointer;
        margin-left: 15px;
        i {
          font-size: 14px;
        }
      }
      .pull-left{
        float: left;
      }
      .progress-wrapper{
        margin-top: 10px;

        .progress{
          margin-bottom: 0;
        }
      }

    }
    .row {
      margin-left: 0;
    }
  }
  #ha-step1, #ha-step4, #ha-step8, #manage-journal-node-step7 {
    .alert.alert-warn {
      margin-top: 10px;
      margin-bottom: 10px;
    }
  }

  #ha-step4 li, #ha-step6 li, #ha-step8 li, #manage-journal-node-step7 li {
    margin-top: 8px;
  }

  #ha-step3-review-table, #manage-journal-node-step2-review-table, #reassign-review-table {
    td {
      text-align: left;
      vertical-align: top;
      padding: 5px;
      ul {
        margin: 0;
      }
      li {
        list-style-type: none;
      }
    }
    .to-be-disabled-red {
      color: #ff0000;
    }
    .to-be-installed-green {
      color: #008000;
    }
  }
}

/*assign masters*/

.assign-masters {
  .select-hosts {
    white-space: nowrap;
    .help-block {
      white-space: normal;
    }
    select > option {
      height: 100px;
      color: #ccc;
    }
    .hosts-dropdown {
      padding-left: 10px;
    }
    .dropdown {
      button {
        width: 100%;
        text-align: left;
        padding: 10px;
        .selected-item {
          .ellipsis-overflow;
          width: 95%;
          margin-right: 5px;
          float: left;
        }
      }
    }
    .assign-masters-controls {
      padding-left: 30px;
      div {
        display: inline-block;
        width: 22px;
        div {
          display: inline-block;
          width: 100%;
        }
      }

    }
  }

  label.host-name {
    padding-top: 5px;
  }

  .remaining-hosts {
    background-color: #FCF8E3;
    color: #C09853;
  }

  .host-assignments .mapping-box {
    border: solid 1px #ccc;
    padding: 8px;
    margin-bottom: 10px;
    background-color: #fafafa;
  }

  .host-assignments {
    .service-component {
      white-space: nowrap;
      font-size: 0.9em;
      display: inline-block;
      margin: 2px;
    }
    .new-service {
      background-color: @green;
    }
  }

  .host-assignments .grey {
    background-color: #808080;
    border: solid 1px #000;
  }

  .form-horizontal .control-label {
    white-space: normal;
    width: 120px;
    padding-right: 10px;
  }

  .form-horizontal .control-group select {
    width: 85%;
    min-width: 100px;
    max-width: 250px;
  }

  .hostName {
    line-height: 30px;
  }
  .hostString {
    margin-bottom: 5px;
    word-wrap: break-word;
  }

  .label {
    background-color: @green;
    color: #fff;
    cursor: pointer;
    font-weight: bold;
    line-height: 16px;
    &:hover {
      background-color: @green;
    }
  }

  .alertFlag {
    font-size: 1.3em;
    color: #B94A48;
    font-weight: bold;
    vertical-align: middle;
  }

  .additional-hosts-list {
    margin-bottom: 15px;
    .host-cell {
      line-height: 30px;
    }
  }
}


#add-host .back {
  display: block;
  width: 105px;
  margin-bottom: 10px;
}

#add-service .back {
  display: block;
  width: 130px;
  margin-bottom: 10px;
}

#step8-content {
  ul {
    li {
      list-style: none;
      span.text {
        line-height: 1.5;
      }
      b.service-name {
        line-height: 2;
      }
    }
  }
}

.log_popup {
  .bar {
    -webkit-transition: width 0.0s ease;
    -moz-transition: width 0.0s ease;
    -ms-transition: width 0.0s ease;
    -o-transition: width 0.0s ease;
    transition: width 0.0s ease;
  }
}

#step10-content {
  ul {
    li {
      list-style: none;
      span.text-info,
      span.text-success {
        line-height: 1.5;
      }
    }
  }
  max-height: 440px;
}

#select-mpacks {
  .selected-list {
    background-color: #fafafa;  
  }

  .capsule {
    background-color: #ddd;
    margin-bottom: 5px;
    outline: none;
    &:hover {
      background-color: #ccc;
    }
  }

  #registry {
    .option {
      padding-right: 60px;
    }
  }

  .option {

    .option-title {
      margin-right: 15px;

      select {
        outline: none;
        border: none;
        background-color: inherit;
        color: #1491c1;
        margin-left: -8px;
        cursor: pointer;
      }
    }

    .option-description {
      color: #666;
    }

    position: relative;
    padding: 15px;
    border-bottom: 1px solid;
    border-color: #ddd;
    &:hover {
      background-color: #eee;
    }
    .option-add-button {
      position: absolute;
      top: 50%;
      transform: translateY(-50%);
      right: 20px;
      height: 30px;
      width: 30px;
      padding: 0;
      border-style: solid;
      border-radius: 50%;
      outline: none;
      &.checked:after {
        content: '\f00c';
      }
      &:after {
        position: absolute;
        top: calc(~"50% + 1px");
        transform: translateY(-50%);
        left: -1px;
        right: 0;
        content: '\f067';
        font-family: 'FontAwesome';
      }
    }
    .option-remove-button {
      position: absolute;
      top: 15px;
      right: 15px;
      outline: none;
      border: none;
      padding: 0;
      background-color: inherit;
      &:hover {
        &:after {
          color: #666;
        }
      }
      &:after {
        font-family: 'FontAwesome';
        content: '\f00d';
        color: #999;
        
      }
    }
  }
}

#select-stack .stack-version-selection{
  .select-version-label {
    padding: 5px 25px;
  }
  .right-stack-info {
    margin-left: 0;
    .available-repos-dropdown {
      a, a.disbled{
        cursor: pointer;
      }
      a.disabled{
        color: #999;
        background: none;
      }
    }
  }
}
#select-stack .stack-version-selection.disabled{
  .select-version-label {
    color: #999;
  }
}

#select-stack {
  .big-radio {
    &.disabled>span{
      opacity: 0.7;
    }
  }
  #public-disabled-link {
    margin-left: 10px;
    font-weight: normal;
    cursor: pointer;
  }
}

#configure-download {
  .stacks-options {
    margin-bottom: 30px;
  }
  .stacks-options .details-panel {
    .patch-icon {
      color: #ff4500;
    }
    .version-contents-section {
      border: 1px solid #ddd;
      max-height: 200px;
      overflow: auto;
      margin: 8px 0;
      .table {
        margin-bottom: 0;
        tr:first-child td {
          border-top: none;
        }
      }
    }
  }
    
  .radio-group {
    padding-bottom: 10px;
    color: #666;
    .big-radio {
      display: inline-block;
      height: 134px;
      background-color: #ddd;
      margin: 15px;
      padding-left: 0;
      padding-right: 0;
      border-radius: 4px;
      position: relative;
      cursor: default;
      .description {
        visibility: hidden;
        z-index: 999;
        //border: 2px solid #1491c1;
        border-radius: 4px;
        background-color: #dddd;
        top: 0;
        bottom: 0;
        left: 0;
        right: 0;
        position: absolute;
        text-align: center;
        span {
          display: block;
          position: absolute;
          left: 0;
          right: 0;
          top: 50%;
          transform: translateY(-50%);
          padding: 0 15px;
          font-size: 14px;
        }
      }
      input[type="radio"] + label {
        position: absolute;
        z-index: 1000;
        cursor: default;
      }
      input[type="radio"] + label:before {
        border-width: 0;
        background-color: #fff;
        top: 10px;
        left: 10px;
        height: 12px;
        width: 12px;
      }
      input[type="radio"]:checked + label:before {
        background: #fff;
        border-width: 3px;
        border-color: #1491c1;
      }
      input[type="radio"]:checked + label:after {
        display: none;
      }
      .icon {
        font-size: 48px;
        text-align: center;
        position: absolute;
        top: 26px;
        color: #fff;
        width: 100%;
      }
      .big-radio-label {
        top: 96px;
        position: relative;
        background-color: #3FAE2A;
        color: #fff;
        padding: 10px 20px; //same as button padding
        text-align: center;
        border-top-left-radius: 0;
        border-top-right-radius: 0;
        border-bottom-left-radius: 4px;
        border-bottom-right-radius: 4px;
        white-space: nowrap;
      }
    }

    .big-radio:hover {
      input[type="radio"]:not(:checked) + label:before {
        background-color: #1491c1;
      }
      .description  {
        visibility: visible;
      }
    }
  }

  table > tbody > tr > td {
      vertical-align: middle;
  }
  .remove-icon {
    color: red;
    margin: 30px 0;
    text-align: center;
    display: inline-block;
    &.disabled {
      color: grey;
    }
  }
  .repo-url input {
    width: 90%;
  }
  #skip-validation, #use-redhat {
    label {
      color: #666;
      font-weight: normal;
      margin-top: -2px;
      &.disabled {
        opacity: 0.7;
      }
    }
  }
  
}

#customMpackRepos,
#downloadMpacks {
  .table.table-hover > tbody {
    > tr > td {
      vertical-align: middle;
      line-height: 20px;
    }
  }
}

#customProductRepos, 
#verifyProductRepos {
  .table.table-hover > tbody {
    > tr > td {
      border-width: 0;
      line-height: 20px;
    }
    > tr, > tr:hover > td {
      border-width: 0;
    }
    > tr.mpack-firstOs.os-firstRepo {
      border-top-width: 1px;
    }
    > tr:last-of-type {
      border-bottom-width: 1px;
    }
  }
}

#downloadMpacks,
#verifyProductRepos {
  .progress {
    width: 75%;
    margin: 0;
    .progress-bar {
      width: 100%;
    }
  }
}

.modal {
  .wizard {
    .wizard-nav {
      width: @wizard-side-nav-width;
    }
  }
}

.config-groups-dropdown {
  margin-right: 10px;
  button.first {
    border-top-right-radius: 0;
    border-bottom-right-radius: 0;
  }
}

.select-service-dropdown {
  width: 170px;
  text-align: left;
  border-bottom-right-radius: 0;
  border-top-right-radius: 0;
  padding-left: 8px;
}

.config-actions {
  height: 34px;
}

.install-wizard-content {
  #top-nav .navbar.navbar-static-top {
    margin-bottom: 0;
  }
  .navbar-static-top > .main-container,
  >.main-container {
    width: 100%;
  }
  >.main-container {
    padding: 0;
    .wizard {
      border: none;
      .wizard-nav {
        width: @wizard-side-nav-width;
      }
    }
  }
}

@media all and (max-width: 2560px) {
   .wizard-content {
    #serviceConfig {
      .nav-tabs {
        margin-bottom: 20px;
      }
      .alert {
        padding-right: 10px!important;
      }
    }
    .filter-combobox {
      > input {
        width: 115px!important;
      }
    }
  }
}

<<<<<<< HEAD
#useCaseHeader {
  flex: auto;
  margin-right: 10px;
  text-align: left;
}

.dropdown-menu input[type="checkbox"]:checked + label:after,
.table input[type="checkbox"]:checked + label:after {
  line-height: 2;
}

.filter-input {
  margin: 15px;
=======
#serviceConfig {
  ul.config-categories-tabs {
    li {
      &:not(:first-of-type) {
        margin-left: 36px;
        &:before {
          width: 32px;
          height: 2px;
          background-color: #c6c6c7;
          content: "";
          position: absolute;
          top: 18px;
          left: -35px;
        }
      }
      a {
        background-color: transparent;
      }
    }
  }
  .credentials-table, .accounts-table {
    td {
      line-height: 34px;
    }
    .row {
      padding: 0;
    }
  }
  .accounts-table {
    input {
      width: 75% !important;
    }
  }
  .red {
    color: @health-status-red;
  }
  .configure-db-mode {
    display: inline-block;
  }
  .accounts-table {
    td {
      line-height: 34px;
    }
  }

  .notifications-group {
    #notifications-dropdown {
      padding: 10px;
      right: -20px;
      width: 900px;
      max-width: none;
      min-width: initial;
      top: 160%;
      .popover-content {
        max-height: 600px;
        overflow-y: auto;
        overflow-x: hidden;
      }
      .popup-arrow-up {
        right: 18px;
      }
      .recommendations-header {
        color: @health-status-orange;
      }
      .recommendations-message {
        font-size: 12px;
        color: #999999;
      }
      .required-table {
        button {
          padding: 5px 15px;
          color: #1F749E;
          border-color: #1F749E;
          background-color: white;
          text-transform: uppercase;
          border-style: solid;
        }
      }
      #config-dependencies {
        table {
          font-size: 12px;
          td {
            &.config-dependency-filename {
              min-width: 107px;
            }
            &.config-dependency-group {
              min-width: 106px;
            }
            &.config-dependency-name {
              min-width: 170px;
            }
          }
        }
      }
    }
  }

  .alerts-label {
    font-size: 17px;
    cursor: pointer;
    .glyphicon {
      top: 6px;
    }
    .badge {
      margin-left: 0;
    }
  }

  .numberCircle {
    border-radius: 50%;
    min-width: 20px;
    height: 20px;
    padding: 0 4px;
    color: #ffffff;
    background-color: @health-status-orange;
    text-align: center;
    font-size: 12px;
    display: inline-block;
    position: relative;
    top: -5px;
  }
}

#directories {
  .left-arrow, .right-arrow {
    float: left;
    text-align: center;
    width: 3%;
    a {
      font-size: 25px;
      text-decoration: none;
      line-height: 65px;
    }
  }
  .tabs-container {
    width: 94%;
    float: left;
    ul {
      white-space: nowrap;
      display: inline-flex;
    }
    overflow: hidden;
  }
  .config-actions {
    margin-right: 10px;
  }
  .widget-config-controls {
    a, .show {
      display: inline !important;
    }
    a {
      margin: 5px;
    }
  }
}

#databases, #all-configurations {
  .config-section {
    border: none;
  }
}

#all-configurations {
  min-height: 650px;
  .config-section {
    background-color: #F2F2F2;
  }
  @-webkit-keyframes ring {
    0% {
      -webkit-transform: rotate(-15deg);
      transform: rotate(-15deg);
    }

    10% {
      -webkit-transform: rotate(15deg);
      transform: rotate(15deg);
    }

    20% {
      -webkit-transform: rotate(-18deg);
      transform: rotate(-18deg);
    }

    30% {
      -webkit-transform: rotate(18deg);
      transform: rotate(18deg);
    }

    40% {
      -webkit-transform: rotate(-22deg);
      transform: rotate(-22deg);
    }

    50% {
      -webkit-transform: rotate(22deg);
      transform: rotate(22deg);
    }

    60% {
      -webkit-transform: rotate(-18deg);
      transform: rotate(-18deg);
    }

    70% {
      -webkit-transform: rotate(18deg);
      transform: rotate(18deg);
    }

    80% {
      -webkit-transform: rotate(-12deg);
      transform: rotate(-12deg);
    }

    90% {
      -webkit-transform: rotate(12deg);
      transform: rotate(12deg);
    }

    100% {
      -webkit-transform: rotate(0deg);
      transform: rotate(0deg);
    }
  }

  @keyframes ring {
    0% {
      -webkit-transform: rotate(-15deg);
      -ms-transform: rotate(-15deg);
      transform: rotate(-15deg);
    }

    10% {
      -webkit-transform: rotate(15deg);
      -ms-transform: rotate(15deg);
      transform: rotate(15deg);
    }

    20% {
      -webkit-transform: rotate(-18deg);
      -ms-transform: rotate(-18deg);
      transform: rotate(-18deg);
    }

    30% {
      -webkit-transform: rotate(18deg);
      -ms-transform: rotate(18deg);
      transform: rotate(18deg);
    }

    40% {
      -webkit-transform: rotate(-22deg);
      -ms-transform: rotate(-22deg);
      transform: rotate(-22deg);
    }

    50% {
      -webkit-transform: rotate(22deg);
      -ms-transform: rotate(22deg);
      transform: rotate(22deg);
    }

    60% {
      -webkit-transform: rotate(-18deg);
      -ms-transform: rotate(-18deg);
      transform: rotate(-18deg);
    }

    70% {
      -webkit-transform: rotate(18deg);
      -ms-transform: rotate(18deg);
      transform: rotate(18deg);
    }

    80% {
      -webkit-transform: rotate(-12deg);
      -ms-transform: rotate(-12deg);
      transform: rotate(-12deg);
    }

    90% {
      -webkit-transform: rotate(12deg);
      -ms-transform: rotate(12deg);
      transform: rotate(12deg);
    }

    100% {
      -webkit-transform: rotate(0deg);
      -ms-transform: rotate(0deg);
      transform: rotate(0deg);
    }
  }

  @-webkit-keyframes zoom-in {
    0% {
      font-size: 16px;
    }
    100% {
      font-size: 12px;
    }
  }

  @keyframes zoom-in {
    0% {
      font-size: 16px;
    }
    100% {
      font-size: 12px;
    }
  }

  #issues-bell {
    &.important {
      color: #B94A48;
    }
    &.warning {
      color: #e98a41;
    }
    &.animated {
      -webkit-animation: ring 2s ease;
      animation: ring 2s ease;
      transform-origin-x: 50%;
      transform-origin-y: 0px;
      transform-origin-z: initial;
    }
  }

  #issues-counter.animated {
    -webkit-animation: zoom-in 0.3s ease;
    animation: zoom-in 0.3s ease;
  }

  .service-name {
    position: relative;
    top: 2px;
  }
}

#accounts {
  td {
    border: none;
  }
  thead {
    td {
      font-weight: bold;
      color: black;
      &.username-col {
        width: 200px;
      }
    }
  }
  .use-ambari-chekboxes {
    margin-top: 20px;
    padding-left: 10px;
  }
}

.account-title {
  text-transform: capitalize;
}

.validations-popup {
  .modal-content {
    .modal-header {
      color: #e98a41;
    }
    .validations-body {
      color: #999999;
    }
  }
  input[type="checkbox"] + label:before {
    border-color: #999999;
  }
>>>>>>> 0907d611
}<|MERGE_RESOLUTION|>--- conflicted
+++ resolved
@@ -80,7 +80,7 @@
         padding-right: 0;
         border-radius: 4px;
         float: left;
-        input[type="radio"] + label, p, .repo-group, {
+        input[type="radio"] + label, p, .repo-group {
           cursor: default;
         }
         input[type="radio"] + label:before {
@@ -1122,7 +1122,6 @@
   }
 }
 
-<<<<<<< HEAD
 #useCaseHeader {
   flex: auto;
   margin-right: 10px;
@@ -1136,378 +1135,4 @@
 
 .filter-input {
   margin: 15px;
-=======
-#serviceConfig {
-  ul.config-categories-tabs {
-    li {
-      &:not(:first-of-type) {
-        margin-left: 36px;
-        &:before {
-          width: 32px;
-          height: 2px;
-          background-color: #c6c6c7;
-          content: "";
-          position: absolute;
-          top: 18px;
-          left: -35px;
-        }
-      }
-      a {
-        background-color: transparent;
-      }
-    }
-  }
-  .credentials-table, .accounts-table {
-    td {
-      line-height: 34px;
-    }
-    .row {
-      padding: 0;
-    }
-  }
-  .accounts-table {
-    input {
-      width: 75% !important;
-    }
-  }
-  .red {
-    color: @health-status-red;
-  }
-  .configure-db-mode {
-    display: inline-block;
-  }
-  .accounts-table {
-    td {
-      line-height: 34px;
-    }
-  }
-
-  .notifications-group {
-    #notifications-dropdown {
-      padding: 10px;
-      right: -20px;
-      width: 900px;
-      max-width: none;
-      min-width: initial;
-      top: 160%;
-      .popover-content {
-        max-height: 600px;
-        overflow-y: auto;
-        overflow-x: hidden;
-      }
-      .popup-arrow-up {
-        right: 18px;
-      }
-      .recommendations-header {
-        color: @health-status-orange;
-      }
-      .recommendations-message {
-        font-size: 12px;
-        color: #999999;
-      }
-      .required-table {
-        button {
-          padding: 5px 15px;
-          color: #1F749E;
-          border-color: #1F749E;
-          background-color: white;
-          text-transform: uppercase;
-          border-style: solid;
-        }
-      }
-      #config-dependencies {
-        table {
-          font-size: 12px;
-          td {
-            &.config-dependency-filename {
-              min-width: 107px;
-            }
-            &.config-dependency-group {
-              min-width: 106px;
-            }
-            &.config-dependency-name {
-              min-width: 170px;
-            }
-          }
-        }
-      }
-    }
-  }
-
-  .alerts-label {
-    font-size: 17px;
-    cursor: pointer;
-    .glyphicon {
-      top: 6px;
-    }
-    .badge {
-      margin-left: 0;
-    }
-  }
-
-  .numberCircle {
-    border-radius: 50%;
-    min-width: 20px;
-    height: 20px;
-    padding: 0 4px;
-    color: #ffffff;
-    background-color: @health-status-orange;
-    text-align: center;
-    font-size: 12px;
-    display: inline-block;
-    position: relative;
-    top: -5px;
-  }
-}
-
-#directories {
-  .left-arrow, .right-arrow {
-    float: left;
-    text-align: center;
-    width: 3%;
-    a {
-      font-size: 25px;
-      text-decoration: none;
-      line-height: 65px;
-    }
-  }
-  .tabs-container {
-    width: 94%;
-    float: left;
-    ul {
-      white-space: nowrap;
-      display: inline-flex;
-    }
-    overflow: hidden;
-  }
-  .config-actions {
-    margin-right: 10px;
-  }
-  .widget-config-controls {
-    a, .show {
-      display: inline !important;
-    }
-    a {
-      margin: 5px;
-    }
-  }
-}
-
-#databases, #all-configurations {
-  .config-section {
-    border: none;
-  }
-}
-
-#all-configurations {
-  min-height: 650px;
-  .config-section {
-    background-color: #F2F2F2;
-  }
-  @-webkit-keyframes ring {
-    0% {
-      -webkit-transform: rotate(-15deg);
-      transform: rotate(-15deg);
-    }
-
-    10% {
-      -webkit-transform: rotate(15deg);
-      transform: rotate(15deg);
-    }
-
-    20% {
-      -webkit-transform: rotate(-18deg);
-      transform: rotate(-18deg);
-    }
-
-    30% {
-      -webkit-transform: rotate(18deg);
-      transform: rotate(18deg);
-    }
-
-    40% {
-      -webkit-transform: rotate(-22deg);
-      transform: rotate(-22deg);
-    }
-
-    50% {
-      -webkit-transform: rotate(22deg);
-      transform: rotate(22deg);
-    }
-
-    60% {
-      -webkit-transform: rotate(-18deg);
-      transform: rotate(-18deg);
-    }
-
-    70% {
-      -webkit-transform: rotate(18deg);
-      transform: rotate(18deg);
-    }
-
-    80% {
-      -webkit-transform: rotate(-12deg);
-      transform: rotate(-12deg);
-    }
-
-    90% {
-      -webkit-transform: rotate(12deg);
-      transform: rotate(12deg);
-    }
-
-    100% {
-      -webkit-transform: rotate(0deg);
-      transform: rotate(0deg);
-    }
-  }
-
-  @keyframes ring {
-    0% {
-      -webkit-transform: rotate(-15deg);
-      -ms-transform: rotate(-15deg);
-      transform: rotate(-15deg);
-    }
-
-    10% {
-      -webkit-transform: rotate(15deg);
-      -ms-transform: rotate(15deg);
-      transform: rotate(15deg);
-    }
-
-    20% {
-      -webkit-transform: rotate(-18deg);
-      -ms-transform: rotate(-18deg);
-      transform: rotate(-18deg);
-    }
-
-    30% {
-      -webkit-transform: rotate(18deg);
-      -ms-transform: rotate(18deg);
-      transform: rotate(18deg);
-    }
-
-    40% {
-      -webkit-transform: rotate(-22deg);
-      -ms-transform: rotate(-22deg);
-      transform: rotate(-22deg);
-    }
-
-    50% {
-      -webkit-transform: rotate(22deg);
-      -ms-transform: rotate(22deg);
-      transform: rotate(22deg);
-    }
-
-    60% {
-      -webkit-transform: rotate(-18deg);
-      -ms-transform: rotate(-18deg);
-      transform: rotate(-18deg);
-    }
-
-    70% {
-      -webkit-transform: rotate(18deg);
-      -ms-transform: rotate(18deg);
-      transform: rotate(18deg);
-    }
-
-    80% {
-      -webkit-transform: rotate(-12deg);
-      -ms-transform: rotate(-12deg);
-      transform: rotate(-12deg);
-    }
-
-    90% {
-      -webkit-transform: rotate(12deg);
-      -ms-transform: rotate(12deg);
-      transform: rotate(12deg);
-    }
-
-    100% {
-      -webkit-transform: rotate(0deg);
-      -ms-transform: rotate(0deg);
-      transform: rotate(0deg);
-    }
-  }
-
-  @-webkit-keyframes zoom-in {
-    0% {
-      font-size: 16px;
-    }
-    100% {
-      font-size: 12px;
-    }
-  }
-
-  @keyframes zoom-in {
-    0% {
-      font-size: 16px;
-    }
-    100% {
-      font-size: 12px;
-    }
-  }
-
-  #issues-bell {
-    &.important {
-      color: #B94A48;
-    }
-    &.warning {
-      color: #e98a41;
-    }
-    &.animated {
-      -webkit-animation: ring 2s ease;
-      animation: ring 2s ease;
-      transform-origin-x: 50%;
-      transform-origin-y: 0px;
-      transform-origin-z: initial;
-    }
-  }
-
-  #issues-counter.animated {
-    -webkit-animation: zoom-in 0.3s ease;
-    animation: zoom-in 0.3s ease;
-  }
-
-  .service-name {
-    position: relative;
-    top: 2px;
-  }
-}
-
-#accounts {
-  td {
-    border: none;
-  }
-  thead {
-    td {
-      font-weight: bold;
-      color: black;
-      &.username-col {
-        width: 200px;
-      }
-    }
-  }
-  .use-ambari-chekboxes {
-    margin-top: 20px;
-    padding-left: 10px;
-  }
-}
-
-.account-title {
-  text-transform: capitalize;
-}
-
-.validations-popup {
-  .modal-content {
-    .modal-header {
-      color: #e98a41;
-    }
-    .validations-body {
-      color: #999999;
-    }
-  }
-  input[type="checkbox"] + label:before {
-    border-color: #999999;
-  }
->>>>>>> 0907d611
-}+}
