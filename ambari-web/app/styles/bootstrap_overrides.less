/**
 * Licensed to the Apache Software Foundation (ASF) under one
 * or more contributor license agreements.  See the NOTICE file
 * distributed with this work for additional information
 * regarding copyright ownership.  The ASF licenses this file
 * to you under the Apache License, Version 2.0 (the
 * "License"); you may not use this file except in compliance
 * with the License.  You may obtain a copy of the License at
 *
 *     http://www.apache.org/licenses/LICENSE-2.0
 *
 * Unless required by applicable law or agreed to in writing, software
 * distributed under the License is distributed on an "AS IS" BASIS,
 * WITHOUT WARRANTIES OR CONDITIONS OF ANY KIND, either express or implied.
 * See the License for the specific language governing permissions and
 * limitations under the License.
 */

@import 'common.less';

@bootstrap-success: #5cb85c;
@bootstrap-info: #5bc0de;
@bootstrap-warning: #f0ad4e;
@bootstrap-danger: #d9534f;
@bootstrap-primary: #337ab7;

.@{health-status-red-icon} {
  color: @health-status-red;
}
.@{health-status-green-icon} {
  color: @health-status-green;
}
.@{health-status-yellow-icon} {
  color: @health-status-yellow;
}
.@{health-status-orange-icon} {
  color: @health-status-orange;
}
.@{maintenance-icon} {
  color: @maintenance-black;
}

select.form-control {
  display: inline-block;
}

.form-group {
  .help-block {
    &.help-inline {
      margin-bottom: 0;
    }
  }
}

.popover {
  small {
    font-size: 1.3rem;
  }
}

.alert {
  & > ul, ol {
    padding-left: inherit;
  }
}

.dropdown-toggle.btn-icon {
  padding-left: 8px;
  padding-right: 8px;
}

.label {
  background: #999;

  &.label {
    &-primary {
      background-color: @bootstrap-primary;
    }

    &-success {
      background-color: @bootstrap-success;
    }

    &-info {
      background-color: @bootstrap-info;
    }

    &-warning {
      background-color: @bootstrap-warning;
    }

    &-danger {
      background-color: @bootstrap-danger;
    }
  }
}

.modal-open {
  overflow-y: scroll;
}

.table {
  background-color: #fff;
}

.panel {
  background-color: #fff;
  border-radius: 0;
  .panel-heading {
    padding: 0;
    margin-bottom: 15px;
    .panel-title {
      line-height: 34px;
    }
  }
}

.panel .panel-body {
  padding: 0;
  position: relative;
  min-height: 200px;
  height: 100%;
}

.row {
  padding-top: 5px;
  padding-bottom: 5px;
}

.form-control {
  float: none;
}

[class^="glyphicon-"],
[class*="glyphicon-"] {
  &.glyphicon .glyphicon-blue {
    color: @blue;
  }
  &:hover {
    text-decoration: none;
  }
}


.tooltip {
  z-index: 10000;
}

.tooltip-inner {
  text-align: left;
  max-width: 400px;
  overflow-wrap: break-word;
  white-space:pre-wrap;
  &.alert-def-detail-tooltip {
    max-height: 300px;
    max-width: 650px;
    overflow: scroll;
  }
  &.graph-tooltip {
    max-width: 200px;
  }
}

.popover {
  z-index: 10000;
  width: 350px;
  .popover-inner {
    word-wrap: break-word;
  }
}

.text-tooltip {
  border-bottom: 1px silver dotted;
  cursor: pointer;
}

.well {
  border-radius: 0;
  -webkit-border-radius: 0;
  -moz-border-radius: 0;
  -webkit-box-shadow: none;
  -moz-box-shadow: none;
  box-shadow: none;
}

.table-bordered {
  border-radius: 0;
  -webkit-border-radius: 0;
  -moz-border-radius: 0;
  thead:first-child tr:first-child th:first-child,
  tbody:first-child tr:first-child td:first-child,
  thead:first-child tr:first-child th:last-child,
  tbody:first-child tr:first-child td:last-child {
    -webkit-border-top-left-radius: 0;
    border-top-left-radius: 0;
    -moz-border-radius-topleft: 0;
    -webkit-border-top-right-radius: 0;
    border-top-right-radius: 0;
    -moz-border-radius-topright: 0;
  }
}

.img-thumbnail {
  border-radius: 0;
  -webkit-border-radius: 0;
  -moz-border-radius: 0;
  line-height: 20px;
}

.dropdown-menu,
.dropdown-submenu > .dropdown-menu,
.dropdown-menu-wrap > .dropdown-menu,
.nav-pills .dropdown-menu,
.nav-pills > li > a,
.nav-tabs > li > a,
.panel-group {
  border-radius: 0;
  -webkit-border-radius: 0;
  -moz-border-radius: 0;
}
.submenu-left {
  > .dropdown-menu-wrap {
    position: relative;
    width: 100%;
    left: -100%;
    > .dropdown-menu {
      position: absolute;
      top: 0;
      right: -10px;
      margin-top: -32px;
    }
  }
  &:hover {
    > .dropdown-menu-wrap {
      > .dropdown-menu {
        display: inline-block;
      }
    }
  }
}

.dropdown-submenu {
  position: relative;
}

.dropdown-submenu > .dropdown-menu {
  top: 0;
  left: 100%;
  margin-top: -6px;
  margin-left: -1px;
}

.dropdown-submenu:hover > .dropdown-menu {
  display: block;
}

.dropdown-submenu > a:after {
  display: block;
  content: " ";
  float: right;
  width: 0;
  height: 0;
  border-color: transparent;
  border-style: solid;
  border-width: 5px 0 5px 5px;
  border-left-color: #333;
  margin-top: 5px;
  margin-right: -10px;
}

.dropdown-submenu:hover > a:after {
  border-left-color: #333;
}

.dropdown-submenu.pull-left {
  float: none;
}

.dropdown-submenu.pull-left > .dropdown-menu {
  left: -100%;
  margin-left: 10px;
}

.dropdown-submenu > a.disabled:after {
  border-left-color: #ccc;
}

.nav-pills > li.active > a, .nav-pills > li.active > a:hover, .nav-pills > li.active > a:focus {
  background-color: #666;
}

.nav-list > li.active > a, .nav-list > li.active > a:hover {
  background-color: #666;
  color: #fff;
}

@media (max-width: 992px) {
  .col-md-1, .col-md-2, .col-md-3, .col-md-4, .col-md-5, .col-md-6, .col-md-7, .col-md-8, .col-md-9, .col-md-10, .col-md-11, .col-md-12 {
    float: left;
  }
  .col-md-12 {
    width: 100%;
  }
  .col-md-11 {
    width: 91.66666667%;
  }
  .col-md-10 {
    width: 83.33333333%;
  }
  .col-md-9 {
    width: 75%;
  }
  .col-md-8 {
    width: 66.66666667%;
  }
  .col-md-7 {
    width: 58.33333333%;
  }
  .col-md-6 {
    width: 50%;
  }
  .col-md-5 {
    width: 41.66666667%;
  }
  .col-md-4 {
    width: 33.33333333%;
  }
  .col-md-3 {
    width: 25%;
  }
  .col-md-2 {
    width: 16.66666667%;
  }
  .col-md-1 {
    width: 8.33333333%;
  }
}

@media (min-width: 1200px) {

  .row {
    *zoom: 1;
  }

  .row:before,
  .row:after {
    line-height: 0;
  }

  .row:after {
    clear: both;
  }

  .navbar-fixed-top .container,
  .navbar-fixed-bottom .container {
    width: 1130px;
  }

  .main-container, .container {
    width: 1170px;
  }

  #top-nav {
    min-width: 1170px;
  }

  .contribview  .main-container {
    width: auto;
  }

  .contribview .navbar .main-container {
    width: 1170px;
    margin: 0 auto;
  }

  .thumbnails {
    margin-left: -30px;
  }

  .thumbnails > li {
    margin-left: 30px;
  }

  .row .thumbnails {
    margin-left: 0;
    margin-right: 0;
  }
}


@media (min-width: 1500px) {

  .row {
    *zoom: 1;
  }

  .row:before,
  .row:after {
    line-height: 0;
  }

  .row:after {
    clear: both;
  }

  .navbar-fixed-top .container,
  .navbar-fixed-bottom .container {
    width: 1300px;
  }

  .main-container, .container {
    width: 1340px;
  }

  #top-nav {
    min-width: 1340px;
  }

  .contribview  .main-container {
    width: auto;
  }

  .contribview .navbar .main-container {
    width: 1340px;
    margin: 0 auto;
  }

  .thumbnails {
    margin-left: -30px;
  }

  .thumbnails > li {
    margin-left: 30px;
  }

  .row .thumbnails {
    margin-left: 0;
    margin-right: 0;
  }
}

.table.table-hover .action {
  padding-right: 10px;
<<<<<<< HEAD
=======
}

.nav.nav-tabs {
  margin-bottom: 15px;
}
.panel-heading .nav-tabs {
  margin-bottom: 0;
}
.panel-heading .nav.nav-tabs li a {
  padding-top: 0;
}
.nav.nav-tabs li.active a {
  padding-bottom: 10px;
}

.wizard {
  border: none;
}
.wizard .wizard-body {
  overflow: initial;
  position: relative;
  width: 100%;
  padding: 0;
  padding-bottom: 64px; // height of wizard-footer
  background-color: #eee;
}
.wizard .wizard-body .wizard-content {
  padding: 30px;
  margin-bottom: 0;
  background: #eee;
}
.wizard .wizard-body .wizard-content .step-header {
  font-family: inherit;
  font-weight: inherit;
  color: inherit;
  font-size: inherit;
  font-style: inherit;
  line-height: inherit;
  margin-bottom: 0;
}
.wizard .wizard-body .wizard-content .step-title {
  font-size: 20px;
  margin: 0;
  margin-bottom: 20px;
}
.wizard .wizard-body .wizard-content .step-description {
  font-size: 14px;
  color: #666;
  line-height: inherit;
}
.wizard .wizard-body .wizard-content .panel.panel-default {
  margin-top: 0;
  padding: 30px;
}
.wizard .wizard-body .wizard-content .panel.panel-default .panel-body {
  padding: 0;
}
.wizard .wizard-body .wizard-content .panel {
  margin-bottom: 0;
}
.panel-default > .panel-heading {
  border: none;
  background-color: inherit;
}
.wizard .wizard-body .wizard-nav {
  padding: 30px;
  background-color: #333;
  margin-bottom: 0;
  padding-bottom: 0;
}
.wizard .wizard-body .wizard-nav .nav li {
  padding: 0;
  margin-bottom: 30px;  
}
.wizard .wizard-body .wizard-nav .nav li:last-child {
  margin-bottom: 30px;  
}
.wizard .wizard-body .wizard-nav .nav li a {
  height: auto;
  display: block;
  vertical-align: initial;
  min-height: 30px;
  padding: 0;
}
.wizard .wizard-body .wizard-nav .nav li .step-marker {
  top: auto;
  width: 30px;
  height: 30px;
  color: #3fae2a;
  border: 2px solid #3fae2a;
  font-size: 16px;
  background-color: #333;
}
.wizard .wizard-body .wizard-nav .nav li .step-name {
  line-height: 1.3;
  font-size: 16px;
  margin-left: 40px;
  position: absolute;
  top: 50%;
  transform: translateY(-50%);
}
.wizard .wizard-body .wizard-nav .nav li .step-index {
  line-height: inherit;
  position: absolute;
  top: calc(50% + 1px);
  transform: translateY(-50%);
  left: 0;
  right: 0;
}
.wizard .wizard-body .wizard-nav .nav li.completed .step-marker:after {
  position: absolute;
  top: calc(50% + 1px);
  transform: translateY(-50%);
  left: 1px;
  right: 0;
  font-family: "FontAwesome";
  font-size: 16px;
  content: "\f00c";
}
.wizard .wizard-body .wizard-nav .nav li.completed:after {
  background-color: #3fae2a;
  top: 30px;
  left: 14px;
}
.wizard .wizard-body .wizard-nav .nav li.disabled.completed .step-marker {
  background-color: #3fae2a;
  border: 2px solid #3fae2a;
}
.wizard .wizard-body .wizard-footer {
  padding: 15px 20px;
  margin: 0;
  position: absolute;
  bottom: 0;
  left: 0;
>>>>>>> c80d4378
}<|MERGE_RESOLUTION|>--- conflicted
+++ resolved
@@ -441,8 +441,6 @@
 
 .table.table-hover .action {
   padding-right: 10px;
-<<<<<<< HEAD
-=======
 }
 
 .nav.nav-tabs {
@@ -577,5 +575,4 @@
   position: absolute;
   bottom: 0;
   left: 0;
->>>>>>> c80d4378
 }