/**
 * Licensed to the Apache Software Foundation (ASF) under one
 * or more contributor license agreements.  See the NOTICE file
 * distributed with this work for additional information
 * regarding copyright ownership.  The ASF licenses this file
 * to you under the Apache License, Version 2.0 (the
 * "License"); you may not use this file except in compliance
 * with the License.  You may obtain a copy of the License at
 *
 *     http://www.apache.org/licenses/LICENSE-2.0
 *
 * Unless required by applicable law or agreed to in writing, software
 * distributed under the License is distributed on an "AS IS" BASIS,
 * WITHOUT WARRANTIES OR CONDITIONS OF ANY KIND, either express or implied.
 * See the License for the specific language governing permissions and
 * limitations under the License.
 */

@import 'common.less';

@bootstrap-success: #5cb85c;
@bootstrap-info: #5bc0de;
@bootstrap-warning: #f0ad4e;
@bootstrap-danger: #d9534f;
@bootstrap-primary: #337ab7;

.@{health-status-red-icon} {
  color: @health-status-red;
}
.@{health-status-green-icon} {
  color: @health-status-green;
}
.@{health-status-yellow-icon} {
  color: @health-status-yellow;
}
.@{health-status-orange-icon} {
  color: @health-status-orange;
}
.@{maintenance-icon} {
  color: @maintenance-black;
}

select.form-control {
  display: inline-block;
}

.form-group {
  .help-block {
    &.help-inline {
      margin-bottom: 0;
    }
  }
}

.popover {
  small {
    font-size: 1.3rem;
  }
}

.alert {
  & > ul, ol {
    padding-left: inherit;
  }
}

.dropdown-toggle.btn-icon {
  padding-left: 8px;
  padding-right: 8px;
}

.label {
  background: #999;

  &.label {
    &-primary {
      background-color: @bootstrap-primary;
    }

    &-success {
      background-color: @bootstrap-success;
    }

    &-info {
      background-color: @bootstrap-info;
    }

    &-warning {
      background-color: @bootstrap-warning;
    }

    &-danger {
      background-color: @bootstrap-danger;
    }
  }
}

.modal-open {
  overflow-y: scroll;
}

.table {
  background-color: #fff;
}

.panel {
  background-color: #fff;
  border-radius: 0;
  .panel-heading {
    padding: 0;
    margin-bottom: 15px;
    .panel-title {
      line-height: 34px;
    }
  }
}

.panel .panel-body {
  padding: 0;
  position: relative;
  min-height: 200px;
  height: 100%;
}

.row {
  padding-top: 5px;
  padding-bottom: 5px;
}

.form-control {
  float: none;
}

[class^="glyphicon-"],
[class*="glyphicon-"] {
  &.glyphicon .glyphicon-blue {
    color: @blue;
  }
  &:hover {
    text-decoration: none;
  }
}

//vertical alignment for extra high icons
.glyphicon-repeat,
.glyphicon-time,
.glyphicon-refresh,
.glyphicon-remove {
  top: 2px;
}


.tooltip {
  z-index: 10000;
}

.tooltip-inner {
  text-align: left;
  max-width: 400px;
  overflow-wrap: break-word;
  white-space:pre-wrap;
  &.alert-def-detail-tooltip {
    max-height: 300px;
    max-width: 650px;
    overflow: scroll;
  }
  &.graph-tooltip {
    max-width: 200px;
  }
}

.popover {
  z-index: 10000;
  width: 350px;
  .popover-inner {
    word-wrap: break-word;
  }
}

.text-tooltip {
  border-bottom: 1px silver dotted;
  cursor: pointer;
}

.well {
  border-radius: 0;
  -webkit-border-radius: 0;
  -moz-border-radius: 0;
  -webkit-box-shadow: none;
  -moz-box-shadow: none;
  box-shadow: none;
}

.table-bordered {
  border-radius: 0;
  -webkit-border-radius: 0;
  -moz-border-radius: 0;
  thead:first-child tr:first-child th:first-child,
  tbody:first-child tr:first-child td:first-child,
  thead:first-child tr:first-child th:last-child,
  tbody:first-child tr:first-child td:last-child {
    -webkit-border-top-left-radius: 0;
    border-top-left-radius: 0;
    -moz-border-radius-topleft: 0;
    -webkit-border-top-right-radius: 0;
    border-top-right-radius: 0;
    -moz-border-radius-topright: 0;
  }
}

.img-thumbnail {
  border-radius: 0;
  -webkit-border-radius: 0;
  -moz-border-radius: 0;
  line-height: 20px;
}

.dropdown-menu,
.dropdown-submenu > .dropdown-menu,
.dropdown-menu-wrap > .dropdown-menu,
.nav-pills .dropdown-menu,
.nav-pills > li > a,
.nav-tabs > li > a,
.panel-group {
  border-radius: 0;
  -webkit-border-radius: 0;
  -moz-border-radius: 0;
}
.submenu-left {
  > .dropdown-menu-wrap {
    position: relative;
    width: 100%;
    left: -100%;
    > .dropdown-menu {
      position: absolute;
      top: 0;
      right: -10px;
      margin-top: -32px;
    }
  }
  &:hover {
    > .dropdown-menu-wrap {
      > .dropdown-menu {
        display: inline-block;
      }
    }
  }
}

.dropdown-submenu {
  position: relative;
}

.dropdown-submenu > .dropdown-menu {
  top: 0;
  left: 100%;
  margin-top: -6px;
  margin-left: -1px;
}

.dropdown-submenu:hover > .dropdown-menu {
  display: block;
}

.dropdown-submenu > a:after {
  display: block;
  content: " ";
  float: right;
  width: 0;
  height: 0;
  border-color: transparent;
  border-style: solid;
  border-width: 5px 0 5px 5px;
  border-left-color: #333;
  margin-top: 5px;
  margin-right: -10px;
}

.dropdown-submenu:hover > a:after {
  border-left-color: #333;
}

.dropdown-submenu.pull-left {
  float: none!important;
}

.dropdown-submenu.pull-left > .dropdown-menu {
  left: -100%;
  width: 100%;
}

.dropdown-submenu > a.disabled:after {
  border-left-color: #ccc;
}

.nav-pills > li.active > a, .nav-pills > li.active > a:hover, .nav-pills > li.active > a:focus {
  background-color: #666;
}

.nav-list > li.active > a, .nav-list > li.active > a:hover {
  background-color: #666;
  color: #fff;
}

<<<<<<< HEAD
.nav-tabs > li.active > a, .nav-tabs > li.active > a:hover, .nav-tabs > li.active > a:focus {
  background-color: transparent;
}

=======
>>>>>>> 430285d7
@media (max-width: 992px) {
  .col-md-1, .col-md-2, .col-md-3, .col-md-4, .col-md-5, .col-md-6, .col-md-7, .col-md-8, .col-md-9, .col-md-10, .col-md-11, .col-md-12 {
    float: left;
  }
  .col-md-12 {
    width: 100%;
  }
  .col-md-11 {
    width: 91.66666667%;
  }
  .col-md-10 {
    width: 83.33333333%;
  }
  .col-md-9 {
    width: 75%;
  }
  .col-md-8 {
    width: 66.66666667%;
  }
  .col-md-7 {
    width: 58.33333333%;
  }
  .col-md-6 {
    width: 50%;
  }
  .col-md-5 {
    width: 41.66666667%;
  }
  .col-md-4 {
    width: 33.33333333%;
  }
  .col-md-3 {
    width: 25%;
  }
  .col-md-2 {
    width: 16.66666667%;
  }
  .col-md-1 {
    width: 8.33333333%;
  }
}

@media (min-width: 1200px) {

  .row {
    *zoom: 1;
  }

  .row:before,
  .row:after {
    line-height: 0;
  }

  .row:after {
    clear: both;
  }

  .navbar-fixed-top .container,
  .navbar-fixed-bottom .container {
    width: 1130px;
  }

  .main-container, .container {
    width: 1170px;
  }

  #top-nav {
    min-width: 1170px;
  }

  .contribview  .main-container {
    width: auto;
  }

  .contribview .navbar .main-container {
    width: 1170px;
    margin: 0 auto;
  }

  .thumbnails {
    margin-left: -30px;
  }

  .thumbnails > li {
    margin-left: 30px;
  }

  .row .thumbnails {
    margin-left: 0;
    margin-right: 0;
  }
}


@media (min-width: 1500px) {

  .row {
    *zoom: 1;
  }

  .row:before,
  .row:after {
    line-height: 0;
  }

  .row:after {
    clear: both;
  }

  .navbar-fixed-top .container,
  .navbar-fixed-bottom .container {
    width: 1300px;
  }

  .main-container, .container {
    width: 1340px;
  }

  #top-nav {
    min-width: 1340px;
  }

  .contribview  .main-container {
    width: auto;
  }

  .contribview .navbar .main-container {
    width: 1340px;
    margin: 0 auto;
  }

  .thumbnails {
    margin-left: -30px;
  }

  .thumbnails > li {
    margin-left: 30px;
  }

  .row .thumbnails {
    margin-left: 0;
    margin-right: 0;
  }
}

.table.table-hover .action {
  padding-right: 10px;
}

.nav.nav-tabs {
  margin-bottom: 15px;
}
.panel-heading .nav-tabs {
  margin-bottom: 0;
}
.panel-heading .nav.nav-tabs li a {
  padding-top: 0;
}
.nav.nav-tabs li.active a {
  padding-bottom: 10px;
}

<<<<<<< HEAD
.table.table-hover .action {
  padding-right: 10px;
}

.btn-group.open .dropdown-menu input[type="checkbox"] + label,
.dropdown.open .dropdown-menu input[type="checkbox"] + label {
  line-height: 1.3em;
=======
.wizard {
  border: none;
}
.wizard .wizard-body {
  overflow: initial;
  position: relative;
  width: 100%;
  padding: 0;
  padding-bottom: 64px; // height of wizard-footer
  background-color: #eee;
}
.wizard .wizard-body .wizard-content {
  padding: 30px;
  margin-bottom: 0;
  background: #eee;
}
.wizard .wizard-body .wizard-content .step-header {
  font-family: inherit;
  font-weight: inherit;
  color: inherit;
  font-size: inherit;
  font-style: inherit;
  line-height: inherit;
  margin-bottom: 0;
}
.wizard .wizard-body .wizard-content .step-title {
  font-size: 20px;
  margin: 0;
  margin-bottom: 20px;
}
.wizard .wizard-body .wizard-content .step-description {
  font-size: 14px;
  color: #666;
  line-height: inherit;
}
.wizard .wizard-body .wizard-content .panel.panel-default {
  margin-top: 0;
  padding: 30px;
}
.wizard .wizard-body .wizard-content .panel.panel-default .panel-body {
  padding: 0;
}
.wizard .wizard-body .wizard-content .panel {
  margin-bottom: 0;
}
.panel-default > .panel-heading {
  border: none;
  background-color: inherit;
}
.wizard .wizard-body .wizard-nav {
  min-width: 250px;
  padding: 30px;
  background-color: #333;
  margin-bottom: 0;
  padding-bottom: 0;
}
.wizard .wizard-body .wizard-nav .nav li {
  padding: 0;
  margin-bottom: 30px;  
}
.wizard .wizard-body .wizard-nav .nav li:last-child {
  margin-bottom: 30px;  
}
.wizard .wizard-body .wizard-nav .nav li a {
  height: auto;
  display: block;
  vertical-align: initial;
  min-height: 30px;
  padding: 0;
}
.wizard .wizard-body .wizard-nav .nav li .step-marker {
  top: auto;
  width: 30px;
  height: 30px;
  color: #3fae2a;
  border: 2px solid #3fae2a;
  font-size: 16px;
  background-color: #333;
}
.wizard .wizard-body .wizard-nav .nav li .step-name {
  line-height: 1.3;
  font-size: 16px;
  margin-left: 40px;
  position: absolute;
  top: 50%;
  transform: translateY(-50%);
}
.wizard .wizard-body .wizard-nav .nav li .step-index {
  line-height: inherit;
  position: absolute;
  top: calc(50% + 1px);
  transform: translateY(-50%);
  left: 0;
  right: 0;
}
.wizard .wizard-body .wizard-nav .nav li.completed .step-marker:after {
  position: absolute;
  top: calc(50% + 1px);
  transform: translateY(-50%);
  left: 1px;
  right: 0;
  font-family: "FontAwesome";
  font-size: 16px;
  content: "\f00c";
}
.wizard .wizard-body .wizard-nav .nav li.completed:after {
  background-color: #3fae2a;
  top: 30px;
  left: 14px;
}
.wizard .wizard-body .wizard-nav .nav li.disabled.completed .step-marker {
  background-color: #3fae2a;
  border: 2px solid #3fae2a;
}
.wizard .wizard-body .wizard-footer {
  padding: 15px 20px;
  margin: 0;
  position: absolute;
  bottom: 0;
  left: 0;
>>>>>>> 430285d7
}<|MERGE_RESOLUTION|>--- conflicted
+++ resolved
@@ -302,13 +302,10 @@
   color: #fff;
 }
 
-<<<<<<< HEAD
 .nav-tabs > li.active > a, .nav-tabs > li.active > a:hover, .nav-tabs > li.active > a:focus {
   background-color: transparent;
 }
 
-=======
->>>>>>> 430285d7
 @media (max-width: 992px) {
   .col-md-1, .col-md-2, .col-md-3, .col-md-4, .col-md-5, .col-md-6, .col-md-7, .col-md-8, .col-md-9, .col-md-10, .col-md-11, .col-md-12 {
     float: left;
@@ -471,7 +468,6 @@
   padding-bottom: 10px;
 }
 
-<<<<<<< HEAD
 .table.table-hover .action {
   padding-right: 10px;
 }
@@ -479,7 +475,7 @@
 .btn-group.open .dropdown-menu input[type="checkbox"] + label,
 .dropdown.open .dropdown-menu input[type="checkbox"] + label {
   line-height: 1.3em;
-=======
+} 
 .wizard {
   border: none;
 }
@@ -600,5 +596,4 @@
   position: absolute;
   bottom: 0;
   left: 0;
->>>>>>> 430285d7
 }