--- conflicted
+++ resolved
@@ -19,12 +19,7 @@
 <div id="confirm-hosts" class="wizard-content col-md-9">
   <h4 class="step-title">{{t installer.step3.header}}</h4>
   {{#if isSaved}}
-<<<<<<< HEAD
-    <div class="alert alert-warning" role="alert">
-      <strong>{{t installer.warning.changes.header}}</strong> {{t installer.warning.changes}}</div>
-=======
-  <div class="alert alert-warning" role="alert"><strong>{{t common.warning}}:</strong> {{t installer.warning.changes}}</div>
->>>>>>> 9c930c49
+    <div class="alert alert-warning" role="alert"><strong>{{t common.warning}}:</strong> {{t installer.warning.changes}}</div>
   {{/if}}
 
   <div class="panel panel-default">
