{{!
* Licensed to the Apache Software Foundation (ASF) under one
* or more contributor license agreements.  See the NOTICE file
* distributed with this work for additional information
* regarding copyright ownership.  The ASF licenses this file
* to you under the Apache License, Version 2.0 (the
* "License"); you may not use this file except in compliance
* with the License.  You may obtain a copy of the License at
*
*     http://www.apache.org/licenses/LICENSE-2.0
*
* Unless required by applicable law or agreed to in writing, software
* distributed under the License is distributed on an "AS IS" BASIS,
* WITHOUT WARRANTIES OR CONDITIONS OF ANY KIND, either express or implied.
* See the License for the specific language governing permissions and
* limitations under the License.
}}

<div id="step6" class="wizard-content col-md-9">
  <h4 class="step-title" {{QAAttr "step-title"}}>{{t installer.step6.header}}</h4>
  {{#if isSaved}}
  <div class="alert alert-warning" role="alert"><strong>{{t common.warning}}:</strong> {{t installer.warning.changes}}</div>
  {{/if}}

  <div class="panel panel-default">
    <div class="panel-body">
<<<<<<< HEAD
      <p class="step-description">{{{view.label}}}</p>
      {{#if anyGeneralIssues}}
        <div class="alert alert-danger" {{QAAttr "error-message"}}>
          {{t installer.step6.validationSlavesAndClients.hasIssues}}
          <a href="javascript:void(null);" {{action openSlavesAndClientsIssues target="controller"}}>{{t installer.step6.validationSlavesAndClients.click}}</a>
          {{t installer.step6.validationSlavesAndClients.forDetails}}
=======
      {{#if anyErrors}}
        <p>{{t installer.step6.validationSlavesAndClients.popup.body}}</p>
        <div class="limited-height-2">
          {{#if anyGeneralErrors}}
            <div class="alert alert-danger">
              <ul>
                {{#if errorMessage}}
                  <li>{{errorMessage}}</li>
                {{/if}}
                {{#each msg in controller.generalErrorMessages}}
                  <li>{{msg}}</li>
                {{/each}}
              </ul>
            </div>
          {{/if}}

          {{#if anyGeneralWarnings}}
            <div class="alert alert-warning">
              <ul>
                {{#each msg in controller.generalWarningMessages}}
                  <li>{{msg}}</li>
                {{/each}}
              </ul>
            </div>
          {{/if}}
>>>>>>> 260876ce
        </div>
      {{/if}}

      <div class="pre-scrollable col-sm-12">
        <table class="table table-hover" id="component_assign_table" {{QAAttr "slave-clients-table"}}>
          <thead>
          <tr>
            <th class="host-column">{{t common.host}}</th>
            {{#each header in controller.headers}}
              <th {{bindAttr class="header.name"}}>
                <a href="#" {{QAAttr "select-all"}} {{bindAttr class="header.allChecked:selected:deselected header.isDisabled:remove-link" id="header.allId"}}
                  {{action "selectAllNodes" header target="controller"}}>{{t all}}</a> &nbsp;|&nbsp; <a
                {{QAAttr "deselect-all"}} href="#" {{bindAttr class="header.noChecked:selected:deselected header.isDisabled:remove-link" id="header.noneId"}}
                {{action "deselectAllNodes" header target="controller"}}>{{t none}}</a>
              </th>
            {{/each}}
          </tr>
          </thead>
          <tbody>
            {{#each host in view.pageContent}}
              <tr {{QAAttr "host-row"}}>
                {{#view App.WizardStep6HostView hostBinding="host" }}
                  <div class="checkbox">
                    <span class="trim_hostname">{{host.hostName}}</span>
                    {{#if host.hasMaster}}
                      <i {{QAAttr "has-masters"}} class="glyphicon glyphicon-asterisks">&#10037;</i>
                    {{/if}}
                  </div>
                {{/view}}
                {{#each checkbox in host.checkboxes}}
                  <td {{QAAttr "toggle-component"}} {{bindAttr class="checkbox.hasErrorMessage:error checkbox.hasWarnMessage:warning checkbox.component"}}>
                    <div class="checkbox" {{bindAttr data-qa="checkbox.dataQaAttr"}}>
                        <input {{bindAttr id="checkbox.uId" checked="checkbox.checked" disabled="checkbox.isDisabled"}} {{action "checkboxClick" checkbox target="view" }}
                                type="checkbox"/>
                      <label class="host-component-checkbox" {{bindAttr for="checkbox.uId"}}>{{checkbox.title}}</label>
                    </div>
                  </td>
                {{/each}}
              </tr>
              {{#if host.anyMessage}}
                <tr>
                  <td {{bindAttr colspan="view.columnCount"}} class="no-borders">
                    {{#each errorMsg in host.errorMessages}}
                        <div class="alert alert-danger">{{errorMsg}}</div>
                    {{/each}}
                    {{#each warnMsg in host.warnMessages}}
                      <div class="alert alert-warning">{{warnMsg}}</div>
                    {{/each}}
                  </td>
                </tr>
              {{/if}}
            {{/each}}
          </tbody>
          <tfoot>
            <tr>
              <td colspan="100">
                {{view App.PaginationView}}
              </td>
            </tr>
          </tfoot>
        </table>
      </div>
    </div>
  </div>
</div>

<div class="wizard-footer col-md-12">
  <div class="btn-area">
    <button type="button" {{QAAttr "wizard-back"}} class="btn btn-default installer-back-btn" {{bindAttr disabled="App.router.btnClickInProgress"}} {{action back}}>
      &larr; {{t common.back}}
      {{#if App.router.backBtnClickInProgress}}
        {{view App.SpinnerView tagName="span" classNames="service-button-spinner"}}
      {{/if}}
    </button>
    <button type="button" {{QAAttr "wizard-next"}} class="btn btn-success pull-right" {{bindAttr disabled="submitDisabled"}} {{action next}}>
      {{#if App.router.nextBtnClickInProgress}}
        {{view App.SpinnerView tagName="span" classNames="service-button-spinner"}}
      {{/if}}
      {{t common.next}} &rarr;
    </button>
  </div>
</div><|MERGE_RESOLUTION|>--- conflicted
+++ resolved
@@ -24,14 +24,7 @@
 
   <div class="panel panel-default">
     <div class="panel-body">
-<<<<<<< HEAD
       <p class="step-description">{{{view.label}}}</p>
-      {{#if anyGeneralIssues}}
-        <div class="alert alert-danger" {{QAAttr "error-message"}}>
-          {{t installer.step6.validationSlavesAndClients.hasIssues}}
-          <a href="javascript:void(null);" {{action openSlavesAndClientsIssues target="controller"}}>{{t installer.step6.validationSlavesAndClients.click}}</a>
-          {{t installer.step6.validationSlavesAndClients.forDetails}}
-=======
       {{#if anyErrors}}
         <p>{{t installer.step6.validationSlavesAndClients.popup.body}}</p>
         <div class="limited-height-2">
@@ -57,7 +50,6 @@
               </ul>
             </div>
           {{/if}}
->>>>>>> 260876ce
         </div>
       {{/if}}
 
