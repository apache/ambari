{{!
* Licensed to the Apache Software Foundation (ASF) under one
* or more contributor license agreements.  See the NOTICE file
* distributed with this work for additional information
* regarding copyright ownership.  The ASF licenses this file
* to you under the Apache License, Version 2.0 (the
* "License"); you may not use this file except in compliance
* with the License.  You may obtain a copy of the License at
*
*     http://www.apache.org/licenses/LICENSE-2.0
*
* Unless required by applicable law or agreed to in writing, software
* distributed under the License is distributed on an "AS IS" BASIS,
* WITHOUT WARRANTIES OR CONDITIONS OF ANY KIND, either express or implied.
* See the License for the specific language governing permissions and
* limitations under the License.
}}

{{#if App.enableDigitalClock}}
  {{view App.ClockView}}
{{/if}}

{{#if App.router.mainController.isClusterDataLoaded}}
  <div id="side-nav" class="navigation-bar">
    <div class="navigation-bar-container">
    <ul class="side-nav-header nav nav-pills nav-stacked">
      <li class="navigation-header">
        <a href="#" {{action goToDashboard target="controller"}} class="ambari-logo">
          <img src="/img/ambari-logo.png" alt="Apache Ambari" title="Apache Ambari" {{QAAttr "ambari-logo"}}>
        </a>
        <div class="btn-group" {{action goToDashboard target="controller"}}>
          <span class="ambari-header" title="Apache Ambari" {{QAAttr "ambari-title"}}>{{t app.name}}</span>
        </div>
      </li>
    </ul>
    {{view App.MainSideMenuView}}
    <ul class="side-nav-footer nav nav-pills nav-stacked">
      <li class="navigation-footer">
        <a href="#" data-toggle="collapse-side-nav">
          <span class="navigation-icon icon-double-angle-left"></span>
        </a>
      </li>
    </ul>
    </div>
  </div>
{{/if}}

<div id="main">
  <div id="top-nav">
    {{#if App.router.loggedIn}}
      <nav class="navbar navbar-default navbar-static-top">
        <div class="container main-container">
          <div class="navbar-header navbar-nav">
            {{view App.BreadcrumbsView}}
          </div>

          {{! right offset. don't delete me! }}
          <ul class="nav navbar-nav navbar-right"></ul>

          {{! user dropdown }}
          <div class="top-nav-user navbar-right btn-group">
            <button {{QAAttr "user-dropdown"}} class="dropdown-toggle navbar-btn btn btn-default" data-toggle="dropdown" role="button" aria-haspopup="true" aria-expanded="false">
              <i class="glyphicon glyphicon-user"></i>&nbsp;{{App.router.displayLoginName}}&nbsp;<span class="caret"></span>
            </button>
            <ul class="dropdown-menu">

              {{! about }}
              <li><a href="#" id="about" {{action showAboutPopup target="controller"}}>{{t app.aboutAmbari}}</a></li>
              {{! about end }}

              {{! manage ambari }}
              {{#if showManageAmbari}}
                {{#isAuthorized "AMBARI.ADD_DELETE_CLUSTERS, AMBARI.ASSIGN_ROLES, AMBARI.EDIT_STACK_REPOS, AMBARI.MANAGE_GROUPS, AMBARI.MANAGE_STACK_VERSIONS, AMBARI.MANAGE_USERS, AMBARI.MANAGE_VIEWS, AMBARI.RENAME_CLUSTER, AMBARI.MANAGE_USERS"}}
                  <li>
                    <a href="#" id="manage-ambari" {{action goToAdminView target="controller"}}>
                      {{t app.manageAmbari}}
                    </a>
                  </li>
                {{/isAuthorized}}
              {{/if}}
              {{! manage ambari end }}

              {{! user settings }}
              {{#if isExistingClusterDataLoaded}}
                {{#isAuthorized "AMBARI.MANAGE_SETTINGS"}}
                  <li>
                    <a href="#" {{action showSettingsPopup target="App.router.userSettingsController"}}>
                      {{t app.settings}}
                    </a>
                  </li>
                {{/isAuthorized}}
              {{/if}}
              {{! user settings end }}

              {{! sign out }}
              {{#if showExitLink}}
                <li role="separator" class="divider"></li>
                <li><a href="" id="sign-out" {{QAAttr "sign-out"}} {{action logoff}}>{{t app.signout}}</a></li>
              {{/if}}
              {{! sign out end }}
            </ul>
          </div>
          {{! user dropdown end }}

          {{! views menu}}
          <div class="navbar-nav navbar-right ambari-views notifications-group">
            {{#if enableLinks}}
              <i class="icon-th dropdown-toggle" data-toggle="dropdown" aria-haspopup="true" aria-expanded="false"></i>
              <ul class="notifications-dropdown row dropdown-menu">
                <div class="popup-arrow-up"></div>
                <div class="notifications-header col-sm-12">
                  <div class="notifications-title">{{t common.views}}</div>
                </div>
                <div class="notifications-body col-sm-12">
                  {{#if view.views.length}}
                    {{#each item in view.views}}
                      <li>
                        <a href="#" {{action "setView" item target="App.router.mainViewsController"}}>{{item.label}}</a>
                      </li>
                    {{/each}}
                  {{else}}
                    <li class="disabled"><a href="javascript:void(null);">{{t menu.item.views.noViews}}</a></li>
                  {{/if}}
                </div>
              </ul>
            {{/if}}
          </div>
          {{!views menu end}}

          <div class="navbar-nav navbar-right cluster-notifications">
            {{#if enableLinks}}
            {{! bg label }}
            <a href="#" class="bg-label" {{action "showPopup" target="App.router.backgroundOperationsController"}}>
              {{#with App.router.backgroundOperationsController}}
                <span class="glyphicon glyphicon-cog"></span>
                <span id="span-bg-operation-count" {{bindAttr class="runningOperationsCount:operations-count :numberCircle"}}>
                  {{runningOperationsCount}}
                </span>
              {{/with}}
            </a>
            {{! bg label end }}

              {{! new alerts label }}
              {{#if App.router.clusterController.isAlertsLoaded}}
                <span class="notifications-group">
                <span class="alerts-label dropdown-toggle" data-toggle="dropdown" aria-haspopup="true"
                      aria-expanded="false">
                  <span class="glyphicon glyphicon-bell"></span>
                  {{#if App.router.mainAlertDefinitionsController.unhealthyAlertInstancesCount}}
                  {{! alerts exist }}
                    <span {{bindAttr class=":numberCircle App.router.mainAlertDefinitionsController.isCriticalAlerts:alert-crit-count:alert-warn-count"}}>
                      {{App.router.mainAlertDefinitionsController.unhealthyAlertInstancesCount}}
                    </span>
                  {{else}}
                  {{! no alerts }}
                    <span {{translateAttr title="titlebar.alerts.noAlerts"}} class="numberCircle alerts-none-count">
                      {{App.router.mainAlertDefinitionsController.unhealthyAlertInstancesCount}}
                    </span>
                  {{/if}}
                </span>
                <div id="notifications-dropdown" class="dropdown-menu row">
                  {{view App.AlertInstancesPopupView}}
                </div>
              </span>
              {{/if}}
            {{! alerts label end }}
            {{/if}}
          </div>

          <div class="navbar-nav navbar-text navbar-right brand-wrapper">
            {{! cluster name }}
            <div {{bindAttr title="clusterName"}} class="cluster-name">
              {{#unless App.isClusterUser}}
                <span>{{clusterDisplayName}}</span>
              {{/unless}}
            </div>
            {{! cluster name end }}
          </div>
        </div>
      </nav>
    {{else}}
      <nav class="navigation-bar-container login-header">
        <ul class="side-nav-header nav nav-pills nav-stacked">
          <li class="navigation-header">
            <a class="ambari-logo">
              <img src="/img/ambari-logo.png" alt="Apache Ambari" title="Apache Ambari" {{QAAttr "ambari-logo"}}>
            </a>
            <div class="btn-group">
              <span class="ambari-header" title="Apache Ambari" {{QAAttr "ambari-title"}}>{{t app.name}}</span>
            </div>
          </li>
        </ul>
      </nav>
    {{/if}}
  </div>

  <div class="container main-container">
    <div id="content">
<<<<<<< HEAD
=======
      {{#if App.wizardIsNotFinished}}
        <div class="ru-badge row">
          {{#if isExistingClusterDataLoaded}}
            <p class="col-md-4 col-md-offset-4">
              {{#if showUpgradeLabel}}
                <a href="#" {{action "openUpgradeDialog" target="App.router.mainAdminStackAndUpgradeController"}}>
                  <span {{bindAttr class="upgradeMap.cls :label"}}>
                    <i {{bindAttr class="upgradeMap.icon :glyphicon"}}></i>&nbsp;
                    {{upgradeMap.msg}}
                  </span>
                </a>
              {{else}}
                {{#if App.router.wizardWatcherController.isNonWizardUser}}
                  <span class="label upgrade-in-progress">
                  <i class="glyphicon glyphicon-cog"></i>&nbsp;{{App.router.wizardWatcherController.wizardDisplayName}}
                </span>
                {{/if}}
              {{/if}}
            </p>
          {{/if}}
        </div>
        <div class="row">
          {{#if App.router.mainAdminStackAndUpgradeController.isFinalizeItem}}
          <p class="col-md-10 col-md-offset-1 alert alert-danger">{{t admin.stackVersions.version.upgrade.notFinalized.warning}}</p>
          {{/if}}
        </div>
      {{/if}}
>>>>>>> 60e54750
      {{outlet}}
    </div>
  </div>
</div><|MERGE_RESOLUTION|>--- conflicted
+++ resolved
@@ -196,8 +196,6 @@
 
   <div class="container main-container">
     <div id="content">
-<<<<<<< HEAD
-=======
       {{#if App.wizardIsNotFinished}}
         <div class="ru-badge row">
           {{#if isExistingClusterDataLoaded}}
@@ -225,7 +223,6 @@
           {{/if}}
         </div>
       {{/if}}
->>>>>>> 60e54750
       {{outlet}}
     </div>
   </div>
