--- conflicted
+++ resolved
@@ -136,7 +136,6 @@
           <div class="navbar-nav navbar-right cluster-notifications">
             {{#if enableLinks}}
             {{! bg label }}
-<<<<<<< HEAD
             <a href="#" class="bg-label" {{action "showPopup" target="App.router.backgroundOperationsController"}}>
               {{#with App.router.backgroundOperationsController}}
                 <span class="glyphicon glyphicon-cog"></span>
@@ -146,18 +145,6 @@
               {{/with}}
             </a>
             {{! bg label end }}
-=======
-              <a href="#" class="bg-label" {{action "showPopup" target="App.router.backgroundOperationsController"}}>
-                {{#with App.router.backgroundOperationsController}}
-                  <span class="glyphicon glyphicon-cog"></span>
-                  <span id="span-bg-operation-count" {{bindAttr
-                    class="allOperationsCount:operations-count :numberCircle"}}>
-                    {{allOperationsCount}}
-                  </span>
-                {{/with}}
-              </a>
-              {{! bg label end }}
->>>>>>> c7159a7a
 
               {{! new alerts label }}
               {{#if App.router.clusterController.isAlertsLoaded}}
