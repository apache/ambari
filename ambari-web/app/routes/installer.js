/**
 * Licensed to the Apache Software Foundation (ASF) under one
 * or more contributor license agreements.  See the NOTICE file
 * distributed with this work for additional information
 * regarding copyright ownership.  The ASF licenses this file
 * to you under the Apache License, Version 2.0 (the
 * "License"); you may not use this file except in compliance
 * with the License.  You may obtain a copy of the License at
 *
 *     http://www.apache.org/licenses/LICENSE-2.0
 *
 * Unless required by applicable law or agreed to in writing, software
 * distributed under the License is distributed on an "AS IS" BASIS,
 * WITHOUT WARRANTIES OR CONDITIONS OF ANY KIND, either express or implied.
 * See the License for the specific language governing permissions and
 * limitations under the License.
 */

var App = require('app');

module.exports = Em.Route.extend(App.RouterRedirections, {
  route: '/installer',
  App: require('app'),

  enter: function (router) {
    var self = this;

    App.clusterStatus.set('wizardControllerName', App.router.get('installerController.name'));

    router.getAuthenticated().done(function (loggedIn) {
      if (loggedIn) {
        var applicationController = router.get('applicationController');
        App.router.get('experimentalController').loadSupports().complete(function () {
          applicationController.startKeepAlivePoller();
          // check server/web client versions match
          App.router.get('installerController').checkServerClientVersion().done(function () {

            $('title').text(Em.I18n.t('app.name.subtitle').format(Em.I18n.t('app.name.subtitle.installer')));
            $('#main').addClass('install-wizard-content');

            App.router.get('mainViewsController').loadAmbariViews();
            if (App.isAuthorized('AMBARI.ADD_DELETE_CLUSTERS')) {
              router.get('mainController').stopPolling();
              Em.run.next(function () {
                App.clusterStatus.updateFromServer().complete(function () {
                  var currentClusterStatus = App.clusterStatus.get('value');
                  //@TODO: Clean up  following states. Navigation should be done solely via currentStep stored in the localDb and API persist endpoint.
                  //       Actual currentStep value for the installer controller should always remain in sync with localdb and at persist store in the server.
                  if (currentClusterStatus) {
                    if (self.get('installerStatuses').contains(currentClusterStatus.clusterState)) {
                      self.redirectToInstaller(router, currentClusterStatus, true);
                    }
                    else {
                      router.transitionTo('main.dashboard.index');
                    }
                  }
                });
              });
            } else {
              Em.run.next(function () {
                App.router.transitionTo('main.views.index');
              });
            }
          });
        });
      } else {
        Ember.run.next(function () {
          router.transitionTo('login');
        });
      }
    });
  },

  routePath: function (router, event) {
    const stepIndex = installerController.getStepIndex(event)
    router.setNavigationFlow(stepIndex);

    if (!router.isFwdNavigation) {
      this._super(router, event);
    } else {
      router.set('backBtnForHigherStep', true);

      var installerController = router.get('installerController');
      router.transitionTo(installerController.get('currentStepName'));
    }
  },

  connectOutlets: function (router, context) {
    router.get('applicationController').connectOutlet('installer');
  },

  step0: Em.Route.extend({
    route: '/step0',
    breadcrumbs: { label: Em.I18n.translations['installer.step0.header'] },
    connectOutlets: function (router) {
      console.time('step0 connectOutlets');
      var self = this;
      var wizardStep0Controller = router.get('wizardStep0Controller');
      var controller = router.get('installerController');
      var wizardStep0Controller = router.get('wizardStep0Controller');
      wizardStep0Controller.set('wizardController', controller);
      controller.setCurrentStep('step0');
      controller.loadAllPriorSteps().done(function () {
<<<<<<< HEAD
        controller.setStepsEnable();
=======
        wizardStep0Controller.set('wizardController', controller);
>>>>>>> 7bedbef6
        controller.connectOutlet('wizardStep0', controller.get('content'));
        self.scrollTop();
        console.timeEnd('step0 connectOutlets');
      });
    },

    next: function (router) {
      console.time('step0 next');
      var controller = router.get('installerController');
      controller.save('cluster');
      App.db.setStacks(undefined);
      App.db.setRepos(undefined);
      App.db.setLocalRepoVDFData(undefined);
      App.Stack.find().clear();

      controller.set('content.stacks',undefined);
      router.transitionTo('step2');
      console.timeEnd('step0 next');
    }
  }),

  step2: Em.Route.extend({
    route: '/step2',
    breadcrumbs: { label: Em.I18n.translations['installer.step2.header'] },
    connectOutlets: function (router, context) {
      console.time('step2 connectOutlets');
      var self = this;
      var controller = router.get('installerController');
      var wizardStep2Controller = router.get('wizardStep2Controller');
<<<<<<< HEAD
      wizardStep2Controller.set('wizardController', controller);
      var newStepIndex = controller.getStepIndex('step2');
      router.setNavigationFlow(newStepIndex);
      //controller.clearInstallOptions();
      controller.setCurrentStep('step2');
      controller.loadAllPriorSteps().done(function () {
        controller.setStepsEnable();
=======
      controller.setCurrentStep('2');
      controller.loadAllPriorSteps().done(function () {
        wizardStep2Controller.set('wizardController', controller);
>>>>>>> 7bedbef6
        self.scrollTop();
        controller.connectOutlet('wizardStep2', controller.get('content'));
        console.timeEnd('step2 connectOutlets');
      });
    },
    
    backTransition: function (router) {
      var controller = router.get('installerController');
      controller.clearErrors();
      router.transitionTo('step0');
    },
    
    next: function (router) {
      console.time('step2 next');
      if (!router.get('btnClickInProgress')) {
        App.set('router.nextBtnClickInProgress', true);
        var controller = router.get('installerController');
        controller.save('installOptions');
        //hosts was saved to content.hosts inside wizardStep2Controller
        controller.save('hosts');
        controller.setStepSaved('step2');
        router.transitionTo('step3');
      }
      console.timeEnd('step2 next');
    }
  }),

  step3: App.StepRoute.extend({
    route: '/step3',
    breadcrumbs: { label: Em.I18n.translations['installer.step3.header'] },
    connectOutlets: function (router) {
      console.time('step3 connectOutlets');
      var self = this;
      var controller = router.get('installerController');
      var wizardStep3Controller = router.get('wizardStep3Controller');
      wizardStep3Controller.set('wizardController', controller);
      controller.setCurrentStep('step3');
      controller.loadAllPriorSteps().done(function () {
        controller.setStepsEnable();
        controller.connectOutlet('wizardStep3', controller.get('content'));
        self.scrollTop();
        console.timeEnd('step3 connectOutlets');
      });
    },

    backTransition: function (router) {
      var controller = router.get('installerController');
      controller.clearErrors();
      router.transitionTo('step2');
    },

    next: function (router, context) {
      console.time('step3 next');
      if (!router.get('btnClickInProgress')) {
        App.set('router.nextBtnClickInProgress', true);
        var controller = router.get('installerController');
        var wizardStep3Controller = router.get('wizardStep3Controller');
        controller.saveConfirmedHosts(wizardStep3Controller);
        if (!wizardStep3Controller.get('isSaved')) {
          var wizardSelectMpacksController = App.router.get('wizardSelectMpacksController');
          wizardSelectMpacksController.set('wizardController', controller);
          wizardSelectMpacksController.clearSelection();
          controller.set('content.selectedServices', undefined);
          controller.set('content.selectedServiceNames', undefined);
          controller.set('content.selectedMpacks', undefined);
          controller.setDBProperties({
            bootStatus: true,
            selectedServices: undefined,
            selectedServiceNames: undefined,
            installedServiceNames: undefined,
            selectedMpack: undefined
          });
        }
        controller.setStepSaved('step3');
        router.transitionTo('configureDownload');
        console.timeEnd('step3 next');
      }
    },
    exit: function (router) {
      router.get('wizardStep3Controller').set('stopBootstrap', true);
    },
    /**
     * Wrapper for remove host action.
     * Since saving data stored in installerController, we should call this from router
     * @param router
     * @param context Array of hosts to delete
     */
    removeHosts: function (router, context) {
      var controller = router.get('installerController');
      controller.removeHosts(context);
    }
  }),

  configureDownload: Em.Route.extend({
    route: '/configureDownload',
    breadcrumbs: { label: Em.I18n.translations['installer.configureDownload.header'] },
    connectOutlets: function (router) {
      console.time('configureDownload connectOutlets');
      var self = this;
      var controller = router.get('installerController');
      var configureDownloadController = router.get('wizardConfigureDownloadController');
      configureDownloadController.set('wizardController', controller);
      var newStepIndex = controller.getStepIndex('configureDownload');
      router.setNavigationFlow(newStepIndex);
      controller.setCurrentStep('configureDownload');
      controller.loadAllPriorSteps().done(function () {
        controller.setStepsEnable();
        controller.connectOutlet('wizardConfigureDownload', controller.get('content'));
        self.scrollTop();
        console.timeEnd('configureDownload connectOutlets');
      });
    },
    
    backTransition: function (router) {
      var controller = router.get('installerController');
      controller.clearErrors();
      router.transitionTo('step3');
    },
    
    next: function (router) {
      console.time('configureDownload next');
      if(router.get('btnClickInProgress')) {
        return;
      }
      App.set('router.nextBtnClickInProgress', true);
      var controller = router.get('installerController');
      controller.save('downloadConfig');
      controller.setDBProperty('service', undefined);
      router.transitionTo('selectMpacks');
      console.timeEnd('configureDownload next');
    }
  }),

  selectMpacks: App.StepRoute.extend({
    route: '/selectMpacks',
    breadcrumbs: { label: Em.I18n.translations['installer.selectMpacks.header'] },
    connectOutlets: function (router) {
      console.time('selectMpacks connectOutlets');
      var self = this;
      var controller = router.get('installerController');
      controller.setCurrentStep('selectMpacks');
      var wizardSelectMpacksController = router.get('wizardSelectMpacksController');
      wizardSelectMpacksController.set('wizardController', controller);
      controller.loadAllPriorSteps().done(function () {
        controller.setStepsEnable();
        controller.connectOutlet('wizardSelectMpacks', controller.get('content'));
        self.scrollTop();
        console.timeEnd('selectMpacks connectOutlets');
      });
    },

    backTransition: function (router) {
      var controller = router.get('installerController');
      controller.clearErrors();
      router.transitionTo('configureDownload');
    },

    next: function (router, context) {
      console.time('selectMpacks next');
      if (!router.get('btnClickInProgress')) {
        App.set('router.nextBtnClickInProgress', true);
        var controller = router.get('installerController');
        controller.save('selectedServiceNames');
        controller.save('selectedServices');
        controller.save('selectedMpacks');
        controller.save('advancedMode');
        var wizardSelectMpacksController = router.get('wizardSelectMpacksController');
        // Clear subsequent settings if user changed service selections
        if (!wizardSelectMpacksController.get('isSaved')) {
          router.get('wizardStep5Controller').clearRecommendations();
          controller.setDBProperty('recommendations', undefined);
          controller.set('content.masterComponentHosts', undefined);
          controller.setDBProperty('masterComponentHosts', undefined);
          controller.clearEnhancedConfigs();
          controller.setDBProperty('slaveComponentHosts', undefined);
          router.get('wizardStep6Controller').set('isClientsSet', false);
        }
        controller.setStepSaved('selectMpacks');
        controller.save('downloadConfig');
        const downloadConfig = controller.get('content.downloadConfig');
        if (downloadConfig && downloadConfig.useCustomRepo) {
          router.transitionTo('customMpackRepos');
        } else {
          router.transitionTo('downloadMpacks');
        }  
        console.timeEnd('selectMpacks next');
      }
    },
  }),

  customMpackRepos: App.StepRoute.extend({
    route: '/customMpackRepos',
    breadcrumbs: { label: Em.I18n.translations['installer.customMpackRepos.header'] },
    connectOutlets: function (router) {
      console.time('customMpackRepos connectOutlets');
      var self = this;
      var controller = router.get('installerController');
      const downloadConfig = controller.get('content.downloadConfig');
      
      //do not allow navigation to this step unless we are using custom repos
      if (downloadConfig && !downloadConfig.useCustomRepo) {
        Em.run.next(function () {
          router.transitionTo('downloadMpacks');
        });
      }  

      var customMpackReposController = router.get('wizardCustomMpackReposController');
      customMpackReposController.set('wizardController', controller);
      var newStepIndex = controller.getStepIndex('customMpackRepos');
      router.setNavigationFlow(newStepIndex);
      controller.setCurrentStep('customMpackRepos');
      controller.loadAllPriorSteps().done(function () {
        controller.setStepsEnable();
        controller.connectOutlet('wizardCustomMpackRepos', controller.get('content'));
        self.scrollTop();
        console.timeEnd('customMpackRepos connectOutlets');
      });
    },

    backTransition: function (router) {
      var controller = router.get('installerController');
      controller.clearErrors();
      router.transitionTo('selectMpacks');
    },

    next: function (router) {
      console.time('customMpackRepos next');
      if (!router.get('btnClickInProgress')) {
        App.set('router.nextBtnClickInProgress', true);
        const controller = router.get('installerController');
        controller.save('selectedMpacks');
        controller.setStepSaved('customMpackRepos');
        router.transitionTo('downloadMpacks');
        console.timeEnd('customMpackRepos next');
      }  
    }
  }),
  
  downloadMpacks: App.StepRoute.extend({
    route: '/downloadMpacks',
    breadcrumbs: { label: Em.I18n.translations['installer.downloadMpacks.header'] },
    connectOutlets: function (router) {
      console.time('downloadMpacks connectOutlets');
      var self = this;
      var controller = router.get('installerController');
      var downloadMpacksController = router.get('wizardDownloadMpacksController');
      downloadMpacksController.set('wizardController', controller);
      var newStepIndex = controller.getStepIndex('downloadMpacks');
      router.setNavigationFlow(newStepIndex);
      controller.setCurrentStep('downloadMpacks');
      controller.loadAllPriorSteps().done(function () {
        controller.setStepsEnable();
        controller.connectOutlet('wizardDownloadMpacks', controller.get('content'));
        self.scrollTop();
        console.timeEnd('downloadMpacks connectOutlets');
      });
    },

    backTransition: function (router) {
      const controller = router.get('installerController');
      controller.clearErrors();
      const downloadConfig = controller.get('content.downloadConfig');
      if (downloadConfig && downloadConfig.useCustomRepo) {
        router.transitionTo('customMpackRepos');
      } else {
        router.transitionTo('selectMpacks');
      }
    },

    next: function (router) {
      console.time('downloadMpacks next');
      if(router.get('btnClickInProgress')) {
        return;
      }
      App.set('router.nextBtnClickInProgress', true);
      const controller = router.get('installerController');
      controller.save('registeredMpacks');
      controller.save('serviceGroups');
      controller.save('selectedStack');
      const downloadConfig = controller.get('content.downloadConfig');
      if (downloadConfig && downloadConfig.useCustomRepo) {
        router.transitionTo('customProductRepos');
      } else {
        router.transitionTo('step5');
      }  
      console.timeEnd('downloadMpacks next');
    }
  }),

  customProductRepos: App.StepRoute.extend({
    route: '/customProductRepos',
    breadcrumbs: { label: Em.I18n.translations['installer.customProductRepos.header'] },
    connectOutlets: function (router) {
      console.time('customProductRepos connectOutlets');
      var self = this;
      var controller = router.get('installerController');
      const downloadConfig = controller.get('content.downloadConfig');
      
      //disable navigation to this step unless we are using custom repos
      if (downloadConfig && !downloadConfig.useCustomRepo) {
        Em.run.next(function () {
          router.transitionTo('verifyProducts');
        });
      }  
      
      var customMpackReposController = router.get('wizardCustomMpackReposController');
      customMpackReposController.set('wizardController', controller);
      var newStepIndex = controller.getStepIndex('customProductRepos');
      router.setNavigationFlow(newStepIndex);
      controller.setCurrentStep('customProductRepos');
      controller.loadAllPriorSteps().done(function () {
        controller.setStepsEnable();
        controller.connectOutlet('wizardCustomProductRepos', controller.get('content'));
        self.scrollTop();
        console.timeEnd('customProductRepos connectOutlets');
      });
    },

    backTransition: function (router) {
      var controller = router.get('installerController');
      controller.clearErrors();
      router.transitionTo('downloadMpacks');
    },

    next: function (router) {
      console.time('customProductRepos next');
      if (!router.get('btnClickInProgress')) {
        App.set('router.nextBtnClickInProgress', true);
        const controller = router.get('installerController');
        controller.clearErrors();
        controller.save('selectedMpacks');
        controller.save('registeredMpacks');
        controller.setStepSaved('customProductRepos');
        router.transitionTo('verifyProducts');
        console.timeEnd('customProductRepos next');
      }
    }
  }),

  verifyProducts: App.StepRoute.extend({
    route: '/verifyProducts',
    breadcrumbs: { label: Em.I18n.translations['installer.verifyProducts.header'] },
    connectOutlets: function (router) {
      console.time('verifyProducts connectOutlets');
      var self = this;
      var controller = router.get('installerController');
      var verifyProductsController = router.get('wizardVerifyProductsController');
      verifyProductsController.set('wizardController', controller);
      var newStepIndex = controller.getStepIndex('verifyProducts');
      router.setNavigationFlow(newStepIndex);
      controller.setCurrentStep('verifyProducts');
      controller.loadAllPriorSteps().done(function () {
        controller.setStepsEnable();
        controller.connectOutlet('wizardVerifyProducts', controller.get('content'));
        self.scrollTop();
        console.timeEnd('verifyProducts connectOutlets');
      });
    },

    backTransition: function (router) {
      const controller = router.get('installerController');
      controller.clearErrors();
      const downloadConfig = controller.get('content.downloadConfig');
      if (downloadConfig && downloadConfig.useCustomRepo) {
        router.transitionTo('customProductRepos');
      } else {
        router.transitionTo('downloadMpacks');
      }
    },

    next: function (router) {
      console.time('verifyProducts next');
      if (router.get('btnClickInProgress')) {
        return;
      }
      App.set('router.nextBtnClickInProgress', true);
      const controller = router.get('installerController');
      router.transitionTo(controller.getNextStepName());
      console.timeEnd('verifyProducts next');
    }
  }),

  step4: App.StepRoute.extend({
    route: '/step4',
    breadcrumbs: { label: Em.I18n.translations['installer.step4.header'] },
    connectOutlets: function (router, context) {
      console.time('step4 connectOutlets');
      var self = this;
      var controller = router.get('installerController');
      var wizardStep4Controller = router.get('wizardStep4Controller');
      wizardStep4Controller.set('wizardController', controller);
      var newStepIndex = controller.getStepIndex('step4');
      router.setNavigationFlow(newStepIndex);
      controller.setCurrentStep('step4');
      controller.loadAllPriorSteps().done(function () {
        controller.setStepsEnable();
        controller.connectOutlet('wizardStep4', App.StackService.find().filterProperty('isInstallable', true));
        self.scrollTop();
        console.timeEnd('step4 connectOutlets');
      });
    },

    backTransition: function(router) {
      var controller = router.get('installerController');
      controller.clearErrors();
      router.transitionTo('step1');
    },

    next: function (router) {
      console.time('step4 next');
      if (!router.get('btnClickInProgress')) {
        App.set('router.nextBtnClickInProgress', true);
        var controller = router.get('installerController');
        var wizardStep4Controller = router.get('wizardStep4Controller');
        controller.saveServices(wizardStep4Controller);
        controller.saveClients(wizardStep4Controller);
        router.get('wizardStep5Controller').clearRecommendations(); // Force reload recommendation between steps 4 and 5
        controller.setDBProperties({
          recommendations: undefined,
          masterComponentHosts: undefined
        });
        controller.clearEnhancedConfigs();
        router.transitionTo('step5');
      }
      console.timeEnd('step4 next');
    }
  }),

  step5: App.StepRoute.extend({
    route: '/step5',
    breadcrumbs: { label: Em.I18n.translations['installer.step5.header'] },
    connectOutlets: function (router, context) {
      console.time('step5 connectOutlets');
      var self = this;
      var controller = router.get('installerController');
      var wizardStep5Controller = router.get('wizardStep5Controller');
      wizardStep5Controller.set('wizardController', controller);
      var newStepIndex = controller.getStepIndex('step5');
      router.setNavigationFlow(newStepIndex);
      wizardStep5Controller.setProperties({
        servicesMasters: [],
        isInitialLayout: true
      });
      controller.setCurrentStep('step5');
      controller.loadAllPriorSteps().done(function () {
        controller.setStepsEnable();
        controller.connectOutlet('wizardStep5', controller.get('content'));
        self.scrollTop();
        console.timeEnd('step5 connectOutlets');
      });
    },
    
    backTransition: function (router) {
      var controller = router.get('installerController');
      controller.clearErrors();
      const downloadConfig = controller.get('content.downloadConfig');
      if (downloadConfig && downloadConfig.useCustomRepo) {
        router.transitionTo('verifyProducts');
      } else {
        router.transitionTo('downloadMpacks');
      }
    },
    
    next: function (router) {
      console.time('step5 next');
      if (!router.get('btnClickInProgress')) {
        App.set('router.nextBtnClickInProgress', true);
        var controller = router.get('installerController');
        var wizardStep5Controller = router.get('wizardStep5Controller');
        controller.saveMasterComponentHosts(wizardStep5Controller);
        controller.setDBProperty('recommendations', wizardStep5Controller.get('content.recommendations') || wizardStep5Controller.get('recommendations'));
        // Clear subsequent steps if user made changes
        if (!wizardStep5Controller.get('isSaved')) {
          controller.setDBProperty('slaveComponentHosts', undefined);
          var wizardStep6Controller = router.get('wizardStep6Controller');
          wizardStep6Controller.set('isClientsSet', false);
        }
        controller.setStepSaved('step5');
        router.transitionTo('step6');
      }
      console.timeEnd('step5 next');
    }
  }),

  step6: App.StepRoute.extend({
    route: '/step6',
    breadcrumbs: { label: Em.I18n.translations['installer.step6.header'] },
    connectOutlets: function (router, context) {
      console.time('step6 connectOutlets');
      var self = this;
      var controller = router.get('installerController');
      var wizardStep6Controller = router.get('wizardStep6Controller');
<<<<<<< HEAD
      wizardStep6Controller.set('wizardController', controller);
      var newStepIndex = controller.getStepIndex('step6');
      router.setNavigationFlow(newStepIndex);
      controller.setCurrentStep('step6');
      wizardStep6Controller.set('hosts', []);
      controller.loadAllPriorSteps().done(function () {
        controller.setStepsEnable();
=======
      router.get('wizardStep6Controller').set('hosts', []);
      controller.setCurrentStep('6');
      controller.loadAllPriorSteps().done(function () {
        wizardStep6Controller.set('wizardController', controller);
>>>>>>> 7bedbef6
        controller.connectOutlet('wizardStep6', controller.get('content'));
        self.scrollTop();
        console.timeEnd('step6 connectOutlets');
      });
    },
    
    backTransition: function(router) {
      var controller = router.get('installerController');
      controller.clearErrors();
      router.transitionTo('step5');
    },

    next: function (router) {
      console.time('step6 next');
      var controller = router.get('installerController');
      var wizardStep6Controller = router.get('wizardStep6Controller');
      if (!wizardStep6Controller.get('submitDisabled')) {
        if (!router.get('btnClickInProgress')) {
          App.set('router.nextBtnClickInProgress', true);
          controller.saveSlaveComponentHosts(wizardStep6Controller);
          controller.get('content').set('serviceConfigProperties', null);
          controller.get('content').set('componentsFromConfigs', []);
          // Clear subsequent steps if user made changes
          if (!wizardStep6Controller.get('isSaved')) {
            controller.setDBProperties({
              serviceConfigGroups: null,
              recommendationsHostGroups: wizardStep6Controller.get('content.recommendationsHostGroups'),
              recommendationsConfigs: null,
              componentsFromConfigs: []
            });
            controller.clearServiceConfigProperties();
          }
          controller.setStepSaved('step6');
          router.transitionTo('step7');
          console.timeEnd('step6 next');
        }
      }
    }
  }),

  step7: App.StepRoute.extend({
    route: '/step7',
    breadcrumbs: { label: Em.I18n.translations['installer.step7.header'] },
    connectOutlets: function (router, context) {
      console.time('step7 connectOutlets');
      var self = this;
      var controller = router.get('installerController');
      var wizardStep7Controller = router.get('wizardStep7Controller');
      wizardStep7Controller.set('wizardController', controller);
      var newStepIndex = controller.getStepIndex('step7');
      router.setNavigationFlow(newStepIndex);
      controller.setCurrentStep('step7');     
      router.get('preInstallChecksController').loadStep();
      controller.loadAllPriorSteps().done(function () {
        controller.setStepsEnable();
        controller.connectOutlet('wizardStep7', controller.get('content'));
        self.scrollTop();
        console.timeEnd('step7 connectOutlets');
      });
    },

    backTransition: function (router) {
      console.time('step7 back');
      var controller = router.get('installerController');
      controller.clearErrors();

      var step = router.get('installerController.content.skipSlavesStep') ? 'step5' : 'step6';
      var wizardStep7Controller = router.get('wizardStep7Controller');

      var goToPreviousStep = function() {
        router.transitionTo(step);
      };

      if (wizardStep7Controller.hasChanges()) {
        wizardStep7Controller.showChangesWarningPopup(goToPreviousStep);
      } else {
        goToPreviousStep();
      }
      console.timeEnd('step7 back');
    },

    next: function (router) {
      console.time('step7 next');
      if (!router.get('btnClickInProgress')) {
        App.set('router.nextBtnClickInProgress', true);
        var controller = router.get('installerController');
        var wizardStep7Controller = router.get('wizardStep7Controller');
        controller.saveServiceConfigProperties(wizardStep7Controller);
        controller.saveServiceConfigGroups(wizardStep7Controller);
        controller.setDBProperty('recommendationsConfigs', wizardStep7Controller.get('recommendationsConfigs'));
        controller.saveComponentsFromConfigs(controller.get('content.componentsFromConfigs'));
        controller.setDBProperty('recommendationsHostGroup', wizardStep7Controller.get('content.recommendationsHostGroup'));
        controller.setDBProperty('masterComponentHosts', wizardStep7Controller.get('content.masterComponentHosts'));
        App.clusterStatus.setClusterStatus({
          localdb: App.db.data
        });
        router.transitionTo('step8');
        console.timeEnd('step7 next');
      }
    }
  }),

  step8: App.StepRoute.extend({
    route: '/step8',
    breadcrumbs: { label: Em.I18n.translations['installer.step8.header'] },
    connectOutlets: function (router, context) {
      console.time('step8 connectOutlets');
      var self = this;
      var controller = router.get('installerController');
      var wizardStep8Controller = router.get('wizardStep8Controller');
      wizardStep8Controller.set('wizardController', controller);
      var newStepIndex = controller.getStepIndex('step8');
      router.setNavigationFlow(newStepIndex);
      controller.setCurrentStep('step8');
      controller.loadAllPriorSteps().done(function () {
        controller.setStepsEnable();
        controller.connectOutlet('wizardStep8', controller.get('content'));
        self.scrollTop();
        console.timeEnd('step8 connectOutlets');
      });
    },
    
    backTransition: function (router) {
      if (router.get('wizardStep8Controller.isBackBtnDisabled') == false) {
        var controller = router.get('installerController');
        controller.clearErrors();

        router.transitionTo('step7');
      }
    },
    
    next: function (router) {
      console.time('step8 next');
      if (!router.get('btnClickInProgress')) {
        App.set('router.nextBtnClickInProgress', true);
        var controller = router.get('installerController');
        var wizardStep8Controller = router.get('wizardStep8Controller');
        // invoke API call to install selected services
        controller.installServices(false, function () {
          controller.setInfoForStep9();
          // We need to do recovery based on whether we are in Add Host or Installer wizard
          controller.saveClusterState('CLUSTER_INSTALLING_3');
          wizardStep8Controller.set('servicesInstalled', true);
          router.transitionTo('step9');
          console.timeEnd('step8 next');
        });
      }
    }
  }),

  step9: Em.Route.extend({
    route: '/step9',
    breadcrumbs: { label: Em.I18n.translations['installer.step9.header'] },
    connectOutlets: function (router, context) {
      console.time('step9 connectOutlets');
      var self = this;
      var controller = router.get('installerController');
      var wizardStep9Controller = router.get('wizardStep9Controller');
      wizardStep9Controller.set('wizardController', controller);
      controller.loadAllPriorSteps().done(function () {
        wizardStep9Controller.loadDoServiceChecksFlag().done(function () {
          var newStepIndex = controller.getStepIndex('step7');
          router.setNavigationFlow(newStepIndex);
          controller.setCurrentStep('step9');
          controller.setStepsEnable();
          if (!App.get('testMode')) {
            controller.setLowerStepsDisable(9);
          }
          controller.connectOutlet('wizardStep9', controller.get('content'));
          self.scrollTop();
          console.timeEnd('step9 connectOutlets');
        });
      });
    },

    backTransition: function (router) {
      var controller = router.get('installerController');
      controller.clearErrors();
      router.transitionTo('step8');
    },

    retry: function (router) {
      console.time('step9 retry');
      var controller = router.get('installerController');
      var wizardStep9Controller = router.get('wizardStep9Controller');
      if (wizardStep9Controller.get('showRetry')) {
        if (wizardStep9Controller.get('content.cluster.status') === 'INSTALL FAILED') {
          var isRetry = true;
          controller.installServices(isRetry, function () {
            controller.setInfoForStep9();
            wizardStep9Controller.resetHostsForRetry();
            // We need to do recovery based on whether we are in Add Host or Installer wizard
            controller.saveClusterState('CLUSTER_INSTALLING_3');
            wizardStep9Controller.navigateStep();
          });
        } else {
          wizardStep9Controller.navigateStep();
        }
        console.timeEnd('step9 retry');
      }
    },

    unroutePath: function (router, context) {
      // exclusion for transition to Admin view or Views view
      if (context === '/adminView' ||
          context === '/main/views.index' || context === '/main/view.index') {
        this._super(router, context);
      } else {
        return false;
      }
    },

    next: function (router) {
      console.time('step9 next');
      if(!router.get('btnClickInProgress')) {
        App.set('router.nextBtnClickInProgress', true);
        var controller = router.get('installerController');
        var wizardStep9Controller = router.get('wizardStep9Controller');
        controller.saveInstalledHosts(wizardStep9Controller);
        controller.saveClusterState('CLUSTER_INSTALLED_4');
        router.transitionTo('step10');
        console.timeEnd('step9 next');
      }
    }
  }),

  step10: Em.Route.extend({
    route: '/step10',
    breadcrumbs: { label: Em.I18n.translations['installer.step10.header'] },
    connectOutlets: function (router, context) {
      var self = this;
      var controller = router.get('installerController');
      var wizardStep10Controller = router.get('wizardStep10Controller');
      wizardStep10Controller.set('wizardController', controller);
      controller.loadAllPriorSteps().done(function () {
        if (!App.get('testMode')) {
          var newStepIndex = controller.getStepIndex('step10');
          router.setNavigationFlow(newStepIndex);
          controller.setCurrentStep('step10');
          controller.setStepsEnable();
          controller.setLowerStepsDisable(10);
        }
        controller.connectOutlet('wizardStep10', controller.get('content'));
        self.scrollTop();
      });
    },
    
    backTransition: function (router) {
      var controller = router.get('installerController');
      controller.clearErrors();
      router.transitionTo('step9');
    },
    
    complete: function (router, context) {
      var controller = router.get('installerController');
      controller.finish();
      controller.setClusterProvisioningState('INSTALLED').complete(function () {
        // We need to do recovery based on whether we are in Add Host or Installer wizard
        controller.saveClusterState('DEFAULT');
        App.router.set('clusterController.isLoaded', false);
        router.set('clusterInstallCompleted', true);
        router.transitionTo('main.dashboard.index');
      });
    }
  }),

  gotoStep0: Em.Router.transitionTo('step0'),

  gotoStep1: Em.Router.transitionTo('step1'),

  gotoStep2: Em.Router.transitionTo('step2'),

  gotoStep3: Em.Router.transitionTo('step3'),

  gotoStep4: Em.Router.transitionTo('step4'),

  gotoStep5: Em.Router.transitionTo('step5'),

  gotoStep6: Em.Router.transitionTo('step6'),

  gotoStep7: Em.Router.transitionTo('step7'),

  gotoStep8: Em.Router.transitionTo('step8'),

  gotoStep9: Em.Router.transitionTo('step9'),

  gotoStep10: Em.Router.transitionTo('step10'),

  gotoConfigureDownload: Em.Router.transitionTo('configureDownload'),

  gotoSelectMpacks: Em.Router.transitionTo('selectMpacks'),

  gotoCustomMpackRepos: Em.Router.transitionTo('customMpackRepos'),

  gotoDownloadMpacks: Em.Router.transitionTo('downloadMpacks'),

  gotoCustomProductRepos: Em.Router.transitionTo('customProductRepos'),

  gotoVerifyProducts: Em.Router.transitionTo('verifyProducts')

});<|MERGE_RESOLUTION|>--- conflicted
+++ resolved
@@ -101,11 +101,7 @@
       wizardStep0Controller.set('wizardController', controller);
       controller.setCurrentStep('step0');
       controller.loadAllPriorSteps().done(function () {
-<<<<<<< HEAD
-        controller.setStepsEnable();
-=======
-        wizardStep0Controller.set('wizardController', controller);
->>>>>>> 7bedbef6
+        controller.setStepsEnable();
         controller.connectOutlet('wizardStep0', controller.get('content'));
         self.scrollTop();
         console.timeEnd('step0 connectOutlets');
@@ -135,7 +131,6 @@
       var self = this;
       var controller = router.get('installerController');
       var wizardStep2Controller = router.get('wizardStep2Controller');
-<<<<<<< HEAD
       wizardStep2Controller.set('wizardController', controller);
       var newStepIndex = controller.getStepIndex('step2');
       router.setNavigationFlow(newStepIndex);
@@ -143,23 +138,18 @@
       controller.setCurrentStep('step2');
       controller.loadAllPriorSteps().done(function () {
         controller.setStepsEnable();
-=======
-      controller.setCurrentStep('2');
-      controller.loadAllPriorSteps().done(function () {
-        wizardStep2Controller.set('wizardController', controller);
->>>>>>> 7bedbef6
         self.scrollTop();
         controller.connectOutlet('wizardStep2', controller.get('content'));
         console.timeEnd('step2 connectOutlets');
       });
     },
-    
+
     backTransition: function (router) {
       var controller = router.get('installerController');
       controller.clearErrors();
       router.transitionTo('step0');
     },
-    
+
     next: function (router) {
       console.time('step2 next');
       if (!router.get('btnClickInProgress')) {
@@ -260,13 +250,13 @@
         console.timeEnd('configureDownload connectOutlets');
       });
     },
-    
+
     backTransition: function (router) {
       var controller = router.get('installerController');
       controller.clearErrors();
       router.transitionTo('step3');
     },
-    
+
     next: function (router) {
       console.time('configureDownload next');
       if(router.get('btnClickInProgress')) {
@@ -332,7 +322,7 @@
           router.transitionTo('customMpackRepos');
         } else {
           router.transitionTo('downloadMpacks');
-        }  
+        }
         console.timeEnd('selectMpacks next');
       }
     },
@@ -346,13 +336,13 @@
       var self = this;
       var controller = router.get('installerController');
       const downloadConfig = controller.get('content.downloadConfig');
-      
+
       //do not allow navigation to this step unless we are using custom repos
       if (downloadConfig && !downloadConfig.useCustomRepo) {
         Em.run.next(function () {
           router.transitionTo('downloadMpacks');
         });
-      }  
+      }
 
       var customMpackReposController = router.get('wizardCustomMpackReposController');
       customMpackReposController.set('wizardController', controller);
@@ -382,10 +372,10 @@
         controller.setStepSaved('customMpackRepos');
         router.transitionTo('downloadMpacks');
         console.timeEnd('customMpackRepos next');
-      }  
-    }
-  }),
-  
+      }
+    }
+  }),
+
   downloadMpacks: App.StepRoute.extend({
     route: '/downloadMpacks',
     breadcrumbs: { label: Em.I18n.translations['installer.downloadMpacks.header'] },
@@ -432,7 +422,7 @@
         router.transitionTo('customProductRepos');
       } else {
         router.transitionTo('step5');
-      }  
+      }
       console.timeEnd('downloadMpacks next');
     }
   }),
@@ -445,14 +435,14 @@
       var self = this;
       var controller = router.get('installerController');
       const downloadConfig = controller.get('content.downloadConfig');
-      
+
       //disable navigation to this step unless we are using custom repos
       if (downloadConfig && !downloadConfig.useCustomRepo) {
         Em.run.next(function () {
           router.transitionTo('verifyProducts');
         });
-      }  
-      
+      }
+
       var customMpackReposController = router.get('wizardCustomMpackReposController');
       customMpackReposController.set('wizardController', controller);
       var newStepIndex = controller.getStepIndex('customProductRepos');
@@ -599,7 +589,7 @@
         console.timeEnd('step5 connectOutlets');
       });
     },
-    
+
     backTransition: function (router) {
       var controller = router.get('installerController');
       controller.clearErrors();
@@ -610,7 +600,7 @@
         router.transitionTo('downloadMpacks');
       }
     },
-    
+
     next: function (router) {
       console.time('step5 next');
       if (!router.get('btnClickInProgress')) {
@@ -640,7 +630,6 @@
       var self = this;
       var controller = router.get('installerController');
       var wizardStep6Controller = router.get('wizardStep6Controller');
-<<<<<<< HEAD
       wizardStep6Controller.set('wizardController', controller);
       var newStepIndex = controller.getStepIndex('step6');
       router.setNavigationFlow(newStepIndex);
@@ -648,18 +637,12 @@
       wizardStep6Controller.set('hosts', []);
       controller.loadAllPriorSteps().done(function () {
         controller.setStepsEnable();
-=======
-      router.get('wizardStep6Controller').set('hosts', []);
-      controller.setCurrentStep('6');
-      controller.loadAllPriorSteps().done(function () {
-        wizardStep6Controller.set('wizardController', controller);
->>>>>>> 7bedbef6
         controller.connectOutlet('wizardStep6', controller.get('content'));
         self.scrollTop();
         console.timeEnd('step6 connectOutlets');
       });
     },
-    
+
     backTransition: function(router) {
       var controller = router.get('installerController');
       controller.clearErrors();
@@ -705,7 +688,7 @@
       wizardStep7Controller.set('wizardController', controller);
       var newStepIndex = controller.getStepIndex('step7');
       router.setNavigationFlow(newStepIndex);
-      controller.setCurrentStep('step7');     
+      controller.setCurrentStep('step7');
       router.get('preInstallChecksController').loadStep();
       controller.loadAllPriorSteps().done(function () {
         controller.setStepsEnable();
@@ -775,7 +758,7 @@
         console.timeEnd('step8 connectOutlets');
       });
     },
-    
+
     backTransition: function (router) {
       if (router.get('wizardStep8Controller.isBackBtnDisabled') == false) {
         var controller = router.get('installerController');
@@ -784,7 +767,7 @@
         router.transitionTo('step7');
       }
     },
-    
+
     next: function (router) {
       console.time('step8 next');
       if (!router.get('btnClickInProgress')) {
@@ -900,13 +883,13 @@
         self.scrollTop();
       });
     },
-    
+
     backTransition: function (router) {
       var controller = router.get('installerController');
       controller.clearErrors();
       router.transitionTo('step9');
     },
-    
+
     complete: function (router, context) {
       var controller = router.get('installerController');
       controller.finish();
