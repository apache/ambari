--- conflicted
+++ resolved
@@ -103,11 +103,7 @@
   },
 
   'common.service.hdfs.getNnCheckPointTime': {
-<<<<<<< HEAD
     'real': '/clusters/{clusterName}/servicegroups/{defaultServiceGroupName}/services/HDFS/components/NAMENODE?fields=host_components/metrics/dfs/FSNamesystem/HAState,host_components/metrics/dfs/FSNamesystem/LastCheckpointTime',
-=======
-    'real': '/clusters/{clusterName}/services/HDFS/components/NAMENODE?fields=host_components/metrics/dfs/FSNamesystem/HAState,host_components/metrics/dfs/FSNamesystem/LastCheckpointTime,host_components/metrics/dfs/namenode/ClusterId',
->>>>>>> 0907d611
     'mock': ''
   },
 
@@ -3150,7 +3146,6 @@
     mock: '/data/services/components.json'
   },
 
-<<<<<<< HEAD
   /** Mpack related APIs */
   'mpack.download_by_url': {
     real: '/mpacks',
@@ -3244,64 +3239,7 @@
           selected_scenarios: data.usecases
         })
       };
-=======
-  'nameNode.federation.formatNameNode': {
-    'real': '/clusters/{clusterName}/requests',
-    'mock': '',
-    'format': function (data) {
-      return {
-        type: 'POST',
-        data: JSON.stringify({
-          "RequestInfo": {
-            "command" : "FORMAT", "context" : "Format NameNode"
-          },
-          "Requests/resource_filters": [{
-            "service_name" : "HDFS",
-            "component_name" : "NAMENODE",
-            "hosts": data.host
-          }]
-        })
-      }
-    }
-  },
-
-  'nameNode.federation.formatZKFC': {
-    'real': '/clusters/{clusterName}/requests',
-    'mock': '',
-    'format': function (data) {
-      return {
-        type: 'POST',
-        data: JSON.stringify({
-          "RequestInfo": {
-            "command" : "FORMAT", "context" : "Format ZKFC"
-          },
-          "Requests/resource_filters": [{
-            "service_name" : "HDFS",
-            "component_name" : "ZKFC",
-            "hosts": data.host
-          }]
-        })
-      }
-    }
-  },
-  'nameNode.federation.bootstrapNameNode': {
-    'real': '/clusters/{clusterName}/requests',
-    'mock': '',
-    'format': function (data) {
-      return {
-        type: 'POST',
-        data: JSON.stringify({
-          "RequestInfo": {
-            "command" : "BOOTSTRAP_STANDBY", "context" : "Bootstrap NameNode"
-          },
-          "Requests/resource_filters": [{
-            "service_name" : "HDFS",
-            "component_name" : "NAMENODE",
-            "hosts": data.host
-          }]
-        })
-      }
->>>>>>> 0907d611
+
     }
   }
 };
