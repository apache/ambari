/**
 * Licensed to the Apache Software Foundation (ASF) under one
 * or more contributor license agreements.  See the NOTICE file
 * distributed with this work for additional information
 * regarding copyright ownership.  The ASF licenses this file
 * to you under the Apache License, Version 2.0 (the
 * "License"); you may not use this file except in compliance
 * with the License.  You may obtain a copy of the License at
 *
 *     http://www.apache.org/licenses/LICENSE-2.0
 *
 * Unless required by applicable law or agreed to in writing, software
 * distributed under the License is distributed on an "AS IS" BASIS,
 * WITHOUT WARRANTIES OR CONDITIONS OF ANY KIND, either express or implied.
 * See the License for the specific language governing permissions and
 * limitations under the License.
 */

var App = require('app');

const WidgetObject = Em.Object.extend({
  id: '',
  threshold: '',
  viewClass: null,
  sourceName: '',
  title: '',
  checked: false,
  isVisible: true
});

const plusButtonFilterView = Ember.View.extend({
  tagName: 'ul',
  classNames: ['dropdown-menu'],
  templateName: require('templates/main/dashboard/plus_button_filter'),
  valueBinding: '',
  widgetCheckbox: App.CheckboxView.extend({
    didInsertElement: function () {
      $('.checkbox').click(function (event) {
        event.stopPropagation();
      });
    }
  }),
  applyFilter: function () {
    const parent = this.get('parentView'),
      hiddenWidgets = this.get('hiddenWidgets');
    hiddenWidgets.filterProperty('checked').setEach('isVisible', true);
    parent.saveWidgetsSettings();
  }
});

App.MainDashboardWidgetsView = Em.View.extend(App.Persist, App.LocalStorage, App.TimeRangeMixin, {
  name: 'mainDashboardWidgetsView',
  templateName: require('templates/main/dashboard/widgets'),

  widgetsDefinition: require('data/dashboard_widgets'),

  widgetsDefinitionMap: function () {
    return this.get('widgetsDefinition').toMapByProperty('id');
  }.property('widgetsDefinition.[]'),

  widgetGroups: [],

  widgetGroupsDeferred: $.Deferred(),

  displayedWidgetGroups: Em.computed.filterBy('widgetGroups', 'isDisplayed', true),

  setWidgetGroups: function () {
    if (App.get('router.clusterController.isHDFSNameSpacesLoaded')) {
      let groups = [];
<<<<<<< HEAD
      const hdfsServices = App.HDFSService.find();
      if(hdfsServices.length > 0) {
        const hdfsMasterGroups = hdfsServices.objectAt(0).get('masterComponentGroups');
        this.removeObserver('App.router.clusterController.isHDFSNameSpacesLoaded', this, 'setWidgetGroups');
        if (hdfsMasterGroups.length > 1) {
          const nameSpacesListItems = hdfsMasterGroups.map(nameSpace => {
            const { name, title } = nameSpace;
            return {
              name,
              title,
              isActive: false
            };
          });
          groups.push(Em.Object.create({
            name: 'nn',
            title: Em.I18n.t('dashboard.widgets.nameSpace'),
            serviceName: 'HDFS',
            subGroups: [
              {
                name: '*',
                title: Em.I18n.t('common.all'),
                isActive: true
              },
              ...nameSpacesListItems
            ],
            activeSubGroup: Em.computed.findBy('subGroups', 'isActive', true),
            allWidgets: this.get('allNameNodeWidgets')
          }));
        }
=======
      const hdfsService = App.HDFSService.find().objectAt(0),
        hdfsMasterGroups = hdfsService ? hdfsService.get('masterComponentGroups') : [];
      this.removeObserver('App.router.clusterController.isHDFSNameSpacesLoaded', this, 'setWidgetGroups');
      if (hdfsMasterGroups.length) {
        const nameSpacesListItems = hdfsMasterGroups.map(nameSpace => {
          const {name, title} = nameSpace;
          return {
            name,
            title,
            isActive: false
          };
        });
        groups.push(Em.Object.create({
          name: 'nn',
          title: Em.I18n.t('dashboard.widgets.nameSpace'),
          serviceName: 'HDFS',
          subGroups: [
            {
              name: '*',
              title: Em.I18n.t('common.all'),
              isActive: true
            },
            ...nameSpacesListItems
          ],
          activeSubGroup: Em.computed.findBy('subGroups', 'isActive', true),
          allWidgets: this.get('allNameNodeWidgets'),
          isDisplayed: App.get('hasNameNodeFederation')
        }));
>>>>>>> 60e54750
      }
      this.set('widgetGroups', groups);
      this.get('widgetGroupsDeferred').resolve();
    }
  },

  /**
   * List of services
   * @type {Ember.Enumerable}
   */
  content: [],

  /**
   * Key-name to store data in Local Storage and Persist
   * @type {string}
   */
  persistKey: Em.computed.format('user-pref-{0}-dashboard', 'App.router.loginName'),

  /**
   * @type {boolean}
   */
  isDataLoaded: false,

  /**
   * Define if some widget is currently moving
   * @type {boolean}
   */
  isMoving: false,

  /**
   * @type {WidgetObject[]}
   */
  allWidgets: [],

  allNameNodeWidgets: [],

  /**
   * List of visible widgets
   *
   * @type {WidgetObject[]}
   */
  visibleWidgets: Em.computed.filterBy('allWidgets', 'isVisible', true),

  /**
   * List of hidden widgets
   *
   * @type {WidgetObject[]}
   */
  hiddenWidgets: Em.computed.filterBy('allWidgets', 'isVisible', false),

  timeRangeClassName: 'pull-left',

  /**
   * Example:
   * {
   *   visible: [1, 2, 4],
   *   hidden: [3, 5],
   *   threshold: {
   *     1: [80, 90],
   *     2: [],
   *     3: [1, 2]
   *   }
   * }
   * @type {Object|null}
   */
  userPreferences: null,

  didInsertElement: function () {
    this._super();
    if (App.get('router.clusterController.isHDFSNameSpacesLoaded')) {
      this.setWidgetGroups();
    } else {
      this.addObserver('App.router.clusterController.isHDFSNameSpacesLoaded', this, 'setWidgetGroups');
    }
    this.loadWidgetsSettings().complete(() => {
      this.get('widgetGroupsDeferred').done(() => {
        this.checkServicesChange();
        this.renderWidgets();
        this.set('isDataLoaded', true);
        App.loadTimer.finish('Dashboard Metrics Page');
        Em.run.next(this, 'makeSortable');
        if (this.get('displayedWidgetGroups.length')) {
          Em.run.next(this, 'makeGroupedWidgetsSortable');
        }
      });
    });
  },

  /**
   * Set visibility-status for widgets
   */
  loadWidgetsSettings: function () {
    return this.getUserPref(this.get('persistKey'));
  },

  /**
   * make POST call to save settings
   * format settings if they are not provided
   *
   * @param {object} [settings]
   */
  saveWidgetsSettings: function (settings) {
    let userPreferences = this.get('userPreferences');
    let newSettings = {
      visible: [],
      hidden: [],
      threshold: {},
      groups: {}
    };
    if (arguments.length === 1) {
      newSettings = settings;
    }
    else {
      newSettings.threshold = userPreferences.threshold;
      this.get('allWidgets').forEach(widget => {
        const key = widget.get('isVisible') ? 'visible' : 'hidden';
        newSettings[key].push(widget.get('id'));
      });
      this.get('widgetGroups').forEach(group => {
        const groupName = group.get('name');
        if (!newSettings.groups[groupName]) {
          newSettings.groups[groupName] = {};
        }
        group.get('allWidgets').forEach(widgetsSubGroup => {
          const subGroupName = widgetsSubGroup.get('subGroupName'),
            widgets = widgetsSubGroup.get('widgets'),
            subGroupSettings = {
              visible: [],
              hidden: [],
              threshold: {}
            };
          newSettings.groups[groupName][subGroupName] = subGroupSettings;
          widgets.forEach(widget => {
            const key = widget.get('isVisible') ? 'visible' : 'hidden',
              threshold = widget.get('threshold'),
              widgetId = widget.get('id'),
              id = parseInt(widgetId);
            if (subGroupName === '*') {
              const regExp = new RegExp(`\\d+\\-${groupName}\\-([\\W\\w]+)\\-\\*`),
                regExpMatch = widgetId.match(regExp),
                subGroup = regExpMatch && regExpMatch[1];
              if (subGroup) {
                subGroupSettings[key].push({
                  id,
                  subGroup
                });
                $.extend(true, subGroupSettings.threshold, {
                  [subGroup]: {
                    [id]: threshold
                  }
                });
              }
            } else {
              subGroupSettings[key].push(id);
              subGroupSettings.threshold[id] = threshold;
            }
          });
        });
      });
    }
    this.get('widgetGroups').forEach(group => {
      const groupName = group.get('name');
      group.get('allWidgets').forEach(widgetsSubGroup => {
        const subGroupName = widgetsSubGroup.get('subGroupName'),
          widgets = widgetsSubGroup.get('widgets'),
          arrayFromSettings = newSettings.groups[groupName][subGroupName].visible,
          isSubGroupForAll = subGroupName === '*',
          orderedArray = isSubGroupForAll
            ? arrayFromSettings.map(widget => `${widget.id}-${groupName}-${widget.subGroup}-*`)
            : arrayFromSettings;
        widgetsSubGroup.set('widgets', widgets.sort((widgetA, widgetB) => {
          const idA = isSubGroupForAll ? widgetA.get('id') : parseInt(widgetA.get('id')),
            idB = isSubGroupForAll ? widgetB.get('id') : parseInt(widgetB.get('id')),
            indexA = orderedArray.indexOf(idA),
            indexB = orderedArray.indexOf(idB);
          return indexA > -1 && indexB > -1 ? indexA - indexB : 0;
        }));
      });
    });
    this.set('userPreferences', newSettings);
    this.setDBProperty(this.get('persistKey'), newSettings);
    this.postUserPref(this.get('persistKey'), newSettings);
  },

  getUserPrefSuccessCallback: function (response) {
    if (response) {
      this.set('userPreferences', response);
    } else {
      this.getUserPrefErrorCallback();
    }
  },

  getUserPrefErrorCallback: function () {
    var userPreferences = this.generateDefaultUserPreferences();
    this.saveWidgetsSettings(userPreferences);
  },

  resolveConfigDependencies: function(widgetsDefinition) {
    var clusterEnv = App.router.get('clusterController.clusterEnv.properties') || {};
    if (clusterEnv.hide_yarn_memory_widget === 'true') {
      widgetsDefinition.findProperty('id', 20).isHiddenByDefault = true;
    }
    return widgetsDefinition;
  },

  getWidgetSubGroupsObject: function (subGroups) {
    return subGroups.reduce((current, subGroup) => {
      return Object.assign({}, current, {
        [subGroup.name]: {
          visible: [],
          hidden: [],
          threshold: {}
        }
      });
    }, {});
  },

  generateDefaultUserPreferences: function() {
    var widgetsDefinition = this.get('widgetsDefinition');
    var preferences = {
      visible: [],
      hidden: [],
      threshold: {},
      groups: {}
    };

    this.resolveConfigDependencies(widgetsDefinition);
    widgetsDefinition.forEach(widget => {
      const {sourceName, id, groupName} = widget,
        widgetGroups = this.get('displayedWidgetGroups');
      if (App.Service.find(sourceName).get('isLoaded') || sourceName === 'HOST_METRICS') {
        const state = widget.isHiddenByDefault ? 'hidden' : 'visible',
          {threshold} = widget,
          widgetGroup = widgetGroups.find(group => {
            return group.get('serviceName') === sourceName && group.get('name') === groupName;
          });
        if (widgetGroup) {
          const widgetGroupName = widgetGroup.get('name'),
            allSubGroups = widgetGroup.get('subGroups'),
            subGroupForAllItems = allSubGroups.findProperty('name', '*'),
            subGroups = allSubGroups.rejectProperty('name', '*'),
            existingEntry = preferences.groups[widgetGroupName],
            currentEntry = existingEntry || this.getWidgetSubGroupsObject(allSubGroups);
          subGroups.forEach(subGroup => {
            const {name} = subGroup;
            currentEntry[name][state].push(id);
            currentEntry[name].threshold[id] = threshold;
            if (subGroupForAllItems) {
              currentEntry['*'][state].push({
                id,
                subGroup: name
              });
              currentEntry['*'].threshold[name] = Object.assign({}, currentEntry['*'].threshold[name], {
                [id]: threshold
              });
            }
          });
          if (!existingEntry) {
            preferences.groups[widgetGroupName] = currentEntry;
          }
        } else {
          preferences[state].push(id);
        }
      }
      preferences.threshold[id] = widget.threshold;
    });

    return preferences;
  },

  /**
   * Don't show widget on the Dashboard
   *
   * @param {number|string} id
   * @param {string} [groupId]
   * @param {string} [subGroupId]
   * @param {boolean} [isAllItemsSubGroup]
   */
  hideWidget(id, groupId, subGroupId, isAllItemsSubGroup) {
    const idToNumber = Number(id);
    if (isNaN(idToNumber)) {
      const subGroupToFilter = isAllItemsSubGroup ? '*' : subGroupId,
        groupWidgets = this.get('displayedWidgetGroups').findProperty('name', groupId).get('allWidgets'),
        subGroupWidgets = groupWidgets && groupWidgets.findProperty('subGroupName', subGroupToFilter).get('widgets'),
        targetWidget = subGroupWidgets && subGroupWidgets.findProperty('id', id);
      if (targetWidget) {
        targetWidget.set('isVisible', false);
      }
    } else {
      this.get('allWidgets').findProperty('id', id).set('isVisible', false);
    }
    this.saveWidgetsSettings();
  },

  /**
   *
   * @param {number} id
   * @param {boolean} isVisible
   * @param {string} subGroupId
   * @returns {WidgetObject}
   * @private
   */
  _createWidgetObj(id, isVisible, subGroupId) {
    var widget = this.get('widgetsDefinitionMap')[id];
    return WidgetObject.create({
      id,
      threshold: this.get('userPreferences.threshold')[id],
      viewClass: App[widget.viewName].extend({
        subGroupId
      }),
      sourceName: widget.sourceName,
      title: widget.title,
      isVisible
    });
  },

  /**
   *
   * @param {number} id
   * @param {boolean} isVisible
   * @param {string} groupId
   * @param {string} subGroupId
   * @param {boolean} isAllSubGroupsDisplay
   * @returns {WidgetObject}
   * @private
   */
  _createGroupWidgetObj(id, isVisible, groupId, subGroupId, isAllSubGroupsDisplay = false) {
    const widget = this.get('widgetsDefinitionMap')[id];
    subGroupId = subGroupId || 'default';
    return WidgetObject.create({
      id: `${id}-${groupId}-${subGroupId}${isAllSubGroupsDisplay ? '-*' : ''}`,
      threshold: isAllSubGroupsDisplay ?
        this.get('userPreferences.groups')[groupId]['*'].threshold[subGroupId][id] :
        this.get('userPreferences.groups')[groupId][subGroupId].threshold[id],
      viewClass: App[widget.viewName].extend({
        subGroupId,
        isAllItemsSubGroup: isAllSubGroupsDisplay
      }),
      sourceName: widget.sourceName,
      title: `${widget.title} - ${subGroupId}`,
      isVisible
    });
  },

  findWidgetInAllItemsSubGroup: function (id, subGroup) {
    return widget => widget.id === id && widget.subGroup === subGroup;
  },

  /**
   * set widgets to view in order to render
   */
  renderWidgets: function () {
    const userPreferences = this.get('userPreferences'),
      widgetsDefinition = this.get('widgetsDefinition'),
      widgetGroups = this.get('widgetGroups');
    let newVisibleWidgets = [],
      newHiddenWidgets = [];
    widgetGroups.forEach(group => group.get('allWidgets').clear());
    widgetsDefinition.forEach(widget => {
      const {id, groupName} = widget,
        widgetGroup = widgetGroups.findProperty('name', groupName);
      if (groupName && widgetGroup && widgetGroup.get('isDisplayed')) {
        const groupPreferences = userPreferences.groups[groupName];
        if (groupPreferences) {
          const subGroupNames = widgetGroup.get('subGroups').mapProperty('name').without('*'),
            subGroupForAllItems = widgetGroup.get('subGroups').findProperty('name', '*');
          let allWidgets = widgetGroup.get('allWidgets');
          subGroupNames.forEach(subGroupName => {
            const subGroupPreferences = groupPreferences[subGroupName],
              existingSubGroup = allWidgets.findProperty('subGroupName', subGroupName),
              currentSubGroup = existingSubGroup || Em.Object.create({
                  subGroupName,
                  title: subGroupName,
                  parentGroup: widgetGroup,
                  isActive: Em.computed.equal('parentGroup.activeSubGroup.name', subGroupName),
                  widgets: [],
                  hiddenWidgets: Em.computed.filterBy('widgets', 'isVisible', false)
                }),
              visibleIndex = subGroupPreferences.visible.indexOf(id),
              hiddenIndex = subGroupPreferences.hidden.indexOf(id),
              visibleCount = subGroupPreferences.visible.length;
            if (!existingSubGroup) {
              allWidgets.pushObject(currentSubGroup);
            }
            if (visibleIndex > -1) {
              currentSubGroup.get('widgets')[visibleIndex] = this._createGroupWidgetObj(id, true, groupName, subGroupName);
            }
            if (hiddenIndex > -1) {
              currentSubGroup.get('widgets')[hiddenIndex + visibleCount] = this._createGroupWidgetObj(id, false, groupName, subGroupName);
            }
          });
          if (subGroupForAllItems) {
            const subGroupPreferences = groupPreferences['*'],
              existingSubGroup = allWidgets.findProperty('subGroupName', '*'),
              currentSubGroup = existingSubGroup || Em.Object.create({
                  subGroupName: '*',
                  title: Em.I18n.t('common.all'),
                  parentGroup: widgetGroup,
                  isActive: Em.computed.equal('parentGroup.activeSubGroup.name', '*'),
                  widgets: [],
                  hiddenWidgets: Em.computed.filterBy('widgets', 'isVisible', false)
                });
            if (!existingSubGroup) {
              allWidgets.pushObject(currentSubGroup);
            }
            const visibleItems = subGroupPreferences.visible.filterProperty('id', id),
              hiddenItems = subGroupPreferences.hidden.filterProperty('id', id),
              visibleCount = subGroupPreferences.visible.length;
            let widgets = [];
            visibleItems.forEach(widget => {
              const subgroupName = widget.subGroup,
                findFunction = this.findWidgetInAllItemsSubGroup(id, subgroupName),
                index = subGroupPreferences.visible.findIndex(findFunction);
              currentSubGroup.get('widgets')[index] = this._createGroupWidgetObj(id, true, groupName, subgroupName, true);
            });
            hiddenItems.forEach(widget => {
              const subgroupName = widget.subGroup,
                findFunction = this.findWidgetInAllItemsSubGroup(id, subgroupName),
                index = subGroupPreferences.hidden.findIndex(findFunction);
              currentSubGroup.get('widgets')[index + visibleCount] = this._createGroupWidgetObj(id, false, groupName, subgroupName, true);
            });
          }
          allWidgets.forEach(subGroup => {
            const widgets = subGroup.get('widgets');
          });
        }
      } else {
        const subGroupId = widgetGroup ? widgetGroup.get('subGroups.lastObject.name') : 'default',
          visibleIndex = userPreferences.visible.indexOf(id),
          hiddenIndex = userPreferences.hidden.indexOf(id);
        if (visibleIndex > -1) {
          newVisibleWidgets[visibleIndex] = this._createWidgetObj(id, true, subGroupId);
        }
        if (hiddenIndex > -1) {
          newHiddenWidgets[hiddenIndex] = this._createWidgetObj(id, false, subGroupId);
        }
      }
    });
    newVisibleWidgets = newVisibleWidgets.filter(widget => !Em.isNone(widget));
    newHiddenWidgets = newHiddenWidgets.filter(widget => !Em.isNone(widget));
    this.set('allWidgets', newVisibleWidgets.concat(newHiddenWidgets));
  },

  /**
   * check if stack has upgraded from HDP 1.0 to 2.0 OR add/delete services.
   * Update the value on server if true.
   */
  checkServicesChange: function () {
    const userPreferences = this.get('userPreferences'),
      defaultPreferences = this.generateDefaultUserPreferences();
    let newValue = {
        visible: userPreferences.visible.slice(0),
        hidden: userPreferences.hidden.slice(0),
        threshold: userPreferences.threshold,
        groups: $.extend(true, {}, userPreferences.groups)
      },
      isChanged = false;

    ['visible', 'hidden'].forEach(state => {
      defaultPreferences[state].forEach(id => {
        if (!userPreferences.visible.contains(id) && !userPreferences.hidden.contains(id)) {
          isChanged = true;
          newValue[state].push(id);
        }
      });
      Object.keys(defaultPreferences.groups).forEach(groupName => {
        const groupPreferences = defaultPreferences.groups[groupName],
          subGroupForAllItems = groupPreferences['*'],
          subGroups = Object.keys(groupPreferences).without('*');
        subGroups.forEach(subGroupName => {
          groupPreferences[subGroupName][state].forEach(id => {
            if (!newValue.groups[groupName] || !newValue.groups[groupName][subGroupName]) {
              $.extend(true, newValue.groups, {
                [groupName]: {
                  [subGroupName]: {
                    visible: [],
                    hidden: [],
                    threshold: defaultPreferences.groups[groupName][subGroupName].threshold
                  }
                }
              });
            }
            const subGroupPreferences = newValue.groups[groupName][subGroupName];
            if (!subGroupPreferences.visible.contains(id) && !subGroupPreferences.hidden.contains(id)) {
              isChanged = true;
              subGroupPreferences[state].push(id);
            }
          });
        });
        if (subGroupForAllItems) {
          subGroupForAllItems[state].forEach(item => {
            const {id, subGroup} = item;
            if (!newValue.groups[groupName]['*']) {
              $.extend(true, newValue.groups, {
                [groupName]: {
                  '*': {
                    visible: [],
                    hidden: [],
                    threshold: defaultPreferences.groups[groupName]['*'].threshold
                  }
                }
              });
            }
            const preferences = newValue.groups[groupName]['*'],
              checkFunction = this.findWidgetInAllItemsSubGroup(id, subGroup);
            if (!preferences.visible.some(checkFunction) && !preferences.hidden.some(checkFunction)) {
              isChanged = true;
              preferences[state].push({
                id,
                subGroup
              });
            }
            if (!preferences.threshold[subGroup]) {
              isChanged = true;
              preferences.threshold[subGroup] = defaultPreferences.groups[groupName]['*'].threshold[subGroup];
            }
          });
        }
      });
    });
    if (isChanged) {
      this.saveWidgetsSettings(newValue);
    }
  },

  /**
   * Reset widgets visibility-status
   */
  resetAllWidgets: function () {
    App.showConfirmationPopup(() => {
      this.saveWidgetsSettings(this.generateDefaultUserPreferences());
      this.setProperties({
        currentTimeRangeIndex: 0,
        customStartTime: null,
        customEndTime: null
      });
      this.renderWidgets();
    });
  },

  /**
   * Make widgets' list sortable on New Dashboard style
   */
  makeSortable: function () {
    var self = this;
    return $("#sortable").sortable({
      items: "> div",
      cursor: "move",
      tolerance: "pointer",
      scroll: false,
      update: function () {
        var widgetsArray = $('#sortable div[viewid]');

        var userPreferences = self.get('userPreferences') || self.getDBProperty(self.get('persistKey'));
        var newValue = {
          visible: [],
          hidden: userPreferences.hidden,
          threshold: userPreferences.threshold,
          groups: userPreferences.groups
        };
        newValue.visible = userPreferences.visible.map((item, index) => {
          var viewID = widgetsArray.get(index).getAttribute('viewid');
          return Number(viewID.split('-')[1]);
        });
        self.saveWidgetsSettings(newValue);
      },
      activate: function () {
        self.set('isMoving', true);
      },
      deactivate: function () {
        self.set('isMoving', false);
      }
    }).disableSelection();
  },

  makeGroupedWidgetsSortable: function () {
    this.get('displayedWidgetGroups').forEach(widgetGroup => {
      const selector = `#${widgetGroup.get('name')}`;
      $(selector).sortable({
        items: '> div',
        cursor: 'move',
        tolerance: 'pointer',
        scroll: false,
        update: () => {
          let isSubGroupForAllItems = false;
          const widgetsArray = $(`${selector} div[viewid]`),
            userPreferences = this.get('userPreferences') || this.getDBProperty(self.get('persistKey')),
            currentWidgetsData = widgetsArray.toArray().map(widget => {
              const viewId = widget.getAttribute('viewid'),
                splittedViewId = viewId.split('-');
              if (splittedViewId.length > 4) {
                isSubGroupForAllItems = true;
              }
              return {
                id: Number(splittedViewId[1]),
                groupName: splittedViewId[2],
                subGroupName: splittedViewId.slice(3, isSubGroupForAllItems ?
                splittedViewId.length - 1 : splittedViewId.length).join('-')
              };
            }),
            {groupName} = currentWidgetsData[0],
            subGroupName = isSubGroupForAllItems ? '*' : currentWidgetsData[0].subGroupName,
            groupPreferences = userPreferences.groups[groupName][subGroupName],
            newSubGroupValue = {
              visible: groupPreferences.visible.map((item, index) => {
                const widget = currentWidgetsData[index];
                if (isSubGroupForAllItems) {
                  return {
                    id: widget.id,
                    subGroup: widget.subGroupName
                  };
                } else {
                  return widget.id;
                }
              })
            },
            newValue = {
              visible: userPreferences.visible,
              hidden: userPreferences.hidden,
              threshold: userPreferences.threshold,
              groups: $.extend(true, userPreferences.groups, {
                [groupName]: {
                  [subGroupName]: newSubGroupValue
                }
              })
            };
          this.saveWidgetsSettings(newValue);
        },
        activate: () => {
          this.set('isMoving', true);
        },
        deactivate: () => {
          this.set('isMoving', false);
        }
      }).disableSelection();
    });
  },

  /**
   * Submenu view for New Dashboard style
   * @type {Ember.View}
   * @class
   */
  plusButtonFilterView: plusButtonFilterView.extend({
    hiddenWidgetsBinding: 'parentView.hiddenWidgets'
  }),

  groupWidgetsFilterView: plusButtonFilterView.extend(),

  showAlertsPopup: Em.K,

  setActiveSubGroup: function (event) {
    const subGroups = event.contexts[0] || [];
    subGroups.forEach(subGroup => Em.set(subGroup, 'isActive', Em.get(subGroup, 'name') === event.contexts[1]));
  }

});<|MERGE_RESOLUTION|>--- conflicted
+++ resolved
@@ -67,7 +67,6 @@
   setWidgetGroups: function () {
     if (App.get('router.clusterController.isHDFSNameSpacesLoaded')) {
       let groups = [];
-<<<<<<< HEAD
       const hdfsServices = App.HDFSService.find();
       if(hdfsServices.length > 0) {
         const hdfsMasterGroups = hdfsServices.objectAt(0).get('masterComponentGroups');
@@ -94,39 +93,10 @@
               ...nameSpacesListItems
             ],
             activeSubGroup: Em.computed.findBy('subGroups', 'isActive', true),
-            allWidgets: this.get('allNameNodeWidgets')
+            allWidgets: this.get('allNameNodeWidgets'),
+            isDisplayed: App.get('hasNameNodeFederation')
           }));
         }
-=======
-      const hdfsService = App.HDFSService.find().objectAt(0),
-        hdfsMasterGroups = hdfsService ? hdfsService.get('masterComponentGroups') : [];
-      this.removeObserver('App.router.clusterController.isHDFSNameSpacesLoaded', this, 'setWidgetGroups');
-      if (hdfsMasterGroups.length) {
-        const nameSpacesListItems = hdfsMasterGroups.map(nameSpace => {
-          const {name, title} = nameSpace;
-          return {
-            name,
-            title,
-            isActive: false
-          };
-        });
-        groups.push(Em.Object.create({
-          name: 'nn',
-          title: Em.I18n.t('dashboard.widgets.nameSpace'),
-          serviceName: 'HDFS',
-          subGroups: [
-            {
-              name: '*',
-              title: Em.I18n.t('common.all'),
-              isActive: true
-            },
-            ...nameSpacesListItems
-          ],
-          activeSubGroup: Em.computed.findBy('subGroups', 'isActive', true),
-          allWidgets: this.get('allNameNodeWidgets'),
-          isDisplayed: App.get('hasNameNodeFederation')
-        }));
->>>>>>> 60e54750
       }
       this.set('widgetGroups', groups);
       this.get('widgetGroupsDeferred').resolve();
