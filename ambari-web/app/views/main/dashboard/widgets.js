--- conflicted
+++ resolved
@@ -67,37 +67,6 @@
   setWidgetGroups: function () {
     if (App.get('router.clusterController.isHDFSNameSpacesLoaded')) {
       let groups = [];
-<<<<<<< HEAD
-      const hdfsServices = App.HDFSService.find();
-      if(hdfsServices.length > 0) {
-        const hdfsMasterGroups = hdfsServices.objectAt(0).get('masterComponentGroups');
-        this.removeObserver('App.router.clusterController.isHDFSNameSpacesLoaded', this, 'setWidgetGroups');
-        if (hdfsMasterGroups.length > 1) {
-          const nameSpacesListItems = hdfsMasterGroups.map(nameSpace => {
-            const { name, title } = nameSpace;
-            return {
-              name,
-              title,
-              isActive: false
-            };
-          });
-          groups.push(Em.Object.create({
-            name: 'nn',
-            title: Em.I18n.t('dashboard.widgets.nameSpace'),
-            serviceName: 'HDFS',
-            subGroups: [
-              {
-                name: '*',
-                title: Em.I18n.t('common.all'),
-                isActive: true
-              },
-              ...nameSpacesListItems
-            ],
-            activeSubGroup: Em.computed.findBy('subGroups', 'isActive', true),
-            allWidgets: this.get('allNameNodeWidgets')
-          }));
-        }
-=======
       const hdfsService = App.HDFSService.find().objectAt(0),
         hdfsMasterGroups = hdfsService ? hdfsService.get('masterComponentGroups') : [];
       this.removeObserver('App.router.clusterController.isHDFSNameSpacesLoaded', this, 'setWidgetGroups');
@@ -126,7 +95,6 @@
           allWidgets: this.get('allNameNodeWidgets'),
           isDisplayed: App.get('hasNameNodeFederation')
         }));
->>>>>>> 7bedbef6
       }
       this.set('widgetGroups', groups);
       this.get('widgetGroupsDeferred').resolve();
