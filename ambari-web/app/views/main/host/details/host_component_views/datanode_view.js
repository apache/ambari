/**
 * Licensed to the Apache Software Foundation (ASF) under one
 * or more contributor license agreements.  See the NOTICE file
 * distributed with this work for additional information
 * regarding copyright ownership.  The ASF licenses this file
 * to you under the Apache License, Version 2.0 (the
 * "License"); you may not use this file except in compliance
 * with the License.  You may obtain a copy of the License at
 *
 *     http://www.apache.org/licenses/LICENSE-2.0
 *
 * Unless required by applicable law or agreed to in writing, software
 * distributed under the License is distributed on an "AS IS" BASIS,
 * WITHOUT WARRANTIES OR CONDITIONS OF ANY KIND, either express or implied.
 * See the License for the specific language governing permissions and
 * limitations under the License.
 */

var App = require('app');

App.DataNodeComponentView = App.HostComponentView.extend(App.Decommissionable, {

  componentForCheckDecommission: 'NAMENODE',

  /**
   * Get component decommission status from server
   * @returns {$.ajax}
   */
  getDNDecommissionStatus: function () {
<<<<<<< HEAD
    // always get datanode decommission status from active namenode (if NN HA enabled)
    var hdfs = App.HDFSService.find().objectAt(0);
    // TODO rewrite considering federation case and using activeNameNodes array
    var activeNNHostName = (!hdfs.get('snameNode') && hdfs.get('activeNameNode')) ? hdfs.get('activeNameNode.hostName') : hdfs.get('nameNode.hostName');
    var componentForCheckDecommission = this.get('componentForCheckDecommission');
=======
    // always get datanode decommission status from active namenodes (if NN HA or federation enabled)
    const hdfs = App.HDFSService.find().objectAt(0),
      activeNNHostNames = (!hdfs.get('snameNode') && hdfs.get('activeNameNodes.length')) ?
        hdfs.get('activeNameNodes').mapProperty('hostName').join(',') : hdfs.get('nameNode.hostName');
>>>>>>> 60e54750
    return App.ajax.send({
      name: 'host.host_component.decommission_status_datanode',
      sender: this,
      data: {
<<<<<<< HEAD
        hostName: activeNNHostName,
        componentId: App.HostComponent.find().findProperty('componentName', componentForCheckDecommission).get('componentId')
=======
        hostNames: activeNNHostNames,
        componentName: this.get('componentForCheckDecommission')
>>>>>>> 60e54750
      },
      success: 'getDNDecommissionStatusSuccessCallback',
      error: 'getDNDecommissionStatusErrorCallback'
    });
  },

  /**
   * Set received value or null to <code>decommissionedStatusObject</code>
   * @param {Object} response
   * @returns {Object|null}
   */
  getDNDecommissionStatusSuccessCallback: function (response) {
    if (response && response.items) {
      const statusObjects = response.items.mapProperty('metrics.dfs.namenode');
      this.computeStatus(statusObjects);
    }
  },

  /**
   * Set null to <code>decommissionedStatusObject</code> if server returns error
   * @returns {null}
   */
  getDNDecommissionStatusErrorCallback: function () {
    this.set('decommissionedStatusObject', null);
    return null;
  },

  /**
   * load Recommission/Decommission status from adminState of each live node
   */
  loadComponentDecommissionStatus: function () {
    return this.getDNDecommissionStatus();
  },

  setDesiredAdminState: function (desired_admin_state) {
    this.setStatusAs(desired_admin_state);
  },

  /**
   * compute and set decommission state by namenode metrics
   * @param metricObjects
   */
  computeStatus: function (metricObjects) {
    const hostName = this.get('content.hostName');
    let inServiceCount = 0,
      decommissioningCount = 0,
      decommissionedCount = 0;
    metricObjects.forEach(curObj => {
      if (curObj) {
        const liveNodesJson = App.parseJSON(curObj.LiveNodes);
        for (let hostPort in liveNodesJson) {
          if (hostPort.indexOf(hostName) === 0) {
            switch (liveNodesJson[hostPort].adminState) {
              case 'In Service':
                inServiceCount++;
                break;
              case 'Decommission In Progress':
                decommissioningCount++;
                break;
              case 'Decommissioned':
                decommissionedCount++;
                break;
            }
            return;
          }
        }
      }
    });
    if (decommissioningCount) {
      this.setStatusAs('DECOMMISSIONING');
    } else if (inServiceCount && !decommissionedCount) {
      this.setStatusAs('INSERVICE');
    } else if (!inServiceCount && decommissionedCount) {
      this.setStatusAs('DECOMMISSIONED');
    } else {
      // if namenodes are down, get desired_admin_state to decide if the user had issued a decommission
      this.getDesiredAdminState();
    }
  }
});<|MERGE_RESOLUTION|>--- conflicted
+++ resolved
@@ -27,29 +27,16 @@
    * @returns {$.ajax}
    */
   getDNDecommissionStatus: function () {
-<<<<<<< HEAD
-    // always get datanode decommission status from active namenode (if NN HA enabled)
-    var hdfs = App.HDFSService.find().objectAt(0);
-    // TODO rewrite considering federation case and using activeNameNodes array
-    var activeNNHostName = (!hdfs.get('snameNode') && hdfs.get('activeNameNode')) ? hdfs.get('activeNameNode.hostName') : hdfs.get('nameNode.hostName');
-    var componentForCheckDecommission = this.get('componentForCheckDecommission');
-=======
     // always get datanode decommission status from active namenodes (if NN HA or federation enabled)
     const hdfs = App.HDFSService.find().objectAt(0),
       activeNNHostNames = (!hdfs.get('snameNode') && hdfs.get('activeNameNodes.length')) ?
         hdfs.get('activeNameNodes').mapProperty('hostName').join(',') : hdfs.get('nameNode.hostName');
->>>>>>> 60e54750
     return App.ajax.send({
       name: 'host.host_component.decommission_status_datanode',
       sender: this,
       data: {
-<<<<<<< HEAD
-        hostName: activeNNHostName,
-        componentId: App.HostComponent.find().findProperty('componentName', componentForCheckDecommission).get('componentId')
-=======
         hostNames: activeNNHostNames,
         componentName: this.get('componentForCheckDecommission')
->>>>>>> 60e54750
       },
       success: 'getDNDecommissionStatusSuccessCallback',
       error: 'getDNDecommissionStatusErrorCallback'
