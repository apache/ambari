--- conflicted
+++ resolved
@@ -224,7 +224,6 @@
    * @type {String}
    */
   timeSinceHeartBeat: function () {
-<<<<<<< HEAD
     if (this.get('content.isNotHeartBeating')) {
       const d = this.get('content.lastHeartBeatTime');
       return d ? $.timeago(d) : '';
@@ -279,9 +278,4 @@
   reinstallClients: function () {
     this.get('controller').installClients(this.get('installFailedClients'));
   }
-=======
-    var d = this.get('content.rawLastHeartBeatTime');
-    return d ? $.timeago(d) : '';
-  }.property('content.rawLastHeartBeatTime')
->>>>>>> c7159a7a
 });