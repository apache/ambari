--- conflicted
+++ resolved
@@ -183,11 +183,7 @@
         expect(lastDayCountView.get('count')).to.equal(0);
       });
 
-<<<<<<< HEAD
-      it("lastDayAlertsCount is null", function () {
-=======
       it("lastDayAlertsCount is {host1: 1}", function () {
->>>>>>> fb628379
         lastDayCountView.set('parentView.controller.lastDayAlertsCount', {host1: 1});
         expect(lastDayCountView.get('count')).to.equal(1);
       });
