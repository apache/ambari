--- conflicted
+++ resolved
@@ -51,13 +51,8 @@
       var args = testHelpers.findAjaxRequest('name', 'host.host_component.decommission_status_datanode');
       expect(args[0]).exists;
       expect(args[0].data).to.be.eql({
-<<<<<<< HEAD
-        "hostName": "host1",
-        "componentId": "1"
-=======
         "hostNames": "host1",
         "componentName": "NAMENODE"
->>>>>>> 60e54750
       });
     });
 
@@ -73,13 +68,8 @@
       var args = testHelpers.findAjaxRequest('name', 'host.host_component.decommission_status_datanode');
       expect(args[0]).exists;
       expect(args[0].data).to.be.eql({
-<<<<<<< HEAD
-        "hostName": "host1",
-        "componentId": "1"
-=======
         "hostNames": "host1",
         "componentName": "NAMENODE"
->>>>>>> 60e54750
       });
     });
 
@@ -95,13 +85,8 @@
       var args = testHelpers.findAjaxRequest('name', 'host.host_component.decommission_status_datanode');
       expect(args[0]).exists;
       expect(args[0].data).to.be.eql({
-<<<<<<< HEAD
-        "hostName": "host2",
-        "componentId": "1"
-=======
         "hostNames": "host2",
         "componentName": "NAMENODE"
->>>>>>> 60e54750
       });
     });
 
