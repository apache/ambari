--- conflicted
+++ resolved
@@ -91,11 +91,7 @@
       expect(quickViewLinks.getQuickLinksHosts.calledOnce).to.be.true;
       expect(quickViewLinks.get('showNoLinks')).to.be.true;
     });
-<<<<<<< HEAD
-
-=======
   
->>>>>>> 6395167a
     it("showNoLinks should be true when failed", function () {
       quickViewLinks.setQuickLinks();
       expect(quickViewLinks.get('showNoLinks')).to.be.true;
