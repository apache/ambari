/**
 * Licensed to the Apache Software Foundation (ASF) under one
 * or more contributor license agreements.  See the NOTICE file
 * distributed with this work for additional information
 * regarding copyright ownership.  The ASF licenses this file
 * to you under the Apache License, Version 2.0 (the
 * "License"); you may not use this file except in compliance
 * with the License.  You may obtain a copy of the License at
 *
 *     http://www.apache.org/licenses/LICENSE-2.0
 *
 * Unless required by applicable law or agreed to in writing, software
 * distributed under the License is distributed on an "AS IS" BASIS,
 * WITHOUT WARRANTIES OR CONDITIONS OF ANY KIND, either express or implied.
 * See the License for the specific language governing permissions and
 * limitations under the License.
 */

var App = require('app');
require('models/cluster');
require('controllers/wizard');

var c;

function getSteps(start, count) {
  var steps = [];
  for (var j = start; j <= count; j++) {
    steps.push(Em.Object.create({step: j, value: false}));
  }
  return steps;
}

describe('App.WizardController', function () {

  var wizardController = App.WizardController.create({});

  var totalSteps = 11;
  var ruller = d3.range(0, totalSteps);
  var i;
  beforeEach(function () {
    c = App.WizardController.create({});
  });

  describe('#setLowerStepsDisable', function () {
    var steps = getSteps(1, 10);
    wizardController.set('isStepDisabled', steps);
    steps.forEach(function (step) {
      var index = step.get('step');
      it('Steps: 10 | Disabled: ' + (index - 1), function () {
        wizardController.setLowerStepsDisable(index);
        expect(wizardController.get('isStepDisabled').filterProperty('value', true).length).to.be.equal(index - 1);
      });
    });
  });

  // isStep0 ... isStep10 tests
  App.WizardController1 = App.WizardController.extend({currentStep:''});
  var tests = [];
  for (i = 0; i < totalSteps; i++) {
    var n = ruller.slice(0);
    n.splice(i, 1);
    tests.push({i: i, n: n});
  }
  tests.forEach(function (test) {
    describe('isStep' + test.i, function () {
      var w = App.WizardController1.create();
      w.set('currentStep', test.i);

      it('Current Step is {0}, so isStep{1} is TRUE'.format(test.i, test.i), function () {
        expect(w.get('isStep' + test.i)).to.equal(true);
      });

      test.n.forEach(function (indx) {
        it('Current Step is {0}, so isStep{1} is FALSE'.format(test.i, indx), function () {
          expect(w.get('isStep' + indx)).to.equal(false);
        });
      });
    });
  });
  // isStep0 ... isStep10 tests end

  describe('#gotoStep', function() {
    var w = App.WizardController1.create();
    var steps = getSteps(0, totalSteps - 1);
    steps.forEach(function(step, index) {
      step.set('value', true);
      w.set('isStepDisabled', steps);
      it('step {0} is disabled, so gotoStep({1}) is not possible'.format(index, index), function() {
        expect(w.gotoStep(index)).to.equal(false);
      });
    });
  });

  describe('#launchBootstrapSuccessCallback', function() {
    var params = {popup: {finishLoading: function(){}}};
    beforeEach(function () {
      sinon.spy(params.popup, "finishLoading");
    });

    afterEach(function () {
      params.popup.finishLoading.restore();
    });

    it('Save bootstrapRequestId', function() {
      var data = {requestId: 123, status: 'SUCCESS', log: 'ok'};
      wizardController.launchBootstrapSuccessCallback(data, {}, params);
      expect(params.popup.finishLoading.calledWith(123, null, 'SUCCESS', 'ok')).to.be.true;
    });
  });

  describe('#getInstallOptions', function () {

    var cases = [
        {
          isHadoopWindowsStack: true,
          expected: {
            useSsh: false
          }
        },
        {
          isHadoopWindowsStack: false,
          expected: {
            useSsh: true
          }
        }
      ],
      title = 'should return {0}';

    beforeEach(function () {
      sinon.stub(wizardController, 'get')
        .withArgs('installOptionsTemplate').returns({useSsh: true})
        .withArgs('installWindowsOptionsTemplate').returns({useSsh: false});
      this.stub = sinon.stub(App, 'get');
    });

    afterEach(function () {
      App.get.restore();
      wizardController.get.restore();
    });

    cases.forEach(function (item) {
      it(title.format(item.expected), function () {
        this.stub.withArgs('isHadoopWindowsStack').returns(item.isHadoopWindowsStack);
        expect(wizardController.getInstallOptions()).to.eql(item.expected);
      });
    });

  });

  describe('#clearInstallOptions', function () {

    wizardController.setProperties({
      content: {},
      name: 'wizardController'
    });

    beforeEach(function () {
      sinon.stub(App, 'get').withArgs('isHadoopWindowsStack').returns(false);
    });

    afterEach(function () {
      App.get.restore();
    });

    describe('should clear install options', function () {

      beforeEach(function () {
        wizardController.clearInstallOptions();
      });
      it('content.installOptions', function () {
        expect(wizardController.get('content.installOptions')).to.eql(wizardController.get('installOptionsTemplate'));
      });
      it('content.hosts', function () {
        expect(wizardController.get('content.hosts')).to.eql({});
      });
      it('installOptions', function () {
        expect(wizardController.getDBProperty('installOptions')).to.eql(wizardController.get('installOptionsTemplate'));
      });
      it('hosts', function () {
        expect(wizardController.getDBProperty('hosts')).to.eql({});
      });
    });
  });

  describe('#loadServiceConfigGroups', function () {
     beforeEach(function () {
      sinon.stub(wizardController, 'getDBProperties', function() {
        return {
          serviceConfigGroups: [
            {
              hosts: ['h1']
            }
          ],
          hosts: Em.Object.create({
            h1: Em.Object.create({
              id: 'h1'
            })
          })
        };
      });
    });
    afterEach(function () {
      wizardController.getDBProperties.restore();
    });
    it('should load service confgig group', function () {
      wizardController.loadServiceConfigGroups();
      expect(wizardController.get('content.configGroups')).to.eql([
        {
          "hosts": [
            "h1"
          ]
        }
      ]);
    });
  });

  describe('#saveTasksStatuses', function () {
    it('should set status', function () {
      wizardController.saveTasksStatuses('st');
      expect(wizardController.get('content.tasksStatuses')).to.equal('st');
    });
  });

  describe('#saveSlaveComponentHosts', function () {
    beforeEach(function(){
      sinon.stub(wizardController,'getDBProperty').returns(Em.A({
        'h1': {
          id: 1
        }
      }));
    });
    afterEach(function(){
      wizardController.getDBProperty.restore();
    });
    it('should save slave components', function () {
      var stepController = Em.Object.create({
        hosts: Em.A([
          Em.Object.create({
            hostName: 'h1',
            checkboxes: Em.A([
              Em.Object.create({title: 'hl1', checked: true})
            ])
          })
        ]),
        headers: Em.A([
          Em.Object.create({name: 'header1', label: 'hl1'})
        ])
      });
      wizardController.saveSlaveComponentHosts(stepController);
      var res = JSON.parse(JSON.stringify(wizardController.get('content.slaveComponentHosts')));
      expect(res).to.eql([
        {
          "componentName": "header1",
          "displayName": "hl1",
          "hosts": [
            {
              "group": "Default",
              "host_id": 1
            }
          ]
        }
      ]);
    });
  });

  describe('#showLaunchBootstrapPopup', function () {
    afterEach(function(){
      App.ModalPopup.show.restore();
    });

    describe('errors', function () {

      beforeEach(function () {
        sinon.stub(App.ModalPopup,'show', function (data) {
          data.finishLoading.call(c);
        });
      });

      it('should set error', function () {
        c.showLaunchBootstrapPopup(Em.K);
        expect(c.get('isError')).to.be.true;
      });
    });

    describe('#finishLoading', function () {
      var stepController = App.get('router.wizardStep3Controller'),
        cases = [
          {
            requestId: null,
            serverError: 'error',
            wizardControllerProperties: {
              isError: true,
              showFooter: true,
              showCloseButton: true,
              serverError: 'error'
            },
            stepControllerProperties: {
              isRegistrationInProgress: false,
              isBootstrapFailed: true
            },
            bootStatus: 'FAILED',
            callbackCallCount: 0,
            hideCallCount: 0,
            title: 'no request id'
          },
          {
            requestId: 0,
            status: 'ERROR',
            log: 'log',
            wizardControllerProperties: {
              isError: true,
              showFooter: true,
              showCloseButton: true,
              serverError: 'log'
            },
            stepControllerProperties: {
              isRegistrationInProgress: false,
              isBootstrapFailed: true
            },
            bootStatus: 'FAILED',
            callbackCallCount: 0,
            hideCallCount: 0,
            title: 'ERROR status'
          },
          {
            requestId: 1,
            log: 'log',
            wizardControllerProperties: {
              isError: false,
              showFooter: false,
              showCloseButton: false,
              serverError: null
            },
            stepControllerProperties: {
              isRegistrationInProgress: true,
              isBootstrapFailed: false
            },
            bootStatus: 'PENDING',
            callbackCallCount: 1,
            hideCallCount: 1,
            title: 'request accepted'
          }
        ];
      beforeEach(function () {
        c.setProperties({
          isError: false,
          showFooter: false,
          showCloseButton: false,
          serverError: null,
          hide: Em.K,
          callback: Em.K
        });
        stepController.setProperties({
          isRegistrationInProgress: true,
          isBootstrapFailed: false,
          hosts: [
            {
              bootStatus: 'PENDING'
            },
            {
              bootStatus: 'PENDING'
            }
          ]
        });
        sinon.spy(c, 'hide');
        sinon.spy(c, 'callback');
      });
      afterEach(function () {
        c.hide.restore();
        c.callback.restore();
      });
      cases.forEach(function (item) {
        describe(item.title, function () {
          var wizardControllerProperties = Em.keys(item.wizardControllerProperties),
            stepControllerProperties = Em.keys(item.stepControllerProperties);

          beforeEach(function () {
            sinon.stub(App.ModalPopup,'show', function (data) {
              data.finishLoading.call(c, item.requestId, item.serverError, item.status, item.log);
            });
            c.showLaunchBootstrapPopup(c.callback);
          });

          it('wizardControllerProperties are valid', function () {
            expect(c.getProperties.apply(c, wizardControllerProperties)).to.eql(item.wizardControllerProperties);
          });

          it('stepControllerProperties are valid', function () {
            expect(stepController.getProperties.apply(stepController, stepControllerProperties)).to.eql(item.stepControllerProperties);
          });

          it('bootStatus is valid', function () {
            expect(stepController.get('hosts').mapProperty('bootStatus').uniq()).to.eql([item.bootStatus]);
          });

          it('callback is called needed number of times', function () {
            expect(c.callback.callCount).to.equal(item.callbackCallCount);
          });

          it('hide is called needed number of times', function () {
            expect(c.hide.callCount).to.equal(item.hideCallCount);
          });
        });
      });
    });
  });

  describe('#wizardType', function() {
    it('Should return wizard type', function() {
      c.set('name', 'wizardController');
      expect(c.get('wizardType')).to.eq('wizard');
    });
  });

  describe('#currentStepName', function() {
    it('Should return the step name at the index of currentStep', function() {
      var wizardController = App.WizardController.create({
        currentStep: 1,
        steps: [
          "dog",
          "cat",
          "fish"
        ]
      });

      var currentStepName = wizardController.get('currentStepName');

      expect(currentStepName).to.eq("cat");
    });

    it('Should return "step" + currentStep if there is no steps array for legacy support', function () {
      var wizardController = App.WizardController.create({ currentStep: 1 });

      var currentStepName = wizardController.get('currentStepName');

      expect(currentStepName).to.eq("step" + wizardController.get('currentStep'));
    });
  });

  describe('#getStepIndex when steps is not defined', function() {
    it('Should return name when name does not contain an integer', function() {
      var index = c.getStepIndex("cat");
      expect(index).to.eq("cat");
    });

    it('Should return integer for step name as a string that parses to an integer', function() {
      var index = c.getStepIndex("2");
      expect(index).to.eq(2);
    });

    it('Should return integer for step name as an integer', function() {
      var index = c.getStepIndex(2);
      expect(index).to.eq(2);
    });
  });

  describe('#getStepIndex when steps is defined', function() {
    beforeEach(function() {
      //we can name steps arbitrarily
      c.set('steps', [
        "dog",
        "cat",
        "fish"
      ]);
    });

    it('Should return index for step name as a string', function() {
      var index = c.getStepIndex("cat");
      expect(index).to.eq(1);
    });

    it('Should return -1 for step name that is not found', function() {
      var index = c.getStepIndex("bird");
      expect(index).to.eq(-1);
    });

    afterEach(function() {
      c.set('steps', undefined);
    })
  });

  describe('#gotoStep0', function () {
    var res;
    beforeEach(function(){
      sinon.stub(wizardController,'gotoStep', function(step){
        res = step;
      });
    });
    afterEach(function(){
      wizardController.gotoStep.restore();
    });
    it('should go to 0 step', function () {
      wizardController.gotoStep0(Em.K);
      expect(res).to.be.equal(0);
    });
  });

  describe('#gotoStep1', function () {
    var res;
    beforeEach(function(){
      sinon.stub(wizardController,'gotoStep', function(step){
        res = step;
      });
    });
    afterEach(function(){
      wizardController.gotoStep.restore();
    });
    it('should go to 1 step', function () {
      wizardController.gotoStep1(Em.K);
      expect(res).to.be.equal(1);
    });
  });

  describe('#gotoStep2', function () {
    var res;
    beforeEach(function(){
      sinon.stub(wizardController,'gotoStep', function(step){
        res = step;
      });
    });
    afterEach(function(){
      wizardController.gotoStep.restore();
    });
    it('should go to 2 step', function () {
      wizardController.gotoStep2(Em.K);
      expect(res).to.be.equal(2);
    });
  });

  describe('#gotoSte3', function () {
    var res;
    beforeEach(function(){
      sinon.stub(wizardController,'gotoStep', function(step){
        res = step;
      });
    });
    afterEach(function(){
      wizardController.gotoStep.restore();
    });
    it('should go to 3 step', function () {
      wizardController.gotoStep3(Em.K);
      expect(res).to.be.equal(3);
    });
  });

  describe('#gotoStep4', function () {
    var res;
    beforeEach(function(){
      sinon.stub(wizardController,'gotoStep', function(step){
        res = step;
      });
    });
    afterEach(function(){
      wizardController.gotoStep.restore();
    });
    it('should go to 4 step', function () {
      wizardController.gotoStep4(Em.K);
      expect(res).to.be.equal(4);
    });
  });

  describe('#gotoStep5', function () {
    var res;
    beforeEach(function(){
      sinon.stub(wizardController,'gotoStep', function(step){
        res = step;
      });
    });
    afterEach(function(){
      wizardController.gotoStep.restore();
    });
    it('should go to 5 step', function () {
      wizardController.gotoStep5(Em.K);
      expect(res).to.be.equal(5);
    });
  });

  describe('#gotoStep6', function () {
    var res;
    beforeEach(function(){
      sinon.stub(wizardController,'gotoStep', function(step){
        res = step;
      });
    });
    afterEach(function(){
      wizardController.gotoStep.restore();
    });
    it('should go to 6 step', function () {
      wizardController.gotoStep6(Em.K);
      expect(res).to.be.equal(6);
    });
  });

  describe('#gotoStep7', function () {
    var res;
    beforeEach(function(){
      sinon.stub(wizardController,'gotoStep', function(step){
        res = step;
      });
    });
    afterEach(function(){
      wizardController.gotoStep.restore();
    });
    it('should go to 7 step', function () {
      wizardController.gotoStep7(Em.K);
      expect(res).to.be.equal(7);
    });
  });

  describe('#gotoStep8', function () {
    var res;
    beforeEach(function(){
      sinon.stub(wizardController,'gotoStep', function(step){
        res = step;
      });
    });
    afterEach(function(){
      wizardController.gotoStep.restore();
    });
    it('should go to 8 step', function () {
      wizardController.gotoStep8(Em.K);
      expect(res).to.be.equal(8);
    });
  });

  describe('#gotoStep9', function () {
    var res;
    beforeEach(function(){
      sinon.stub(wizardController,'gotoStep', function(step){
        res = step;
      });
    });
    afterEach(function(){
      wizardController.gotoStep.restore();
    });
    it('should go to 9 step', function () {
      wizardController.gotoStep9(Em.K);
      expect(res).to.be.equal(9);
    });
  });

  describe('#gotoStep10', function () {
    var res;
    beforeEach(function(){
      sinon.stub(wizardController,'gotoStep', function(step){
        res = step;
      });
    });
    afterEach(function(){
      wizardController.gotoStep.restore();
    });
    it('should go to 10 step', function () {
      wizardController.gotoStep10(Em.K);
      expect(res).to.be.equal(10);
    });
  });

  describe('#gotoStep', function () {
    beforeEach(function(){
      sinon.stub(App.ModalPopup,'show', Em.K);
      sinon.stub(App.clusterStatus,'setClusterStatus', Em.K);
      sinon.stub(App.router,'send', Em.K);
    });
    afterEach(function(){
      App.ModalPopup.show.restore();
      App.clusterStatus.setClusterStatus.restore();
      App.router.send.restore();
    });
    it('should go to step', function () {
      wizardController.set('isStepDisabled', Em.A([
        Em.Object.create({
          step: 8,
          value: false
        })
      ]));
      wizardController.hide = Em.K;
      wizardController.set('content.controllerName','installerController');
      wizardController.set('currentStep','9');
      expect(wizardController.gotoStep('8')).to.be.true;
    });
  });

  describe('#launchBootstrap', function () {
    beforeEach(function(){
      sinon.stub(wizardController,'showLaunchBootstrapPopup').returns({
        name: 'popup'
      });
    });
    afterEach(function(){
      wizardController.showLaunchBootstrapPopup.restore();
    });
    it('should return popup', function () {
      expect(wizardController.launchBootstrap()).to.be.eql({
        name: 'popup'
      });
    });
  });

  describe('#save', function () {
    var res;
    beforeEach(function () {
      sinon.stub(wizardController,'setDBProperty', function(data){
        res = data;
      });
      sinon.stub(wizardController,'toJSInstance').returns('val');
    });

    afterEach(function () {
      wizardController.setDBProperty.restore();
      wizardController.toJSInstance.restore();
    });

    it('should save data', function () {
      wizardController.save('name');
      expect(res).to.be.equal('name');
    });
  });

  describe('#installServicesSuccessCallback', function () {
    var res;
    beforeEach(function(){
      sinon.stub(wizardController,'saveClusterStatus', function(data){
        res = JSON.parse(JSON.stringify(data));
      });
      sinon.stub(App,'dateTime').returns('22');
    });
    afterEach(function(){
      wizardController.saveClusterStatus.restore();
      App.dateTime.restore();
    });
    it('should call callbeck with data', function () {
      var jsonData = {
        Requests: {
          id: 1
        }
      };
      wizardController.installServicesSuccessCallback(jsonData);
      expect(res).to.be.eql({
        "status": "PENDING",
        "requestId": 1,
        "isInstallError": false,
        "isCompleted": false,
        "installStartTime": "22"
      });
    });
  });

  describe('#installServices', function () {
    var res;
    var when;
    beforeEach(function(){
      sinon.stub(wizardController,'saveClusterStatus', function(data){
        res = JSON.parse(JSON.stringify(data));
      });
      sinon.stub($, 'when').returns({ then: sinon.stub() });
    });
    afterEach(function(){
      wizardController.saveClusterStatus.restore();
      $.when.restore();
    });
    it('should call callbeck with data', function () {
      wizardController.set('content', Em.Object.create({
        cluster: {
          oldRequestsId: '1'
        },
        serviceGroups: [
          "mpack1",
          "mpack2",
          "mpack3"
        ]
      }));
      wizardController.installServices(true);
      expect(App.ajax.send.calledOnce).to.be.true;
      expect(res).to.be.eql({
        "status": "PENDING"
      });
    });
  });

  describe('#saveInstalledHosts', function () {
    beforeEach(function(){
      sinon.stub(wizardController,'getDBProperty').returns({
        'h1': {
          id: 1,
          status: '',
          name: 'h1'
        }
      });
    });
    afterEach(function(){
      wizardController.getDBProperty.restore();
    });
    it('should save installed hosts', function () {
      var stepController = Em.Object.create({
        hosts: Em.A([
          Em.Object.create({
            hostName: 'h1',
            name: 'h1',
            status: 'st',
            message: 'ms',
            checkboxes: Em.A([
              Em.Object.create({title: 'hl1', checked: true})
            ])
          })
        ])
      });
      wizardController.saveInstalledHosts(stepController);
      var res = JSON.parse(JSON.stringify(wizardController.get('content.hosts')));
      expect(res).to.eql({
        "h1": {
          "id": 1,
          "status": "st",
          "name": "h1",
          "message": "ms"
        }
      });
    });
  });

  describe('#saveConfirmedHosts', function () {
    beforeEach(function(){
      sinon.stub(wizardController,'getDBProperty').returns({
        'h1': {
          id: 1,
          status: '',
          name: 'h1'
        }
      });
    });
    afterEach(function(){
      wizardController.getDBProperty.restore();
    });
    it('should save confirmed hosts', function () {
      var stepController = Em.Object.create({
        confirmedHosts: Em.A([
          {
            name: 'h2',
            cpu: '1',
            isInstalled: true
          }
        ])
      });
      wizardController.set('content.hosts', {
        'h1': {
          isInstalled: false,
          bootStatus: 'REGISTERED'
        },
        'h2': {
          isInstalled: true,
          bootStatus: 'REGISTERED'
        }
      });
      wizardController.saveConfirmedHosts(stepController);
      var res = JSON.parse(JSON.stringify(wizardController.get('content.hosts')));
      expect(res).to.eql({
        "h2": {
          "isInstalled": true,
          "bootStatus": "REGISTERED"
        }
      });
    });
  });

  describe('#loadTasksStatuses', function () {
    beforeEach(function () {
      sinon.stub(wizardController, 'getDBProperty').returns('st');
    });
    afterEach(function () {
      wizardController.getDBProperty.restore();
    });
    it('should load status', function () {
      wizardController.loadTasksStatuses();
      expect(wizardController.get('content.tasksStatuses')).to.equal('st');
    });
  });

  describe('#saveTasksRequestIds', function () {
    it('should save id', function () {
      wizardController.saveTasksRequestIds('st');
      expect(wizardController.get('content.tasksRequestIds')).to.equal('st');
    });
  });

  describe('#loadTasksRequestIds', function () {
    beforeEach(function () {
      sinon.stub(wizardController, 'getDBProperty').returns('st');
    });
    afterEach(function () {
      wizardController.getDBProperty.restore();
    });
    it('should load status', function () {
      wizardController.loadTasksRequestIds();
      expect(wizardController.get('content.tasksRequestIds')).to.equal('st');
    });
  });

  describe('#saveRequestIds', function () {
    it('should save id', function () {
      wizardController.saveRequestIds('st');
      expect(wizardController.get('content.requestIds')).to.equal('st');
    });
  });

  describe('#load', function () {
    it('should clear install options', function () {
      var name = 'Name';
      wizardController.set('get'+name.capitalize(), function() {return 'res';});
      wizardController.load(name, true);
      expect(wizardController.get('content.' + name)).to.equal('res');
    });
  });

  describe('#usersLoading', function () {
    beforeEach(function(){
      sinon.stub(App.MainAdminServiceAccountsController,'create').returns({
        loadUsers: function() {},
        get: function(type) {
          if (type === 'dataIsLoaded') {
            return true;
          }
          return Em.Object.create({
            hdfsUser: {
              name: 'user'
            }
          });
        }
      });
    });
    afterEach(function(){
      App.MainAdminServiceAccountsController.create.restore();
    });
    it('should load users', function () {
      wizardController.set('content.hdfsUser', true);
      wizardController.usersLoading().then(function(data){
        expect(data).to.be.undefined;
      });
    });
  });

  describe('#loadConfirmedHosts', function () {
    beforeEach(function(){
      sinon.stub(wizardController, 'getDBProperty').returns(Em.A([
        Em.Object.create({
          name: 'h1'
        })
      ]));
    });
    afterEach(function(){
      wizardController.getDBProperty.restore();
    });
    it('should load hosts from db', function () {
      wizardController.loadConfirmedHosts();
      var res = JSON.parse(JSON.stringify(wizardController.get('content.hosts')));
      expect(res).to.eql([
        {
          "name": "h1"
        }
      ]);
    });
  });

  describe('#loadServicesFromServer', function () {//TODO
    var res;
    beforeEach(function(){
      sinon.stub(App.StackService, 'find').returns(Em.A([
        Em.Object.create({
          isSelected: false,
          isInstalled: false,
          serviceName: 's1'
        })
      ]));
      sinon.stub(App.Service, 'find').returns(Em.A([
        Em.Object.create({
          isSelected: false,
          isInstalled: false,
          serviceName: 's1'
        })
      ]));
      sinon.stub(wizardController, 'setDBProperty', function(data) {
        res = data;
      });
    });

    afterEach(function () {
      App.StackService.find.restore();
      App.Service.find.restore();
      wizardController.setDBProperty.restore();
    });
    it('should load services from server', function () {
      wizardController.loadServicesFromServer();
      expect(res).to.be.equal('services');
    });
  });

  describe('#loadRequestIds', function () {
    beforeEach(function () {
      sinon.stub(wizardController, 'getDBProperty').returns('st');
    });
    afterEach(function () {
      wizardController.getDBProperty.restore();
    });
    it('should load status', function () {
      wizardController.loadRequestIds();
      expect(wizardController.get('content.requestIds')).to.equal('st');
    });
  });

  describe('#loadServiceComponentsSuccessCallback', function () {
    beforeEach(function () {
      sinon.stub(wizardController, 'getDBProperties', function() {
        return {
          selectedServiceNames: ['a','b'],
          installedServiceNames: ['c','d']
        };
      });
      sinon.stub(App.stackServiceMapper, 'mapStackServices', Em.K);
    });
    afterEach(function () {
      wizardController.getDBProperties.restore();
      App.stackServiceMapper.mapStackServices.restore();
    });
    it('should load json data', function () {
      var jsonData = {
        items: [
          {
            StackServices: {
              isSelected: false,
              service_name: 'a'
            }
          },
          {
            StackServices: {
              isSelected: false,
              service_name: 'none'
            }
          }
        ]
      };
      wizardController.loadServiceComponentsSuccessCallback(jsonData);
      var exp = {
        "items": [
          {
            "StackServices": {
              "isSelected": false,
              "service_name": "a",
              "is_selected": true,
              "is_installed": false
            }
          },
          {
            "StackServices": {
              "isSelected": false,
              "service_name": "none",
              "is_selected": false,
              "is_installed": false
            }
          }
        ]
      };

      expect(jsonData).to.eql(exp);
    });
  });

  describe('#setInfoForStep9', function () {

    var res;

    beforeEach(function () {
      sinon.stub(wizardController, 'getDBProperty').returns(Em.Object.create({
        status: {},
        message: {},
        logTasks: {},
        tasks: {},
        progress: {}
      }));
      sinon.stub(wizardController, 'setDBProperty', function(title,data) {
        res = data;
      });
    });

    afterEach(function () {
      wizardController.getDBProperty.restore();
      wizardController.setDBProperty.restore();
    });

    it('should return info for step 9', function () {
      wizardController.setInfoForStep9();
      var exp = {
        "status": {
          "status": "pending",
          "message": "Waiting",
          "logTasks": [],
          "tasks": [],
          "progress": "0"
        },
        "message": {
          "status": "pending",
          "message": "Waiting",
          "logTasks": [],
          "tasks": [],
          "progress": "0"
        },
        "logTasks": {
          "status": "pending",
          "message": "Waiting",
          "logTasks": [],
          "tasks": [],
          "progress": "0"
        },
        "tasks": {
          "status": "pending",
          "message": "Waiting",
          "logTasks": [],
          "tasks": [],
          "progress": "0"
        },
        "progress": {
          "status": "pending",
          "message": "Waiting",
          "logTasks": [],
          "tasks": [],
          "progress": "0"
        }
      };

      res = JSON.parse(JSON.stringify(res));

      expect(res).to.eql(exp);
    });
  });

  describe('#saveServiceConfigProperties', function () {

    beforeEach(function () {
      c.set('content', {});
      sinon.stub(c, 'setDBProperty', Em.K);
      sinon.stub(c, 'setDBProperties', Em.K);
      sinon.stub(c, 'getDBProperty').withArgs('fileNamesToUpdate').returns([]);
      sinon.stub(App.config, 'shouldSupportFinal').returns(true);
    });

    afterEach(function () {
      c.setDBProperty.restore();
      c.setDBProperties.restore();
      c.getDBProperty.restore();
      App.config.shouldSupportFinal.restore();
    });

    var kerberosStepController = Em.Object.create({
      installedServiceNames: ['KERBEROS'],
      stepConfigs: [
        Em.Object.create({
          serviceName: 'KERBEROS',
          configs: [
            Em.Object.create({
              id: 'id',
              name: 'admin_password',
              value: 'value',
              defaultValue: 'defaultValue',
              description: 'description',
              serviceName: 'serviceName',
              domain: 'domain',
              isVisible: true,
              isNotDefaultValue: true,
              isFinal: true,
              defaultIsFinal: true,
              supportsFinal: true,
              filename: 'krb5-conf.xml',
              displayType: 'string',
              isRequiredByAgent: true,
              hasInitialValue: true,
              isRequired: true,
              group: {name: 'group'},
              showLabel: true,
              category: 'some_category'
            }),

            Em.Object.create({
              id: 'id',
              name: 'admin_principal',
              value: 'value',
              defaultValue: 'defaultValue',
              description: 'description',
              serviceName: 'serviceName',
              domain: 'domain',
              isVisible: true,
              isNotDefaultValue: true,
              isFinal: true,
              defaultIsFinal: true,
              supportsFinal: true,
              filename: 'krb5-conf.xml',
              displayType: 'string',
              isRequiredByAgent: true,
              hasInitialValue: true,
              isRequired: true,
              group: {name: 'group'},
              showLabel: true,
              category: 'some_category'
            })
          ]
        })
      ]
    });

    var stepController = Em.Object.create({
      installedServiceNames: ['HDFS'],
      stepConfigs: [
      Em.Object.create({
        serviceName: 'HDFS',
        configs: [
          Em.Object.create({
            id: 'id',
            name: 'name',
            value: 'value',
            defaultValue: 'defaultValue',
            description: 'description',
            serviceName: 'serviceName',
            domain: 'domain',
            isVisible: true,
            isNotDefaultValue: true,
            isFinal: true,
            defaultIsFinal: true,
            supportsFinal: true,
            filename: 'hdfs-site',
            displayType: 'string',
            isRequiredByAgent: true,
            hasInitialValue: true,
            isRequired: true,
            isUserProperty: true,
            showLabel: true,
            category: 'some_category'
          }),
          Em.Object.create({
            id: 'id',
            name: 'name2',
            value: 'value',
            defaultValue: 'defaultValue',
            description: 'description',
            serviceName: 'serviceName',
            domain: 'domain',
            isVisible: true,
            isNotDefaultValue: true,
            isFinal: true,
            defaultIsFinal: true,
            supportsFinal: true,
            filename: 'hdfs-site',
            displayType: 'string',
            isRequiredByAgent: true,
            hasInitialValue: true,
            isRequired: false,
            isUserProperty: false,
            showLabel: true,
            category: 'some_category'
          })
        ]
      }),
      Em.Object.create({
        serviceName: 'YARN',
        configs: [
          Em.Object.create({
            id: 'id',
            name: 'name',
            value: 'value',
            defaultValue: 'defaultValue',
            description: 'description',
            serviceName: 'serviceName',
            domain: 'domain',
            isVisible: true,
            isFinal: true,
            defaultIsFinal: true,
            supportsFinal: true,
            filename: 'filename',
            displayType: 'string',
            isRequiredByAgent: true,
            hasInitialValue: true,
            isRequired: true,
            isUserProperty: false,
            group: {name: 'group'},
            showLabel: true,
            category: 'some_category'
          })
        ]
      })
    ]});

    it('should save configs from default config group to content.serviceConfigProperties', function () {
      c.saveServiceConfigProperties(stepController);
      var saved = c.get('content.serviceConfigProperties');
      expect(saved.length).to.equal(2);
      expect(saved[0].category).to.equal('some_category');
    });

    it('should not save admin_principal or admin_password to the localStorage', function () {
      c.saveServiceConfigProperties(kerberosStepController);
      var saved = c.get('content.serviceConfigProperties');
      expect(saved.everyProperty('value', '')).to.be.true;
    });

    it('should save `isUserProperty` and `isRequired` attributes correctly', function() {
      c.saveServiceConfigProperties(stepController);
      var saved = c.get('content.serviceConfigProperties'),
          nameProp = saved.filterProperty('filename', 'hdfs-site.xml').findProperty('name', 'name'),
          name2Prop = saved.filterProperty('filename', 'hdfs-site.xml').findProperty('name', 'name2');
      assert.isTrue(Em.get(nameProp, 'isRequired'), 'hdfs-site.xml:name isRequired validation');
      assert.isTrue(Em.get(nameProp, 'isUserProperty'), 'hdfs-site.xml:name isUserProperty validation');
      assert.isFalse(Em.get(name2Prop, 'isRequired'), 'hdfs-site.xml:name2 isRequired validation');
      assert.isFalse(Em.get(name2Prop, 'isUserProperty'), 'hdfs-site.xml:name2 isUserProperty validation');
    });
  });

  describe('#enableStep', function () {

    beforeEach(function () {
      c.set('isStepDisabled', [
        Em.Object.create({step: 1, value: true}),
        Em.Object.create({step: 2, value: true}),
        Em.Object.create({step: 3, value: true}),
        Em.Object.create({step: 4, value: true}),
        Em.Object.create({step: 5, value: true}),
        Em.Object.create({step: 6, value: true}),
        Em.Object.create({step: 7, value: true})
      ]);
    });

    it('should update 1st value in isStepDisabled', function () {
      c.enableStep(1);
      expect(c.get('isStepDisabled')[0].get('value')).to.be.false;
    });

    it('should update 6th value in isStepDisabled', function () {
      c.enableStep(7);
      expect(c.get('isStepDisabled')[6].get('value')).to.be.false;
    });

  });

  describe('#allHosts', function () {

    it('should return all hosts', function () {
      var hosts = {
        'h1': {hostComponents: ['c1', 'c2']},
        'h2': {hostComponents: ['c3', 'c4']}
      };

      var content = Em.Object.create({
        hosts: hosts
      });

      c.set('content', content);

      var exp = [
        {
          "id": "h1",
          "hostName": "h1",
          "hostComponents": [
            {
              "componentName": "c1",
              "displayName": "C1"
            },
            {
              "componentName": "c2",
              "displayName": "C2"
            }
          ]
        },
        {
          "id": "h2",
          "hostName": "h2",
          "hostComponents": [
            {
              "componentName": "c3",
              "displayName": "C3"
            },
            {
              "componentName": "c4",
              "displayName": "C4"
            }
          ]
        }
      ];

      var res = JSON.parse(JSON.stringify(c.get('allHosts')));

      expect(res).to.be.eql(exp);
    });
  });

  describe('#getSlaveComponentHosts', function () {
    beforeEach(function () {
      sinon.stub(App.Service, 'find').returns(Em.A([
        Em.Object.create({
          serviceName: 's1'
        })
      ]));
      sinon.stub(App.StackService, 'find').returns(Em.A([
        Em.Object.create({
          serviceName: 's2',
          isSelected: true
        })
      ]));
      sinon.stub(App.StackServiceComponent, 'find').returns(Em.A([
        Em.Object.create({componentName: 'DATANODE', serviceName: 's1', isSlave: true}),
        Em.Object.create({componentName: 'c2', serviceName: 's2', isSlave: true})
      ]));
      sinon.stub(App.HostComponent, 'find').returns(Em.A([
        Em.Object.create({
          componentName: 'DATANODE',
          hostName: 'h1'
        })
      ]));
    });

    afterEach(function () {
      App.Service.find.restore();
      App.HostComponent.find.restore();
      App.StackService.find.restore();
      App.StackServiceComponent.find.restore();
    });

    it('should return slave components', function () {
      var res = JSON.parse(JSON.stringify(c.getSlaveComponentHosts()));
      var exp = [
        {
          "componentName": "DATANODE",
          "displayName": "DataNode",
          "hosts": [
            {
              "group": "Default",
              "hostName": "h1",
              "isInstalled": true
            }
          ],
          "isInstalled": true
        },
        {
          "componentName": "CLIENT",
          "displayName": "Client",
          "hosts": [],
          "isInstalled": true
        },
        {
          "componentName": "c2",
          "displayName": "C2",
          "hosts": [
            {
              "group": "Default",
              "hostName": "h1",
              "isInstalled": false
            }
          ],
          "isInstalled": false
        }
      ];

      expect(res).to.be.eql(exp);
    });

  });

  describe('#setSkipSlavesStep', function () {

    var step = 6,
      cases = [
        {
          services: [
            {
              hasSlave: true,
              hasNonMastersWithCustomAssignment: true
            }
          ],
          skipSlavesStep: false,
          title: 'service with customizable slave selected'
        },
        {
          services: [
            {
              hasClient: true,
              hasNonMastersWithCustomAssignment: true
            }
          ],
          skipSlavesStep: false,
          title: 'service with customizable client selected'
        },
        {
          services: [
            {
              hasSlave: true,
              hasNonMastersWithCustomAssignment: false
            },
            {
              hasClient: true,
              hasNonMastersWithCustomAssignment: false
            }
          ],
          skipSlavesStep: true,
          title: 'no service with customizable slaves or clients selected'
        },
        {
          services: [
            {
              hasSlave: false,
              hasClient: false
            }
          ],
          skipSlavesStep: true,
          title: 'no service with slaves or clients selected'
        }
      ];

    beforeEach(function () {
      c.reopen({
        isStepDisabled: [
          Em.Object.create({
            step: 6
          })
        ],
        content: {}
      });
    });

    cases.forEach(function (item) {
      it(item.title, function () {
        c.setSkipSlavesStep(item.services, step);
        expect(Boolean(c.get('isStepDisabled').findProperty('step', step).get('value'))).to.equal(item.skipSlavesStep);
      });
    });

  });

  describe('#toJSInstance', function () {

    var testCases = [
      {
        o: {'test': 'test'},
        e: {'test': 'test'}
      },
      {
        o: {'test': Em.Object.create()},
        e: {'test': {}}
      },
      {
        o: {'test': Em.Object.create({'test': {}})},
        e: {'test': {'test': {}}}
      },
      {
        o: [],
        e: []
      },
      {
        o: Em.A([[]]),
        e: [[]]
      },
      {
        o: 11,
        e: 11
      },
      {
        o: '11',
        e: '11'
      },
      {
        o: null,
        e: null
      }
    ];

    testCases.forEach(function (testCase, index) {
      it('should convert objects and arrays to pure JS objects and arrays (' + (index + 1) + ')', function () {
        expect(c.toJSInstance(testCase.o)).to.eql(testCase.e);
      });
    });
  });

  describe('#loadConfigThemes', function () {
    beforeEach(function () {
      sinon.stub(wizardController, 'loadConfigThemeForServices').returns({
        always: Em.clb
      });
      sinon.stub(App.themesMapper, 'generateAdvancedTabs').returns(true);
      sinon.stub(App.config, 'loadConfigsFromStack').returns({
        done: Em.clb
      });
      sinon.stub(App.StackService, 'find').returns(Em.A([
        Em.Object.create({
          isSelected: true,
          serviceName: 's1'
        })
      ]));
      this.stub = sinon.stub(App, 'get');
      wizardController.set('content.selectedMpacks', []);
    });
    afterEach(function () {
      App.get.restore();
      App.StackService.find.restore();
      App.config.loadConfigsFromStack.restore();
      App.themesMapper.generateAdvancedTabs.restore();
      wizardController.loadConfigThemeForServices.restore();
    });
    it('Should load config themes', function(done) {
      this.stub.returns(true);
      wizardController.loadConfigThemes().then(function() {
        done();
      });
    });
    it('Should load config themes (2)', function(done) {
      this.stub.returns(false);
      wizardController.loadConfigThemes().then(function() {
        done();
      });
    });
  });

  describe('#dataLoading', function () {
    var clusterController = Em.Object.create({
      isLoaded: false
    });
    beforeEach(function(){
      sinon.stub(App.router,'get').returns(clusterController);
      sinon.stub(wizardController, 'connectOutlet', Em.K);
      clusterController.set('isLoaded', false);
    });
    afterEach(function(){
      App.router.get.restore();
      wizardController.connectOutlet.restore();
    });
    it('should load data', function () {
      clusterController.set('isLoaded', true);
      wizardController.dataLoading().then(function(data){
        expect(data).to.be.undefined;
      });
    });
    it('should load data after 25ms', function () {
      clusterController.set('isLoaded', false);
      setTimeout(function(){
        clusterController.set('isLoaded', true);
      },25);
      wizardController.dataLoading().then(function(data){
        expect(data).to.be.undefined;
      });
    });
  });

  describe('#saveMasterComponentHosts', function () {

    var stepController = Em.Object.create({
        selectedServicesMasters: [
          Em.Object.create({
            display_name: 'd0',
            component_name: 'c0',
            selectedHost: 'h0',
            serviceId: 's0',
            isInstalled: true
          }),
          Em.Object.create({
            display_name: 'd1',
            component_name: 'c1',
            selectedHost: 'h1',
            serviceId: 's1',
            isInstalled: false
          })
        ]
      }),
      masterComponentHosts = [
        {
          display_name: 'd0',
          component: 'c0',
          hostName: 'h0',
          serviceId: 's0',
          isInstalled: true
        },
        {
          display_name: 'd1',
          component: 'c1',
          hostName: 'h1',
          serviceId: 's1',
          isInstalled: false
        }
      ];

    beforeEach(function () {
      sinon.stub(wizardController, 'setDBProperty', Em.K);
    });

    afterEach(function () {
      wizardController.setDBProperty.restore();
    });

    it('should save master component hosts', function () {
      wizardController.saveMasterComponentHosts(stepController);
      expect(wizardController.setDBProperty.calledOnce).to.be.true;
      expect(wizardController.setDBProperty.calledWith('masterComponentHosts', masterComponentHosts)).to.be.true;
      expect(wizardController.get('content.masterComponentHosts')).to.eql(masterComponentHosts);
    });

  });

  describe('#clearMasterComponentHosts', function () {

    beforeEach(function () {
      sinon.stub(wizardController, 'setDBProperty', Em.K);
    });

    afterEach(function () {
      wizardController.setDBProperty.restore();
    });

    it('should clear master component hosts', function () {
      wizardController.set('content.masterComponentHosts', {});
      wizardController.clearMasterComponentHosts();
      expect(wizardController.setDBProperty.calledOnce).to.be.true;
      expect(wizardController.setDBProperty.calledWith('masterComponentHosts', null)).to.be.true;
      expect(wizardController.get('content.masterComponentHosts')).to.be.null;
    });

  });

  describe('#loadRecommendations', function () {

    beforeEach(function () {
      sinon.stub(c, 'getDBProperty').returns({});
    });

    afterEach(function () {
      c.getDBProperty.restore();
    });

    it('should set recommendations', function () {
      c.set('content', {});
      c.loadRecommendations();
      expect(c.get('content.recommendations')).to.eql({});
    });

  });

  describe("#resetOnClose()", function () {
    var ctrl = Em.Object.create({
      finish: Em.K,
      popup: {
        hide: Em.K
      }
    });

    var mock = Em.Object.create({
      resetUser: Em.K
    });

    beforeEach(function () {
      sinon.stub(ctrl, 'finish');
      sinon.stub(ctrl.popup, 'hide');
      sinon.stub(App.router, 'get').returns(mock);
      sinon.stub(App.clusterStatus, 'setClusterStatus', function (arg1, arg2) {
        arg2.alwaysCallback();
      });
      sinon.stub(Em.run, 'next');
      sinon.stub(mock, 'resetUser');
      sinon.stub(App.router, 'transitionTo');

      c.resetOnClose(ctrl, 'path');
    });

    afterEach(function () {
      ctrl.finish.restore();
      ctrl.popup.hide.restore();
      App.router.get.restore();
      App.clusterStatus.setClusterStatus.restore();
      Em.run.next.restore();
      mock.resetUser.restore();
      App.router.transitionTo.restore();
    });

    it("resetUser should be called", function () {
      expect(mock.resetUser.calledOnce).to.be.true;
    });

    it("finish should be called", function () {
      expect(ctrl.finish.calledOnce).to.be.true;
    });

    it("App.clusterStatus.setClusterStatus should be called", function () {
      expect(App.clusterStatus.setClusterStatus.calledOnce).to.be.true;
    });

    it("popup should be hidden", function () {
      expect(ctrl.get('popup').hide.calledOnce).to.be.true;
    });

    it("App.router.transitionTo should be called", function () {
      expect(App.router.transitionTo.calledOnce).to.be.true;
    });

    it("Em.run.next should be called", function () {
      expect(Em.run.next.calledOnce).to.be.true;
    });
  });

  describe('#applyStoredConfigs', function() {

    it('should return null when storedConfigs null', function() {
      expect(c.applyStoredConfigs([], null)).to.be.null;
    });

    it('should merged configs when storedConfigs has items', function() {
      var storedConfigs = [
        {
          id: 1,
          value: 'foo',
          isFinal: false
        },
        {
          id: 2,
          value: 'foo2',
          isFinal: true,
          isUserProperty: true
        }
      ];
      var configs = [
        {
          id: 1,
          value: '',
          isFinal: true
        }
      ];
      expect(c.applyStoredConfigs(configs, storedConfigs)).to.be.eql([
        {
          id: 1,
          value: 'foo',
          isFinal: false,
          savedValue: null
        },
        {
          id: 2,
          value: 'foo2',
          isFinal: true,
          isUserProperty: true
        }
      ]);
    });
  });
<<<<<<< HEAD

  describe('#getPreviousStepName', function () {
    var wizardController;

    before(function () {
      wizardController = App.WizardController.create({
        currentStep: null,
        steps: null
      });
      sinon.stub(wizardController, 'setStepsEnable');
    });

    afterEach(function () {
      wizardController.set('steps', null);
    });
=======
  
  describe('#setStackServiceSelectedByDefault', function() {
   
    it('regular service should be selected', function() {
      var service = {
        StackServices: {
          selection: null,
          service_name: 'S1'
        }
      };
      c.setStackServiceSelectedByDefault(service);
      expect(service.StackServices.is_selected).to.be.true;
    });
  
    it('TECH_PREVIEW service should not be selected', function() {
      var service = {
        StackServices: {
          selection: "TECH_PREVIEW",
          service_name: 'S1'
        }
      };
      c.setStackServiceSelectedByDefault(service);
      expect(service.StackServices.is_selected).to.be.false;
    });
  
    it('service_type service should not be selected', function() {
      var service = {
        StackServices: {
          selection: null,
          service_name: 'S1',
          service_type: 'HCFS'
        }
      };
      c.setStackServiceSelectedByDefault(service);
      expect(service.StackServices.is_selected).to.be.false;
    });
  });
>>>>>>> d680af80

    it('Should return null when first step is current', function () {
      wizardController.set('currentStep', 0);
      
      var stepName = wizardController.getPreviousStepName();
      
      expect(stepName).to.be.null;
    });

    it('Should return name of previous step when there is a steps array', function () {
      var steps = [
        'FirstStep',
        'SecondStep',
        'ThirdStep'
      ];

      wizardController.set('steps', steps);
      wizardController.set('currentStep', 1);

      var stepName = wizardController.getPreviousStepName();

      expect(stepName).to.equal(steps[0]);
    });

    it('Should return step name of the form "step<x-1>" when there is no steps array', function () {
      wizardController.set('currentStep', 1);

      var stepName = wizardController.getPreviousStepName();

      expect(stepName).to.equal("step0");
    });
  });

  describe('#getNextStepName', function () {
    var wizardController;

    before(function () {
      wizardController = App.WizardController.create({
        currentStep: null,
        steps: null
      });
      sinon.stub(wizardController, 'setStepsEnable');
    });

    afterEach(function () {
      wizardController.set('steps', null);
    });

    it('Should return null when last step is current and there is no steps array', function () {
      wizardController.set('totalSteps', 3);
      wizardController.set('currentStep', 2);

      var stepName = wizardController.getNextStepName();

      expect(stepName).to.be.null;
    });

    it('Should return null when last step is current and there is a steps array', function () {
      var steps = [
        'FirstStep',
        'SecondStep',
        'ThirdStep'
      ];

      wizardController.set('steps', steps);
      wizardController.set('currentStep', 2);

      var stepName = wizardController.getNextStepName();

      expect(stepName).to.be.null;
    });

    it('Should return name of next step when there is a steps array', function () {
      var steps = [
        'FirstStep',
        'SecondStep',
        'ThirdStep'
      ];

      wizardController.set('steps', steps);
      wizardController.set('currentStep', 1);

      var stepName = wizardController.getNextStepName();

      expect(stepName).to.equal(steps[2]);
    });

    it('Should return step name of the form "step<x+1>" when there is no steps array', function () {
      wizardController.set('currentStep', 1);

      var stepName = wizardController.getNextStepName();

      expect(stepName).to.equal("step2");
    });
  });
});<|MERGE_RESOLUTION|>--- conflicted
+++ resolved
@@ -1837,24 +1837,7 @@
       ]);
     });
   });
-<<<<<<< HEAD
-
-  describe('#getPreviousStepName', function () {
-    var wizardController;
-
-    before(function () {
-      wizardController = App.WizardController.create({
-        currentStep: null,
-        steps: null
-      });
-      sinon.stub(wizardController, 'setStepsEnable');
-    });
-
-    afterEach(function () {
-      wizardController.set('steps', null);
-    });
-=======
-  
+
   describe('#setStackServiceSelectedByDefault', function() {
    
     it('regular service should be selected', function() {
@@ -1891,7 +1874,21 @@
       expect(service.StackServices.is_selected).to.be.false;
     });
   });
->>>>>>> d680af80
+
+  describe('#getPreviousStepName', function () {
+    var wizardController;
+
+    before(function () {
+      wizardController = App.WizardController.create({
+        currentStep: null,
+        steps: null
+      });
+      sinon.stub(wizardController, 'setStepsEnable');
+    });
+
+    afterEach(function () {
+      wizardController.set('steps', null);
+    });
 
     it('Should return null when first step is current', function () {
       wizardController.set('currentStep', 0);
