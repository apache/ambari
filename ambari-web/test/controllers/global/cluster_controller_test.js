--- conflicted
+++ resolved
@@ -116,11 +116,7 @@
       expect(App.get('currentStackVersion')).to.equal('HDP-2.0.5');
       expect(App.get('clusterId')).to.equal(1);
     });
-<<<<<<< HEAD
-
-=======
   
->>>>>>> 726d1d01
     it('reload is false and clusterName is set and clusterId is null', function () {
       App.set('clusterName', 'c1');
       App.set('clusterId', null);
