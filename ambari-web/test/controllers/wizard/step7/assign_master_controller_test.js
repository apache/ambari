--- conflicted
+++ resolved
@@ -306,12 +306,6 @@
       sinon.stub(App.Service, 'find').returns([
         App.Service.createRecord({serviceName: 'S1'})
       ]);
-<<<<<<< HEAD
-      sinon.stub(App.StackService, 'find').returns({
-        findProperty: function (prop, input) {
-          return Em.Object.create({ displayName: input });
-        }
-=======
       sinon.stub(App.StackService, 'find', function(input) {
         return input
           ? Em.Object.create({displayName: input, serviceName: input})
@@ -319,7 +313,6 @@
               App.StackService.createRecord({serviceName: 'S1', displayName: 'S1'}),
               App.StackService.createRecord({serviceName: 'S2', displayName: 'S2'})
             ]
->>>>>>> d680af80
       });
     });
 
