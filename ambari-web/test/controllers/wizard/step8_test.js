--- conflicted
+++ resolved
@@ -656,220 +656,6 @@
       });
   });
 
-<<<<<<< HEAD
-=======
-  describe('#loadRepoInfo', function() {
-
-    beforeEach(function () {
-      var stubForGet = sinon.stub(App, 'get').withArgs('currentStackName').returns('HDP');
-      this.mockRepo = sinon.stub(App.RepositoryVersion, 'find');
-    });
-
-    afterEach(function () {
-      App.get.restore();
-      App.RepositoryVersion.find.restore();
-    });
-    it('should return repo', function() {
-      this.mockRepo.returns([Em.Object.create({stackVersionType: 'HDP', isCurrent: true, isStandard: true, repositoryVersion: '2.3.0.0-2208'})])
-      installerStep8Controller.loadRepoInfo();
-      var args = testHelpers.findAjaxRequest('name', 'cluster.load_repo_version');
-      expect(args[0].data).to.eql({stackName: 'HDP', repositoryVersion: '2.3.0.0-2208'});
-    });
-  });
-
-  describe('#loadRepoInfoSuccessCallback', function () {
-    beforeEach(function () {
-      installerStep8Controller.set('clusterInfo', Em.Object.create({}));
-    });
-
-    it('should assert error if no data returned from server', function () {
-      expect(function () {
-        installerStep8Controller.loadRepoInfoSuccessCallback({items: []});
-      }).to.throw(Error);
-    });
-
-    Em.A([
-      {
-        m: 'Normal JSON',
-        e: {
-          base_url: ['baseurl1', 'baseurl2'],
-          os_type: ['redhat6', 'suse11'],
-          repo_id: ['HDP-2.3', 'HDP-UTILS-1.1.0.20']
-        },
-        items: [
-          {
-            repository_versions: [
-              {
-                operating_systems: [
-                  {
-                    OperatingSystems: {
-                      ambari_managed_repositories: true
-                    },
-                    repositories: [
-                      {
-                        Repositories: {
-                          base_url: 'baseurl1',
-                          os_type: 'redhat6',
-                          repo_id: 'HDP-2.3'
-                        }
-                      }
-                    ]
-                  },
-                  {
-                    OperatingSystems: {
-                      ambari_managed_repositories: true
-                    },
-                    repositories: [
-                      {
-                        Repositories: {
-                          base_url: 'baseurl2',
-                          os_type: 'suse11',
-                          repo_id: 'HDP-UTILS-1.1.0.20'
-                        }
-                      }
-                    ]
-                  }
-                ]
-              }
-            ]
-          }
-        ]
-      }
-    ]).forEach(function (test) {
-
-      it(test.m, function () {
-        installerStep8Controller.loadRepoInfoSuccessCallback({items: test.items});
-        expect(installerStep8Controller.get('clusterInfo.repoInfo').mapProperty('base_url')).to.eql(test.e.base_url);
-        expect(installerStep8Controller.get('clusterInfo.repoInfo').mapProperty('os_type')).to.eql(test.e.os_type);
-        expect(installerStep8Controller.get('clusterInfo.repoInfo').mapProperty('repo_id')).to.eql(test.e.repo_id);
-      });
-
-    });
-
-    /*Em.A([
-        {
-          items: [
-            {
-              repositories: [
-                {
-                  Repositories: {
-                    os_type: 'redhat5',
-                    base_url: 'url1'
-                  }
-                }
-              ],
-              OperatingSystems: {
-                is_type: ''
-              }
-            }
-          ],
-          m: 'only redhat5',
-          e: {
-            base_url: ['url1'],
-            os_type: ['redhat5']
-          }
-        },
-        {
-          items: [
-            {
-              repositories: [
-                {
-                  Repositories: {
-                    os_type: 'redhat5',
-                    base_url: 'url1'
-                  }
-                }
-              ],
-              OperatingSystems: {
-                is_type: ''
-              }
-            },
-            {
-              repositories: [
-                {
-                  Repositories: {
-                    os_type: 'redhat6',
-                    base_url: 'url2'
-                  }
-                }
-              ],
-              OperatingSystems: {
-                is_type: ''
-              }
-            }
-          ],
-          m: 'redhat5, redhat6',
-          e: {
-            base_url: ['url1', 'url2'],
-            os_type: ['redhat5', 'redhat6']
-          }
-        },
-        {
-          items: [
-            {
-              repositories: [
-                {
-                  Repositories: {
-                    os_type: 'redhat5',
-                    base_url: 'url1'
-                  }
-                }
-              ],
-              OperatingSystems: {
-                is_type: ''
-              }
-            },
-            {
-              repositories: [
-                {
-                  Repositories: {
-                    os_type: 'redhat6',
-                    base_url: 'url2'
-                  }
-                }
-              ],
-              OperatingSystems: {
-                is_type: ''
-              }
-            },
-            {
-              repositories: [
-                {
-                  Repositories: {
-                    os_type: 'sles11',
-                    base_url: 'url3'
-                  }
-                }
-              ],
-              OperatingSystems: {
-                is_type: ''
-              }
-            }
-          ],
-          m: 'redhat5, redhat6, sles11',
-          e: {
-            base_url: ['url1', 'url2', 'url3'],
-            os_type: ['redhat5', 'redhat6', 'sles11']
-          }
-        }
-      ]).forEach(function (test) {
-        it(test.m, function () {
-          installerStep8Controller.loadRepoInfoSuccessCallback({items: test.items});
-          expect(installerStep8Controller.get('clusterInfo.repoInfo').mapProperty('base_url')).to.eql(test.e.base_url);
-          expect(installerStep8Controller.get('clusterInfo.repoInfo').mapProperty('os_type')).to.eql(test.e.os_type);
-        });
-      });*/
-  });
-
-  describe('#loadRepoInfoErrorCallback', function() {
-    it('should set [] to repoInfo', function() {
-      installerStep8Controller.set('clusterInfo', Em.Object.create({repoInfo: [{}, {}]}));
-      installerStep8Controller.loadRepoInfoErrorCallback({});
-      expect(installerStep8Controller.get('clusterInfo.repoInfo.length')).to.be.equal(0);
-    });
-  });
-
->>>>>>> 60e54750
   describe('#loadHbaseMasterValue', function () {
     Em.A([
         {
