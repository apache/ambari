--- conflicted
+++ resolved
@@ -1138,11 +1138,6 @@
 
     it('request-data is valid', function () {
       expect(this.callArgs.data).to.eql({
-<<<<<<< HEAD
-        id: '1',
-=======
-        from: '2.3',
->>>>>>> 1c19200c
         value: '2.2',
         label: 'HDP-2.2',
         isDowngrade: true,
