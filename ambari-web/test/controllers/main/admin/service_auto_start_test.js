--- conflicted
+++ resolved
@@ -67,9 +67,8 @@
   });
 
   describe('#load', function() {
-
-    beforeEach(function() {
-      sinon.stub(App.router.get('configurationController'), 'getCurrentConfigsBySites').returns({
+    var mock = {
+      getConfigsByTags: sinon.stub().returns({
         done: function(callback) {
           callback([
             {
@@ -79,7 +78,6 @@
             }
           ]);
         }
-<<<<<<< HEAD
       })
     };
     beforeEach(function() {
@@ -89,8 +87,6 @@
             recovery_enabled: 'true'
           });
         }
-=======
->>>>>>> 60e54750
       });
       sinon.stub(controller, 'loadComponentsConfigs').returns({
         then: Em.clb
@@ -98,12 +94,8 @@
       controller.load();
     });
     afterEach(function() {
-<<<<<<< HEAD
       controller.loadClusterSettings.restore();
       App.router.get.restore();
-=======
-      App.router.get('configurationController').getCurrentConfigsBySites.restore();
->>>>>>> 60e54750
       controller.loadComponentsConfigs.restore();
     });
 
@@ -126,7 +118,6 @@
     });
   });
 
-<<<<<<< HEAD
   describe('#loadClusterSettings()', function() {
 
     it('App.ajax.send should be called', function() {
@@ -139,8 +130,6 @@
     });
   });
 
-=======
->>>>>>> 60e54750
   describe('#loadComponentsConfigs()', function() {
 
     it('App.ajax.send should be called', function() {
