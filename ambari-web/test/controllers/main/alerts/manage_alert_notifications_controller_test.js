/**
 * Licensed to the Apache Software Foundation (ASF) under one
 * or more contributor license agreements.  See the NOTICE file
 * distributed with this work for additional information
 * regarding copyright ownership.  The ASF licenses this file
 * to you under the Apache License, Version 2.0 (the
 * "License"); you may not use this file except in compliance
 * with the License.  You may obtain a copy of the License at
 *
 *     http://www.apache.org/licenses/LICENSE-2.0
 *
 * Unless required by applicable law or agreed to in writing, software
 * distributed under the License is distributed on an "AS IS" BASIS,
 * WITHOUT WARRANTIES OR CONDITIONS OF ANY KIND, either express or implied.
 * See the License for the specific language governing permissions and
 * limitations under the License.
 */

var App = require('app');
var controller;
var helpers = require('test/helpers');
require('templates/main/alerts/alert_instance/status');


function getController() {
  return App.ManageAlertNotificationsController.create({});
}

function getInputFields() {
  return Em.Object.create({
    name: {
      value: ''
    },
    groups: {
      value: []
    },
    global: {
      value: false
    },
    allGroups: {
      value: false
    },
    method: {
      value: ''
    },
    email: {
      value: ''
    },
    severityFilter: {
      value: []
    },
    description: {
      value: ''
    },
    SMTPServer: {
      value: ''
    },
    SMTPPort: {
      value: ''
    },
    SMTPUseAuthentication: {
      value: ''
    },
    SMTPUsername: {
      value: ''
    },
    SMTPPassword: {
      value: ''
    },
    retypeSMTPPassword: {
      value: ''
    },
    SMTPSTARTTLS: {
      value: ''
    },
    emailFrom: {
      value: ''
    },
    version: {
      value: ''
    },
    OIDs: {
      value: ''
    },
    community: {
      value: ''
    },
    host: {
      value: ''
    },
    port: {
      value: ''
    },
    scriptDispatchProperty:{
      value: ''
    },
    scriptFileName:{
      value: ''
    }
  });
}

var createEditPopupView = getController().showCreateEditPopup();

describe('App.ManageAlertNotificationsController', function () {

  beforeEach(function () {
    controller = getController();
  });

  describe('#alertNotifications', function () {

    beforeEach(function () {
      sinon.stub(App.AlertNotification, 'find', function () {
        return [1, 2, 3];
      });
    });

    afterEach(function () {
      App.AlertNotification.find.restore();
    });

    it("should return all alert notifications if controller isLoaded", function () {

      controller.set('isLoaded', true);
      expect(controller.get('alertNotifications')).to.eql([1, 2, 3]);
    });

    it("should return [] if controller isLoaded=false", function () {

      controller.set('isLoaded', false);
      expect(controller.get('alertNotifications')).to.eql([]);
    });

  });

  describe('#loadAlertNotifications()', function () {

    it("should send ajax request and set isLoaded to false", function () {

      controller.set('isLoaded', true);
      controller.loadAlertNotifications();
      expect(controller.get('isLoaded')).to.be.false;
    });

  });

  describe('#getAlertNotificationsSuccessCallback()', function () {

    beforeEach(function () {
      sinon.spy(App.alertNotificationMapper, 'map');
    });

    afterEach(function () {
      App.alertNotificationMapper.map.restore();
    });

    it("should call mapper and set isLoaded to true", function () {

      controller.set('isLoaded', false);
      controller.getAlertNotificationsSuccessCallback('test');
      expect(controller.get('isLoaded')).to.be.true;
      expect(App.alertNotificationMapper.map.calledWith('test')).to.be.true;
    });

  });

  describe('#getAlertNotificationsErrorCallback()', function () {

    it("should set isLoaded to true", function () {

      controller.set('isLoaded', false);
      controller.getAlertNotificationsSuccessCallback('test');
      expect(controller.get('isLoaded')).to.be.true;
    });

  });

  describe('#addAlertNotification()', function () {

    var inputFields = Em.Object.create({
      a: {
        value: '',
        defaultValue: 'a'
      },
      b: {
        value: '',
        defaultValue: 'b'
      },
      c: {
        value: '',
        defaultValue: 'c'
      },
      severityFilter: {
        value: [],
        defaultValue: ['OK', 'WARNING', 'CRITICAL', 'UNKNOWN']
      },
      global: {
        value: false
      },
      allGroups: Em.Object.create({
        value: 'custom'
      })
    });

    beforeEach(function () {
      sinon.stub(controller, 'showCreateEditPopup');
      controller.set('inputFields', inputFields);
      controller.addAlertNotification();
    });

    afterEach(function () {
      controller.showCreateEditPopup.restore();
    });

    Object.keys(inputFields).forEach(function (key) {
      it(key, function () {
        expect(controller.get('inputFields.' + key + '.value')).to.be.eql(controller.get('inputFields.' + key + '.defaultValue'));
      });
    });

    it("should reset custom properties",function(){
       expect(controller.get('inputFields.customProperties')).to.be.eql(Em.A([]));
    });

    it("should call showCreateEditPopup", function () {
      expect(controller.showCreateEditPopup.calledOnce).to.be.true;
    });

  });

  describe('#editAlertNotification()', function () {

    beforeEach(function () {
      sinon.stub(controller, 'showCreateEditPopup', Em.K);
      sinon.stub(controller, 'fillEditCreateInputs', Em.K);
    });

    afterEach(function () {
      controller.showCreateEditPopup.restore();
      controller.fillEditCreateInputs.restore();
    });

    it("should call fillEditCreateInputs and showCreateEditPopup", function () {

      controller.editAlertNotification();

      expect(controller.fillEditCreateInputs.calledOnce).to.be.true;
      expect(controller.showCreateEditPopup.calledWith(true)).to.be.true;
    });

  });

  describe('#fillEditCreateInputs()', function () {

    it("should map properties from selectedAlertNotification to inputFields (ambari.dispatch.recipients ignored) - EMAIL", function () {

      controller.set('selectedAlertNotification', Em.Object.create({
        name: 'test_name',
        global: true,
        description: 'test_description',
        groups: ['test1', 'test2'],
        type: 'EMAIL',
        alertStates: ['OK', 'UNKNOWN'],
        properties: {
          'ambari.dispatch.recipients': [
            'test1@test.test',
            'test2@test.test'
          ],
          'customName': 'customValue',
          "mail.smtp.from" : "from",
          "ambari.dispatch.credential.username" : "user",
          "mail.smtp.host" : "s1",
          "mail.smtp.port" : "25",
          "mail.smtp.auth" : "true",
          "ambari.dispatch.credential.password" : "pass",
          "mail.smtp.starttls.enable" : "true"
        }
      }));

      controller.set('inputFields', Em.Object.create({
        name: {
          value: ''
        },
        groups: {
          value: []
        },
        global: {
          value: false
        },
        allGroups: {
          value: false
        },
        method: {
          value: ''
        },
        email: {
          value: ''
        },
        severityFilter: {
          value: []
        },
        description: {
          value: ''
        },
        SMTPServer: {
          value: ''
        },
        SMTPPort: {
          value: ''
        },
        SMTPUseAuthentication: {
          value: ''
        },
        SMTPUsername: {
          value: ''
        },
        SMTPPassword: {
          value: ''
        },
        retypeSMTPPassword: {
          value: ''
        },
        SMTPSTARTTLS: {
          value: ''
        },
        emailFrom: {
          value: ''
        },
        version: {
          value: ''
        },
        OIDs: {
          value: ''
        },
        community: {
          value: ''
        },
        host: {
          value: ''
        },
        port: {
          value: ''
        },
        scriptDispatchProperty:{
          value: ''
        },
<<<<<<< HEAD
=======
        scriptFileName:{
          value: ''
        },
>>>>>>> 9d802b7c
        customProperties: [
          {name: 'customName', value: 'customValue1', defaultValue: 'customValue1'},
          {name: 'customName2', value: 'customValue1', defaultValue: 'customValue1'}
        ]
      }));

      controller.fillEditCreateInputs();

      expect(JSON.stringify(controller.get('inputFields'))).to.equal(JSON.stringify({
        name: {
          value: 'test_name'
        },
        groups: {
          value: ['test1', 'test2']
        },
        global: {
          value: true,
          disabled: true
        },
        allGroups: {
          value: 'all'
        },
        method: {
          value: 'EMAIL'
        },
        email: {
          value: 'test1@test.test, test2@test.test'
        },
        severityFilter: {
          value: ['OK', 'UNKNOWN']
        },
        description: {
          value: 'test_description'
        },
        SMTPServer: {
          value: 's1'
        },
        SMTPPort: {
          value: '25'
        },
        SMTPUseAuthentication: {
          value: true
        },
        SMTPUsername: {
          value: 'user'
        },
        SMTPPassword: {
          value: 'pass'
        },
        retypeSMTPPassword: {
          value: 'pass'
        },
        SMTPSTARTTLS: {
          value: true
        },
        emailFrom: {
          value: 'from'
        },
        version: {},
        OIDs: {},
        community: {},
        host: {
          value: 'test1@test.test, test2@test.test'
        },
        port: {},
        scriptDispatchProperty:{
          value: ''
        },
<<<<<<< HEAD
=======
        scriptFileName:{
          value: ''
        },
>>>>>>> 9d802b7c
        customProperties: [
          {name: 'customName', value: 'customValue', defaultValue: 'customValue'}
        ]
      }));

    });

    it("should map properties from selectedAlertNotification to inputFields (ambari.dispatch.recipients ignored) - SNMP", function () {

      controller.set('selectedAlertNotification', Em.Object.create({
        name: 'test_SNMP_name',
        global: true,
        description: 'test_description',
        groups: ['test1', 'test2'],
        type: 'SNMP',
        alertStates: ['OK', 'UNKNOWN'],
        properties: {
          'ambari.dispatch.recipients': [
            'c6401.ambari.apache.org',
            'c6402.ambari.apache.org'
          ],
          'customName': 'customValue',
          'ambari.dispatch.snmp.version': 'SNMPv1',
          'ambari.dispatch.snmp.oids.trap': '1',
          'ambari.dispatch.snmp.community': 'snmp',
          'ambari.dispatch.snmp.port': 161

        }
      }));

      controller.set('inputFields', Em.Object.create({
        name: {
          value: ''
        },
        groups: {
          value: []
        },
        global: {
          value: false
        },
        allGroups: {
          value: false
        },
        method: {
          value: ''
        },
        email: {
          value: ''
        },
        severityFilter: {
          value: []
        },
        description: {
          value: ''
        },
        SMTPServer: {
          value: ''
        },
        SMTPPort: {
          value: ''
        },
        SMTPUseAuthentication: {
          value: ''
        },
        SMTPUsername: {
          value: ''
        },
        SMTPPassword: {
          value: ''
        },
        retypeSMTPPassword: {
          value: ''
        },
        SMTPSTARTTLS: {
          value: ''
        },
        emailFrom: {
          value: ''
        },
        version: {
          value: ''
        },
        OIDs: {
          value: ''
        },
        community: {
          value: ''
        },
        host: {
          value: ''
        },
        port: {
          value: ''
        },
        scriptDispatchProperty:{
          value: ''
        },
<<<<<<< HEAD
=======
        scriptFileName:{
          value: ''
        },
>>>>>>> 9d802b7c
        customProperties: [
          {name: 'customName', value: 'customValue1', defaultValue: 'customValue1'},
          {name: 'customName2', value: 'customValue1', defaultValue: 'customValue1'}
        ]
      }));

      controller.fillEditCreateInputs();

      expect(JSON.stringify(controller.get('inputFields'))).to.equal(JSON.stringify({
        name: {
          value: 'test_SNMP_name'
        },
        groups: {
          value: ['test1', 'test2']
        },
        global: {
          value: true,
          disabled: true
        },
        allGroups: {
          value: 'all'
        },
        method: {
          value: 'Custom SNMP'
        },
        email: {
          value: 'c6401.ambari.apache.org, c6402.ambari.apache.org'
        },
        severityFilter: {
          value: ['OK', 'UNKNOWN']
        },
        description: {
          value: 'test_description'
        },
        SMTPServer: {},
        SMTPPort: {},
        SMTPUseAuthentication: {
          value: true
        },
        SMTPUsername: {},
        SMTPPassword: {},
        retypeSMTPPassword: {},
        SMTPSTARTTLS: {
          value: true
        },
        emailFrom: {},
        version: {
          value:'SNMPv1'
        },
        OIDs: {
          value: '1'
        },
        community: {
          value: 'snmp'
        },
        host: {
          value: 'c6401.ambari.apache.org, c6402.ambari.apache.org'
        },
        port: {
          value: 161
        },
        scriptDispatchProperty:{
          value: ''
        },
<<<<<<< HEAD
=======
        scriptFileName:{
          value: ''
        },
>>>>>>> 9d802b7c
        customProperties: [
          {name: 'customName', value: 'customValue', defaultValue: 'customValue'}
        ]
      }));

    });

    it("should map properties from selectedAlertNotification to inputFields (ambari.dispatch.recipients ignored) - AMBARI_SNMP", function () {

      controller.set('selectedAlertNotification', Em.Object.create({
        name: 'AMBARI_SNMP_name',
        global: true,
        description: 'test_description',
        groups: ['test1', 'test2'],
        type: 'AMBARI_SNMP',
        alertStates: ['OK', 'UNKNOWN'],
        properties: {
          'ambari.dispatch.recipients': [
            'c6401.ambari.apache.org',
            'c6402.ambari.apache.org'
          ],
          'customName': 'customValue',
          'ambari.dispatch.snmp.version': 'SNMPv1',
          'ambari.dispatch.snmp.community': 'public',
          'ambari.dispatch.snmp.port': 161

        }
      }));

      controller.set('inputFields', Em.Object.create({
        name: {
          value: ''
        },
        groups: {
          value: []
        },
        global: {
          value: false
        },
        allGroups: {
          value: false
        },
        method: {
          value: ''
        },
        email: {
          value: ''
        },
        severityFilter: {
          value: []
        },
        description: {
          value: ''
        },
        SMTPServer: {
          value: ''
        },
        SMTPPort: {
          value: ''
        },
        SMTPUseAuthentication: {
          value: ''
        },
        SMTPUsername: {
          value: ''
        },
        SMTPPassword: {
          value: ''
        },
        retypeSMTPPassword: {
          value: ''
        },
        SMTPSTARTTLS: {
          value: ''
        },
        emailFrom: {
          value: ''
        },
        version: {
          value: ''
        },
        OIDs: {
          value: ''
        },
        community: {
          value: ''
        },
        host: {
          value: ''
        },
        port: {
          value: ''
        },
        scriptDispatchProperty:{
          value: ''
        },
<<<<<<< HEAD
=======
        scriptFileName:{
          value: ''
        },
>>>>>>> 9d802b7c
        customProperties: [
          {name: 'customName', value: 'customValue1', defaultValue: 'customValue1'},
          {name: 'customName2', value: 'customValue1', defaultValue: 'customValue1'}
        ]
      }));

      controller.fillEditCreateInputs();

      expect(JSON.stringify(controller.get('inputFields'))).to.equal(JSON.stringify({
        name: {
          value: 'AMBARI_SNMP_name'
        },
        groups: {
          value: ['test1', 'test2']
        },
        global: {
          value: true,
          disabled: true
        },
        allGroups: {
          value: 'all'
        },
        method: {
          value: 'SNMP'
        },
        email: {
          value: 'c6401.ambari.apache.org, c6402.ambari.apache.org'
        },
        severityFilter: {
          value: ['OK', 'UNKNOWN']
        },
        description: {
          value: 'test_description'
        },
        SMTPServer: {},
        SMTPPort: {},
        SMTPUseAuthentication: {
          value: true
        },
        SMTPUsername: {},
        SMTPPassword: {},
        retypeSMTPPassword: {},
        SMTPSTARTTLS: {
          value: true
        },
        emailFrom: {},
        version: {
          value:'SNMPv1'
        },
        OIDs: {},
        community: {
          value: 'public'
        },
        host: {
          value: 'c6401.ambari.apache.org, c6402.ambari.apache.org'
        },
        port: {
          value: 161
        },
        scriptDispatchProperty:{
          value: ''
        },
<<<<<<< HEAD
=======
        scriptFileName:{
          value: ''
        },
>>>>>>> 9d802b7c
        customProperties: [
          {name: 'customName', value: 'customValue', defaultValue: 'customValue'}
        ]
      }));

    });

    it("should map properties from selectedAlertNotification to inputFields - ALERT_SCRIPT", function () {

          controller.set('selectedAlertNotification', Em.Object.create({
            name: 'test_alert_script',
            global: true,
            description: 'test_description',
            groups: ['test1', 'test2'],
            type: 'ALERT_SCRIPT',
            alertStates: ['OK', 'UNKNOWN'],
            properties: {
              'ambari.dispatch-property.script': "com.mycompany.dispatch.syslog.script",
<<<<<<< HEAD
=======
              'ambari.dispatch-property.script.filename': 'a.py',
>>>>>>> 9d802b7c
              'customName': 'customValue'
            }
          }));

          controller.set('inputFields', Em.Object.create({
            name: {
              value: ''
            },
            groups: {
              value: []
            },
            global: {
              value: false
            },
            allGroups: {
              value: false
            },
            method: {
              value: ''
            },
            email: {
              value: ''
            },
            severityFilter: {
              value: []
            },
            description: {
              value: ''
            },
            SMTPServer: {
              value: ''
            },
            SMTPPort: {
              value: ''
            },
            SMTPUseAuthentication: {
              value: ''
            },
            SMTPUsername: {
              value: ''
            },
            SMTPPassword: {
              value: ''
            },
            retypeSMTPPassword: {
              value: ''
            },
            SMTPSTARTTLS: {
              value: ''
            },
            emailFrom: {
              value: ''
            },
            version: {
              value: ''
            },
            OIDs: {
              value: ''
            },
            community: {
              value: ''
            },
            host: {
              value: ''
            },
            port: {
              value: ''
            },
            scriptDispatchProperty: {
              value: ''
            },
<<<<<<< HEAD
=======
            scriptFileName: {
              value: ''
            },
>>>>>>> 9d802b7c
            customProperties: [
              {name: 'customName', value: 'customValue1', defaultValue: 'customValue1'},
              {name: 'customName2', value: 'customValue1', defaultValue: 'customValue1'}
            ]
          }));

          controller.fillEditCreateInputs();

          expect(JSON.stringify(controller.get('inputFields'))).to.equal(JSON.stringify({
            name: {
              value: 'test_alert_script'
            },
            groups: {
              value: ['test1', 'test2']
            },
            global: {
              value: true,
              disabled: true
            },
            allGroups: {
              value: 'all'
            },
            method: {
              value: 'Alert Script'
            },
            email: {
              value: ''
            },
            severityFilter: {
              value: ['OK', 'UNKNOWN']
            },
            description: {
              value: 'test_description'
            },
            SMTPServer: {},
            SMTPPort: {},
            SMTPUseAuthentication: {
              value: true
            },
            SMTPUsername: {},
            SMTPPassword: {},
            retypeSMTPPassword: {},
            SMTPSTARTTLS: {
              value: true
            },
            emailFrom: {},
            version: {},
            OIDs: {},
            community: {},
            host: {
              value: ''
            },
            port: {},
            scriptDispatchProperty: {
               value: 'com.mycompany.dispatch.syslog.script'
            },
<<<<<<< HEAD
=======
            scriptFileName:{
               value: 'a.py'
            },
>>>>>>> 9d802b7c
            customProperties: [
              {name: 'customName', value: 'customValue', defaultValue: 'customValue'}
            ]
          }));

        });
  });

  describe("#showCreateEditPopup()", function () {

    beforeEach(function () {
      sinon.spy(App.ModalPopup, 'show');
    });

    afterEach(function () {
      App.ModalPopup.show.restore();
    });

    it("should open popup and set popup object to createEditPopup", function () {

      controller.showCreateEditPopup();
      expect(App.ModalPopup.show.calledOnce).to.be.true;

    });

    App.TestAliases.testAsComputedOr(getController().showCreateEditPopup(), 'disablePrimary', ['isSaving', 'hasErrors']);

    describe('#bodyClass', function () {
      function getBodyClass() {
        return createEditPopupView.get('bodyClass').create({
          controller: Em.Object.create({
            inputFields: {
              name: {},
              global: {},
              allGroups: {},
              SMTPUseAuthentication: {},
              SMTPUsername: {},
              SMTPPassword: {},
              retypeSMTPPassword: {},
              method: {}
            }
          }),
          groupSelect: Em.Object.create({
            selection: [],
            content: [{}, {}]
          }),
          parentView: Em.Object.create({
            hasErrors: false
          })
        });
      }

      var view;

      beforeEach(function () {
        view = getBodyClass();
      });

      App.TestAliases.testAsComputedOr(getBodyClass(), 'someErrorExists', ['nameError', 'emailToError', 'emailFromError', 'smtpPortError', 'hostError', 'portError', 'smtpUsernameError', 'smtpPasswordError', 'passwordError','scriptFileNameError']);

      describe('#selectAllGroups', function () {

        it('should check inputFields.allGroups.value', function () {

          view.set('controller.inputFields.allGroups.value', 'all');
          view.selectAllGroups();
          expect(view.get('groupSelect.selection')).to.eql([]);

          view.set('controller.inputFields.allGroups.value', 'custom');
          view.selectAllGroups();
          expect(view.get('groupSelect.selection')).to.eql([{}, {}]);

        });

      });

      describe('#clearAllGroups', function () {

        it('should check inputFields.allGroups.value', function () {

          view.set('controller.inputFields.allGroups.value', 'custom');
          view.selectAllGroups();

          view.set('controller.inputFields.allGroups.value', 'all');
          view.clearAllGroups();
          expect(view.get('groupSelect.selection')).to.eql([{}, {}]);

          view.set('controller.inputFields.allGroups.value', 'custom');
          view.clearAllGroups();
          expect(view.get('groupSelect.selection')).to.eql([]);

        });

      });

      describe('#nameValidation', function () {

        it('should check inputFields.name.value', function () {
          view.set('controller.inputFields.name.value', '');
          expect(view.get('controller.inputFields.name.errorMsg')).to.equal(Em.I18n.t('alerts.actions.manage_alert_notifications_popup.error.name.empty'));
          expect(view.get('parentView.hasErrors')).to.be.true;
        });

        it('should check inputFields.name.value (2)', function () {
          view.set('controller.inputFields.name.errorMsg', 'error');
          view.set('controller.inputFields.name.value', 'test');
          expect(view.get('controller.inputFields.name.errorMsg')).to.equal('');
        });

        it('should check inputFields.name.value (3)', function () {
          view.set('isEdit', true);
          view.set('controller.inputFields.name.value', '');
          expect(view.get('controller.inputFields.name.errorMsg')).to.equal(Em.I18n.t('alerts.actions.manage_alert_notifications_popup.error.name.empty'));
          expect(view.get('parentView.hasErrors')).to.be.true;
        });

        it('should check inputFields.name.value (4)', function () {
          view.set('isEdit', true);
          view.set('controller.inputFields.name.errorMsg', 'error');
          view.set('controller.inputFields.name.value', 'test');
          expect(view.get('controller.inputFields.name.errorMsg')).to.equal('');
        });
        
        it('should check inputFields.name.value (5)', function () {
         view.set('isEdit', true);
         view.set('controller.inputFields.name.errorMsg', 'error');
         view.set('controller.inputFields.name.value', 'test%');
         expect(view.get('controller.inputFields.name.errorMsg')).to.equal(Em.I18n.t('form.validator.alertNotificationName'));
       });

      });

      describe('#smtpUsernameValidation', function () {

        beforeEach(function () {
          view.set('controller.inputFields', getInputFields());
          view.set('controller.inputFields.emailFrom.value', '1@2.com');
          view.set('controller.inputFields.method.value', 'EMAIL');
        });

        it('should check inputFields.SMTPUsername.value', function () {

          view.set('parentView.hasErrors', false);
          view.set('controller.inputFields.SMTPUsername.errorMsg', null);
          view.set('controller.inputFields.SMTPUseAuthentication.value', true);
          view.set('controller.inputFields.SMTPUsername.value', '');
          view.set('controller.inputFields.SMTPPassword.value', 'pass');
          view.set('controller.inputFields.retypeSMTPPassword.value', 'pass');
          expect(view.get('controller.inputFields.SMTPUsername.errorMsg')).to.equal(Em.I18n.t('alerts.notifications.error.SMTPUsername'));
          expect(view.get('smtpUsernameError')).to.be.true;

        });

        it('should check inputFields.SMTPUsername.value (2)', function () {

          view.set('parentView.hasErrors', true);
          view.set('controller.inputFields.SMTPUsername.errorMsg', 'error');
          view.set('controller.inputFields.SMTPUseAuthentication.value', true);
          view.set('controller.inputFields.SMTPUsername.value', 'test');
          view.set('controller.inputFields.SMTPPassword.value', 'pass');
          view.set('controller.inputFields.retypeSMTPPassword.value', 'pass');
          expect(view.get('controller.inputFields.SMTPUsername.errorMsg')).to.equal(null);
          expect(view.get('smtpUsernameError')).to.be.false;

        });

        it('should check inputFields.SMTPUsername.value (3)', function () {

          view.set('parentView.hasErrors', true);
          view.set('controller.inputFields.SMTPUsername.errorMsg', 'error');
          view.set('controller.inputFields.SMTPUseAuthentication.value', false);
          view.set('controller.inputFields.SMTPUsername.value', '');
          view.set('controller.inputFields.SMTPPassword.value', '');
          view.set('controller.inputFields.retypeSMTPPassword.value', '');
          expect(view.get('controller.inputFields.SMTPUsername.errorMsg')).to.equal(null);
          expect(view.get('smtpUsernameError')).to.be.false;

        });

      });

      describe('#smtpPasswordValidation', function () {

        beforeEach(function () {
          view.set('controller.inputFields', getInputFields());
          view.set('controller.inputFields.emailFrom.value', '1@2.com');
          view.set('controller.inputFields.method.value', 'EMAIL');
        });

        it('should check inputFields.SMTPPassword.value', function () {

          view.set('parentView.hasErrors', false);
          view.set('controller.inputFields.SMTPPassword.errorMsg', null);
          view.set('controller.inputFields.SMTPUseAuthentication.value', true);
          view.set('controller.inputFields.SMTPUsername.value', 'user');
          view.set('controller.inputFields.SMTPPassword.value', '');
          view.set('controller.inputFields.retypeSMTPPassword.value', '');
          expect(view.get('controller.inputFields.SMTPPassword.errorMsg')).to.equal(Em.I18n.t('alerts.notifications.error.SMTPPassword'));
          expect(view.get('smtpPasswordError')).to.be.true;

        });

        it('should check inputFields.SMTPPassword.value (2)', function () {

          view.set('parentView.hasErrors', true);
          view.set('controller.inputFields.SMTPPassword.errorMsg', 'error');
          view.set('controller.inputFields.SMTPUseAuthentication.value', true);
          view.set('controller.inputFields.SMTPUsername.value', 'user');
          view.set('controller.inputFields.SMTPPassword.value', 'test');
          view.set('controller.inputFields.retypeSMTPPassword.value', 'test');
          expect(view.get('controller.inputFields.SMTPPassword.errorMsg')).to.equal(null);
          expect(view.get('smtpPasswordError')).to.be.false;

        });

        it('should check inputFields.SMTPPassword.value (3)', function () {

          view.set('parentView.hasErrors', true);
          view.set('controller.inputFields.SMTPPassword.errorMsg', 'error');
          view.set('controller.inputFields.SMTPUseAuthentication.value', false);
          view.set('controller.inputFields.SMTPUsername.value', '');
          view.set('controller.inputFields.SMTPPassword.value', '');
          view.set('controller.inputFields.retypeSMTPPassword.value', '');
          expect(view.get('controller.inputFields.SMTPPassword.errorMsg')).to.equal(null);
          expect(view.get('smtpPasswordError')).to.be.false;

        });

      });

      describe('#retypePasswordValidation', function () {

        it('should check inputFields.retypeSMTPPassword.value', function () {

          view.set('controller.inputFields.retypeSMTPPassword.errorMsg', null);
          view.set('controller.inputFields.SMTPPassword.value', 'pass');
          view.set('controller.inputFields.retypeSMTPPassword.value', 'pas');

          expect(view.get('controller.inputFields.retypeSMTPPassword.errorMsg')).to.equal(Em.I18n.t('alerts.notifications.error.retypePassword'));
          expect(view.get('parentView.hasErrors')).to.be.true;

        });

        it('should check inputFields.retypeSMTPPassword.value (2)', function () {

          view.set('parentView.hasErrors', true);
          view.set('controller.inputFields.retypeSMTPPassword.errorMsg', 'error');
          view.set('controller.inputFields.SMTPPassword.value', 'pass');
          view.set('controller.inputFields.retypeSMTPPassword.value', 'pass');

          expect(view.get('controller.inputFields.retypeSMTPPassword.errorMsg')).to.equal(null);
          expect(view.get('parentView.hasErrors')).to.be.false;

        });

      });

      describe('#methodObserver', function () {

        var cases = [
            {
              method: 'EMAIL',
              errors: ['portError', 'hostError'],
              validators: ['emailToValidation', 'emailFromValidation', 'smtpPortValidation', 'smtpUsernameValidation', 'smtpPasswordValidation', 'retypePasswordValidation']
            },
            {
              method: 'SNMP',
              errors: ['emailToError', 'emailFromError', 'smtpPortError', 'smtpUsernameError', 'smtpPasswordError', 'passwordError'],
              validators: ['portValidation', 'hostsValidation']
            },
            {
              method: 'ALERT_SCRIPT',
              errors: ['scriptFileNameError'],
              validators: ['scriptFileNameValidation']
            }
          ],
          validators = [];

        before(function () {
          cases.forEach(function (item) {
            validators.pushObjects(item.validators);
          });
        });

        beforeEach(function () {
          validators.forEach(function (item) {
            sinon.stub(view, item, Em.K);
          });
        });

        afterEach(function () {
          validators.forEach(function (item) {
            view.get(item).restore();
          });
        });

        cases.forEach(function (item) {
          describe(item.method, function () {

            beforeEach(function () {
              item.errors.forEach(function (errorName) {
                view.set(errorName, true);
              });
              view.set('controller.inputFields.method.value', item.method);
            });

            item.errors.forEach(function (errorName) {
              it(errorName + ' is false', function () {
                expect(view.get(errorName)).to.be.false;
              });

            });
            validators.forEach(function (validatorName) {
              var called = item.validators.contains(validatorName);
              it(validatorName + ' ' + (called ? '' : 'not') + ' called', function () {
                expect(view.get(validatorName).calledOnce).to.equal(called);
              });
            });
          });
        });

      });

      App.TestAliases.testAsComputedEqualProperties(getBodyClass(), 'allGroupsSelected', 'groupSelect.selection.length', 'groupSelect.content.length');

      App.TestAliases.testAsComputedEqualProperties(getBodyClass(), 'allSeveritySelected', 'severitySelect.selection.length', 'severitySelect.content.length');

    });

  });

  describe("#formatNotificationAPIObject()", function () {

    var inputFields = Em.Object.create({
      name: {
        value: 'test_name'
      },
      groups: {
        value: [{id: 1}, {id: 2}, {id: 3}]
      },
      allGroups: {
        value: 'custom'
      },
      global: {
        value: false
      },
      method: {
        value: 'EMAIL'
      },
      email: {
        value: 'test1@test.test, test2@test.test,test3@test.test , test4@test.test'
      },
      severityFilter: {
        value: ['OK', 'CRITICAL']
      },
      SMTPServer: {
        value: 's1'
      },
      SMTPPort: {
        value: '25'
      },
      SMTPUseAuthentication: {
        value: "true"
      },
      SMTPUsername: {
        value: 'user'
      },
      SMTPPassword: {
        value: 'pass'
      },
      SMTPSTARTTLS: {
        value: "true"
      },
      emailFrom: {
        value: 'from'
      },
      description: {
        value: 'test_description'
      },
      customProperties: [
        {name: 'n1', value: 'v1'},
        {name: 'n2', value: 'v2'}
      ]
    });

    it("should create object with properties from inputFields values", function () {

      controller.set('inputFields', inputFields);

      var result = controller.formatNotificationAPIObject();

      expect(JSON.stringify(result)).to.eql(JSON.stringify({
        AlertTarget: {
          name: 'test_name',
          description: 'test_description',
          global: false,
          notification_type: 'EMAIL',
          alert_states: ['OK', 'CRITICAL'],
          properties: {
            'ambari.dispatch.recipients': [
              'test1@test.test',
              'test2@test.test',
              'test3@test.test',
              'test4@test.test'
            ],
            "mail.smtp.host" : "s1",
            "mail.smtp.port" : "25",
            "mail.smtp.from" : "from",
            "mail.smtp.auth" : "true",
            "ambari.dispatch.credential.username" : "user",
            "ambari.dispatch.credential.password" : "pass",
            "mail.smtp.starttls.enable" : "true",
            'n1': 'v1',
            'n2': 'v2'
          },
          groups: [1,2,3]
        }
      }));
    });

    it('should ignore groups if global is true', function () {

      controller.set('inputFields', inputFields);
      controller.set('inputFields.allGroups.value', 'all');

      var result = controller.formatNotificationAPIObject();
      expect(Em.keys(result.AlertTarget)).to.not.contain('groups');

    });

  });

  describe('#createAlertNotification()', function () {

    it("should send ajax request", function () {

      controller.createAlertNotification();
      var args = helpers.findAjaxRequest('name', 'alerts.create_alert_notification');
      expect(args[0]).to.exists;
    });

  });

  describe('#createAlertNotificationSuccessCallback()', function () {

    beforeEach(function () {
      controller.set('createEditPopup', {
        hide: Em.K
      });
      sinon.stub(controller, 'loadAlertNotifications', Em.K);
      sinon.spy(controller.createEditPopup, 'hide');
    });

    afterEach(function () {
      controller.loadAlertNotifications.restore();
      controller.createEditPopup.hide.restore();
    });

    it("should call loadAlertNotifications and createEditPopup.hide", function () {

      controller.createAlertNotificationSuccessCallback();

      expect(controller.loadAlertNotifications.calledOnce).to.be.true;
      expect(controller.createEditPopup.hide.calledOnce).to.be.true;
    });

  });

  describe('#updateAlertNotification()', function () {

    it("should send ajax request", function () {

      controller.updateAlertNotification();
      var args = helpers.findAjaxRequest('name', 'alerts.update_alert_notification');
      expect(args[0]).to.exists;
    });

  });

  describe('#updateAlertNotificationSuccessCallback()', function () {

    beforeEach(function () {
      controller.set('createEditPopup', {
        hide: Em.K
      });
      sinon.stub(controller, 'loadAlertNotifications', Em.K);
      sinon.spy(controller.createEditPopup, 'hide');
    });

    afterEach(function () {
      controller.loadAlertNotifications.restore();
      controller.createEditPopup.hide.restore();
    });

    it("should call loadAlertNotifications and createEditPopup.hide", function () {

      controller.updateAlertNotificationSuccessCallback();

      expect(controller.loadAlertNotifications.calledOnce).to.be.true;
      expect(controller.createEditPopup.hide.calledOnce).to.be.true;
    });

  });

  describe('#deleteAlertNotification()', function () {

    beforeEach(function () {
      sinon.spy(App, 'showConfirmationPopup');
    });

    afterEach(function () {
      App.showConfirmationPopup.restore();
    });

    it("should show popup and send request on confirmation", function () {

      var popup = controller.deleteAlertNotification();

      expect(App.showConfirmationPopup.calledOnce).to.be.true;
      popup.onPrimary();
      var args = helpers.findAjaxRequest('name', 'alerts.delete_alert_notification');
      expect(args[0]).to.exists;
    });

  });

  describe('#deleteAlertNotificationSuccessCallback()', function () {
    var mockSelectedAlertNotification;

    beforeEach(function () {
      mockSelectedAlertNotification = {
        deleteRecord: Em.K
      };
      controller.set('selectedAlertNotification', mockSelectedAlertNotification);
      sinon.stub(controller, 'loadAlertNotifications', Em.K);
      sinon.spy(mockSelectedAlertNotification, 'deleteRecord');
      controller.deleteAlertNotificationSuccessCallback();
    });

    afterEach(function () {
      controller.loadAlertNotifications.restore();
      mockSelectedAlertNotification.deleteRecord.restore();
    });

    it("should call loadAlertNotifications", function () {
      expect(controller.loadAlertNotifications.calledOnce).to.be.true;
    });

    it("should call selectedAlertNotification.deleteRecord", function () {
      expect(mockSelectedAlertNotification.deleteRecord.calledOnce).to.be.true;
    });

    it("should set null to selectedAlertNotification", function () {
      expect(controller.get('selectedAlertNotification')).to.equal(null);
    });

  });

  describe('#duplicateAlertNotification()', function () {

    beforeEach(function () {
      sinon.stub(controller, 'fillEditCreateInputs', Em.K);
      sinon.stub(controller, 'showCreateEditPopup', Em.K);
    });

    afterEach(function () {
      controller.fillEditCreateInputs.restore();
      controller.showCreateEditPopup.restore();
    });

    it("should call fillEditCreateInputs and showCreateEditPopup", function () {

      controller.duplicateAlertNotification();

      expect(controller.fillEditCreateInputs.calledWith(true)).to.be.true;
      expect(controller.showCreateEditPopup.calledOnce).to.be.true;
    });

  });

  describe('#addCustomProperty', function () {

    beforeEach(function () {
      controller.set('inputFields.customProperties', []);
    });

    /*eslint-disable mocha-cleanup/asserts-limit */
    it('should add custom Property to customProperties', function () {
      controller.set('newCustomProperty', {name: 'n1', value: 'v1'});
      controller.addCustomProperty();
      helpers.nestedExpect([{name: 'n1', value: 'v1', defaultValue: 'v1'}], controller.get('inputFields.customProperties'));
    });
    /*eslint-enable mocha-cleanup/asserts-limit */

  });

  describe('#removeCustomPropertyHandler', function () {

    var c = {name: 'n2', value: 'v2', defaultValue: 'v2'};

    beforeEach(function () {
      controller.set('inputFields.customProperties', [
        {name: 'n1', value: 'v1', defaultValue: 'v1'},
        c,
        {name: 'n3', value: 'v3', defaultValue: 'v3'}
      ]);
    });

    /*eslint-disable mocha-cleanup/asserts-limit */
    it('should remove selected custom property', function () {
      controller.removeCustomPropertyHandler({context: c});
      helpers.nestedExpect(
        [
          {name: 'n1', value: 'v1', defaultValue: 'v1'},
          {name: 'n3', value: 'v3', defaultValue: 'v3'}
        ],
        controller.get('inputFields.customProperties')
      );
    });
    /*eslint-enable mocha-cleanup/asserts-limit */

  });

  describe('#addCustomPropertyHandler', function () {

    it('should clean up newCustomProperty on primary click', function () {

      controller.set('newCustomProperty', {name: 'n1', value: 'v1'});
      controller.addCustomPropertyHandler().onPrimary();
      expect(controller.get('newCustomProperty')).to.eql({name: '', value: ''});

    });

  });

  App.TestAliases.testAsComputedMapBy(getController(), 'customPropertyNames', 'inputFields.customProperties', 'name');

  App.TestAliases.testAsComputedExistsInByKey(getController(), 'isNewCustomPropertyExists', 'newCustomProperty.name', 'customPropertyNames', ['customA', 'customB']);

  App.TestAliases.testAsComputedExistsInByKey(getController(), 'isNewCustomPropertyIgnored', 'newCustomProperty.name', 'ignoredCustomProperties', ['customA', 'customB']);

});<|MERGE_RESOLUTION|>--- conflicted
+++ resolved
@@ -345,12 +345,9 @@
         scriptDispatchProperty:{
           value: ''
         },
-<<<<<<< HEAD
-=======
         scriptFileName:{
           value: ''
         },
->>>>>>> 9d802b7c
         customProperties: [
           {name: 'customName', value: 'customValue1', defaultValue: 'customValue1'},
           {name: 'customName2', value: 'customValue1', defaultValue: 'customValue1'}
@@ -419,12 +416,9 @@
         scriptDispatchProperty:{
           value: ''
         },
-<<<<<<< HEAD
-=======
         scriptFileName:{
           value: ''
         },
->>>>>>> 9d802b7c
         customProperties: [
           {name: 'customName', value: 'customValue', defaultValue: 'customValue'}
         ]
@@ -522,12 +516,9 @@
         scriptDispatchProperty:{
           value: ''
         },
-<<<<<<< HEAD
-=======
         scriptFileName:{
           value: ''
         },
->>>>>>> 9d802b7c
         customProperties: [
           {name: 'customName', value: 'customValue1', defaultValue: 'customValue1'},
           {name: 'customName2', value: 'customValue1', defaultValue: 'customValue1'}
@@ -592,12 +583,9 @@
         scriptDispatchProperty:{
           value: ''
         },
-<<<<<<< HEAD
-=======
         scriptFileName:{
           value: ''
         },
->>>>>>> 9d802b7c
         customProperties: [
           {name: 'customName', value: 'customValue', defaultValue: 'customValue'}
         ]
@@ -694,12 +682,9 @@
         scriptDispatchProperty:{
           value: ''
         },
-<<<<<<< HEAD
-=======
         scriptFileName:{
           value: ''
         },
->>>>>>> 9d802b7c
         customProperties: [
           {name: 'customName', value: 'customValue1', defaultValue: 'customValue1'},
           {name: 'customName2', value: 'customValue1', defaultValue: 'customValue1'}
@@ -762,12 +747,9 @@
         scriptDispatchProperty:{
           value: ''
         },
-<<<<<<< HEAD
-=======
         scriptFileName:{
           value: ''
         },
->>>>>>> 9d802b7c
         customProperties: [
           {name: 'customName', value: 'customValue', defaultValue: 'customValue'}
         ]
@@ -786,10 +768,7 @@
             alertStates: ['OK', 'UNKNOWN'],
             properties: {
               'ambari.dispatch-property.script': "com.mycompany.dispatch.syslog.script",
-<<<<<<< HEAD
-=======
               'ambari.dispatch-property.script.filename': 'a.py',
->>>>>>> 9d802b7c
               'customName': 'customValue'
             }
           }));
@@ -861,12 +840,9 @@
             scriptDispatchProperty: {
               value: ''
             },
-<<<<<<< HEAD
-=======
             scriptFileName: {
               value: ''
             },
->>>>>>> 9d802b7c
             customProperties: [
               {name: 'customName', value: 'customValue1', defaultValue: 'customValue1'},
               {name: 'customName2', value: 'customValue1', defaultValue: 'customValue1'}
@@ -923,12 +899,9 @@
             scriptDispatchProperty: {
                value: 'com.mycompany.dispatch.syslog.script'
             },
-<<<<<<< HEAD
-=======
             scriptFileName:{
                value: 'a.py'
             },
->>>>>>> 9d802b7c
             customProperties: [
               {name: 'customName', value: 'customValue', defaultValue: 'customValue'}
             ]
