--- conflicted
+++ resolved
@@ -17,11 +17,7 @@
 -->
 <form role="form" id="create-instance-form" name="form.instanceCreateForm" novalidate>
 <div class="modal-header">
-<<<<<<< HEAD
-  <h1 class="modal-title">
-=======
   <h1 class="modal-title col-sm-8">
->>>>>>> b2655aa6
     <span ng-if="!instanceClone">
       {{'views.create' | translate}}
     </span>
@@ -29,10 +25,7 @@
       {{'views.clone' | translate}}
     </span>
   </h1>
-<<<<<<< HEAD
-=======
   <a class="close" aria-hidden="true" ng-click="cancel()">&times;</a>
->>>>>>> b2655aa6
 </div>
 <div class="modal-body" ng-hide="isLoading">
 
