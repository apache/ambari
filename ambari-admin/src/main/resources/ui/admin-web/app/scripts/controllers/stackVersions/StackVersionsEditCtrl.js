--- conflicted
+++ resolved
@@ -36,11 +36,7 @@
   $scope.isGPLAccepted = false;
 
   $scope.isGPLRepo = function (repository) {
-<<<<<<< HEAD
-    return repository.Repositories.tags.indexOf('GPL') >= 0;
-=======
     return repository.Repositories.tags && repository.Repositories.tags.indexOf('GPL') >= 0;
->>>>>>> b2655aa6
   };
 
   $scope.showRepo = function (repository) {
