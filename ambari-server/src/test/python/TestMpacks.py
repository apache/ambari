'''
Licensed to the Apache Software Foundation (ASF) under one
or more contributor license agreements.  See the NOTICE file
distributed with this work for additional information
regarding copyright ownership.  The ASF licenses this file
to you under the Apache License, Version 2.0 (the
"License"); you may not use this file except in compliance
with the License.  You may obtain a copy of the License at

    http://www.apache.org/licenses/LICENSE-2.0

Unless required by applicable law or agreed to in writing, software
distributed under the License is distributed on an "AS IS" BASIS,
WITHOUT WARRANTIES OR CONDITIONS OF ANY KIND, either express or implied.
See the License for the specific language governing permissions and
limitations under the License.
'''
import logging
import os
import platform
import distro
from mock.mock import patch, MagicMock, call
from unittest import TestCase
from ambari_commons.exceptions import FatalException
import importlib

os.environ["ROOT"] = ""

from only_for_platform import get_platform, not_for_platform, only_for_platform, os_distro_value, PLATFORM_LINUX, PLATFORM_WINDOWS
from ambari_commons import os_utils

import shutil
project_dir = os.path.join(os.path.abspath(os.path.dirname(__file__)),os.path.normpath("../../../../"))
shutil.copyfile(project_dir+"/ambari-server/conf/unix/ambari.properties", "/tmp/ambari.properties")

# We have to use this import HACK because the filename contains a dash
_search_file = os_utils.search_file
os_utils.search_file = MagicMock(return_value="/tmp/ambari.properties")
with patch.object(distro, "linux_distribution", return_value = MagicMock(return_value=('Redhat', '6.4', 'Final'))):
  with patch("os.path.isdir", return_value = MagicMock(return_value=True)):
    with patch("os.access", return_value = MagicMock(return_value=True)):
      with patch.object(os_utils, "parse_log4j_file", return_value={'ambari.log.dir': '/var/log/ambari-server'}):
        with patch("distro.linux_distribution", return_value = os_distro_value):
          with patch("os.symlink"):
<<<<<<< HEAD
            with patch("glob.glob", return_value = ['/etc/init.d/postgresql-9.3']):
              _ambari_server_ = __import__('ambari-server')
              os_utils.search_file = _search_file
              with patch("builtins.open"):
                from ambari_commons.exceptions import FatalException, NonFatalException
                from ambari_server import serverConfiguration
                serverConfiguration.search_file = _search_file
=======
            with patch.object(os_utils, "is_service_exist", return_value = True):
              with patch("glob.glob", return_value = ['/etc/init.d/postgresql-9.3']):
                _ambari_server_ = __import__('ambari-server')
                os_utils.search_file = _search_file
                with patch("__builtin__.open"):
                  from ambari_commons.exceptions import FatalException, NonFatalException
                  from ambari_server import serverConfiguration
                  serverConfiguration.search_file = _search_file
>>>>>>> b65a4331

from ambari_server.setupMpacks import install_mpack, upgrade_mpack, replay_mpack_logs, \
  purge_stacks_and_mpacks, validate_purge, read_mpack_metadata, _uninstall_mpack, \
  STACK_DEFINITIONS_RESOURCE_NAME, EXTENSION_DEFINITIONS_RESOURCE_NAME, \
  SERVICE_DEFINITIONS_RESOURCE_NAME, MPACKS_RESOURCE_NAME, GRAFANA_DASHBOARDS_DIRNAME, \
  DASHBOARDS_DIRNAME, SERVICE_METRICS_DIRNAME

with patch.object(os, "geteuid", new=MagicMock(return_value=0)):
  from resource_management.core import sudo
  importlib.reload(sudo)

def get_configs():
  test_directory = os.path.dirname(os.path.abspath(__file__))
  mpacks_directory = os.path.join(test_directory, "mpacks")
  configs = {
    serverConfiguration.STACK_LOCATION_KEY : "/var/lib/ambari-server/resources/stacks",
    serverConfiguration.COMMON_SERVICES_PATH_PROPERTY : "/var/lib/ambari-server/resources/common-services",
    serverConfiguration.EXTENSION_PATH_PROPERTY : "/var/lib/ambari-server/resources/extensions",
    serverConfiguration.RESOURCES_DIR_PROPERTY : "/var/lib/ambari-server/resources",
    serverConfiguration.MPACKS_STAGING_PATH_PROPERTY : mpacks_directory,
    serverConfiguration.SERVER_TMP_DIR_PROPERTY : "/tmp",
    serverConfiguration.JDBC_DATABASE_PROPERTY: "postgres"
  }
  return configs

configs = get_configs()


class TestMpacks(TestCase):

  def test_install_mpack_with_no_mpack_path(self):
    options = self._create_empty_options_mock()
    fail = False
    try:
      install_mpack(options)
    except FatalException as e:
      self.assertEqual("Management pack not specified!", e.reason)
      fail = True
    self.assertTrue(fail)

  @patch("ambari_server.setupMpacks.download_mpack")
  def test_install_mpack_with_invalid_mpack_path(self, download_mpack_mock):
    options = self._create_empty_options_mock()
    options.mpack_path = "/invalid_path/mpack.tar.gz"
    download_mpack_mock.return_value = None

    fail = False
    try:
      install_mpack(options)
    except FatalException as e:
      self.assertEqual("Management pack could not be downloaded!", e.reason)
      fail = True
    self.assertTrue(fail)

  @patch("os.path.exists")
  @patch("ambari_server.setupMpacks.get_YN_input")
  @patch("ambari_server.setupMpacks.run_mpack_install_checker")
  @patch("ambari_server.setupMpacks.get_ambari_properties")
  def test_validate_purge(self, get_ambari_properties_mock, run_mpack_install_checker_mock, get_YN_input_mock, os_path_exists_mock):
    options = self._create_empty_options_mock()
    options.purge = True
    purge_list = options.purge_list.split(',')
    mpack_staging_dir = configs[serverConfiguration.MPACKS_STAGING_PATH_PROPERTY]
    mpack_dir = os.path.join(mpack_staging_dir, "mystack-ambari-mpack-1.0.0.0")
    mpack_metadata = read_mpack_metadata(mpack_dir)

    replay_mode = False
    run_mpack_install_checker_mock.return_value = (0, "No errors found", "")
    get_YN_input_mock.return_value = True
    os_path_exists_mock.return_value = True


    fail = False
    try:
      validate_purge(options, purge_list, mpack_dir, mpack_metadata, replay_mode)
    except FatalException as e:
      # Unexpected failure
      fail = True
    self.assertFalse(fail)

    get_YN_input_mock.return_value = False
    fail = False
    try:
      validate_purge(options, purge_list, mpack_dir, mpack_metadata, replay_mode)
    except FatalException as e:
      # Expected failure
      fail = True
    self.assertTrue(fail)

    get_YN_input_mock.return_value = True
    fail = False
    run_mpack_install_checker_mock.return_value = (1, "", "Mpack installation checker failed!")
    try:
      validate_purge(options, purge_list, mpack_dir, mpack_metadata, replay_mode)
    except FatalException as e:
      # Expected failure
      fail = True
    self.assertTrue(fail)

    fail = False
    mpack_dir = os.path.join(mpack_staging_dir, "myservice-ambari-mpack-1.0.0.0")
    mpack_metadata = read_mpack_metadata(mpack_dir)
    run_mpack_install_checker_mock.return_value = (0, "No errors found", "")
    try:
      validate_purge(options, purge_list, mpack_dir, mpack_metadata, replay_mode)
    except FatalException as e:
      # Expected failure
      fail = True
    self.assertTrue(fail)

  @patch("os.path.exists")
  @patch("ambari_server.setupMpacks.get_ambari_properties")
  def test_purge_stacks_and_mpacks(self, get_ambari_version_mock, os_path_exists_mock):
    options = self._create_empty_options_mock()
    get_ambari_version_mock.return_value = configs
    stacks_directory = configs[serverConfiguration.STACK_LOCATION_KEY]
    extensions_directory = configs[serverConfiguration.EXTENSION_PATH_PROPERTY]
    common_services_directory = configs[serverConfiguration.COMMON_SERVICES_PATH_PROPERTY]
    mpacks_directory = configs[serverConfiguration.MPACKS_STAGING_PATH_PROPERTY]
    os_path_exists_mock.side_effect = [True]

    purge_stacks_and_mpacks(None)
    os_path_exists_calls = [
      call('/var/lib/ambari-server/resources'),
    ]
    os_path_exists_mock.assert_has_calls(os_path_exists_calls)

    os_path_exists_mock.side_effect = [True, False, False]
    purge_stacks_and_mpacks(options.purge_list.split(","))
    os_path_exists_calls = [
      call('/var/lib/ambari-server/resources'),
      call(stacks_directory),
      call(mpacks_directory)
    ]
    os_path_exists_mock.assert_has_calls(os_path_exists_calls)

    options.purge_list = ",".join([STACK_DEFINITIONS_RESOURCE_NAME, SERVICE_DEFINITIONS_RESOURCE_NAME, MPACKS_RESOURCE_NAME])
    os_path_exists_mock.side_effect = [True, False, False, False]
    purge_stacks_and_mpacks(options.purge_list.split(","))
    os_path_exists_calls = [
      call('/var/lib/ambari-server/resources'),
      call(stacks_directory),
      call(common_services_directory),
      call(mpacks_directory)
    ]
    os_path_exists_mock.assert_has_calls(os_path_exists_calls)

    options.purge_list = ",".join([STACK_DEFINITIONS_RESOURCE_NAME, EXTENSION_DEFINITIONS_RESOURCE_NAME, MPACKS_RESOURCE_NAME])
    os_path_exists_mock.side_effect = [True, False, False, False]
    purge_stacks_and_mpacks(options.purge_list.split(","))
    os_path_exists_calls = [
      call('/var/lib/ambari-server/resources'),
      call(stacks_directory),
      call(extensions_directory),
      call(mpacks_directory)
    ]
    os_path_exists_mock.assert_has_calls(os_path_exists_calls)

    options.purge_list = ",".join([STACK_DEFINITIONS_RESOURCE_NAME, SERVICE_DEFINITIONS_RESOURCE_NAME, MPACKS_RESOURCE_NAME])
    options.replay_mode = True
    os_path_exists_mock.side_effect = [True, False, False, False]
    purge_stacks_and_mpacks(options.purge_list.split(","))
    os_path_exists_calls = [
      call('/var/lib/ambari-server/resources'),
      call(stacks_directory),
      call(common_services_directory),
      call(mpacks_directory)
    ]
    os_path_exists_mock.assert_has_calls(os_path_exists_calls)

  @patch("os.path.exists")
  @patch("ambari_server.setupMpacks.untar_archive")
  @patch("ambari_server.setupMpacks.get_archive_root_dir")
  @patch("ambari_server.setupMpacks.download_mpack")
  @patch("ambari_server.setupMpacks.get_ambari_properties")
  def test_install_mpack_with_malformed_mpack(self, get_ambari_properties_mock, download_mpack_mock, get_archive_root_dir_mock, untar_archive_mock, os_path_exists_mock):
    options = self._create_empty_options_mock()
    options.mpack_path = "/path/to/mpack.tar.gz"
    download_mpack_mock.return_value = "/tmp/mpack.tar.gz"
    get_ambari_properties_mock.return_value = configs
    os_path_exists_mock.return_value = True
    get_archive_root_dir_mock.return_value = None

    fail = False
    try:
      install_mpack(options)
    except FatalException as e:
      self.assertEqual("Malformed management pack. Root directory missing!", e.reason)
      fail = True
    self.assertTrue(fail)

    get_archive_root_dir_mock.return_value = "mpack"
    os_path_exists_mock.side_effect = [True, True, False, False]
    untar_archive_mock.return_value = None
    fail = False
    try:
      install_mpack(options)
    except FatalException as e:
      self.assertEqual("Malformed management pack. Failed to expand management pack!", e.reason)
      fail = True
    self.assertTrue(fail)

    get_archive_root_dir_mock.return_value = "mpack"
    os_path_exists_mock.side_effect = [True, True, False, True, False]
    untar_archive_mock.return_value = None
    fail = False
    try:
      install_mpack(options)
    except FatalException as e:
      self.assertEqual("Malformed management pack {0}. Metadata file missing!".format(options.mpack_path), e.reason)
      fail = True
    self.assertTrue(fail)

  @patch("os.path.exists")
  @patch("shutil.move")
  @patch("os.mkdir")
  @patch("ambari_server.setupMpacks.read_ambari_user")
  @patch("ambari_server.setupMpacks.create_symlink")
  @patch("ambari_server.setupMpacks.get_ambari_version")
  @patch("ambari_server.setupMpacks.get_ambari_properties")
  @patch("ambari_server.setupMpacks.add_replay_log")
  @patch("ambari_server.setupMpacks.purge_stacks_and_mpacks")
  @patch("ambari_server.setupMpacks.expand_mpack")
  @patch("ambari_server.setupMpacks.download_mpack")
  @patch("ambari_server.setupMpacks.run_os_command")
  @patch("ambari_server.setupMpacks.validate_purge")
  @patch("ambari_server.setupMpacks.set_file_permissions")
  def test_install_stack_mpack(self, set_file_permissions_mock, validate_purge_mock, run_os_command_mock, download_mpack_mock, expand_mpack_mock, purge_stacks_and_mpacks_mock,
                                     add_replay_log_mock, get_ambari_properties_mock, get_ambari_version_mock,
                                     create_symlink_mock, read_ambari_user_mock, os_mkdir_mock, shutil_move_mock, os_path_exists_mock):
    options = self._create_empty_options_mock()
    options.mpack_path = "/path/to/mystack.tar.gz"
    options.purge = True
    download_mpack_mock.return_value = "/tmp/mystack.tar.gz"
    expand_mpack_mock.return_value = "mpacks/mystack-ambari-mpack-1.0.0.0"
    get_ambari_version_mock.return_value = "2.4.0.0"
    run_os_command_mock.return_value = (0, "", "")
    mpacks_directory = configs[serverConfiguration.MPACKS_STAGING_PATH_PROPERTY]

    os_path_exists_calls = [call('/tmp/mystack.tar.gz'),
                            call('mpacks/mystack-ambari-mpack-1.0.0.0/mpack.json'),
                            call('mpacks/mystack-ambari-mpack-1.0.0.0/hooks/before_install.py'),
                            call('/var/lib/ambari-server/resources'),
                            call('/var/lib/ambari-server/resources/stacks'),
                            call('/var/lib/ambari-server/resources/extensions'),
                            call('/var/lib/ambari-server/resources/common-services'),
                            call(mpacks_directory),
                            call(mpacks_directory + '/cache'),
                            call('/var/lib/ambari-server/resources/dashboards'),
                            call(mpacks_directory + '/mystack-ambari-mpack-1.0.0.0'),
                            call('/var/lib/ambari-server/resources'),
                            call('/var/lib/ambari-server/resources/common-services/SERVICEA'),
                            call(mpacks_directory + '/mystack-ambari-mpack-1.0.0.0/common-services/SERVICEA/1.0/dashboards'),
                            call(mpacks_directory + '/mystack-ambari-mpack-1.0.0.0/common-services/SERVICEA/2.0/dashboards'),
                            call('/var/lib/ambari-server/resources/common-services/SERVICEB'),
                            call(mpacks_directory + '/mystack-ambari-mpack-1.0.0.0/common-services/SERVICEB/1.0.0/dashboards'),
                            call(mpacks_directory + '/mystack-ambari-mpack-1.0.0.0/common-services/SERVICEB/2.0.0/dashboards'),
                            call('/var/lib/ambari-server/resources'),
                            call('/var/lib/ambari-server/resources/stacks/MYSTACK'),
                            call('/var/lib/ambari-server/resources/stacks/MYSTACK/1.0'),
                            call('/var/lib/ambari-server/resources/stacks/MYSTACK/1.0/services'),
                            call(mpacks_directory + '/mystack-ambari-mpack-1.0.0.0/stacks/MYSTACK/1.0/services/SERVICEA/dashboards'),
                            call('/var/lib/ambari-server/resources/stacks/MYSTACK/1.1'),
                            call('/var/lib/ambari-server/resources/stacks/MYSTACK/1.1/services'),
                            call(mpacks_directory + '/mystack-ambari-mpack-1.0.0.0/stacks/MYSTACK/1.1/services/SERVICEA/dashboards'),
                            call('/var/lib/ambari-server/resources/stacks/MYSTACK/2.0'),
                            call('/var/lib/ambari-server/resources/stacks/MYSTACK/2.0/services'),
                            call(mpacks_directory + '/mystack-ambari-mpack-1.0.0.0/stacks/MYSTACK/2.0/services/SERVICEA/dashboards'),
                            call(mpacks_directory + '/mystack-ambari-mpack-1.0.0.0/stacks/MYSTACK/2.0/services/SERVICEB/dashboards'),
                            call(mpacks_directory + '/mystack-ambari-mpack-1.0.0.0/hooks/after_install.py')]

    os_path_exists_mock.side_effect = [True, True, True, True, False, True, False, False, False, False,
                                       False, True, False, False, False, False, False, False, True, False,
                                       False, False, False, False, False, False, False, False, False, False,
                                       True]
    get_ambari_properties_mock.return_value = configs
    shutil_move_mock.return_value = True

    try:
      install_mpack(options)
    except Exception as e:
      print(e)

    stacks_directory = configs[serverConfiguration.STACK_LOCATION_KEY]
    common_services_directory = configs[serverConfiguration.COMMON_SERVICES_PATH_PROPERTY]
    extensions_directory = configs[serverConfiguration.EXTENSION_PATH_PROPERTY]
    mpacks_directory = configs[serverConfiguration.MPACKS_STAGING_PATH_PROPERTY]
    mpacks_staging_directory = os.path.join(mpacks_directory, "mystack-ambari-mpack-1.0.0.0")
    resources_directory = configs[serverConfiguration.RESOURCES_DIR_PROPERTY]
    dashboards_directory = os.path.join(resources_directory, "dashboards")

    run_os_command_calls = [
      call([
        "/usr/bin/ambari-python-wrap",
        "mpacks/mystack-ambari-mpack-1.0.0.0/hooks/before_install.py"
      ]),
      call([
        "/usr/bin/ambari-python-wrap",
        mpacks_directory + "/mystack-ambari-mpack-1.0.0.0/hooks/after_install.py"
      ])
    ]

    os_mkdir_calls = [
      call(stacks_directory),
      call(common_services_directory),
      call(mpacks_directory),
      call(mpacks_directory + '/cache'),
      call(dashboards_directory),
      call(os.path.join(dashboards_directory, GRAFANA_DASHBOARDS_DIRNAME)),
      call(os.path.join(dashboards_directory, SERVICE_METRICS_DIRNAME)),
      call(os.path.join(common_services_directory, "SERVICEA")),
      call(os.path.join(common_services_directory, "SERVICEB")),
      call(os.path.join(stacks_directory, "MYSTACK")),
      call(os.path.join(stacks_directory, "MYSTACK/1.0")),
      call(os.path.join(stacks_directory, "MYSTACK/1.0/services")),
      call(os.path.join(stacks_directory, "MYSTACK/1.1")),
      call(os.path.join(stacks_directory, "MYSTACK/1.1/services")),
      call(os.path.join(stacks_directory, "MYSTACK/2.0")),
      call(os.path.join(stacks_directory, "MYSTACK/2.0/services"))
    ]
    create_symlink_calls = [
      call(os.path.join(mpacks_staging_directory, "common-services/SERVICEA"),
           os.path.join(common_services_directory, "SERVICEA"),
           "1.0", None),
      call(os.path.join(mpacks_staging_directory, "common-services/SERVICEA"),
           os.path.join(common_services_directory, "SERVICEA"),
           "2.0", None),
      call(os.path.join(mpacks_staging_directory, "common-services/SERVICEB"),
           os.path.join(common_services_directory, "SERVICEB"),
           "1.0.0", None),
      call(os.path.join(mpacks_staging_directory, "common-services/SERVICEB"),
           os.path.join(common_services_directory, "SERVICEB"),
           "2.0.0", None),
      call(os.path.join(mpacks_staging_directory, "stacks/MYSTACK/1.0"),
           os.path.join(stacks_directory, "MYSTACK/1.0"),
           "metainfo.xml", None),
      call(os.path.join(mpacks_staging_directory, "stacks/MYSTACK/1.0/services"),
           os.path.join(stacks_directory, "MYSTACK/1.0/services"),
           "SERVICEA", None),
      call(os.path.join(mpacks_staging_directory, "stacks/MYSTACK/1.1"),
           os.path.join(stacks_directory, "MYSTACK/1.1"),
           "metainfo.xml", None),
      call(os.path.join(mpacks_staging_directory, "stacks/MYSTACK/1.1/services"),
           os.path.join(stacks_directory, "MYSTACK/1.1/services"),
           "SERVICEA", None),
      call(os.path.join(mpacks_staging_directory, "stacks/MYSTACK/2.0"),
           os.path.join(stacks_directory, "MYSTACK/2.0"),
           "metainfo.xml", None),
      call(os.path.join(mpacks_staging_directory, "stacks/MYSTACK/2.0/services"),
           os.path.join(stacks_directory, "MYSTACK/2.0/services"),
           "SERVICEA", None),
      call(os.path.join(mpacks_staging_directory, "stacks/MYSTACK/2.0/services"),
           os.path.join(stacks_directory, "MYSTACK/2.0/services"),
           "SERVICEB", None)
    ]

    os_path_exists_mock.assert_has_calls(os_path_exists_calls)
    self.assertTrue(purge_stacks_and_mpacks_mock.called)
    run_os_command_mock.assert_has_calls(run_os_command_calls)
    os_mkdir_mock.assert_has_calls(os_mkdir_calls)
    create_symlink_mock.assert_has_calls(create_symlink_calls)
    self.assertTrue(add_replay_log_mock.called)

  @patch("os.path.exists")
  @patch("shutil.move")
  @patch("os.mkdir")
  @patch("ambari_server.setupMpacks.read_ambari_user")
  @patch("ambari_server.setupMpacks.create_symlink")
  @patch("ambari_server.setupMpacks.get_ambari_version")
  @patch("ambari_server.setupMpacks.get_ambari_properties")
  @patch("ambari_server.setupMpacks.purge_stacks_and_mpacks")
  @patch("ambari_server.setupMpacks.add_replay_log")
  @patch("ambari_server.setupMpacks.expand_mpack")
  @patch("ambari_server.setupMpacks.download_mpack")
  @patch("ambari_server.setupMpacks.set_file_permissions")
  def test_install_extension_mpack(self, set_file_permissions_mock, download_mpack_mock, expand_mpack_mock, add_replay_log_mock,
      purge_stacks_and_mpacks_mock, get_ambari_properties_mock, get_ambari_version_mock,
      create_symlink_mock, read_ambari_user_mock, os_mkdir_mock, shutil_move_mock, os_path_exists_mock):
    options = self._create_empty_options_mock()
    options.mpack_path = "/path/to/myextension.tar.gz"
    options.purge = False
    download_mpack_mock.return_value = "/tmp/myextension.tar.gz"
    expand_mpack_mock.return_value = "mpacks/myextension-ambari-mpack-1.0.0.0"
    get_ambari_version_mock.return_value = "2.4.0.0"

    os_path_exists_mock.side_effect = [True, True, True, True, False, True, False, False, False,
                                       False, True, True, False, False, False]
    get_ambari_properties_mock.return_value = configs
    shutil_move_mock.return_value = True

    install_mpack(options)

    extensions_directory = configs[serverConfiguration.EXTENSION_PATH_PROPERTY]
    mpacks_directory = configs[serverConfiguration.MPACKS_STAGING_PATH_PROPERTY]
    mpacks_staging_directory = os.path.join(mpacks_directory, "myextension-ambari-mpack-1.0.0.0")
    resources_directory = configs[serverConfiguration.RESOURCES_DIR_PROPERTY]
    dashboards_directory = os.path.join(resources_directory, "dashboards")

    os_path_exists_calls = [call('/tmp/myextension.tar.gz'),
                            call('mpacks/myextension-ambari-mpack-1.0.0.0/mpack.json'),
                            call('/var/lib/ambari-server/resources'),
                            call('/var/lib/ambari-server/resources/stacks'),
                            call('/var/lib/ambari-server/resources/extensions'),
                            call('/var/lib/ambari-server/resources/common-services'),
                            call(mpacks_directory),
                            call(mpacks_directory + '/cache'),
                            call('/var/lib/ambari-server/resources/dashboards'),
                            call(mpacks_directory + '/myextension-ambari-mpack-1.0.0.0'),
                            call('/var/lib/ambari-server/resources'),
                            call('/var/lib/ambari-server/resources/extensions'),
                            call('/var/lib/ambari-server/resources/extensions/MYEXTENSION'),
                            call(mpacks_directory + '/myextension-ambari-mpack-1.0.0.0/extensions/MYEXTENSION/1.0/services'),
                            call(mpacks_directory + '/myextension-ambari-mpack-1.0.0.0/extensions/MYEXTENSION/1.1/services')]

    os_mkdir_calls = [
      call(extensions_directory),
      call(mpacks_directory),
      call(mpacks_directory + '/cache'),
      call(dashboards_directory),
      call(os.path.join(dashboards_directory, GRAFANA_DASHBOARDS_DIRNAME)),
      call(os.path.join(dashboards_directory, SERVICE_METRICS_DIRNAME)),
      call(os.path.join(extensions_directory, "MYEXTENSION"))
    ]
    create_symlink_calls = [
      call(os.path.join(mpacks_staging_directory, "extensions/MYEXTENSION"),
           os.path.join(extensions_directory, "MYEXTENSION"),
           "1.0", None),
      call(os.path.join(mpacks_staging_directory, "extensions/MYEXTENSION"),
           os.path.join(extensions_directory, "MYEXTENSION"),
           "1.1", None)
    ]

    os_path_exists_mock.assert_has_calls(os_path_exists_calls)
    self.assertFalse(purge_stacks_and_mpacks_mock.called)
    os_mkdir_mock.assert_has_calls(os_mkdir_calls)
    create_symlink_mock.assert_has_calls(create_symlink_calls)
    self.assertTrue(add_replay_log_mock.called)

  @patch("os.path.exists")
  @patch("os.path.isdir")
  @patch("os.symlink")
  @patch("shutil.move")
  @patch("os.mkdir")
  @patch("ambari_server.setupMpacks.read_ambari_user")
  @patch("ambari_server.setupMpacks.create_symlink")
  @patch("ambari_server.setupMpacks.get_ambari_version")
  @patch("ambari_server.setupMpacks.get_ambari_properties")
  @patch("ambari_server.setupMpacks.add_replay_log")
  @patch("ambari_server.setupMpacks.purge_stacks_and_mpacks")
  @patch("ambari_server.setupMpacks.expand_mpack")
  @patch("ambari_server.setupMpacks.download_mpack")
  @patch("ambari_server.setupMpacks.set_file_permissions")
  def test_install_addon_service_mpack(self, set_file_permissions_mock, download_mpack_mock, expand_mpack_mock, purge_stacks_and_mpacks_mock,
                                       add_replay_log_mock, get_ambari_properties_mock, get_ambari_version_mock,
                                       create_symlink_mock, read_ambari_user_mock, os_mkdir_mock, shutil_move_mock,os_symlink_mock,
                                       os_path_isdir_mock, os_path_exists_mock ):
    options = self._create_empty_options_mock()
    options.mpack_path = "/path/to/myservice.tar.gz"
    options.purge = False
    download_mpack_mock.return_value = "/tmp/myservice.tar.gz"
    expand_mpack_mock.return_value = "mpacks/myservice-ambari-mpack-1.0.0.0"
    get_ambari_version_mock.return_value = "2.4.0.0"

    os_path_exists_mock.side_effect = [True, True, True, True, True, True, True,
                                       True, True, False, False, True, False, False,
                                       True, True, True, True, False, True, True,
                                       True, False]

    get_ambari_properties_mock.return_value = configs
    shutil_move_mock.return_value = True
    os_path_isdir_mock.return_value = True

    install_mpack(options)

    stacks_directory = configs[serverConfiguration.STACK_LOCATION_KEY]
    common_services_directory = configs[serverConfiguration.COMMON_SERVICES_PATH_PROPERTY]
    mpacks_directory = configs[serverConfiguration.MPACKS_STAGING_PATH_PROPERTY]
    mpacks_staging_directory = os.path.join(mpacks_directory, "myservice-ambari-mpack-1.0.0.0")
    resources_directory = configs[serverConfiguration.RESOURCES_DIR_PROPERTY]
    dashboards_directory = os.path.join(resources_directory, "dashboards")

    os_path_exists_calls = [call('/tmp/myservice.tar.gz'),
                            call('mpacks/myservice-ambari-mpack-1.0.0.0/mpack.json'),
                            call('/var/lib/ambari-server/resources/stacks/MYSTACK/1.0'),
                            call('/var/lib/ambari-server/resources'),
                            call('/var/lib/ambari-server/resources/stacks'),
                            call('/var/lib/ambari-server/resources/extensions'),
                            call('/var/lib/ambari-server/resources/common-services'),
                            call(mpacks_directory),
                            call(mpacks_directory + '/cache'),
                            call('/var/lib/ambari-server/resources/dashboards'),
                            call(mpacks_directory + '/myservice-ambari-mpack-1.0.0.0'),
                            call('/var/lib/ambari-server/resources'),
                            call('/var/lib/ambari-server/resources/common-services/MYSERVICE'),
                            call(mpacks_directory + '/myservice-ambari-mpack-1.0.0.0/common-services/MYSERVICE/1.0.0/dashboards'),
                            call('/var/lib/ambari-server/resources'),
                            call('/var/lib/ambari-server/resources/stacks/MYSTACK'),
                            call('/var/lib/ambari-server/resources/stacks/MYSTACK/1.0'),
                            call('/var/lib/ambari-server/resources/stacks/MYSTACK/1.0/services'),
                            call(mpacks_directory + '/myservice-ambari-mpack-1.0.0.0/custom-services/MYSERVICE/1.0.0/dashboards'),
                            call('/var/lib/ambari-server/resources/stacks/MYSTACK'),
                            call('/var/lib/ambari-server/resources/stacks/MYSTACK/2.0'),
                            call('/var/lib/ambari-server/resources/stacks/MYSTACK/2.0/services'),
                            call(mpacks_directory + '/myservice-ambari-mpack-1.0.0.0/custom-services/MYSERVICE/2.0.0/dashboards')]

    os_mkdir_calls = [
      call(dashboards_directory),
      call(os.path.join(dashboards_directory, GRAFANA_DASHBOARDS_DIRNAME)),
      call(os.path.join(dashboards_directory, SERVICE_METRICS_DIRNAME)),
      call(os.path.join(common_services_directory, "MYSERVICE"))
    ]
    create_symlink_calls = [
      call(os.path.join(mpacks_staging_directory, "common-services/MYSERVICE"),
           os.path.join(common_services_directory, "MYSERVICE"), "1.0.0", None)
    ]
    os_symlink_calls = [
      call(os.path.join(mpacks_staging_directory, "custom-services/MYSERVICE/1.0.0"),
           os.path.join(stacks_directory, "MYSTACK/1.0/services/MYSERVICE")),
      call(os.path.join(mpacks_staging_directory, "custom-services/MYSERVICE/2.0.0"),
           os.path.join(stacks_directory, "MYSTACK/2.0/services/MYSERVICE"))
    ]

    os_path_exists_mock.assert_has_calls(os_path_exists_calls)
    self.assertFalse(purge_stacks_and_mpacks_mock.called)
    os_mkdir_mock.assert_has_calls(os_mkdir_calls)
    create_symlink_mock.assert_has_calls(create_symlink_calls)
    os_symlink_mock.assert_has_calls(os_symlink_calls)
    self.assertTrue(add_replay_log_mock.called)

  @patch("ambari_server.setupMpacks.create_symlink_using_path")
  @patch("os.path.exists")
  @patch("shutil.move")
  @patch("os.mkdir")
  @patch("ambari_server.setupMpacks.read_ambari_user")
  @patch("ambari_server.setupMpacks.create_symlink")
  @patch("ambari_server.setupMpacks.get_ambari_version")
  @patch("ambari_server.setupMpacks.get_ambari_properties")
  @patch("ambari_server.setupMpacks.add_replay_log")
  @patch("ambari_server.setupMpacks._uninstall_mpack")
  @patch("ambari_server.setupMpacks.purge_stacks_and_mpacks")
  @patch("ambari_server.setupMpacks.expand_mpack")
  @patch("ambari_server.setupMpacks.download_mpack")
  @patch("ambari_server.setupMpacks.run_os_command")
  @patch("ambari_server.setupMpacks.set_file_permissions")
  def test_upgrade_stack_mpack(self, set_file_permissions_mock, run_os_command_mock, download_mpack_mock, expand_mpack_mock, purge_stacks_and_mpacks_mock,
                               _uninstall_mpack_mock, add_replay_log_mock, get_ambari_properties_mock,
                               get_ambari_version_mock, create_symlink_mock, read_ambari_user_mock, os_mkdir_mock, shutil_move_mock,
                               os_path_exists_mock, create_symlink_using_path_mock):
    options = self._create_empty_options_mock()
    options.mpack_path = "/path/to/mystack-1.0.0.1.tar.gz"
    download_mpack_mock.side_effect = ["/tmp/mystack-1.0.0.1.tar.gz", "/tmp/mystack-1.0.0.1.tar.gz"]
    expand_mpack_mock.side_effect = ["mpacks/mystack-ambari-mpack-1.0.0.1", "mpacks/mystack-ambari-mpack-1.0.0.1"]
    get_ambari_version_mock.return_value = "2.4.0.0"
    run_os_command_mock.return_value = (0, "", "")

    mpacks_directory = configs[serverConfiguration.MPACKS_STAGING_PATH_PROPERTY]
    os_path_exists_mock.side_effect = [True, True, True, True, True, True, True, True, True, True,
                                       True, True, True, True, True, True, True, False, False, True,
                                       True, False, False, True, False, False, False, False, False, True,
                                       True, True, True, False, True, True, False, True, True, False,
                                       False, False, False, False, True, True, True, True, True, True,
                                       True, False, True, False, True, True, True, True, True, True,
                                       True]

    get_ambari_properties_mock.return_value = configs
    shutil_move_mock.return_value = True

    upgrade_mpack(options)

    stacks_directory = configs[serverConfiguration.STACK_LOCATION_KEY]
    common_services_directory = configs[serverConfiguration.COMMON_SERVICES_PATH_PROPERTY]
    mpacks_directory = configs[serverConfiguration.MPACKS_STAGING_PATH_PROPERTY]
    mpacks_staging_directory = os.path.join(mpacks_directory, "mystack-ambari-mpack-1.0.0.1")
    resources_directory = configs[serverConfiguration.RESOURCES_DIR_PROPERTY]
    dashboards_directory = os.path.join(resources_directory, "dashboards")

    os_path_exists_calls = [call('/tmp/mystack-1.0.0.1.tar.gz'),
                            call('mpacks/mystack-ambari-mpack-1.0.0.1/mpack.json'),
                            call('/var/lib/ambari-server/resources'),
                            call(mpacks_directory),
                            call(mpacks_directory + '/myextension-ambari-mpack-1.0.0.0/mpack.json'),
                            call(mpacks_directory + '/myservice-ambari-mpack-1.0.0.0/mpack.json'),
                            call(mpacks_directory + '/mystack-ambari-mpack-1.0.0.0/mpack.json'),
                            call(mpacks_directory + '/mystack-ambari-mpack-1.0.0.1/mpack.json'),
                            call('/tmp/mystack-1.0.0.1.tar.gz'),
                            call('mpacks/mystack-ambari-mpack-1.0.0.1/mpack.json'),
                            call('mpacks/mystack-ambari-mpack-1.0.0.1/hooks/before_upgrade.py'),
                            call('/var/lib/ambari-server/resources'),
                            call('/var/lib/ambari-server/resources/stacks'),
                            call('/var/lib/ambari-server/resources/extensions'),
                            call('/var/lib/ambari-server/resources/common-services'),
                            call(mpacks_directory),
                            call(mpacks_directory + '/cache'),
                            call('/var/lib/ambari-server/resources/dashboards'),
                            call(mpacks_directory + '/mystack-ambari-mpack-1.0.0.1'),
                            call('/var/lib/ambari-server/resources'),
                            call('/var/lib/ambari-server/resources/common-services/SERVICEA'),
                            call(mpacks_directory + '/mystack-ambari-mpack-1.0.0.1/common-services/SERVICEA/1.0/dashboards'),
                            call(mpacks_directory + '/mystack-ambari-mpack-1.0.0.1/common-services/SERVICEA/2.0/dashboards'),
                            call('/var/lib/ambari-server/resources/common-services/SERVICEB'),
                            call(mpacks_directory + '/mystack-ambari-mpack-1.0.0.1/common-services/SERVICEB/1.0.0/dashboards'),
                            call(mpacks_directory + '/mystack-ambari-mpack-1.0.0.1/common-services/SERVICEB/2.0.0/dashboards'),
                            call('/var/lib/ambari-server/resources/common-services/SERVICEC'),
                            call(mpacks_directory + '/mystack-ambari-mpack-1.0.0.1/common-services/SERVICEC/1.0.0/dashboards'),
                            call(mpacks_directory + '/mystack-ambari-mpack-1.0.0.1/common-services/SERVICEC/2.0.0/dashboards'),
                            call('/var/lib/ambari-server/resources'),
                            call('/var/lib/ambari-server/resources/stacks/MYSTACK'),
                            call('/var/lib/ambari-server/resources/stacks/MYSTACK/1.0'),
                            call('/var/lib/ambari-server/resources/stacks/MYSTACK/1.0/services'),
                            call(mpacks_directory + '/mystack-ambari-mpack-1.0.0.1/stacks/MYSTACK/1.0/services/SERVICEA/dashboards'),
                            call('/var/lib/ambari-server/resources/stacks/MYSTACK/1.1'),
                            call('/var/lib/ambari-server/resources/stacks/MYSTACK/1.1/services'),
                            call(mpacks_directory + '/mystack-ambari-mpack-1.0.0.1/stacks/MYSTACK/1.1/services/SERVICEA/dashboards'),
                            call('/var/lib/ambari-server/resources/stacks/MYSTACK/2.0'),
                            call('/var/lib/ambari-server/resources/stacks/MYSTACK/2.0/services'),
                            call(mpacks_directory + '/mystack-ambari-mpack-1.0.0.1/stacks/MYSTACK/2.0/services/SERVICEA/dashboards'),
                            call(mpacks_directory + '/mystack-ambari-mpack-1.0.0.1/stacks/MYSTACK/2.0/services/SERVICEB/dashboards'),
                            call('/var/lib/ambari-server/resources/stacks/MYSTACK/3.0'),
                            call('/var/lib/ambari-server/resources/stacks/MYSTACK/3.0/services'),
                            call(mpacks_directory + '/mystack-ambari-mpack-1.0.0.1/stacks/MYSTACK/3.0/services/SERVICEA/dashboards'),
                            call(mpacks_directory + '/mystack-ambari-mpack-1.0.0.1/stacks/MYSTACK/3.0/services/SERVICEB/dashboards'),
                            call(mpacks_directory + '/mystack-ambari-mpack-1.0.0.1/stacks/MYSTACK/3.0/services/SERVICEB/dashboards/grafana-dashboards'),
                            call('/var/lib/ambari-server/resources/dashboards/grafana-dashboards/SERVICEB'),
                            call(mpacks_directory + '/mystack-ambari-mpack-1.0.0.1/stacks/MYSTACK/3.0/services/SERVICEB/dashboards/service-metrics/SERVICEB.txt'),
                            call('/var/lib/ambari-server/resources/dashboards/service-metrics/SERVICEB.txt'),
                            call(mpacks_directory + '/mystack-ambari-mpack-1.0.0.1/stacks/MYSTACK/3.0/services/SERVICEC/dashboards'),
                            call(mpacks_directory + '/mystack-ambari-mpack-1.0.0.1/stacks/MYSTACK/3.0/services/SERVICEC/dashboards/grafana-dashboards'),
                            call('/var/lib/ambari-server/resources/dashboards/grafana-dashboards/SERVICEC'),
                            call(mpacks_directory + '/mystack-ambari-mpack-1.0.0.1/stacks/MYSTACK/3.0/services/SERVICEC/dashboards/service-metrics/SERVICEC.txt'),
                            call('/var/lib/ambari-server/resources/dashboards/service-metrics/SERVICEC.txt'),
                            call('/var/lib/ambari-server/resources'),
                            call(mpacks_directory),
                            call(mpacks_directory + '/myextension-ambari-mpack-1.0.0.0/mpack.json'),
                            call(mpacks_directory + '/myservice-ambari-mpack-1.0.0.0/mpack.json'),
                            call(mpacks_directory + '/mystack-ambari-mpack-1.0.0.0/mpack.json'),
                            call(mpacks_directory + '/mystack-ambari-mpack-1.0.0.1/mpack.json'),
                            call(mpacks_directory + '/mystack-ambari-mpack-1.0.0.1/hooks/after_upgrade.py')]

    run_os_command_calls = [
      call([
        "/usr/bin/ambari-python-wrap",
        "mpacks/mystack-ambari-mpack-1.0.0.1/hooks/before_upgrade.py"
      ]),
      call([
        "/usr/bin/ambari-python-wrap",
        mpacks_directory +  "/mystack-ambari-mpack-1.0.0.1/hooks/after_upgrade.py"
      ])
    ]

    os_mkdir_calls = [
      call(dashboards_directory),
      call(os.path.join(dashboards_directory, GRAFANA_DASHBOARDS_DIRNAME)),
      call(os.path.join(dashboards_directory, SERVICE_METRICS_DIRNAME)),
      call(os.path.join(common_services_directory, "SERVICEC")),
      call(os.path.join(stacks_directory, "MYSTACK/3.0")),
      call(os.path.join(stacks_directory, "MYSTACK/3.0/services"))
    ]
    create_symlink_calls = [
      call(os.path.join(mpacks_staging_directory, "common-services/SERVICEA"),
           os.path.join(common_services_directory, "SERVICEA"),
           "1.0", True),
      call(os.path.join(mpacks_staging_directory, "common-services/SERVICEA"),
           os.path.join(common_services_directory, "SERVICEA"),
           "2.0", True),
      call(os.path.join(mpacks_staging_directory, "common-services/SERVICEB"),
           os.path.join(common_services_directory, "SERVICEB"),
           "1.0.0", True),
      call(os.path.join(mpacks_staging_directory, "common-services/SERVICEB"),
           os.path.join(common_services_directory, "SERVICEB"),
           "2.0.0", True),
      call(os.path.join(mpacks_staging_directory, "common-services/SERVICEC"),
           os.path.join(common_services_directory, "SERVICEC"),
           "1.0.0", True),
      call(os.path.join(mpacks_staging_directory, "common-services/SERVICEC"),
           os.path.join(common_services_directory, "SERVICEC"),
           "2.0.0", True),
      call(os.path.join(mpacks_staging_directory, "stacks/MYSTACK/1.0"),
           os.path.join(stacks_directory, "MYSTACK/1.0"),
           "metainfo.xml", True),
      call(os.path.join(mpacks_staging_directory, "stacks/MYSTACK/1.0/services"),
           os.path.join(stacks_directory, "MYSTACK/1.0/services"),
           "SERVICEA", True),
      call(os.path.join(mpacks_staging_directory, "stacks/MYSTACK/1.1"),
           os.path.join(stacks_directory, "MYSTACK/1.1"),
           "metainfo.xml", True),
      call(os.path.join(mpacks_staging_directory, "stacks/MYSTACK/1.1/services"),
           os.path.join(stacks_directory, "MYSTACK/1.1/services"),
           "SERVICEA", True),
      call(os.path.join(mpacks_staging_directory, "stacks/MYSTACK/2.0"),
           os.path.join(stacks_directory, "MYSTACK/2.0"),
           "metainfo.xml", True),
      call(os.path.join(mpacks_staging_directory, "stacks/MYSTACK/2.0/services"),
           os.path.join(stacks_directory, "MYSTACK/2.0/services"),
           "SERVICEA", True),
      call(os.path.join(mpacks_staging_directory, "stacks/MYSTACK/2.0/services"),
           os.path.join(stacks_directory, "MYSTACK/2.0/services"),
           "SERVICEB", True),
      call(os.path.join(mpacks_staging_directory, "stacks/MYSTACK/3.0"),
           os.path.join(stacks_directory, "MYSTACK/3.0"),
           "metainfo.xml", True),
      call(os.path.join(mpacks_staging_directory, "stacks/MYSTACK/3.0/services"),
           os.path.join(stacks_directory, "MYSTACK/3.0/services"),
           "SERVICEA", True),
      call(os.path.join(mpacks_staging_directory, "stacks/MYSTACK/3.0/services"),
           os.path.join(stacks_directory, "MYSTACK/3.0/services"),
           "SERVICEB", True),
      call(os.path.join(mpacks_staging_directory, "stacks/MYSTACK/3.0/services"),
           os.path.join(stacks_directory, "MYSTACK/3.0/services"),
           "SERVICEC", True),
      call(os.path.join(mpacks_staging_directory, "stacks/MYSTACK/3.0/services/SERVICEC/dashboards/service-metrics"),
           os.path.join(dashboards_directory, "service-metrics"),
           "SERVICEC.txt", True)
    ]

    create_symlink_using_path_calls = [
      call(os.path.join(mpacks_staging_directory, "stacks/MYSTACK/3.0/services/SERVICEC/dashboards/grafana-dashboards"),
           os.path.join(dashboards_directory, "grafana-dashboards/SERVICEC"), True)
    ]

    os_path_exists_mock.assert_has_calls(os_path_exists_calls)
    self.assertFalse(purge_stacks_and_mpacks_mock.called)
    run_os_command_mock.assert_has_calls(run_os_command_calls)
    os_mkdir_mock.assert_has_calls(os_mkdir_calls)
    create_symlink_mock.assert_has_calls(create_symlink_calls)
    self.assertEqual(18, create_symlink_mock.call_count)
    create_symlink_using_path_mock.assert_has_calls(create_symlink_using_path_calls)
    self.assertEqual(1, create_symlink_using_path_mock.call_count)
    _uninstall_mpack_mock.assert_has_calls([call("mystack-ambari-mpack", "1.0.0.0")])
    self.assertTrue(add_replay_log_mock.called)


  @patch("os.path.exists")
  @patch("ambari_server.setupMpacks.get_replay_log_file")
  @patch("ambari_server.setupMpacks.upgrade_mpack")
  @patch("ambari_server.setupMpacks.install_mpack")
  def test_replay_mpack_logs(self, install_mpack_mock, upgrade_mpack_mock, get_replay_log_file_mock, os_path_exists_mock):
    test_directory = os.path.dirname(os.path.abspath(__file__))
    resources_directory = os.path.join(test_directory, os.pardir, "resources")
    get_replay_log_file_mock.return_value = os.path.join(resources_directory, "mpacks_replay.log")
    os_path_exists_mock.return_value = True

    replay_mpack_logs()

    install_replay_options = {
      'purge' : True,
      'mpack_command' : 'install-mpack',
      'mpack_path': '/var/lib/ambari-server/resources/mpacks/cache/hdp-1.0.0.0.tar.gz',
      'force': False,
      'verbose': True
    }

    upgrade_replay_options = {
      'purge' : False,
      'mpack_command' : 'upgrade-mpack',
      'mpack_path': '/var/lib/ambari-server/resources/mpacks/cache/hdp-1.0.0.1.tar.gz',
      'force': True,
      'verbose': True
    }

    install_mpack_mock.assert_has_calls([call(install_replay_options, replay_mode=True)])
    upgrade_mpack_mock.assert_has_calls([call(upgrade_replay_options, replay_mode=True)])

  @patch("resource_management.core.sudo.unlink")
  @patch("resource_management.core.sudo.rmtree")
  @patch("ambari_server.setupMpacks.get_ambari_version")
  @patch("ambari_server.setupMpacks.get_ambari_properties")
  def test_uninstall_mpack(self, get_ambari_properties_mock, get_ambari_version_mock, sudo_rmtree_mock, sudo_unlink_mock):
    test_directory = os.path.dirname(os.path.abspath(__file__))
    mpacks_directory = os.path.join(test_directory, "mpacks")
    uninstall_directory = os.path.join(test_directory, "uninstall")
    fake_configs = {
      serverConfiguration.STACK_LOCATION_KEY : os.path.join(uninstall_directory, "stacks"),
      serverConfiguration.COMMON_SERVICES_PATH_PROPERTY : os.path.join(uninstall_directory, "common-services"),
      serverConfiguration.EXTENSION_PATH_PROPERTY : os.path.join(uninstall_directory, "extensions"),
      serverConfiguration.MPACKS_STAGING_PATH_PROPERTY : mpacks_directory,
      serverConfiguration.RESOURCES_DIR_PROPERTY : uninstall_directory,
      serverConfiguration.SERVER_TMP_DIR_PROPERTY : "/tmp"
    }

    get_ambari_version_mock.return_value = "2.4.0.0"
    get_ambari_properties_mock.return_value = fake_configs
    stacks_directory = fake_configs[serverConfiguration.STACK_LOCATION_KEY]
    extension_directory = fake_configs[serverConfiguration.EXTENSION_PATH_PROPERTY]
    common_services_directory = fake_configs[serverConfiguration.COMMON_SERVICES_PATH_PROPERTY]
    resources_directory = fake_configs[serverConfiguration.RESOURCES_DIR_PROPERTY]
    dashboards_directory = os.path.join(resources_directory, "dashboards")

    _uninstall_mpack("mystack-ambari-mpack", "1.0.0.1")

    self.assertEqual(1, sudo_rmtree_mock.call_count)
    # self.assertEqual(6, sudo_unlink_mock.call_count) # ToDo: fix, as os.walk is not mocked
    sudo_unlink_mock_calls = [call(os.path.join(stacks_directory, "2.0/SERVICEB")),
                              call(os.path.join(stacks_directory, "2.0/files/metainfo2.xml")),
                              call(os.path.join(extension_directory, "SERVICEB")),
                              call(os.path.join(common_services_directory, "SERVICEB")),
                              call(os.path.join(dashboards_directory, "SERVICEB")),
                              call(os.path.join(dashboards_directory, "files/STORM.txt"))]

  def _create_empty_options_mock(self):
    options = MagicMock()
    options.mpack_path = None
    options.purge = None
    options.purge_list = ",".join([STACK_DEFINITIONS_RESOURCE_NAME, MPACKS_RESOURCE_NAME])
    options.force = None
    options.verbose = None
    options.replay_mode = False
    return options<|MERGE_RESOLUTION|>--- conflicted
+++ resolved
@@ -42,24 +42,14 @@
       with patch.object(os_utils, "parse_log4j_file", return_value={'ambari.log.dir': '/var/log/ambari-server'}):
         with patch("distro.linux_distribution", return_value = os_distro_value):
           with patch("os.symlink"):
-<<<<<<< HEAD
-            with patch("glob.glob", return_value = ['/etc/init.d/postgresql-9.3']):
-              _ambari_server_ = __import__('ambari-server')
-              os_utils.search_file = _search_file
-              with patch("builtins.open"):
-                from ambari_commons.exceptions import FatalException, NonFatalException
-                from ambari_server import serverConfiguration
-                serverConfiguration.search_file = _search_file
-=======
             with patch.object(os_utils, "is_service_exist", return_value = True):
               with patch("glob.glob", return_value = ['/etc/init.d/postgresql-9.3']):
                 _ambari_server_ = __import__('ambari-server')
                 os_utils.search_file = _search_file
-                with patch("__builtin__.open"):
+                with patch("builtin.open"):
                   from ambari_commons.exceptions import FatalException, NonFatalException
                   from ambari_server import serverConfiguration
                   serverConfiguration.search_file = _search_file
->>>>>>> b65a4331
 
 from ambari_server.setupMpacks import install_mpack, upgrade_mpack, replay_mpack_logs, \
   purge_stacks_and_mpacks, validate_purge, read_mpack_metadata, _uninstall_mpack, \
