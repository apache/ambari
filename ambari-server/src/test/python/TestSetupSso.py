'''
Licensed to the Apache Software Foundation (ASF) under one
or more contributor license agreements.  See the NOTICE file
distributed with this work for additional information
regarding copyright ownership.  The ASF licenses this file
to you under the Apache License, Version 2.0 (the
"License"); you may not use this file except in compliance
with the License.  You may obtain a copy of the License at

    http://www.apache.org/licenses/LICENSE-2.0

Unless required by applicable law or agreed to in writing, software
distributed under the License is distributed on an "AS IS" BASIS,
WITHOUT WARRANTIES OR CONDITIONS OF ANY KIND, either express or implied.
See the License for the specific language governing permissions and
limitations under the License.
'''
import operator
import os
import platform
import sys
import unittest
import StringIO

from mock.mock import patch, MagicMock

from only_for_platform import os_distro_value
from ambari_commons import os_utils

import shutil
project_dir = os.path.join(os.path.abspath(os.path.dirname(__file__)),os.path.normpath("../../../../"))
shutil.copyfile(project_dir+"/ambari-server/conf/unix/ambari.properties", "/tmp/ambari.properties")

# We have to use this import HACK because the filename contains a dash
_search_file = os_utils.search_file

def search_file_proxy(filename, searchpatch, pathsep=os.pathsep):
  global _search_file
  if "ambari.properties" in filename:
    return "/tmp/ambari.properties"
  return _search_file(filename, searchpatch, pathsep)

os_utils.search_file = search_file_proxy

with patch.object(platform, "linux_distribution", return_value = MagicMock(return_value=('Redhat', '6.4', 'Final'))):
  with patch("os.path.isdir", return_value = MagicMock(return_value=True)):
    with patch("os.access", return_value = MagicMock(return_value=True)):
      with patch.object(os_utils, "parse_log4j_file", return_value={'ambari.log.dir': '/var/log/ambari-server'}):
        with patch("platform.linux_distribution", return_value = os_distro_value):
          with patch("os.symlink"):
            with patch("glob.glob", return_value = ['/etc/init.d/postgresql-9.3']):
              _ambari_server_ = __import__('ambari-server')
              with patch("__builtin__.open"):
                from ambari_commons.exceptions import FatalException, NonFatalException
                from ambari_server.properties import Properties
                from ambari_server.setupSso import setup_sso, JWT_AUTH_ENBABLED, JWT_AUTH_PROVIDER_URL, JWT_PUBLIC_KEY, JWT_COOKIE_NAME, JWT_AUDIENCES

class TestSetupSso(unittest.TestCase):

  @patch("ambari_server.setupSso.is_root")
  def test_non_root_user_should_not_be_able_to_setup_sso(self, is_root_mock):
    out = StringIO.StringIO()
    sys.stdout = out

    is_root_mock.return_value = False
    options = self._create_empty_options_mock()

    try:
      setup_sso(options)
      self.fail("Should fail with non-fatal exception")
    except FatalException as e:
      self.assertTrue("ambari-server setup-sso should be run with root-level privileges" in e.reason)
      pass

    sys.stdout = sys.__stdout__
    pass


  @patch("ambari_server.setupSso.is_server_runing")
  @patch("ambari_server.setupSso.is_root")
  def test_sso_setup_should_fail_if_server_is_not_running(self, is_root_mock, is_server_runing_mock):
    out = StringIO.StringIO()
    sys.stdout = out

    is_root_mock.return_value = True
    is_server_runing_mock.return_value = (False, 0)
    options = self._create_empty_options_mock()

    try:
      setup_sso(options)
      self.fail("Should fail with non-fatal exception")
    except FatalException as e:
      self.assertTrue("Ambari Server is not running" in e.reason)
      pass

    sys.stdout = sys.__stdout__
    pass

  @patch("ambari_server.setupSso.get_silent")
  @patch("ambari_server.setupSso.is_server_runing")
  @patch("ambari_server.setupSso.is_root")
  def test_silent_mode_is_not_allowed(self, is_root_mock, is_server_runing_mock, get_silent_mock):
    out = StringIO.StringIO()
    sys.stdout = out

    is_root_mock.return_value = True
    is_server_runing_mock.return_value = (True, 0)
    get_silent_mock.return_value = True
    options = self._create_empty_options_mock()

    try:
      setup_sso(options)
      self.fail("Should fail with fatal exception")
    except NonFatalException as e:
      self.assertTrue("setup-sso is not enabled in silent mode." in e.reason)
      pass

    sys.stdout = sys.__stdout__
    pass



  @patch("ambari_server.setupSso.get_silent")
  @patch("ambari_server.setupSso.is_server_runing")
  @patch("ambari_server.setupSso.is_root")
  def test_invalid_sso_enabled_cli_option_should_result_in_error(self, is_root_mock, is_server_runing_mock, get_silent_mock):
    out = StringIO.StringIO()
    sys.stdout = out

    is_root_mock.return_value = True
    is_server_runing_mock.return_value = (True, 0)
    get_silent_mock.return_value = False
    options = self._create_empty_options_mock()
    options.sso_enabled = 'not_true_or_false'

    try:
      setup_sso(options)
      self.fail("Should fail with fatal exception")
    except FatalException as e:
      self.assertTrue("--sso-enabled should be to either 'true' or 'false'" in e.reason)
      pass

    sys.stdout = sys.__stdout__
    pass



  @patch("ambari_server.setupSso.get_silent")
  @patch("ambari_server.setupSso.is_server_runing")
  @patch("ambari_server.setupSso.is_root")
  def test_missing_sso_provider_url_cli_option_when_enabling_sso_should_result_in_error(self, is_root_mock, is_server_runing_mock, get_silent_mock):
    out = StringIO.StringIO()
    sys.stdout = out

    is_root_mock.return_value = True
    is_server_runing_mock.return_value = (True, 0)
    get_silent_mock.return_value = False
    options = self._create_empty_options_mock()
    options.sso_enabled = 'true'
    options.sso_provider_url = ''

    try:
      setup_sso(options)
      self.fail("Should fail with fatal exception")
    except FatalException as e:
      self.assertTrue("Missing option: --sso-provider-url" in e.reason)
      pass

    sys.stdout = sys.__stdout__
    pass



  @patch("ambari_server.setupSso.get_silent")
  @patch("ambari_server.setupSso.is_server_runing")
  @patch("ambari_server.setupSso.is_root")
  def test_missing_sso_public_cert_file_cli_option_when_enabling_sso_should_result_in_error(self, is_root_mock, is_server_runing_mock, get_silent_mock):
    out = StringIO.StringIO()
    sys.stdout = out

    is_root_mock.return_value = True
    is_server_runing_mock.return_value = (True, 0)
    get_silent_mock.return_value = False
    options = self._create_empty_options_mock()
    options.sso_enabled = 'true'
    options.sso_public_cert_file = ''

    try:
      setup_sso(options)
      self.fail("Should fail with fatal exception")
    except FatalException as e:
      self.assertTrue("Missing option: --sso-public-cert-file" in e.reason)
      pass

    sys.stdout = sys.__stdout__
    pass



  @patch("ambari_server.setupSso.get_silent")
  @patch("ambari_server.setupSso.is_server_runing")
  @patch("ambari_server.setupSso.is_root")
  def test_invalid_sso_provider_url_cli_option_when_enabling_sso_should_result_in_error(self, is_root_mock, is_server_runing_mock, get_silent_mock):
    out = StringIO.StringIO()
    sys.stdout = out

    is_root_mock.return_value = True
    is_server_runing_mock.return_value = (True, 0)
    get_silent_mock.return_value = False
    options = self._create_empty_options_mock()
    options.sso_enabled = 'true'
    options.sso_provider_url = '!invalidHost:invalidPort'

    try:
      setup_sso(options)
      self.fail("Should fail with fatal exception")
    except FatalException as e:
      self.assertTrue("Invalid --sso-provider-url" in e.reason)
      pass

    options.sso_provider_url = 'The SSO provider URL is https://c7402.ambari.apache.org:8443/gateway/knoxsso/api/v1/websso'
    try:
      setup_sso(options)
      self.fail("Should fail with fatal exception")
    except FatalException as e:
      self.assertTrue("Invalid --sso-provider-url" in e.reason)
      pass

    options.sso_provider_url = 'https://c7402.ambari.apache.org:8443/gateway/knoxsso/api/v1/websso is the SSO provider URL'
    try:
      setup_sso(options)
      self.fail("Should fail with fatal exception")
    except FatalException as e:
      self.assertTrue("Invalid --sso-provider-url" in e.reason)
      pass

    sys.stdout = sys.__stdout__
    pass



  @patch("ambari_server.setupSso.perform_changes_via_rest_api")
  @patch("ambari_server.setupSso.update_properties")
  @patch("ambari_server.setupSso.get_ambari_properties")
  @patch("ambari_server.setupSso.get_silent")
  @patch("ambari_server.setupSso.is_server_runing")
  @patch("ambari_server.setupSso.is_root")
  def test_all_cli_options_are_collected_when_enabling_sso(self, is_root_mock, is_server_runing_mock, get_silent_mock, get_ambari_properties_mock, update_properties_mock, perform_changes_via_rest_api_mock):
    out = StringIO.StringIO()
    sys.stdout = out

    is_root_mock.return_value = True
    is_server_runing_mock.return_value = (True, 0)
    get_silent_mock.return_value = False

    properties = Properties();
    get_ambari_properties_mock.return_value = properties

    sso_enabled = 'true'
<<<<<<< HEAD
    sso_provider_url = 'https://c7402.ambari.apache.org:8443/gateway/knoxsso/api/v1/websso'
=======
    sso_enabled_services = 'Ambari, SERVICE1, SERVICE2'
    sso_provider_url = 'http://testHost:8080'
>>>>>>> e5c11fa0
    sso_public_cert_file = '/test/file/path'
    sso_jwt_cookie_name = 'test_cookie'
    sso_jwt_audience_list = 'test, audience, list'
    options = self._create_empty_options_mock()
    options.sso_enabled = sso_enabled
    options.sso_provider_url = sso_provider_url
    options.sso_public_cert_file = sso_public_cert_file
    options.sso_jwt_cookie_name = sso_jwt_cookie_name
    options.sso_jwt_audience_list = sso_jwt_audience_list
    options.sso_enabled_services = sso_enabled_services

    setup_sso(options)

    self.assertTrue(update_properties_mock.called)
    self.assertEqual(properties.get_property(JWT_AUTH_ENBABLED), sso_enabled)
    self.assertEqual(properties.get_property(JWT_AUTH_PROVIDER_URL), sso_provider_url)
    self.assertEqual(properties.get_property(JWT_PUBLIC_KEY), sso_public_cert_file)
    self.assertEqual(properties.get_property(JWT_COOKIE_NAME), sso_jwt_cookie_name)
    self.assertEqual(properties.get_property(JWT_AUDIENCES), sso_jwt_audience_list)
    self.assertTrue(perform_changes_via_rest_api_mock.called)

    sys.stdout = sys.__stdout__
    pass


  @patch("urllib2.urlopen")
  @patch("ambari_server.setupSso.update_properties")
  @patch("ambari_server.setupSso.get_ambari_properties")
  @patch("ambari_server.setupSso.get_silent")
  @patch("ambari_server.setupSso.is_server_runing")
  @patch("ambari_server.setupSso.is_root")
  def test_only_sso_enabled_cli_option_is_collected_when_disabling_sso(self, is_root_mock, is_server_runing_mock, get_silent_mock, get_ambari_properties_mock, update_properties_mock, urlopen_mock):
    out = StringIO.StringIO()
    sys.stdout = out

    is_root_mock.return_value = True
    is_server_runing_mock.return_value = (True, 0)
    get_silent_mock.return_value = False

    properties = Properties();
    get_ambari_properties_mock.return_value = properties

    sso_enabled = 'false'
    sso_provider_url = 'http://testHost:8080'
    sso_public_cert_file = '/test/file/path'
    sso_jwt_cookie_name = 'test_cookie'
    sso_jwt_audience_list = 'test, audience, list'
    options = self._create_empty_options_mock()
    options.sso_enabled = sso_enabled
    options.sso_provider_url = sso_provider_url
    options.sso_public_cert_file = sso_public_cert_file
    options.sso_jwt_cookie_name = sso_jwt_cookie_name
    options.sso_jwt_audience_list = sso_jwt_audience_list

    response = MagicMock()
    response.getcode.return_value = 200
    urlopen_mock.return_value = response

    setup_sso(options)

    self.assertTrue(update_properties_mock.called)
    self.assertEqual(properties.get_property(JWT_AUTH_ENBABLED), sso_enabled)
    self.assertTrue(JWT_AUTH_PROVIDER_URL not in properties.propertyNames())
    self.assertTrue(JWT_PUBLIC_KEY not in properties.propertyNames())
    self.assertTrue(JWT_COOKIE_NAME not in properties.propertyNames())
    self.assertTrue(JWT_AUDIENCES not in properties.propertyNames())

    sys.stdout = sys.__stdout__
    pass


  @patch("ambari_server.setupSso.perform_changes_via_rest_api")
  @patch("ambari_server.setupSso.get_YN_input")
  @patch("ambari_server.setupSso.update_properties")
  @patch("ambari_server.setupSso.get_ambari_properties")
  @patch("ambari_server.setupSso.get_silent")
  @patch("ambari_server.setupSso.is_server_runing")
  @patch("ambari_server.setupSso.is_root")
  def test_sso_is_enabled_for_all_services_via_user_input(self, is_root_mock, is_server_runing_mock, get_silent_mock, get_ambari_properties_mock, update_properties_mock, get_YN_input_mock,
                                                             perform_changes_via_rest_api_mock):
    out = StringIO.StringIO()
    sys.stdout = out

    is_root_mock.return_value = True
    is_server_runing_mock.return_value = (True, 0)
    get_silent_mock.return_value = False
    get_ambari_properties_mock.return_value = Properties()

    def yn_input_side_effect(*args, **kwargs):
      if 'all services' in args[0]:
        return True
      else:
        raise Exception("ShouldNotBeInvoked") # only the 'Use SSO for all services' question should be asked for now

    get_YN_input_mock.side_effect = yn_input_side_effect

    options = self._create_empty_options_mock()
    options.sso_enabled = 'true'
    options.sso_provider_url = 'http://testHost:8080'
    options.sso_public_cert_file = '/test/file/path'
    options.sso_jwt_cookie_name = 'test_cookie'
    options.sso_jwt_audience_list = 'test, audience, list'

    setup_sso(options)

    requestCall = perform_changes_via_rest_api_mock.call_args_list[0]
    args, kwargs = requestCall
    requestData = args[5]
    self.assertTrue(isinstance(requestData, dict))
    ssoProperties = requestData['Configuration']['properties'];
    properties_updated_in_ambari_db = sorted(ssoProperties.iteritems(), key=operator.itemgetter(0))
    properties_should_be_updated_in_ambari_db = sorted({"ambari.sso.enabled_services": "*", "ambari.sso.manage_services": "true"}.iteritems(), key=operator.itemgetter(0))
    self.assertEqual(properties_should_be_updated_in_ambari_db, properties_updated_in_ambari_db)

    sys.stdout = sys.__stdout__
    pass


  @patch("urllib2.urlopen")
  @patch("ambari_server.setupSso.perform_changes_via_rest_api")
  @patch("ambari_server.setupSso.get_cluster_name")
  @patch("ambari_server.setupSso.get_YN_input")
  @patch("ambari_server.setupSso.update_properties")
  @patch("ambari_server.setupSso.get_ambari_properties")
  @patch("ambari_server.setupSso.get_silent")
  @patch("ambari_server.setupSso.is_server_runing")
  @patch("ambari_server.setupSso.is_root")
  def test_sso_enabled_services_are_collected_via_user_input(self, is_root_mock, is_server_runing_mock, get_silent_mock, get_ambari_properties_mock, update_properties_mock, get_YN_input_mock,
                                                             get_cluster_name_mock, perform_changes_via_rest_api_mock, urlopen_mock):
    out = StringIO.StringIO()
    sys.stdout = out

    is_root_mock.return_value = True
    is_server_runing_mock.return_value = (True, 0)
    get_silent_mock.return_value = False
    get_ambari_properties_mock.return_value = Properties()
    get_cluster_name_mock.return_value = 'cluster1'

    def yn_input_side_effect(*args, **kwargs):
      if 'all services' in args[0]:
        return False
      else:
        return True

    get_YN_input_mock.side_effect = yn_input_side_effect

    eligible_services = \
    """
        {
          "href": "http://c7401:8080/api/v1/clusters/cluster1/services?ServiceInfo/sso_integration_supported=true",
          "items": [
            {
                "href": "http://c7401:8080/api/v1/clusters/cluster1/services/HDFS",
                "ServiceInfo": {
                    "cluster_name": "cluster1",
                    "service_name": "HDFS"
                }
            },
            {
                "href": "http://c7401:8080/api/v1/clusters/cluster1/services/ZOOKEPER",
                "ServiceInfo": {
                    "cluster_name": "cluster1",
                    "service_name": "ZOOKEPER"
                }
            }
          ]
        }
    """

    response = MagicMock()
    response.getcode.return_value = 200
    response.read.return_value = eligible_services
    urlopen_mock.return_value = response

    options = self._create_empty_options_mock()
    options.sso_enabled = 'true'
    options.sso_provider_url = 'http://testHost:8080'
    options.sso_public_cert_file = '/test/file/path'
    options.sso_jwt_cookie_name = 'test_cookie'
    options.sso_jwt_audience_list = 'test, audience, list'

    setup_sso(options)

    requestCall = perform_changes_via_rest_api_mock.call_args_list[0]
    args, kwargs = requestCall
    requestData = args[5]
    self.assertTrue(isinstance(requestData, dict))
    ssoProperties = requestData['Configuration']['properties'];
    properties_updated_in_ambari_db = sorted(ssoProperties.iteritems(), key=operator.itemgetter(0))
    properties_should_be_updated_in_ambari_db = sorted({"ambari.sso.enabled_services": "Ambari, HDFS, ZOOKEPER", "ambari.sso.manage_services": "true"}.iteritems(), key=operator.itemgetter(0))
    self.assertEqual(properties_should_be_updated_in_ambari_db, properties_updated_in_ambari_db)

    sys.stdout = sys.__stdout__
    pass

  def _create_empty_options_mock(self):
    options = MagicMock()
    options.sso_enabled = None
    options.sso_enabled_services = None
    options.sso_provider_url = None
    options.sso_public_cert_file = None
    options.sso_jwt_cookie_name = None
    options.sso_jwt_audience_list = None
    return options
    <|MERGE_RESOLUTION|>--- conflicted
+++ resolved
@@ -257,12 +257,8 @@
     get_ambari_properties_mock.return_value = properties
 
     sso_enabled = 'true'
-<<<<<<< HEAD
+    sso_enabled_services = 'Ambari, SERVICE1, SERVICE2'
     sso_provider_url = 'https://c7402.ambari.apache.org:8443/gateway/knoxsso/api/v1/websso'
-=======
-    sso_enabled_services = 'Ambari, SERVICE1, SERVICE2'
-    sso_provider_url = 'http://testHost:8080'
->>>>>>> e5c11fa0
     sso_public_cert_file = '/test/file/path'
     sso_jwt_cookie_name = 'test_cookie'
     sso_jwt_audience_list = 'test, audience, list'
