'''
Licensed to the Apache Software Foundation (ASF) under one
or more contributor license agreements.  See the NOTICE file
distributed with this work for additional information
regarding copyright ownership.  The ASF licenses this file
to you under the Apache License, Version 2.0 (the
"License"); you may not use this file except in compliance
with the License.  You may obtain a copy of the License at

    http://www.apache.org/licenses/LICENSE-2.0

Unless required by applicable law or agreed to in writing, software
distributed under the License is distributed on an "AS IS" BASIS,
WITHOUT WARRANTIES OR CONDITIONS OF ANY KIND, either express or implied.
See the License for the specific language governing permissions and
limitations under the License.
'''

import os
import distro
import platform
import sys
import unittest
import io

from mock.mock import patch, MagicMock

from only_for_platform import os_distro_value
from ambari_commons import os_utils
from urllib.error import HTTPError

import shutil

# Mock classes for reading from a file
class MagicFile(object):
  def __init__(self, data):
    self.data = data

  def read(self):
    return self.data

  def __exit__(self, exc_type, exc_val, exc_tb):
    pass

  def __enter__(self):
    return self
pass

project_dir = os.path.join(os.path.abspath(os.path.dirname(__file__)),os.path.normpath("../../../../"))
shutil.copyfile(project_dir+"/ambari-server/conf/unix/ambari.properties", "/tmp/ambari.properties")

# We have to use this import HACK because the filename contains a dash
_search_file = os_utils.search_file

def search_file_proxy(filename, searchpatch, pathsep=os.pathsep):
  global _search_file
  if "ambari.properties" in filename:
    return "/tmp/ambari.properties"
  return _search_file(filename, searchpatch, pathsep)

os_utils.search_file = search_file_proxy

with patch.object(distro, "linux_distribution", return_value = MagicMock(return_value=('Redhat', '7.4', 'Final'))):
  with patch("os.path.isdir", return_value = MagicMock(return_value=True)):
    with patch("os.access", return_value = MagicMock(return_value=True)):
      with patch.object(os_utils, "parse_log4j_file", return_value={'ambari.log.dir': '/var/log/ambari-server'}):
        with patch("distro.linux_distribution", return_value = os_distro_value):
          with patch("os.symlink"):
<<<<<<< HEAD
            with patch("glob.glob", return_value = ['/etc/init.d/postgresql-9.3']):
              _ambari_server_ = __import__('ambari-server')
              with patch("builtins.open"):
                from ambari_commons.exceptions import FatalException, NonFatalException
                from ambari_server.properties import Properties
                from ambari_server.setupTrustedProxy import setup_trusted_proxy, TPROXY_SUPPORT_ENABLED, PROXYUSER_HOSTS, PROXYUSER_USERS, PROXYUSER_GROUPS
=======
            with patch.object(os_utils, "is_service_exist", return_value = True):
              with patch("glob.glob", return_value = ['/etc/init.d/postgresql-9.3']):
                _ambari_server_ = __import__('ambari-server')
                with patch("__builtin__.open"):
                  from ambari_commons.exceptions import FatalException, NonFatalException
                  from ambari_server.properties import Properties
                  from ambari_server.setupTrustedProxy import setup_trusted_proxy, TPROXY_SUPPORT_ENABLED, PROXYUSER_HOSTS, PROXYUSER_USERS, PROXYUSER_GROUPS
>>>>>>> b65a4331

class TestSetupTrustedProxy(unittest.TestCase):

  @patch("ambari_server.setupTrustedProxy.is_server_runing")
  def test_tproxy_setup_should_fail_if_server_is_not_running(self, is_server_runing_mock):
    out = io.StringIO()
    sys.stdout = out

    is_server_runing_mock.return_value = (False, 0)
    options = self._create_empty_options_mock()

    try:
      setup_trusted_proxy(options)
      self.fail("Should fail with non-fatal exception")
    except FatalException as e:
      self.assertTrue("Ambari Server is not running" in e.reason)
      pass

    sys.stdout = sys.__stdout__
    pass


  @patch("ambari_server.setupTrustedProxy.get_silent")
  @patch("ambari_server.setupTrustedProxy.is_server_runing")
  def test_silent_mode_is_not_allowed(self, is_server_runing_mock, get_silent_mock):
    out = io.StringIO()
    sys.stdout = out

    is_server_runing_mock.return_value = (True, 0)
    get_silent_mock.return_value = True
    options = self._create_empty_options_mock()

    try:
      setup_trusted_proxy(options)
      self.fail("Should fail with fatal exception")
    except NonFatalException as e:
      self.assertTrue("setup-trusted-proxy is not enabled in silent mode." in e.reason)
      pass

    sys.stdout = sys.__stdout__
    pass


  @patch("ambari_server.setupTrustedProxy.get_silent")
  @patch("ambari_server.setupTrustedProxy.is_server_runing")
  def test_invalid_tproxy_enabled_cli_option_should_result_in_error(self, is_server_runing_mock, get_silent_mock):
    out = io.StringIO()
    sys.stdout = out

    is_server_runing_mock.return_value = (True, 0)
    get_silent_mock.return_value = False
    options = self._create_empty_options_mock()
    options.tproxy_enabled = 'not_true_or_false'

    try:
      setup_trusted_proxy(options)
      self.fail("Should fail with fatal exception")
    except FatalException as e:
      self.assertTrue("--tproxy-enabled should be to either 'true' or 'false'" in e.reason)
      pass

    sys.stdout = sys.__stdout__
    pass


  @patch("ambari_server.setupTrustedProxy.perform_changes_via_rest_api")
  @patch("ambari_server.setupTrustedProxy.get_YN_input")
  @patch("ambari_server.setupTrustedProxy.get_validated_string_input")  
  @patch("ambari_server.setupTrustedProxy.get_ambari_properties")
  @patch("ambari_server.setupTrustedProxy.get_silent")
  @patch("ambari_server.setupTrustedProxy.is_server_runing")
  @patch("ambari_server.setupTrustedProxy.get_json_via_rest_api")
  def test_tproxy_is_enabled_for_two_proxy_users(self, get_json_via_rest_api_mock, is_server_runing_mock, get_silent_mock,
                                                get_ambari_properties_mock, get_validated_string_input_mock, get_YN_input_mock, perform_changes_via_rest_api_mock):
    out = io.StringIO()
    sys.stdout = out

    get_json_via_rest_api_mock.return_value = (200, {})

    is_server_runing_mock.return_value = (True, 0)
    get_silent_mock.return_value = False
    get_ambari_properties_mock.return_value = Properties()

    user_name1 = 'knox'
    hosts1 = 'knox_hosts'
    users1 = 'knox_users'
    groups1 = 'knox_groups'
    
    user_name2 = 'admin'
    hosts2 = 'admin_hosts'
    users2 = 'admin_users'
    groups2 = 'admin_groups'
    get_validated_string_input_mock.side_effect = [user_name1, hosts1, users1, groups1, user_name2, hosts2, users2, groups2]

    get_YN_input_mock.side_effect = [True, False] #answer 'True' for the first time when asking for a new proxy user addition and then 'False' (indicating we do not want to add more proxy users)

    options = self._create_empty_options_mock()
    options.tproxy_enabled = 'true'

    setup_trusted_proxy(options)

    self.assertTrue(perform_changes_via_rest_api_mock.called)
    requestCall = perform_changes_via_rest_api_mock.call_args_list[0]
    args, kwargs = requestCall
    requestData = args[5]
    self.assertTrue(isinstance(requestData, dict))
    tproxyProperties = requestData['Configuration']['properties']
    self.assertEqual(tproxyProperties[TPROXY_SUPPORT_ENABLED], 'true')

    self.assertEqual(tproxyProperties[PROXYUSER_HOSTS.format(user_name1)], hosts1)
    self.assertEqual(tproxyProperties[PROXYUSER_USERS.format(user_name1)], users1)
    self.assertEqual(tproxyProperties[PROXYUSER_GROUPS.format(user_name1)], groups1)

    self.assertEqual(tproxyProperties[PROXYUSER_HOSTS.format(user_name2)], hosts2)
    self.assertEqual(tproxyProperties[PROXYUSER_USERS.format(user_name2)], users2)
    self.assertEqual(tproxyProperties[PROXYUSER_GROUPS.format(user_name2)], groups2)

    sys.stdout = sys.__stdout__
    pass


  @patch("ambari_server.setupTrustedProxy.perform_changes_via_rest_api")
  @patch("ambari_server.setupTrustedProxy.get_ambari_properties")
  @patch("ambari_server.setupTrustedProxy.get_silent")
  @patch("ambari_server.setupTrustedProxy.is_server_runing")
  @patch("ambari_server.setupTrustedProxy.get_json_via_rest_api")
  def test_disabling_tproxy_support(self, get_json_via_rest_api_mock, is_server_runing_mock, get_silent_mock, get_ambari_properties_mock, perform_changes_via_rest_api_mock):
    out = io.StringIO()
    sys.stdout = out

    get_json_via_rest_api_mock.return_value = (200, {})

    is_server_runing_mock.return_value = (True, 0)
    get_silent_mock.return_value = False

    properties = Properties()
    get_ambari_properties_mock.return_value = properties

    options = self._create_empty_options_mock()
    options.tproxy_enabled = 'false'

    setup_trusted_proxy(options)

    self.assertTrue(perform_changes_via_rest_api_mock.called)
    requestCall = perform_changes_via_rest_api_mock.call_args_list[0]
    args, kwargs = requestCall
    requestMethod = args[4]
    self.assertTrue(isinstance(requestMethod, str))
    self.assertEqual(requestMethod, "DELETE")

    sys.stdout = sys.__stdout__
    pass

  @patch("ambari_server.setupTrustedProxy.get_silent")
  @patch("ambari_server.setupTrustedProxy.is_server_runing")
  @patch("os.path.isfile")
  def test_enable_tproxy_support_using_configuration_file_path_from_command_line_should_fail_if_file_does_not_exist(self, isfile_mock, is_server_runing_mock, get_silent_mock):
    out = io.StringIO()
    sys.stdout = out

    is_server_runing_mock.return_value = (True, 0)
    get_silent_mock.return_value = False
    isfile_mock.return_value = False

    options = self._create_empty_options_mock()
    options.tproxy_enabled = 'true'
    options.tproxy_configuration_file_path = 'samplePath'

    try:
      setup_trusted_proxy(options)
      self.fail("Should fail with fatal exception")
    except FatalException as e:
      self.assertTrue("--tproxy-configuration-file-path is set to a non-existing file" in e.reason)
      pass

    sys.stdout = sys.__stdout__
    pass


  @patch("ambari_server.setupTrustedProxy.perform_changes_via_rest_api")
  @patch("ambari_server.setupTrustedProxy.get_ambari_properties")
  @patch("ambari_server.setupTrustedProxy.get_silent")
  @patch("ambari_server.setupTrustedProxy.is_server_runing")
  @patch("ambari_server.setupTrustedProxy.get_json_via_rest_api")
  @patch("os.path.isfile")
  @patch('builtins.open')
  def test_enable_tproxy_support_using_configuration_file_path_from_command_line(self, open_mock, isfile_mock, get_json_via_rest_api_mock, is_server_runing_mock, get_silent_mock, get_ambari_properties_mock, perform_changes_via_rest_api_mock):
    out = io.StringIO()
    sys.stdout = out

    get_json_via_rest_api_mock.return_value = (200, {})

    is_server_runing_mock.return_value = (True, 0)
    get_silent_mock.return_value = False

    properties = Properties()
    get_ambari_properties_mock.return_value = properties

    isfile_mock.return_value = True

    tproxy_configurations = "["\
                            "  {"\
                            "    \"proxyuser\" : \"knox\"," \
                            "    \"hosts\"     : \"host1\"," \
                            "    \"users\"     : \"user1\"," \
                            "    \"groups\"    : \"group1\"" \
                            "  }," \
                            "  {"\
                            "    \"proxyuser\": \"admin\"," \
                            "    \"hosts\"    : \"host2\"," \
                            "    \"users\"    : \"user2\"," \
                            "    \"groups\"   : \"group2\"" \
                            "  }" \
                            "]"
    mock_file = MagicFile(tproxy_configurations)
    open_mock.side_effect = [mock_file]

    options = self._create_empty_options_mock()
    options.tproxy_enabled = 'true'
    options.tproxy_configuration_file_path = 'samplePath'

    setup_trusted_proxy(options)

    self.assertTrue(perform_changes_via_rest_api_mock.called)
    requestCall = perform_changes_via_rest_api_mock.call_args_list[0]
    args, kwargs = requestCall
    requestData = args[5]
    self.assertTrue(isinstance(requestData, dict))
    tproxyProperties = requestData['Configuration']['properties']
    self.assertEqual(tproxyProperties[TPROXY_SUPPORT_ENABLED], 'true')

    user_name1="knox"
    self.assertEqual(tproxyProperties[PROXYUSER_HOSTS.format(user_name1)], "host1")
    self.assertEqual(tproxyProperties[PROXYUSER_USERS.format(user_name1)], "user1")
    self.assertEqual(tproxyProperties[PROXYUSER_GROUPS.format(user_name1)], "group1")

    user_name2="admin"
    self.assertEqual(tproxyProperties[PROXYUSER_HOSTS.format(user_name2)], "host2")
    self.assertEqual(tproxyProperties[PROXYUSER_USERS.format(user_name2)], "user2")
    self.assertEqual(tproxyProperties[PROXYUSER_GROUPS.format(user_name2)], "group2")

    sys.stdout = sys.__stdout__
    pass


  def _create_empty_options_mock(self):
    options = MagicMock()
    options.tproxy_enabled = None
    options.tproxy_configuration_file_path = None
    return options<|MERGE_RESOLUTION|>--- conflicted
+++ resolved
@@ -60,28 +60,19 @@
 
 os_utils.search_file = search_file_proxy
 
-with patch.object(distro, "linux_distribution", return_value = MagicMock(return_value=('Redhat', '7.4', 'Final'))):
+with patch.object(platform, "linux_distribution", return_value = MagicMock(return_value=('Redhat', '7.4', 'Final'))):
   with patch("os.path.isdir", return_value = MagicMock(return_value=True)):
     with patch("os.access", return_value = MagicMock(return_value=True)):
       with patch.object(os_utils, "parse_log4j_file", return_value={'ambari.log.dir': '/var/log/ambari-server'}):
         with patch("distro.linux_distribution", return_value = os_distro_value):
           with patch("os.symlink"):
-<<<<<<< HEAD
-            with patch("glob.glob", return_value = ['/etc/init.d/postgresql-9.3']):
-              _ambari_server_ = __import__('ambari-server')
-              with patch("builtins.open"):
-                from ambari_commons.exceptions import FatalException, NonFatalException
-                from ambari_server.properties import Properties
-                from ambari_server.setupTrustedProxy import setup_trusted_proxy, TPROXY_SUPPORT_ENABLED, PROXYUSER_HOSTS, PROXYUSER_USERS, PROXYUSER_GROUPS
-=======
             with patch.object(os_utils, "is_service_exist", return_value = True):
               with patch("glob.glob", return_value = ['/etc/init.d/postgresql-9.3']):
                 _ambari_server_ = __import__('ambari-server')
-                with patch("__builtin__.open"):
+                with patch("builtin.open"):
                   from ambari_commons.exceptions import FatalException, NonFatalException
                   from ambari_server.properties import Properties
                   from ambari_server.setupTrustedProxy import setup_trusted_proxy, TPROXY_SUPPORT_ENABLED, PROXYUSER_HOSTS, PROXYUSER_USERS, PROXYUSER_GROUPS
->>>>>>> b65a4331
 
 class TestSetupTrustedProxy(unittest.TestCase):
 
