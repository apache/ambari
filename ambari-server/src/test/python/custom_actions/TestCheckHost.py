--- conflicted
+++ resolved
@@ -161,12 +161,6 @@
 
     self.assertEqual(structured_out_mock.call_args[0][0], {'db_connection_check': {'message': 'test message',
                                                                                     'exit_code': 1}})
-<<<<<<< HEAD
-    self.assertEqual(format_mock.call_args[0][0],'{java_exec} -cp {check_db_connection_path}{class_path_delimiter}'
-            '{jdbc_jar_path} -Djava.library.path={java_library_path} org.apache.ambari.server.DBConnectionVerification'
-            ' "{db_connection_url}" "{user_name}" {user_passwd!p} {jdbc_driver_class}')
-=======
->>>>>>> b65a4331
 
     # test, db connection success
     download_file_mock.reset_mock()
@@ -237,11 +231,11 @@
     
     structured_out_mock.assert_called_with({'host_resolution_check': 
       {'failures': [
-                    {'cause': (), 'host': 'c6401.ambari.apache.org', 'type': 'FORWARD_LOOKUP'}, 
-                    {'cause': (), 'host': 'c6402.ambari.apache.org', 'type': 'FORWARD_LOOKUP'}, 
-                    {'cause': (), 'host': 'c6403.ambari.apache.org', 'type': 'FORWARD_LOOKUP'}, 
-                    {'cause': (), 'host': 'foobar', 'type': 'FORWARD_LOOKUP'}, 
-                    {'cause': (), 'host': '!!!', 'type': 'FORWARD_LOOKUP'}], 
+                    {'cause': (), 'host': 'c6401.ambari.apache.org', 'type': 'FORWARD_LOOKUP'},
+                    {'cause': (), 'host': 'c6402.ambari.apache.org', 'type': 'FORWARD_LOOKUP'},
+                    {'cause': (), 'host': 'c6403.ambari.apache.org', 'type': 'FORWARD_LOOKUP'},
+                    {'cause': (), 'host': 'foobar', 'type': 'FORWARD_LOOKUP'},
+                    {'cause': (), 'host': '!!!', 'type': 'FORWARD_LOOKUP'}],
        'message': 'There were 5 host(s) that could not resolve to an IP address.', 
        'failed_count': 5, 'success_count': 0, 'exit_code': 0, 'hosts_with_failures': ['c6401.ambari.apache.org',
                                                                                       'c6402.ambari.apache.org',
