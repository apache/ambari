--- conflicted
+++ resolved
@@ -83,9 +83,6 @@
                               action = ['delete']
     )
     self.assertResourceCalled('PropertiesFile', '/usr/lib/ambari-logsearch-portal/conf/logsearch.properties',
-<<<<<<< HEAD
-                              properties = {'logsearch.login.credentials.file': 'logsearch-admin.json', u'logsearch.https.port': u'61888', 'logsearch.auth.file.enabled': 'true', u'logsearch.http.port': u'61888', 'logsearch.config.zk_connect_string': u'c6401.ambari.apache.org:2181', 'logsearch.solr.collection.history': 'history', 'logsearch.auth.ldap.enabled': 'false', u'logsearch.service.logs.split.interval.mins': u'1', u'logsearch.solr.metrics.collector.hosts': '', u'logsearch.solr.collection.audit.logs': u'audit_logs', u'common-property': u'common-value', u'logsearch.auth.external_auth.host_url': u'http://c6401.ambari.apache.org:8080', u'logsearch.audit.logs.split.interval.mins': u'1', 'logsearch.auth.simple.enabled': 'false', u'logsearch.auth.external_auth.login_url': u'/api/v1/users/$USERNAME/privileges?fields=*', 'logsearch.solr.audit.logs.zk_connect_string': u'c6401.ambari.apache.org:2181/infra-solr', u'logsearch.protocol': u'http', u'logsearch.auth.external_auth.enabled': u'false', u'logsearch.collection.audit.logs.replication.factor': u'1', u'logsearch.spnego.kerberos.host': u'localhost', 'logsearch.solr.jmx.port': u'1', u'logsearch.collection.service.logs.replication.factor': u'1', u'logsearch.solr.collection.service.logs': u'hadoop_logs', 'logsearch.solr.history.config.name': 'history', 'logsearch.solr.zk_connect_string': u'c6401.ambari.apache.org:2181/infra-solr', 'logsearch.collection.history.replication.factor': '1', 'hadoop.security.credential.provider.path': 'jceks://file/usr/lib/ambari-logsearch-portal/conf/logsearch.jceks', u'logsearch.roles.allowed': u'AMBARI.ADMINISTRATOR,CLUSTER.ADMINISTRATOR', u'logsearch.collection.service.logs.numshards': u'10', u'logsearch.collection.audit.logs.numshards': u'10'}
-=======
                               properties = {'common-property': 'common-value',
                                             'hadoop.security.credential.provider.path': 'jceks://file/usr/lib/ambari-logsearch-portal/conf/logsearch.jceks',
                                             'logsearch.audit.logs.split.interval.mins': '1',
@@ -117,7 +114,6 @@
                                             'logsearch.solr.zk_connect_string': 'c6401.ambari.apache.org:2181/infra-solr',
                                             'logsearch.spnego.kerberos.host': 'localhost'
                               }
->>>>>>> c7159a7a
     )
     self.assertResourceCalled('File', '/usr/lib/ambari-logsearch-portal/conf/HadoopServiceConfig.json',
                               owner = 'logsearch',
