--- conflicted
+++ resolved
@@ -305,7 +305,7 @@
         hadoop_bin_dir = '/usr/bin',
         keytab = UnknownConfigurationMock(),
         kinit_path_local = '/usr/bin/kinit',
-        user = 'hdfs', 
+        user = 'hdfs',
         dfs_type = '',
         owner = 'mapred',
         hadoop_conf_dir = '/etc/hadoop/conf',
@@ -753,18 +753,6 @@
                               group = 'hadoop',
                               )
 
-<<<<<<< HEAD
-  def assert_call_to_get_hadoop_conf_dir(self):
-    # From call to conf_select.get_hadoop_conf_dir()
-    self.assertResourceCalled("Execute", ("cp", "-R", "-p", "/etc/hadoop/conf", "/etc/hadoop/conf.backup"),
-                              not_if = "test -e /etc/hadoop/conf.backup",
-                              sudo = True)
-    self.assertResourceCalled("Directory", "/etc/hadoop/conf",
-                              action = ["delete"])
-    self.assertResourceCalled("Link", "/etc/hadoop/conf", to="/etc/hadoop/conf.backup")
-
-=======
->>>>>>> 9d802b7c
   @patch.object(functions, "get_stack_version", new = MagicMock(return_value="2.3.0.0-1234"))
   @patch("resource_management.libraries.functions.copy_tarball.copy_to_hdfs")
   def test_pre_upgrade_restart_23(self, copy_to_hdfs_mock):
