--- conflicted
+++ resolved
@@ -1052,18 +1052,11 @@
                               group = 'hadoop',
                               )
     self.assertResourceCalled('Execute', '', user = 'hdfs')
-<<<<<<< HEAD
-    self.assertResourceCalled('ExecuteHadoop', 'dfsadmin -fs hdfs://c6401.ambari.apache.org:8020 -refreshNodes',
-                              user = 'hdfs',
-                              conf_dir = '/etc/hadoop/conf',
-                              bin_dir = '/usr/bin')
-    self.assert_configure_default()
-=======
     self.assertResourceCalled('ExecuteHDFS', 'dfsadmin -fs hdfs://c6401.ambari.apache.org:8020 -refreshNodes',
                               user='hdfs',
                               conf_dir='/etc/hadoop/conf',
                               bin_dir='/usr/bin')
->>>>>>> 146ede00
+    self.assert_configure_default()
     self.assertNoMoreResources()
 
   def test_decommission_update_files_only(self):
@@ -1097,18 +1090,11 @@
                               group = 'hadoop',
                               )
     self.assertResourceCalled('Execute', '', user = 'hdfs')
-<<<<<<< HEAD
-    self.assertResourceCalled('ExecuteHadoop', 'dfsadmin -fs hdfs://c6401.ambari.apache.org:8020 -refreshNodes',
-                              user = 'hdfs',
-                              conf_dir = '/etc/hadoop/conf',
-                              bin_dir = '/usr/bin')
-    self.assert_configure_default()
-=======
     self.assertResourceCalled('ExecuteHDFS', 'dfsadmin -fs hdfs://c6401.ambari.apache.org:8020 -refreshNodes',
                               user='hdfs',
                               conf_dir='/etc/hadoop/conf',
                               bin_dir='/usr/bin')
->>>>>>> 146ede00
+    self.assert_configure_default()
     self.assertNoMoreResources()
 
 
@@ -1128,20 +1114,12 @@
     self.assertResourceCalled('Execute', '/usr/bin/kinit -kt /etc/security/keytabs/nn.service.keytab nn/c6401.ambari.apache.org@EXAMPLE.COM;',
         user = 'hdfs',
     )
-<<<<<<< HEAD
-    self.assertResourceCalled('ExecuteHadoop', 'dfsadmin -fs hdfs://c6401.ambari.apache.org:8020 -refreshNodes',
-        bin_dir = '/usr/bin',
-        conf_dir = '/etc/hadoop/conf',
-        user = 'hdfs',
-    )
-    self.assert_configure_secured(False)
-=======
     self.assertResourceCalled('ExecuteHDFS', 'dfsadmin -fs hdfs://c6401.ambari.apache.org:8020 -refreshNodes',
                               bin_dir='/usr/bin',
                               conf_dir='/etc/hadoop/conf',
                               user='hdfs',
                               )
->>>>>>> 146ede00
+    self.assert_configure_secured(False)
     self.assertNoMoreResources()
 
   def assert_configure_default(self):
