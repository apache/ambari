--- conflicted
+++ resolved
@@ -634,17 +634,11 @@
 
     createClusterFixture("c2", new StackId("HDP-2.1.1"), "2.1.1.0-1234", "c2");
 
-<<<<<<< HEAD
+    EasyMock.verify(configHelper);
+
     Assert.assertTrue(helper.isTopologyRefreshRequired("START", "c2", "CORE", "HDFS"));
     Assert.assertTrue(helper.isTopologyRefreshRequired("RESTART", "c2", "CORE", "HDFS"));
     Assert.assertFalse(helper.isTopologyRefreshRequired("STOP", "c2", "CORE", "HDFS"));
-=======
-    EasyMock.verify(configHelper);
-
-    Assert.assertTrue(helper.isTopologyRefreshRequired("START", "c2", "HDFS"));
-    Assert.assertTrue(helper.isTopologyRefreshRequired("RESTART", "c2", "HDFS"));
-    Assert.assertFalse(helper.isTopologyRefreshRequired("STOP", "c2", "HDFS"));
->>>>>>> 7bedbef6
   }
 
   @Test
@@ -681,56 +675,6 @@
     Assert.assertNull(command.getRepositoryFile());
   }
 
-<<<<<<< HEAD
-=======
-  /**
-   * Tests that if a component's repository is not resolved, then the repo
-   * version map does not get populated.
-   *
-   * @throws Exception
-   */
-  @Test
-  public void testAvailableServicesMapIsEmptyWhenRepositoriesNotResolved() throws Exception {
-
-    // set all repos to resolve=false to verify that we don't get a
-    // component version map
-    RepositoryVersionDAO repositoryVersionDAO = injector.getInstance(RepositoryVersionDAO.class);
-    List<RepositoryVersionEntity> repoVersions = repositoryVersionDAO.findAll();
-    for (RepositoryVersionEntity repoVersion : repoVersions) {
-      repoVersion.setResolved(false);
-      repositoryVersionDAO.merge(repoVersion);
-    }
-
-    Map<String, String> requestProperties = new HashMap<String, String>() {
-      {
-        put(REQUEST_CONTEXT_PROPERTY, "Refresh YARN Capacity Scheduler");
-        put("command", "REFRESHQUEUES");
-      }
-    };
-
-    ExecuteActionRequest actionRequest = new ExecuteActionRequest("c1", "REFRESHQUEUES",
-        new HashMap<String, String>() {
-          {
-            put("forceRefreshConfigTags", "capacity-scheduler");
-          }
-        }, false);
-
-    actionRequest.getResourceFilters().add(new RequestResourceFilter("YARN", "RESOURCEMANAGER",
-        Collections.singletonList("c1-c6401")));
-
-    EasyMock.replay(hostRoleCommand, actionManager, configHelper);
-
-    ambariManagementController.createAction(actionRequest, requestProperties);
-    Request request = requestCapture.getValue();
-    Stage stage = request.getStages().iterator().next();
-    List<ExecutionCommandWrapper> commands = stage.getExecutionCommands("c1-c6401");
-    ExecutionCommand command = commands.get(0).getExecutionCommand();
-
-    Assert.assertTrue(MapUtils.isEmpty(command.getComponentVersionMap()));
-    Assert.assertNull(command.getRepositoryFile());
-  }
-
->>>>>>> 7bedbef6
   @Test
   public void testCommandRepository() throws Exception {
     Cluster cluster = clusters.getCluster("c1");
