--- conflicted
+++ resolved
@@ -1685,13 +1685,9 @@
 
       expect(topologyRequest.getHostGroupInfo()).andReturn(hostGroupInfoMap).anyTimes();
       expect(topology.getBlueprint()).andReturn(blueprint).anyTimes();
-<<<<<<< HEAD
-      expect(blueprint.shouldSkipFailure()).andReturn(true).anyTimes();
-=======
       Setting setting = createNiceMock(Setting.class);
       expect(blueprint.getSetting()).andReturn(setting).anyTimes();
       expect(setting.shouldSkipFailure()).andReturn(true).anyTimes();
->>>>>>> 5be3604f
 
       expect(logicalRequest.getHostRequests()).andReturn(hostRequests).anyTimes();
       expect(logicalRequest.constructNewPersistenceEntity()).andReturn(requestMock).anyTimes();
