/*
 * Licensed to the Apache Software Foundation (ASF) under one
 * or more contributor license agreements.  See the NOTICE file
 * distributed with this work for additional information
 * regarding copyright ownership.  The ASF licenses this file
 * to you under the Apache License, Version 2.0 (the
 * "License"); you may not use this file except in compliance
 * with the License.  You may obtain a copy of the License at
 *
 *     http://www.apache.org/licenses/LICENSE-2.0
 *
 * Unless required by applicable law or agreed to in writing, software
 * distributed under the License is distributed on an "AS IS" BASIS,
 * WITHOUT WARRANTIES OR CONDITIONS OF ANY KIND, either express or implied.
 * See the License for the specific language governing permissions and
 * limitations under the License.
 */
package org.apache.ambari.server.upgrade;

import static org.easymock.EasyMock.anyObject;
import static org.easymock.EasyMock.anyString;
import static org.easymock.EasyMock.capture;
import static org.easymock.EasyMock.createMockBuilder;
import static org.easymock.EasyMock.eq;
import static org.easymock.EasyMock.expect;
import static org.easymock.EasyMock.expectLastCall;
import static org.easymock.EasyMock.newCapture;
import static org.easymock.EasyMock.replay;
import static org.easymock.EasyMock.reset;
import static org.easymock.EasyMock.verify;
import static org.junit.Assert.assertEquals;
import static org.junit.Assert.assertTrue;

import java.lang.reflect.Method;
import java.sql.Connection;
import java.sql.ResultSet;
import java.sql.Statement;
import java.util.Arrays;
import java.util.Collection;
import java.util.Collections;
import java.util.List;
import java.util.Map;

import javax.persistence.Cache;
import javax.persistence.EntityManager;
import javax.persistence.EntityManagerFactory;
import javax.persistence.EntityTransaction;

import org.apache.ambari.server.actionmanager.ActionManager;
import org.apache.ambari.server.configuration.Configuration;
import org.apache.ambari.server.controller.AmbariManagementController;
import org.apache.ambari.server.controller.AmbariManagementControllerImpl;
import org.apache.ambari.server.controller.MaintenanceStateHelper;
import org.apache.ambari.server.orm.DBAccessor;
import org.apache.ambari.server.state.Cluster;
import org.apache.ambari.server.state.Clusters;
import org.apache.ambari.server.state.Config;
import org.apache.ambari.server.state.stack.OsFamily;
import org.easymock.Capture;
import org.easymock.CaptureType;
import org.easymock.EasyMock;
import org.easymock.EasyMockRunner;
import org.easymock.EasyMockSupport;
import org.easymock.Mock;
import org.easymock.MockType;
import org.junit.After;
import org.junit.Assert;
import org.junit.Before;
import org.junit.Test;
import org.junit.runner.RunWith;

import com.google.common.collect.ImmutableMap;
import com.google.common.collect.Maps;
import com.google.gson.Gson;
import com.google.inject.Binder;
import com.google.inject.Guice;
import com.google.inject.Injector;
import com.google.inject.Module;
import com.google.inject.Provider;

@RunWith(EasyMockRunner.class)
public class UpgradeCatalog300Test {

  @Mock(type = MockType.STRICT)
  private Provider<EntityManager> entityManagerProvider;

  @Mock(type = MockType.NICE)
  private Injector injector;

  @Mock(type = MockType.NICE)
  private EntityManager entityManager;

  @Mock(type = MockType.NICE)
  private DBAccessor dbAccessor;

  @Mock(type = MockType.NICE)
  private OsFamily osFamily;

  @Mock(type = MockType.NICE)
  private Configuration configuration;

  @Mock(type = MockType.NICE)
  private Config config;

  @Mock(type = MockType.NICE)
  private ActionManager actionManager;

  @Mock(type = MockType.NICE)
  private Clusters clusters;

  @Mock(type = MockType.NICE)
  private Cluster cluster;

  @Before
  public void init() {
    reset(entityManagerProvider, injector);

    expect(entityManagerProvider.get()).andReturn(entityManager).anyTimes();

    expect(injector.getInstance(Gson.class)).andReturn(null).anyTimes();
    expect(injector.getInstance(MaintenanceStateHelper.class)).andReturn(null).anyTimes();

    replay(entityManagerProvider, injector);
  }

  @After
  public void tearDown() {
  }

  @Test
  public void testExecuteDMLUpdates() throws Exception {
    Method addNewConfigurationsFromXml = AbstractUpgradeCatalog.class.getDeclaredMethod("addNewConfigurationsFromXml");
    Method showHcatDeletedUserMessage = UpgradeCatalog300.class.getDeclaredMethod("showHcatDeletedUserMessage");
    Method setStatusOfStagesAndRequests = UpgradeCatalog300.class.getDeclaredMethod("setStatusOfStagesAndRequests");
    Method updateLogSearchConfigs = UpgradeCatalog300.class.getDeclaredMethod("updateLogSearchConfigs");

   UpgradeCatalog300 upgradeCatalog300 = createMockBuilder(UpgradeCatalog300.class)
            .addMockedMethod(showHcatDeletedUserMessage)
            .addMockedMethod(addNewConfigurationsFromXml)
            .addMockedMethod(setStatusOfStagesAndRequests)
            .addMockedMethod(updateLogSearchConfigs)
            .createMock();


    upgradeCatalog300.addNewConfigurationsFromXml();
    upgradeCatalog300.showHcatDeletedUserMessage();
    upgradeCatalog300.setStatusOfStagesAndRequests();

<<<<<<< HEAD
=======
    upgradeCatalog300.updateLogSearchConfigs();
    expectLastCall().once();

>>>>>>> 358a5887
    replay(upgradeCatalog300);

    upgradeCatalog300.executeDMLUpdates();

    verify(upgradeCatalog300);
  }

  @Test
  public void testExecuteDDLUpdates() throws Exception {
    Module module = new Module() {
      @Override
      public void configure(Binder binder) {
        binder.bind(DBAccessor.class).toInstance(dbAccessor);
        binder.bind(OsFamily.class).toInstance(osFamily);
        binder.bind(EntityManager.class).toInstance(entityManager);
        binder.bind(Configuration.class).toInstance(configuration);
      }
    };

    Capture<DBAccessor.DBColumnInfo> clusterConfigSelectedColumn = newCapture();
    Capture<DBAccessor.DBColumnInfo> clusterConfigSelectedTimestampColumn = newCapture();
    dbAccessor.addColumn(eq(UpgradeCatalog300.CLUSTER_CONFIG_TABLE), capture(clusterConfigSelectedColumn));
    dbAccessor.addColumn(eq(UpgradeCatalog300.CLUSTER_CONFIG_TABLE), capture(clusterConfigSelectedTimestampColumn));

    // component table
    Capture<DBAccessor.DBColumnInfo> componentStateColumn = newCapture();
    dbAccessor.addColumn(eq(UpgradeCatalog250.COMPONENT_TABLE), capture(componentStateColumn));

    replay(dbAccessor, configuration);

    Injector injector = Guice.createInjector(module);
    UpgradeCatalog300 upgradeCatalog300 = injector.getInstance(UpgradeCatalog300.class);
    upgradeCatalog300.executeDDLUpdates();

    DBAccessor.DBColumnInfo capturedSelectedColumn = clusterConfigSelectedColumn.getValue();
    Assert.assertNotNull(capturedSelectedColumn);
    Assert.assertEquals(UpgradeCatalog300.CLUSTER_CONFIG_SELECTED_COLUMN, capturedSelectedColumn.getName());
    Assert.assertEquals(Short.class, capturedSelectedColumn.getType());

    DBAccessor.DBColumnInfo capturedSelectedTimestampColumn = clusterConfigSelectedTimestampColumn.getValue();
    Assert.assertNotNull(capturedSelectedTimestampColumn);
    Assert.assertEquals(UpgradeCatalog300.CLUSTER_CONFIG_SELECTED_TIMESTAMP_COLUMN, capturedSelectedTimestampColumn.getName());
    Assert.assertEquals(Long.class, capturedSelectedTimestampColumn.getType());

    // component table
    DBAccessor.DBColumnInfo capturedStateColumn = componentStateColumn.getValue();
    Assert.assertNotNull(componentStateColumn);
    Assert.assertEquals("repo_state", capturedStateColumn.getName());
    Assert.assertEquals(String.class, capturedStateColumn.getType());

    verify(dbAccessor);
  }

  /**
   * Tests pre-DML executions.
   *
   * @throws Exception
   */
  @Test
  public void testExecutePreDMLUpdates() throws Exception {
    Module module = new Module() {
      @Override
      public void configure(Binder binder) {
        binder.bind(DBAccessor.class).toInstance(dbAccessor);
        binder.bind(OsFamily.class).toInstance(osFamily);
        binder.bind(EntityManager.class).toInstance(entityManager);
        binder.bind(Configuration.class).toInstance(configuration);
      }
    };

    EntityManagerFactory emFactory = EasyMock.createNiceMock(EntityManagerFactory.class);
    Cache emCache = EasyMock.createNiceMock(Cache.class);

    expect(entityManager.getEntityManagerFactory()).andReturn(emFactory).atLeastOnce();
    expect(emFactory.getCache()).andReturn(emCache).atLeastOnce();

    EntityTransaction mockTransaction = EasyMock.createNiceMock(EntityTransaction.class);
    Connection mockConnection = EasyMock.createNiceMock(Connection.class);
    Statement mockStatement = EasyMock.createNiceMock(Statement.class);

    expect(dbAccessor.getConnection()).andReturn(mockConnection).once();
    expect(mockConnection.createStatement()).andReturn(mockStatement).once();

    expect(mockStatement.executeQuery(EasyMock.anyString())).andReturn(
        EasyMock.createNiceMock(ResultSet.class));

    expect(entityManager.getTransaction()).andReturn(
        mockTransaction).atLeastOnce();

    dbAccessor.dropTable(UpgradeCatalog300.CLUSTER_CONFIG_MAPPING_TABLE);
    EasyMock.expectLastCall().once();

    replay(dbAccessor, entityManager, emFactory, emCache, mockConnection, mockTransaction,
        mockStatement, configuration);

    Injector injector = Guice.createInjector(module);
    UpgradeCatalog300 upgradeCatalog300 = injector.getInstance(UpgradeCatalog300.class);
    upgradeCatalog300.executePreDMLUpdates();

    verify(dbAccessor, entityManager, emFactory, emCache);
  }
  
  @Test
  public void testLogSearchUpdateConfigs() throws Exception {
    reset(clusters, cluster);
    expect(clusters.getClusters()).andReturn(ImmutableMap.of("normal", cluster)).once();

    EasyMockSupport easyMockSupport = new EasyMockSupport();

    Injector injector2 = easyMockSupport.createNiceMock(Injector.class);
    AmbariManagementControllerImpl controller = createMockBuilder(AmbariManagementControllerImpl.class)
        .addMockedMethod("createConfiguration")
        .addMockedMethod("getClusters", new Class[]{})
        .addMockedMethod("createConfig")
        .withConstructor(actionManager, clusters, injector)
        .createNiceMock();

    expect(injector2.getInstance(AmbariManagementController.class)).andReturn(controller).anyTimes();
    expect(controller.getClusters()).andReturn(clusters).anyTimes();

    Config confSomethingElse1 = easyMockSupport.createNiceMock(Config.class);
    expect(confSomethingElse1.getType()).andReturn("something-else-1");
    Config confSomethingElse2 = easyMockSupport.createNiceMock(Config.class);
    expect(confSomethingElse2.getType()).andReturn("something-else-2");
    Config confLogSearchConf1 = easyMockSupport.createNiceMock(Config.class);
    expect(confLogSearchConf1.getType()).andReturn("service-1-logsearch-conf");
    Config confLogSearchConf2 = easyMockSupport.createNiceMock(Config.class);
    expect(confLogSearchConf2.getType()).andReturn("service-2-logsearch-conf");
    
    Map<String, String> oldLogSearchConf = ImmutableMap.of(
        "service_name", "Service",
        "component_mappings", "Component Mappings",
        "content", "Content");

    Collection<Config> configs = Arrays.asList(confSomethingElse1, confLogSearchConf1, confSomethingElse2, confLogSearchConf2);
    
    expect(cluster.getAllConfigs()).andReturn(configs).atLeastOnce();
    expect(cluster.getDesiredConfigByType("service-1-logsearch-conf")).andReturn(confLogSearchConf1).once();
    expect(cluster.getDesiredConfigByType("service-2-logsearch-conf")).andReturn(confLogSearchConf2).once();
    expect(confLogSearchConf1.getProperties()).andReturn(oldLogSearchConf).once();
    expect(confLogSearchConf2.getProperties()).andReturn(oldLogSearchConf).once();
    Capture<Map<String, String>> logSearchConfCapture = EasyMock.newCapture(CaptureType.ALL);
    expect(controller.createConfig(anyObject(Cluster.class), anyString(), capture(logSearchConfCapture), anyString(),
        EasyMock.<Map<String, Map<String, String>>>anyObject())).andReturn(config).times(2);

    replay(clusters, cluster);
    replay(controller, injector2);
    replay(confSomethingElse1, confSomethingElse2, confLogSearchConf1, confLogSearchConf2);
    new UpgradeCatalog300(injector2).updateLogSearchConfigs();
    easyMockSupport.verifyAll();

    List<Map<String, String>> updatedLogSearchConfs = logSearchConfCapture.getValues();
    assertEquals(updatedLogSearchConfs.size(), 2);
    for (Map<String, String> updatedLogSearchConf : updatedLogSearchConfs) {
      assertTrue(Maps.difference(Collections.<String, String> emptyMap(), updatedLogSearchConf).areEqual());
    }
  }
}<|MERGE_RESOLUTION|>--- conflicted
+++ resolved
@@ -146,12 +146,9 @@
     upgradeCatalog300.showHcatDeletedUserMessage();
     upgradeCatalog300.setStatusOfStagesAndRequests();
 
-<<<<<<< HEAD
-=======
     upgradeCatalog300.updateLogSearchConfigs();
     expectLastCall().once();
 
->>>>>>> 358a5887
     replay(upgradeCatalog300);
 
     upgradeCatalog300.executeDMLUpdates();
