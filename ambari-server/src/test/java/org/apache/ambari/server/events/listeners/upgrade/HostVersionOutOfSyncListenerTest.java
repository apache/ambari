--- conflicted
+++ resolved
@@ -515,11 +515,7 @@
 
         ServiceComponentUninstalledEvent event = new ServiceComponentUninstalledEvent(
             c1.getClusterId(), clusterStackId.getStackName(), clusterStackId.getStackVersion(),
-<<<<<<< HEAD
-            "HDFS", "DATANODE", sch.getHostName(), false, false);
-=======
-            "HDFS", "DATANODE", sch.getHostName(), false, -1l);
->>>>>>> c3150a46
+            "HDFS", "DATANODE", sch.getHostName(), false, false, -1l);
 
         m_eventPublisher.publish(event);
       }
