--- conflicted
+++ resolved
@@ -58,17 +58,10 @@
   @Before
   public void setUp() throws Exception {
 
-<<<<<<< HEAD
-    configuration = new Configuration(new HashMap<String, Map<String, String>>(),
-      new HashMap<String, Map<String, Map<String, String>>>());
-    bpconfiguration = new Configuration(new HashMap<String, Map<String, String>>(),
-      new HashMap<String, Map<String, Map<String, String>>>());
-=======
     configuration = new Configuration(new HashMap<>(),
       new HashMap<>());
     bpconfiguration = new Configuration(new HashMap<>(),
       new HashMap<>());
->>>>>>> 9d802b7c
 
     HostGroupInfo group1Info = new HostGroupInfo("group1");
     HostGroupInfo group2Info = new HostGroupInfo("group2");
