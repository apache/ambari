--- conflicted
+++ resolved
@@ -186,10 +186,7 @@
     Service service = createNiceMock(Service.class);
     ServiceComponent serviceComponent = createNiceMock(ServiceComponent.class);
     ServiceComponentHost serviceComponentHost = createNiceMock(ServiceComponentHost.class);
-<<<<<<< HEAD
     OsSpecific osSpecific = createNiceMock(OsSpecific.class);
-=======
->>>>>>> 7bedbef6
     ConfigHelper configHelper = createNiceMock(ConfigHelper.class);
     Configuration configuration = PowerMock.createStrictMockAndExpectNew(Configuration.class);
 
@@ -236,7 +233,6 @@
       packageFolder = "PIG\\package";
     }
 
-<<<<<<< HEAD
     HashMap<String, Host> hosts = new HashMap<>();
     hosts.put(hostName, host);
     HashMap<String, Service> services = new HashMap<>();
@@ -249,12 +245,7 @@
     serviceOsSpecificHashMap.put("key", osSpecific);
 
     ServiceComponentHostResponse shr1 = new ServiceComponentHostResponse(1L, clusterName, 1L, "CORE", 1L, serviceName, serviceName, 1L,
-        componentName, componentName, displayName, hostName, publicHostname, desiredState, "", null, null,
-=======
-    ServiceComponentHostResponse shr1 = new ServiceComponentHostResponse(clusterName, serviceName,
-        componentName, displayName, hostName, publicHostname, desiredState, "", null, null, null,
->>>>>>> 7bedbef6
-        null);
+        componentName, componentName, displayName, hostName, publicHostname, desiredState, "", null, null, null);
 
     Set<ServiceComponentHostResponse> responses = new LinkedHashSet<>();
     responses.add(shr1);
@@ -318,19 +309,12 @@
     expect(service.getServiceComponent(componentName)).andReturn(serviceComponent).atLeastOnce();
     expect(serviceComponent.getStackId()).andReturn(stackId).atLeastOnce();
 
-<<<<<<< HEAD
     expect(stackInfo.getOsSpecifics()).andReturn(new HashMap<>()).anyTimes();
     Set<String> userSet = new HashSet<>();
     userSet.add("hdfs");
     expect(configHelper.getPropertyValuesWithPropertyType(
       stackId, PropertyInfo.PropertyType.USER, cluster, desiredConfigMap)).andReturn(userSet);
-=======
-    HashMap<String, String> rcaParams = new HashMap<>();
-    rcaParams.put("key", "value");
-    expect(managementController.getRcaParameters()).andReturn(rcaParams).anyTimes();
-    expect(ambariMetaInfo.getService(stackName, stackVersion, serviceName)).andReturn(serviceInfo);
     expect(serviceInfo.getOsSpecifics()).andReturn(new HashMap<>()).anyTimes();
->>>>>>> 7bedbef6
     Map<PropertyInfo, String> userProperties = new HashMap<>();
     Map<PropertyInfo, String> groupProperties = new HashMap<>();
     PropertyInfo userProperty = new PropertyInfo();
@@ -398,13 +382,8 @@
 
     // replay
     replay(managementController, clusters, cluster, ambariMetaInfo, stackId, componentInfo, commandScriptDefinition,
-<<<<<<< HEAD
-            clusterConfig, host, service, serviceComponent, serviceComponentHost, serviceInfo, stackInfo, configHelper,
-            runtime, process, configMap);
-=======
-        clusterConfig, host, service, serviceComponent, serviceComponentHost, serviceInfo, configHelper,
+        clusterConfig, host, service, serviceComponent, serviceComponentHost, serviceInfo, stackInfo, configHelper,
         runtime, process);
->>>>>>> 7bedbef6
     PowerMock.replayAll();
 
     Set<Resource> resources = provider.getResources(request, predicate);
@@ -412,15 +391,9 @@
     assertFalse(newFile.exists());
 
     // verify
-<<<<<<< HEAD
     verify(managementController, clusters, cluster, ambariMetaInfo, stackId, componentInfo,commandScriptDefinition,
-            clusterConfig, host, service, serviceComponent, serviceComponentHost, serviceInfo, stackInfo, configHelper,
-            runtime, process);
-=======
-    verify(managementController, clusters, cluster, ambariMetaInfo, stackId, componentInfo, commandScriptDefinition,
-        clusterConfig, host, service, serviceComponent, serviceComponentHost, serviceInfo, configHelper,
+        clusterConfig, host, service, serviceComponent, serviceComponentHost, serviceInfo, stackInfo, configHelper,
         runtime, process);
->>>>>>> 7bedbef6
     PowerMock.verifyAll();
   }
 
@@ -444,10 +417,7 @@
     Service service = createNiceMock(Service.class);
     ServiceComponent serviceComponent = createNiceMock(ServiceComponent.class);
     ServiceComponentHost serviceComponentHost = createNiceMock(ServiceComponentHost.class);
-<<<<<<< HEAD
     OsSpecific osSpecific = createNiceMock(OsSpecific.class);
-=======
->>>>>>> 7bedbef6
     ConfigHelper configHelper = createNiceMock(ConfigHelper.class);
     Configuration configuration = PowerMock.createStrictMockAndExpectNew(Configuration.class);
 
@@ -501,7 +471,6 @@
       packageFolder = StackManager.COMMON_SERVICES + "\\PIG\\package";
     }
 
-<<<<<<< HEAD
     HashMap<String, Host> hosts = new HashMap<>();
     hosts.put(hostName, host);
     HashMap<String, Service> services = new HashMap<>();
@@ -514,12 +483,7 @@
     serviceOsSpecificHashMap.put("key", osSpecific);
 
     ServiceComponentHostResponse shr1 = new ServiceComponentHostResponse(1L, clusterName, 1L, "CORE", 1L, serviceName, serviceName, 1L,
-        componentName, componentName, displayName, hostName, publicHostName, desiredState, "", null, null,
-=======
-    ServiceComponentHostResponse shr1 = new ServiceComponentHostResponse(clusterName, serviceName,
-        componentName, displayName, hostName, publicHostName, desiredState, "", null, null, null,
->>>>>>> 7bedbef6
-        null);
+        componentName, componentName, displayName, hostName, publicHostName, desiredState, "", null, null, null);
 
     Set<ServiceComponentHostResponse> responses = new LinkedHashSet<>();
     responses.add(shr1);
@@ -584,20 +548,12 @@
     expect(service.getServiceComponent(componentName)).andReturn(serviceComponent).atLeastOnce();
     expect(serviceComponent.getStackId()).andReturn(stackId).atLeastOnce();
 
-    HashMap<String, String> rcaParams = new HashMap<>();
-<<<<<<< HEAD
-    rcaParams.put("key","value");
     expect(serviceInfo.getOsSpecifics()).andReturn(new HashMap<>()).anyTimes();
     expect(stackInfo.getOsSpecifics()).andReturn(new HashMap<>()).anyTimes();
     Set<String> userSet = new HashSet<>();
     userSet.add("hdfs");
     expect(configHelper.getPropertyValuesWithPropertyType(stackId, PropertyInfo.PropertyType.USER, cluster, desiredConfigMap)).andReturn(userSet);
-=======
-    rcaParams.put("key", "value");
-    expect(managementController.getRcaParameters()).andReturn(rcaParams).anyTimes();
-    expect(ambariMetaInfo.getService(stackName, stackVersion, serviceName)).andReturn(serviceInfo);
     expect(serviceInfo.getOsSpecifics()).andReturn(new HashMap<>()).anyTimes();
->>>>>>> 7bedbef6
     PowerMock.expectNew(File.class, new Class<?>[]{String.class}, anyObject(String.class)).andReturn(mockFile).anyTimes();
     PowerMock.mockStatic(File.class);
     expect(mockFile.exists()).andReturn(true);
@@ -623,28 +579,17 @@
 
     // replay
     replay(managementController, clusters, cluster, ambariMetaInfo, stackId, componentInfo, commandScriptDefinition,
-<<<<<<< HEAD
-            clusterConfig, host, service, serviceComponent, serviceComponentHost, serviceInfo, stackInfo, configHelper,
-            runtime, process, configMap);
-=======
-        clusterConfig, host, service, serviceComponent, serviceComponentHost, serviceInfo, configHelper,
+        clusterConfig, host, service, serviceComponent, serviceComponentHost, serviceInfo, stackInfo, configHelper,
         runtime, process);
->>>>>>> 7bedbef6
     PowerMock.replayAll();
 
     Set<Resource> resources = provider.getResources(request, predicate);
     assertFalse(resources.isEmpty());
 
     // verify
-<<<<<<< HEAD
     verify(managementController, clusters, cluster, ambariMetaInfo, stackId, componentInfo,commandScriptDefinition,
-            clusterConfig, host, service, serviceComponent, serviceComponentHost, serviceInfo, stackInfo, configHelper,
-            runtime, process);
-=======
-    verify(managementController, clusters, cluster, ambariMetaInfo, stackId, componentInfo, commandScriptDefinition,
-        clusterConfig, host, service, serviceComponent, serviceComponentHost, serviceInfo, configHelper,
+        clusterConfig, host, service, serviceComponent, serviceComponentHost, serviceInfo, stackInfo, configHelper,
         runtime, process);
->>>>>>> 7bedbef6
     PowerMock.verifyAll();
   }
 
