--- conflicted
+++ resolved
@@ -69,11 +69,8 @@
         properties.put("common.services.path", "src/main/resources/common-services");
         properties.put("server.version.file", "target/version");
         properties.put("custom.action.definitions", "/tmp/nofile");
-<<<<<<< HEAD
         properties.put("mpacks-v2.staging.path","src/test/resources/mpacks-v2");
-=======
         properties.put("resources.dir", "src/main/resources");
->>>>>>> e61556cc
         Configuration configuration = new Configuration(properties);
 
         install(new FactoryModuleBuilder().implement(
