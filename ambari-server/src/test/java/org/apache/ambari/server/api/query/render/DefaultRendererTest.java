/*
 * Licensed to the Apache Software Foundation (ASF) under one
 * or more contributor license agreements.  See the NOTICE file
 * distributed with this work for additional information
 * regarding copyright ownership.  The ASF licenses this file
 * to you under the Apache License, Version 2.0 (the
 * "License"); you may not use this file except in compliance
 * with the License.  You may obtain a copy of the License at
 *
 *     http://www.apache.org/licenses/LICENSE-2.0
 *
 * Unless required by applicable law or agreed to in writing, software
 * distributed under the License is distributed on an "AS IS" BASIS,
 * WITHOUT WARRANTIES OR CONDITIONS OF ANY KIND, either express or implied.
 * See the License for the specific language governing permissions and
 * limitations under the License.
 */

package org.apache.ambari.server.api.query.render;

import static org.easymock.EasyMock.createNiceMock;
import static org.easymock.EasyMock.expect;
import static org.easymock.EasyMock.replay;
import static org.easymock.EasyMock.verify;
import static org.junit.Assert.assertEquals;
import static org.junit.Assert.assertSame;
import static org.junit.Assert.assertTrue;

import java.util.HashSet;
import java.util.Set;

import org.apache.ambari.server.api.query.QueryInfo;
import org.apache.ambari.server.api.resources.ComponentResourceDefinition;
import org.apache.ambari.server.api.resources.ServiceResourceDefinition;
import org.apache.ambari.server.api.services.Result;
import org.apache.ambari.server.api.util.TreeNode;
import org.apache.ambari.server.api.util.TreeNodeImpl;
import org.apache.ambari.server.controller.spi.Resource;
import org.apache.ambari.server.controller.spi.Schema;
import org.apache.ambari.server.controller.spi.SchemaFactory;
import org.junit.Test;


/**
 * DefaultRenderer unit tests.
 */
public class DefaultRendererTest {

  @Test
  public void testFinalizeProperties__instance_noProperties() {
    SchemaFactory schemaFactory = createNiceMock(SchemaFactory.class);
    Schema schema = createNiceMock(Schema.class);

    // schema expectations
    expect(schemaFactory.getSchema(Resource.Type.Component)).andReturn(schema).anyTimes();
    expect(schemaFactory.getSchema(Resource.Type.Alert)).andReturn(schema).anyTimes();
    expect(schemaFactory.getSchema(Resource.Type.Artifact)).andReturn(schema).anyTimes();
    expect(schema.getKeyPropertyId(Resource.Type.Component)).andReturn("ServiceComponentInfo/component_name").anyTimes();
    expect(schema.getKeyPropertyId(Resource.Type.Service)).andReturn("ServiceComponentInfo/service_name").anyTimes();

    replay(schemaFactory, schema);

<<<<<<< HEAD
    QueryInfo rootQuery = new QueryInfo(new ServiceResourceDefinition(), new HashSet<String>());
=======
    QueryInfo rootQuery = new QueryInfo(new ServiceResourceDefinition(), new HashSet<>());
>>>>>>> 9d802b7c
    TreeNode<QueryInfo> queryTree = new TreeNodeImpl<>(null, rootQuery, "Service");

    DefaultRenderer renderer = new DefaultRenderer();
    renderer.init(schemaFactory);
    TreeNode<Set<String>> propertyTree = renderer.finalizeProperties(queryTree, false);
    // no properties should have been added
    assertTrue(propertyTree.getObject().isEmpty());
    assertEquals(3, propertyTree.getChildren().size());

    TreeNode<Set<String>> componentNode = propertyTree.getChild("Component");
    assertEquals(2, componentNode.getObject().size());
    assertTrue(componentNode.getObject().contains("ServiceComponentInfo/component_name"));
    assertTrue(componentNode.getObject().contains("ServiceComponentInfo/service_name"));

    verify(schemaFactory, schema);
  }

  @Test
  public void testFinalizeProperties__instance_properties() {
    SchemaFactory schemaFactory = createNiceMock(SchemaFactory.class);
    Schema schema = createNiceMock(Schema.class);

    // schema expectations
    expect(schemaFactory.getSchema(Resource.Type.Service)).andReturn(schema).anyTimes();
    expect(schema.getKeyPropertyId(Resource.Type.Service)).andReturn("ServiceInfo/service_name").anyTimes();
    expect(schema.getKeyPropertyId(Resource.Type.Cluster)).andReturn("ServiceInfo/cluster_name").anyTimes();

    replay(schemaFactory, schema);

    HashSet<String> serviceProperties = new HashSet<>();
    serviceProperties.add("foo/bar");
    QueryInfo rootQuery = new QueryInfo(new ServiceResourceDefinition(), serviceProperties);
    TreeNode<QueryInfo> queryTree = new TreeNodeImpl<>(null, rootQuery, "Service");

    DefaultRenderer renderer = new DefaultRenderer();
    renderer.init(schemaFactory);
    TreeNode<Set<String>> propertyTree = renderer.finalizeProperties(queryTree, false);

    assertEquals(3, propertyTree.getObject().size());
    assertTrue(propertyTree.getObject().contains("ServiceInfo/service_name"));
    assertTrue(propertyTree.getObject().contains("ServiceInfo/cluster_name"));
    assertTrue(propertyTree.getObject().contains("foo/bar"));

    assertEquals(0, propertyTree.getChildren().size());

    verify(schemaFactory, schema);
  }

  @Test
  public void testFinalizeProperties__collection_noProperties() {
    SchemaFactory schemaFactory = createNiceMock(SchemaFactory.class);
    Schema schema = createNiceMock(Schema.class);

    // schema expectations
    expect(schemaFactory.getSchema(Resource.Type.Service)).andReturn(schema).anyTimes();
    expect(schema.getKeyPropertyId(Resource.Type.Service)).andReturn("ServiceInfo/service_name").anyTimes();
    expect(schema.getKeyPropertyId(Resource.Type.Cluster)).andReturn("ServiceInfo/cluster_name").anyTimes();

    replay(schemaFactory, schema);

    HashSet<String> serviceProperties = new HashSet<>();
    QueryInfo rootQuery = new QueryInfo(new ServiceResourceDefinition(), serviceProperties);
    TreeNode<QueryInfo> queryTree = new TreeNodeImpl<>(null, rootQuery, "Service");

    DefaultRenderer renderer = new DefaultRenderer();
    renderer.init(schemaFactory);
    TreeNode<Set<String>> propertyTree = renderer.finalizeProperties(queryTree, true);

    assertEquals(2, propertyTree.getObject().size());
    assertTrue(propertyTree.getObject().contains("ServiceInfo/service_name"));
    assertTrue(propertyTree.getObject().contains("ServiceInfo/cluster_name"));

    assertEquals(0, propertyTree.getChildren().size());

    verify(schemaFactory, schema);
  }

  @Test
  public void testFinalizeProperties__collection_properties() {
    SchemaFactory schemaFactory = createNiceMock(SchemaFactory.class);
    Schema schema = createNiceMock(Schema.class);

    // schema expectations
    expect(schemaFactory.getSchema(Resource.Type.Service)).andReturn(schema).anyTimes();
    expect(schema.getKeyPropertyId(Resource.Type.Service)).andReturn("ServiceInfo/service_name").anyTimes();
    expect(schema.getKeyPropertyId(Resource.Type.Cluster)).andReturn("ServiceInfo/cluster_name").anyTimes();

    replay(schemaFactory, schema);

    HashSet<String> serviceProperties = new HashSet<>();
    serviceProperties.add("foo/bar");
    QueryInfo rootQuery = new QueryInfo(new ServiceResourceDefinition(), serviceProperties);
    TreeNode<QueryInfo> queryTree = new TreeNodeImpl<>(null, rootQuery, "Service");

    DefaultRenderer renderer = new DefaultRenderer();
    renderer.init(schemaFactory);
    TreeNode<Set<String>> propertyTree = renderer.finalizeProperties(queryTree, true);

    assertEquals(3, propertyTree.getObject().size());
    assertTrue(propertyTree.getObject().contains("ServiceInfo/service_name"));
    assertTrue(propertyTree.getObject().contains("ServiceInfo/cluster_name"));
    assertTrue(propertyTree.getObject().contains("foo/bar"));

    assertEquals(0, propertyTree.getChildren().size());

    verify(schemaFactory, schema);
  }

  @Test
  public void testFinalizeProperties__instance_subResource_noProperties() {
    SchemaFactory schemaFactory = createNiceMock(SchemaFactory.class);
    Schema serviceSchema = createNiceMock(Schema.class);
    Schema componentSchema = createNiceMock(Schema.class);

    // schema expectations
    expect(schemaFactory.getSchema(Resource.Type.Service)).andReturn(serviceSchema).anyTimes();
    expect(serviceSchema.getKeyPropertyId(Resource.Type.Service)).andReturn("ServiceInfo/service_name").anyTimes();
    expect(serviceSchema.getKeyPropertyId(Resource.Type.Cluster)).andReturn("ServiceInfo/cluster_name").anyTimes();
    expect(schemaFactory.getSchema(Resource.Type.Component)).andReturn(componentSchema).anyTimes();
    expect(componentSchema.getKeyPropertyId(Resource.Type.Service)).andReturn("ServiceComponentInfo/service_name").anyTimes();
    expect(componentSchema.getKeyPropertyId(Resource.Type.Component)).andReturn("ServiceComponentInfo/component_name").anyTimes();

    replay(schemaFactory, serviceSchema, componentSchema);

    HashSet<String> serviceProperties = new HashSet<>();
    QueryInfo rootQuery = new QueryInfo(new ServiceResourceDefinition(), serviceProperties);
    TreeNode<QueryInfo> queryTree = new TreeNodeImpl<>(null, rootQuery, "Service");
<<<<<<< HEAD
    queryTree.addChild(new QueryInfo(new ComponentResourceDefinition(), new HashSet<String>()), "Component");
=======
    queryTree.addChild(new QueryInfo(new ComponentResourceDefinition(), new HashSet<>()), "Component");
>>>>>>> 9d802b7c

    DefaultRenderer renderer = new DefaultRenderer();
    renderer.init(schemaFactory);
    TreeNode<Set<String>> propertyTree = renderer.finalizeProperties(queryTree, false);

    assertEquals(1, propertyTree.getChildren().size());
    assertEquals(2, propertyTree.getObject().size());
    assertTrue(propertyTree.getObject().contains("ServiceInfo/service_name"));
    assertTrue(propertyTree.getObject().contains("ServiceInfo/cluster_name"));


    TreeNode<Set<String>> componentNode = propertyTree.getChild("Component");
    assertEquals(0, componentNode.getChildren().size());
    assertEquals(2, componentNode.getObject().size());
    assertTrue(componentNode.getObject().contains("ServiceComponentInfo/service_name"));
    assertTrue(componentNode.getObject().contains("ServiceComponentInfo/component_name"));

    verify(schemaFactory, serviceSchema, componentSchema);
  }

  @Test
  public void testFinalizeProperties__instance_subResource_properties() {
    SchemaFactory schemaFactory = createNiceMock(SchemaFactory.class);
    Schema serviceSchema = createNiceMock(Schema.class);
    Schema componentSchema = createNiceMock(Schema.class);

    // schema expectations
    expect(schemaFactory.getSchema(Resource.Type.Service)).andReturn(serviceSchema).anyTimes();
    expect(serviceSchema.getKeyPropertyId(Resource.Type.Service)).andReturn("ServiceInfo/service_name").anyTimes();
    expect(serviceSchema.getKeyPropertyId(Resource.Type.Cluster)).andReturn("ServiceInfo/cluster_name").anyTimes();
    expect(schemaFactory.getSchema(Resource.Type.Component)).andReturn(componentSchema).anyTimes();
    expect(componentSchema.getKeyPropertyId(Resource.Type.Service)).andReturn("ServiceComponentInfo/service_name").anyTimes();
    expect(componentSchema.getKeyPropertyId(Resource.Type.Component)).andReturn("ServiceComponentInfo/component_name").anyTimes();

    replay(schemaFactory, serviceSchema, componentSchema);

    HashSet<String> serviceProperties = new HashSet<>();
    serviceProperties.add("foo/bar");
    QueryInfo rootQuery = new QueryInfo(new ServiceResourceDefinition(), serviceProperties);
    TreeNode<QueryInfo> queryTree = new TreeNodeImpl<>(null, rootQuery, "Service");
    HashSet<String> componentProperties = new HashSet<>();
    componentProperties.add("goo/car");
    queryTree.addChild(new QueryInfo(new ComponentResourceDefinition(), componentProperties), "Component");

    DefaultRenderer renderer = new DefaultRenderer();
    renderer.init(schemaFactory);
    TreeNode<Set<String>> propertyTree = renderer.finalizeProperties(queryTree, false);

    assertEquals(1, propertyTree.getChildren().size());
    assertEquals(3, propertyTree.getObject().size());
    assertTrue(propertyTree.getObject().contains("ServiceInfo/service_name"));
    assertTrue(propertyTree.getObject().contains("ServiceInfo/cluster_name"));
    assertTrue(propertyTree.getObject().contains("foo/bar"));


    TreeNode<Set<String>> componentNode = propertyTree.getChild("Component");
    assertEquals(0, componentNode.getChildren().size());
    assertEquals(3, componentNode.getObject().size());
    assertTrue(componentNode.getObject().contains("ServiceComponentInfo/service_name"));
    assertTrue(componentNode.getObject().contains("ServiceComponentInfo/component_name"));
    assertTrue(componentNode.getObject().contains("goo/car"));

    verify(schemaFactory, serviceSchema, componentSchema);
  }

  @Test
  public void testFinalizeProperties__collection_subResource_noProperties() {
    SchemaFactory schemaFactory = createNiceMock(SchemaFactory.class);
    Schema serviceSchema = createNiceMock(Schema.class);
    Schema componentSchema = createNiceMock(Schema.class);

    // schema expectations
    expect(schemaFactory.getSchema(Resource.Type.Service)).andReturn(serviceSchema).anyTimes();
    expect(serviceSchema.getKeyPropertyId(Resource.Type.Service)).andReturn("ServiceInfo/service_name").anyTimes();
    expect(serviceSchema.getKeyPropertyId(Resource.Type.Cluster)).andReturn("ServiceInfo/cluster_name").anyTimes();
    expect(schemaFactory.getSchema(Resource.Type.Component)).andReturn(componentSchema).anyTimes();
    expect(componentSchema.getKeyPropertyId(Resource.Type.Service)).andReturn("ServiceComponentInfo/service_name").anyTimes();
    expect(componentSchema.getKeyPropertyId(Resource.Type.Component)).andReturn("ServiceComponentInfo/component_name").anyTimes();

    replay(schemaFactory, serviceSchema, componentSchema);

    HashSet<String> serviceProperties = new HashSet<>();
    QueryInfo rootQuery = new QueryInfo(new ServiceResourceDefinition(), serviceProperties);
    TreeNode<QueryInfo> queryTree = new TreeNodeImpl<>(null, rootQuery, "Service");
<<<<<<< HEAD
    queryTree.addChild(new QueryInfo(new ComponentResourceDefinition(), new HashSet<String>()), "Component");
=======
    queryTree.addChild(new QueryInfo(new ComponentResourceDefinition(), new HashSet<>()), "Component");
>>>>>>> 9d802b7c

    DefaultRenderer renderer = new DefaultRenderer();
    renderer.init(schemaFactory);
    TreeNode<Set<String>> propertyTree = renderer.finalizeProperties(queryTree, true);

    assertEquals(1, propertyTree.getChildren().size());
    assertEquals(2, propertyTree.getObject().size());
    assertTrue(propertyTree.getObject().contains("ServiceInfo/service_name"));
    assertTrue(propertyTree.getObject().contains("ServiceInfo/cluster_name"));


    TreeNode<Set<String>> componentNode = propertyTree.getChild("Component");
    assertEquals(0, componentNode.getChildren().size());
    assertEquals(2, componentNode.getObject().size());
    assertTrue(componentNode.getObject().contains("ServiceComponentInfo/service_name"));
    assertTrue(componentNode.getObject().contains("ServiceComponentInfo/component_name"));

    verify(schemaFactory, serviceSchema, componentSchema);
  }

  @Test
  public void testFinalizeProperties__collection_subResource_propertiesTopLevelOnly() {
    SchemaFactory schemaFactory = createNiceMock(SchemaFactory.class);
    Schema serviceSchema = createNiceMock(Schema.class);
    Schema componentSchema = createNiceMock(Schema.class);

    // schema expectations
    expect(schemaFactory.getSchema(Resource.Type.Service)).andReturn(serviceSchema).anyTimes();
    expect(serviceSchema.getKeyPropertyId(Resource.Type.Service)).andReturn("ServiceInfo/service_name").anyTimes();
    expect(serviceSchema.getKeyPropertyId(Resource.Type.Cluster)).andReturn("ServiceInfo/cluster_name").anyTimes();
    expect(schemaFactory.getSchema(Resource.Type.Component)).andReturn(componentSchema).anyTimes();
    expect(componentSchema.getKeyPropertyId(Resource.Type.Service)).andReturn("ServiceComponentInfo/service_name").anyTimes();
    expect(componentSchema.getKeyPropertyId(Resource.Type.Component)).andReturn("ServiceComponentInfo/component_name").anyTimes();

    replay(schemaFactory, serviceSchema, componentSchema);

    HashSet<String> serviceProperties = new HashSet<>();
    serviceProperties.add("foo/bar");
    QueryInfo rootQuery = new QueryInfo(new ServiceResourceDefinition(), serviceProperties);
    TreeNode<QueryInfo> queryTree = new TreeNodeImpl<>(null, rootQuery, "Service");
<<<<<<< HEAD
    queryTree.addChild(new QueryInfo(new ComponentResourceDefinition(), new HashSet<String>()), "Component");
=======
    queryTree.addChild(new QueryInfo(new ComponentResourceDefinition(), new HashSet<>()), "Component");
>>>>>>> 9d802b7c

    DefaultRenderer renderer = new DefaultRenderer();
    renderer.init(schemaFactory);
    TreeNode<Set<String>> propertyTree = renderer.finalizeProperties(queryTree, true);

    assertEquals(1, propertyTree.getChildren().size());
    assertEquals(3, propertyTree.getObject().size());
    assertTrue(propertyTree.getObject().contains("ServiceInfo/service_name"));
    assertTrue(propertyTree.getObject().contains("ServiceInfo/cluster_name"));
    assertTrue(propertyTree.getObject().contains("foo/bar"));


    TreeNode<Set<String>> componentNode = propertyTree.getChild("Component");
    assertEquals(0, componentNode.getChildren().size());
    assertEquals(2, componentNode.getObject().size());
    assertTrue(componentNode.getObject().contains("ServiceComponentInfo/service_name"));
    assertTrue(componentNode.getObject().contains("ServiceComponentInfo/component_name"));

    verify(schemaFactory, serviceSchema, componentSchema);
  }


  @Test
  public void testFinalizeResult() {
    Result result = createNiceMock(Result.class);
    DefaultRenderer renderer = new DefaultRenderer();

    assertSame(result, renderer.finalizeResult(result));
  }

  @Test
  public void testRequiresInputDefault() throws Exception {
    Renderer defaultRenderer =
      new DefaultRenderer();

    assertTrue("Default renderer for cluster resources must require property provider input",
      defaultRenderer.requiresPropertyProviderInput());
  }
}<|MERGE_RESOLUTION|>--- conflicted
+++ resolved
@@ -60,11 +60,7 @@
 
     replay(schemaFactory, schema);
 
-<<<<<<< HEAD
-    QueryInfo rootQuery = new QueryInfo(new ServiceResourceDefinition(), new HashSet<String>());
-=======
     QueryInfo rootQuery = new QueryInfo(new ServiceResourceDefinition(), new HashSet<>());
->>>>>>> 9d802b7c
     TreeNode<QueryInfo> queryTree = new TreeNodeImpl<>(null, rootQuery, "Service");
 
     DefaultRenderer renderer = new DefaultRenderer();
@@ -192,11 +188,7 @@
     HashSet<String> serviceProperties = new HashSet<>();
     QueryInfo rootQuery = new QueryInfo(new ServiceResourceDefinition(), serviceProperties);
     TreeNode<QueryInfo> queryTree = new TreeNodeImpl<>(null, rootQuery, "Service");
-<<<<<<< HEAD
-    queryTree.addChild(new QueryInfo(new ComponentResourceDefinition(), new HashSet<String>()), "Component");
-=======
     queryTree.addChild(new QueryInfo(new ComponentResourceDefinition(), new HashSet<>()), "Component");
->>>>>>> 9d802b7c
 
     DefaultRenderer renderer = new DefaultRenderer();
     renderer.init(schemaFactory);
@@ -281,11 +273,7 @@
     HashSet<String> serviceProperties = new HashSet<>();
     QueryInfo rootQuery = new QueryInfo(new ServiceResourceDefinition(), serviceProperties);
     TreeNode<QueryInfo> queryTree = new TreeNodeImpl<>(null, rootQuery, "Service");
-<<<<<<< HEAD
-    queryTree.addChild(new QueryInfo(new ComponentResourceDefinition(), new HashSet<String>()), "Component");
-=======
     queryTree.addChild(new QueryInfo(new ComponentResourceDefinition(), new HashSet<>()), "Component");
->>>>>>> 9d802b7c
 
     DefaultRenderer renderer = new DefaultRenderer();
     renderer.init(schemaFactory);
@@ -326,11 +314,7 @@
     serviceProperties.add("foo/bar");
     QueryInfo rootQuery = new QueryInfo(new ServiceResourceDefinition(), serviceProperties);
     TreeNode<QueryInfo> queryTree = new TreeNodeImpl<>(null, rootQuery, "Service");
-<<<<<<< HEAD
-    queryTree.addChild(new QueryInfo(new ComponentResourceDefinition(), new HashSet<String>()), "Component");
-=======
     queryTree.addChild(new QueryInfo(new ComponentResourceDefinition(), new HashSet<>()), "Component");
->>>>>>> 9d802b7c
 
     DefaultRenderer renderer = new DefaultRenderer();
     renderer.init(schemaFactory);
