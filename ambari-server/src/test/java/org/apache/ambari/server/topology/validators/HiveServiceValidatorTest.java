--- conflicted
+++ resolved
@@ -101,22 +101,8 @@
   @Test(expected = InvalidTopologyException.class) // THEN
   public void rejectsHiveWithoutConfig() throws Exception {
     // GIVEN
-<<<<<<< HEAD
-    Collection<String> blueprintServices = Arrays.asList("HIVE", "HDFS");
-    Collection<String> configTypes = Arrays.asList("hive-env", "core-site", "hadoop-env");
-    EasyMock.expect(clusterTopologyMock.getBlueprint()).andReturn(blueprintMock).anyTimes();
-    EasyMock.expect(blueprintMock.getServices()).andReturn(blueprintServices).anyTimes();
-    EasyMock.expect(blueprintMock.getComponentNames("HIVE")).andReturn(Collections.emptyList()).anyTimes();
-    EasyMock.expect(clusterTopologyMock.getConfiguration()).andReturn(configurationMock);
-    EasyMock.expect(configurationMock.getAllConfigTypes()).andReturn(configTypes);
-
-    EasyMock.expect(configurationMock.getPropertyValue("hive-env", "hive_database")).andReturn("New MySQL Database");
-    replayAll();
-
-=======
     topologyHasMysql(true);
     noHiveConfig();
->>>>>>> 5be3604f
 
     // WHEN
     hiveServiceValidator.validate(topology);
@@ -125,22 +111,8 @@
   @Test(expected = InvalidTopologyException.class) // THEN
   public void rejectsNewMysqlDatabaseWithoutMysqlComponent() throws Exception {
     // GIVEN
-<<<<<<< HEAD
-    Collection<String> blueprintServices = Arrays.asList("HIVE", "HDFS", "MYSQL_SERVER");
-    Collection<String> hiveComponents = Arrays.asList("MYSQL_SERVER");
-    Collection<String> configTypes = Arrays.asList("hive-env", "core-site", "hadoop-env");
-    EasyMock.expect(clusterTopologyMock.getBlueprint()).andReturn(blueprintMock).anyTimes();
-    EasyMock.expect(blueprintMock.getServices()).andReturn(blueprintServices).anyTimes();
-    EasyMock.expect(blueprintMock.getComponentNames("HIVE")).andReturn(hiveComponents).anyTimes();
-    EasyMock.expect(clusterTopologyMock.getConfiguration()).andReturn(configurationMock);
-    EasyMock.expect(configurationMock.getAllConfigTypes()).andReturn(configTypes);
-
-    EasyMock.expect(configurationMock.getPropertyValue("hive-env", "hive_database")).andReturn("New MySQL Database");
-    replayAll();
-=======
     topologyHasMysql(false);
     hiveDatabaseIs("New MySQL Database");
->>>>>>> 5be3604f
 
     // WHEN
     hiveServiceValidator.validate(topology);
