/*
 * Licensed to the Apache Software Foundation (ASF) under one
 * or more contributor license agreements.  See the NOTICE file
 * distributed with this work for additional information
 * regarding copyright ownership.  The ASF licenses this file
 * to you under the Apache License, Version 2.0 (the
 * "License"); you may not use this file except in compliance
 * with the License.  You may obtain a copy of the License at
 *
 *     http://www.apache.org/licenses/LICENSE-2.0
 *
 * Unless required by applicable law or agreed to in writing, software
 * distributed under the License is distributed on an "AS IS" BASIS,
 * WITHOUT WARRANTIES OR CONDITIONS OF ANY KIND, either express or implied.
 * See the License for the specific language governing permissions and
 * limitations under the License.
 */

package org.apache.ambari.server.state.cluster;

import static org.hamcrest.CoreMatchers.is;
import static org.junit.Assert.assertEquals;
import static org.junit.Assert.assertFalse;
import static org.junit.Assert.assertNotNull;
import static org.junit.Assert.assertThat;
import static org.junit.Assert.assertTrue;
import static org.junit.Assert.fail;
import static org.mockito.Mockito.mock;

import java.sql.SQLException;
import java.util.ArrayList;
import java.util.Arrays;
import java.util.Collection;
import java.util.Collections;
import java.util.Comparator;
import java.util.ConcurrentModificationException;
import java.util.HashMap;
import java.util.HashSet;
import java.util.Iterator;
import java.util.List;
import java.util.Map;
import java.util.Set;

import javax.persistence.EntityManager;

import org.apache.ambari.server.AmbariException;
import org.apache.ambari.server.H2DatabaseCleaner;
import org.apache.ambari.server.agent.AgentEnv;
import org.apache.ambari.server.agent.AgentEnv.Directory;
import org.apache.ambari.server.agent.DiskInfo;
import org.apache.ambari.server.agent.HostInfo;
import org.apache.ambari.server.controller.ClusterResponse;
import org.apache.ambari.server.controller.ConfigurationResponse;
import org.apache.ambari.server.controller.ServiceConfigVersionResponse;
import org.apache.ambari.server.controller.internal.DeleteHostComponentStatusMetaData;
import org.apache.ambari.server.events.ClusterConfigChangedEvent;
import org.apache.ambari.server.events.publishers.AmbariEventPublisher;
import org.apache.ambari.server.orm.GuiceJpaInitializer;
import org.apache.ambari.server.orm.InMemoryDefaultTestModule;
import org.apache.ambari.server.orm.OrmTestHelper;
import org.apache.ambari.server.orm.dao.ClusterDAO;
import org.apache.ambari.server.orm.dao.HostDAO;
import org.apache.ambari.server.orm.dao.ServiceGroupDAO;
import org.apache.ambari.server.orm.dao.StackDAO;
import org.apache.ambari.server.orm.entities.ClusterConfigEntity;
import org.apache.ambari.server.orm.entities.ClusterEntity;
import org.apache.ambari.server.orm.entities.ClusterServiceEntity;
import org.apache.ambari.server.orm.entities.HostEntity;
import org.apache.ambari.server.orm.entities.HostStateEntity;
import org.apache.ambari.server.orm.entities.MpackEntity;
import org.apache.ambari.server.orm.entities.ServiceDesiredStateEntity;
import org.apache.ambari.server.orm.entities.ServiceGroupEntity;
import org.apache.ambari.server.orm.entities.StackEntity;
import org.apache.ambari.server.state.AgentVersion;
import org.apache.ambari.server.state.Cluster;
import org.apache.ambari.server.state.Clusters;
import org.apache.ambari.server.state.Config;
import org.apache.ambari.server.state.ConfigFactory;
import org.apache.ambari.server.state.ConfigHelper;
import org.apache.ambari.server.state.DesiredConfig;
import org.apache.ambari.server.state.Host;
import org.apache.ambari.server.state.HostHealthStatus;
import org.apache.ambari.server.state.HostState;
import org.apache.ambari.server.state.Service;
import org.apache.ambari.server.state.ServiceComponent;
import org.apache.ambari.server.state.ServiceComponentFactory;
import org.apache.ambari.server.state.ServiceComponentHost;
import org.apache.ambari.server.state.ServiceComponentHostFactory;
import org.apache.ambari.server.state.ServiceFactory;
import org.apache.ambari.server.state.ServiceGroup;
import org.apache.ambari.server.state.StackId;
import org.apache.ambari.server.state.State;
import org.apache.ambari.server.state.configgroup.ConfigGroup;
import org.apache.ambari.server.state.configgroup.ConfigGroupFactory;
import org.apache.ambari.server.state.fsm.InvalidStateTransitionException;
import org.apache.ambari.server.state.host.HostHealthyHeartbeatEvent;
import org.apache.ambari.server.state.host.HostRegistrationRequestEvent;
import org.apache.ambari.server.utils.EventBusSynchronizer;
import org.apache.commons.lang.StringUtils;
import org.junit.After;
import org.junit.Before;
import org.junit.Test;

import com.google.common.collect.ImmutableList;
import com.google.common.collect.ImmutableMap;
import com.google.common.collect.Sets;
import com.google.gson.Gson;
import com.google.inject.AbstractModule;
import com.google.inject.Guice;
import com.google.inject.Injector;
import com.google.inject.persist.UnitOfWork;
import com.google.inject.util.Modules;

import junit.framework.Assert;

public class ClusterTest {

  private Clusters clusters;
  private Cluster c1;
  private ServiceGroup serviceGroup;
  private Injector injector;
  private ServiceFactory serviceFactory;
  private ServiceComponentFactory serviceComponentFactory;
  private ServiceComponentHostFactory serviceComponentHostFactory;
  private ConfigFactory configFactory;
  private ConfigGroupFactory configGroupFactory;
  private OrmTestHelper helper;
  private StackDAO stackDAO;
  private ClusterDAO clusterDAO;
  private ServiceGroupDAO serviceGroupDAO;
  private HostDAO hostDAO;

  private Gson gson;

  private static class MockModule extends AbstractModule {
    @Override
    protected void configure() {
      EventBusSynchronizer.synchronizeAmbariEventPublisher(binder());
    }
  }

  @Before
  public void setup() throws Exception {
    injector = Guice.createInjector(Modules.override(new InMemoryDefaultTestModule()).with(new MockModule()));
    injector.getInstance(GuiceJpaInitializer.class);
    EventBusSynchronizer.synchronizeAmbariEventPublisher(injector);
    clusters = injector.getInstance(Clusters.class);
    serviceFactory = injector.getInstance(ServiceFactory.class);
    configGroupFactory = injector.getInstance(ConfigGroupFactory.class);
    serviceComponentFactory = injector.getInstance(
        ServiceComponentFactory.class);
    serviceComponentHostFactory = injector.getInstance(
        ServiceComponentHostFactory.class);
    configFactory = injector.getInstance(ConfigFactory.class);
    helper = injector.getInstance(OrmTestHelper.class);
    stackDAO = injector.getInstance(StackDAO.class);
    clusterDAO = injector.getInstance(ClusterDAO.class);
    serviceGroupDAO = injector.getInstance(ServiceGroupDAO.class);
    hostDAO = injector.getInstance(HostDAO.class);
    gson = injector.getInstance(Gson.class);
    injector.getInstance(UnitOfWork.class).begin();
  }

  @After
  public void teardown() throws AmbariException, SQLException {
    injector.getInstance(UnitOfWork.class).end();
    H2DatabaseCleaner.clearDatabaseAndStopPersistenceService(injector);
  }

  private void createDefaultCluster() throws Exception {
    createDefaultCluster(Sets.newHashSet("h1", "h2"));
  }

  private void createDefaultCluster(Set<String> hostNames) throws Exception {
    StackId stackId = new StackId("HDP", "0.1");
    createDefaultCluster(hostNames, stackId);
  }

  private void createDefaultCluster(Set<String> hostNames, StackId stackId) throws Exception {
    // TODO, use common function
    MpackEntity mpackEntity = helper.createMpack(stackId);
    assertNotNull(mpackEntity);

    String clusterName = "c1";

    clusters.addCluster(clusterName, stackId);

    Map<String, String> hostAttributes = new HashMap<>();
    hostAttributes.put("os_family", "redhat");
    hostAttributes.put("os_release_version", "5.9");

    for (String hostName : hostNames) {
      clusters.addHost(hostName);

      HostEntity hostEntity = hostDAO.findByName(hostName);
      hostEntity.setIpv4("ipv4");
      hostEntity.setIpv6("ipv6");
      hostEntity.setHostAttributes(gson.toJson(hostAttributes));

<<<<<<< HEAD
=======

>>>>>>> 60e54750
      hostDAO.merge(hostEntity);
    }

    clusters.mapAndPublishHostsToCluster(hostNames, clusterName);
    c1 = clusters.getCluster(clusterName);
    serviceGroup = c1.addServiceGroup("CORE", stackId.getStackId());
  }

  public ClusterEntity createDummyData() {
    StackEntity stackEntity = new StackEntity();
    stackEntity.setStackName("HDP");
    stackEntity.setStackVersion("0.1");

    ClusterEntity clusterEntity = new ClusterEntity();
    clusterEntity.setClusterId(1L);
    clusterEntity.setClusterName("test_cluster1");
    clusterEntity.setClusterInfo("test_cluster_info1");
    clusterEntity.setDesiredStack(stackEntity);

    HostEntity host1 = new HostEntity();
    HostEntity host2 = new HostEntity();
    HostEntity host3 = new HostEntity();

    host1.setHostName("test_host1");
    host2.setHostName("test_host2");
    host3.setHostName("test_host3");
    host1.setIpv4("192.168.0.1");
    host2.setIpv4("192.168.0.2");
    host3.setIpv4("192.168.0.3");

    List<HostEntity> hostEntities = new ArrayList<>();
    hostEntities.add(host1);
    hostEntities.add(host2);

    clusterEntity.setHostEntities(hostEntities);
    clusterEntity.setClusterConfigEntities(Collections.emptyList());
    //both sides of relation should be set when modifying in runtime
    host1.setClusterEntities(Collections.singletonList(clusterEntity));
    host2.setClusterEntities(Collections.singletonList(clusterEntity));

    HostStateEntity hostStateEntity1 = new HostStateEntity();
    hostStateEntity1.setCurrentState(HostState.HEARTBEAT_LOST);
    hostStateEntity1.setHostEntity(host1);
    HostStateEntity hostStateEntity2 = new HostStateEntity();
    hostStateEntity2.setCurrentState(HostState.HEALTHY);
    hostStateEntity2.setHostEntity(host2);
    host1.setHostStateEntity(hostStateEntity1);
    host2.setHostStateEntity(hostStateEntity2);

    ClusterServiceEntity clusterServiceEntity = new ClusterServiceEntity();
    clusterServiceEntity.setServiceName("HDFS");
    clusterServiceEntity.setClusterEntity(clusterEntity);
    clusterServiceEntity.setServiceComponentDesiredStateEntities(
        Collections.emptyList());

    ServiceDesiredStateEntity stateEntity = mock(ServiceDesiredStateEntity.class);

    clusterServiceEntity.setServiceDesiredStateEntity(stateEntity);
    List<ClusterServiceEntity> clusterServiceEntities = new ArrayList<>();
    clusterServiceEntities.add(clusterServiceEntity);
    clusterEntity.setClusterServiceEntities(clusterServiceEntities);
    return clusterEntity;
  }

<<<<<<< HEAD
=======
  /**
   * For Rolling Upgrades, create a cluster with the following components HDFS:
   * NameNode, DataNode, HDFS Client ZK: Zookeeper Server, Zookeeper Monitor
   * Ganglia: Ganglia Server, Ganglia Monitor
   *
   * Further, 3 hosts will be added. Finally, verify that only the Ganglia
   * components do not need to advertise a version.
   *
   * @param clusterName
   *          Cluster Name
   * @param repositoryVersion
   *          the repository to use for new services being installed in the
   *          cluster
   * @param hostAttributes
   *          Host attributes to use for 3 hosts (h-1, h-2, h-3)
   * @throws Exception
   * @return Cluster that was created
   */
  private Cluster createClusterForRU(String clusterName, RepositoryVersionEntity repositoryVersion,
      Map<String, String> hostAttributes) throws Exception {
    StackId stackId = repositoryVersion.getStackId();
    clusters.addCluster(clusterName, stackId);
    Cluster cluster = clusters.getCluster(clusterName);
    Assert.assertEquals(clusterName, cluster.getClusterName());
    //Assert.assertEquals(1, cluster.getClusterId());

    // Add Hosts
    List<String> hostNames = new ArrayList<String>() {{ add("h-1"); add("h-2"); add("h-3"); }};
    for(String hostName : hostNames) {
      addHost(hostName, hostAttributes);
    }

    // Add stack and map Hosts to cluster
    cluster.setDesiredStackVersion(stackId);
    cluster.setCurrentStackVersion(stackId);
    for(String hostName : hostNames) {
      clusters.mapHostToCluster(hostName, clusterName);
    }

    // Transition all hosts to HEALTHY state
    for (Host host : cluster.getHosts()) {
      host.setState(HostState.HEALTHY);
    }

    // Add Services
    Service s1 = serviceFactory.createNew(cluster, "HDFS", repositoryVersion);
    Service s2 = serviceFactory.createNew(cluster, "ZOOKEEPER", repositoryVersion);
    Service s3 = serviceFactory.createNew(cluster, "GANGLIA", repositoryVersion);
    cluster.addService(s1);
    cluster.addService(s2);
    cluster.addService(s3);

    // Add HDFS components
    ServiceComponent sc1CompA = serviceComponentFactory.createNew(s1, "NAMENODE");
    ServiceComponent sc1CompB = serviceComponentFactory.createNew(s1, "DATANODE");
    ServiceComponent sc1CompC = serviceComponentFactory.createNew(s1, "HDFS_CLIENT");
    s1.addServiceComponent(sc1CompA);
    s1.addServiceComponent(sc1CompB);
    s1.addServiceComponent(sc1CompC);

    // Add ZK
    ServiceComponent sc2CompA = serviceComponentFactory.createNew(s2, "ZOOKEEPER_SERVER");
    ServiceComponent sc2CompB = serviceComponentFactory.createNew(s2, "ZOOKEEPER_CLIENT");
    s2.addServiceComponent(sc2CompA);
    s2.addServiceComponent(sc2CompB);

    // Add Ganglia
    ServiceComponent sc3CompA = serviceComponentFactory.createNew(s3, "GANGLIA_SERVER");
    ServiceComponent sc3CompB = serviceComponentFactory.createNew(s3, "GANGLIA_MONITOR");
    s3.addServiceComponent(sc3CompA);
    s3.addServiceComponent(sc3CompB);

    // Host 1 will have all components
    ServiceComponentHost schHost1Serv1CompA = serviceComponentHostFactory.createNew(sc1CompA, "h-1");
    ServiceComponentHost schHost1Serv1CompB = serviceComponentHostFactory.createNew(sc1CompB, "h-1");
    ServiceComponentHost schHost1Serv1CompC = serviceComponentHostFactory.createNew(sc1CompC, "h-1");
    ServiceComponentHost schHost1Serv2CompA = serviceComponentHostFactory.createNew(sc2CompA, "h-1");
    ServiceComponentHost schHost1Serv2CompB = serviceComponentHostFactory.createNew(sc2CompB, "h-1");
    ServiceComponentHost schHost1Serv3CompA = serviceComponentHostFactory.createNew(sc3CompA, "h-1");
    ServiceComponentHost schHost1Serv3CompB = serviceComponentHostFactory.createNew(sc3CompB, "h-1");
    sc1CompA.addServiceComponentHost(schHost1Serv1CompA);
    sc1CompB.addServiceComponentHost(schHost1Serv1CompB);
    sc1CompC.addServiceComponentHost(schHost1Serv1CompC);
    sc2CompA.addServiceComponentHost(schHost1Serv2CompA);
    sc2CompB.addServiceComponentHost(schHost1Serv2CompB);
    sc3CompA.addServiceComponentHost(schHost1Serv3CompA);
    sc3CompB.addServiceComponentHost(schHost1Serv3CompB);

    // Host 2 will have ZK_CLIENT and GANGLIA_MONITOR
    ServiceComponentHost schHost2Serv2CompB = serviceComponentHostFactory.createNew(sc2CompB, "h-2");
    ServiceComponentHost schHost2Serv3CompB = serviceComponentHostFactory.createNew(sc3CompB, "h-2");
    sc2CompB.addServiceComponentHost(schHost2Serv2CompB);
    sc3CompB.addServiceComponentHost(schHost2Serv3CompB);

    // Host 3 will have GANGLIA_MONITOR
    ServiceComponentHost schHost3Serv3CompB = serviceComponentHostFactory.createNew(sc3CompB, "h-3");
    sc3CompB.addServiceComponentHost(schHost3Serv3CompB);

    // Verify count of components
    List<ServiceComponentHost> scHost1 = cluster.getServiceComponentHosts("h-1");
    Assert.assertEquals(7, scHost1.size());

    List<ServiceComponentHost> scHost2 = cluster.getServiceComponentHosts("h-2");
    Assert.assertEquals(2, scHost2.size());

    List<ServiceComponentHost> scHost3 = cluster.getServiceComponentHosts("h-3");
    Assert.assertEquals(1, scHost3.size());

    //<editor-fold desc="Validate Version Advertised">
    /*
    For some reason this still uses the metainfo.xml files for these services
    from HDP-2.0.5 stack instead of the provided Stack Id
    */
    HashMap<String, Set<String>> componentsThatAdvertiseVersion = new HashMap<>();
    HashMap<String, Set<String>> componentsThatDontAdvertiseVersion = new HashMap<>();

    Set<String> hdfsComponents = new HashSet<String>() {{ add("NAMENODE"); add("DATANODE"); add("HDFS_CLIENT"); }};
    Set<String> zkComponents = new HashSet<String>() {{ add("ZOOKEEPER_SERVER"); add("ZOOKEEPER_CLIENT"); }};
    Set<String> gangliaComponents = new HashSet<String>() {{ add("GANGLIA_SERVER"); add("GANGLIA_MONITOR"); }};

    componentsThatAdvertiseVersion.put("HDFS", hdfsComponents);
    componentsThatAdvertiseVersion.put("ZOOKEEPER", zkComponents);
    componentsThatDontAdvertiseVersion.put("GANGLIA", gangliaComponents);

    for(String service : componentsThatAdvertiseVersion.keySet())  {
      Set<String> components = componentsThatAdvertiseVersion.get(service);
      for(String componentName : components) {
        ComponentInfo component = metaInfo.getComponent(stackId.getStackName(), stackId.getStackVersion(), service, componentName);
        Assert.assertTrue(component.isVersionAdvertised());
      }
    }

    for(String service : componentsThatDontAdvertiseVersion.keySet())  {
      Set<String> components = componentsThatDontAdvertiseVersion.get(service);
      for(String componentName : components) {
        ComponentInfo component = metaInfo.getComponent(stackId.getStackName(), stackId.getStackVersion(), service, componentName);
        Assert.assertFalse(component.isVersionAdvertised());
      }
    }
    //</editor-fold>

    return cluster;
  }

  /**
   * Add a host to the system with the provided attributes.
   * @param hostName Host Name
   * @param hostAttributes Host Attributes
   * @throws Exception
   */
  private Host addHost(String hostName, Map<String, String> hostAttributes) throws Exception {
    clusters.addHost(hostName);
    Host host = clusters.getHost(hostName);
    host.setIPv4("ipv4");
    host.setIPv6("ipv6");
    host.setHostAttributes(hostAttributes);

    return host;
  }

  /**
   * For the provided collection of HostComponentStates, set the version to {@paramref version} if the Component
   * can advertise a version. Then, simulate the {@link org.apache.ambari.server.events.listeners.upgrade.StackVersionListener}
   * by calling methods to transition the HostVersion, and recalculate the ClusterVersion.
   * @param stackId Stack ID to retrieve the ComponentInfo
   * @param version Version to set
   * @param cluster Cluster to retrieve services from
   * @param hostComponentStates Collection to set the version for
   * @throws Exception
   */
  private void simulateStackVersionListener(StackId stackId, String version, Cluster cluster, List<HostComponentStateEntity> hostComponentStates) throws Exception {
    for(int i = 0; i < hostComponentStates.size(); i++) {
      HostComponentStateEntity hce = hostComponentStates.get(i);
      ComponentInfo compInfo = metaInfo.getComponent(
          stackId.getStackName(), stackId.getStackVersion(),
          hce.getServiceName(),
          hce.getComponentName());

      if (compInfo.isVersionAdvertised()) {
        hce.setVersion(version);
        hostComponentStateDAO.merge(hce);
      }

      helper.getOrCreateRepositoryVersion(stackId, version);

      // Simulate the StackVersionListener during the installation
      Service svc = cluster.getService(hce.getServiceName());
      ServiceComponent svcComp = svc.getServiceComponent(hce.getComponentName());
      ServiceComponentHost scHost = svcComp.getServiceComponentHost(hce.getHostName());

      scHost.recalculateHostVersionState();
    }
  }

>>>>>>> 60e54750
  @Test
  public void testAddHost() throws Exception {
    createDefaultCluster();
    clusters.addHost("h3");

    try {
      clusters.addHost("h3");
      fail("Duplicate add should fail");
    }
    catch (AmbariException e) {
      // Expected
    }
  }

  @Test
  public void testGetHostState() throws Exception {
    createDefaultCluster();

    Assert.assertEquals(HostState.INIT, clusters.getHost("h1").getState());
  }

  @Test
  public void testSetHostState() throws Exception {
    createDefaultCluster();

    clusters.getHost("h1").setState(HostState.HEARTBEAT_LOST);
    Assert.assertEquals(HostState.HEARTBEAT_LOST,
        clusters.getHost("h1").getState());
  }

  @Test
  public void testHostEvent() throws Exception {
    createDefaultCluster();

    HostInfo hostInfo = new HostInfo();
    hostInfo.setHostName("h1");
    hostInfo.setInterfaces("fip_4");
    hostInfo.setArchitecture("os_arch");
    hostInfo.setOS("os_type");
    hostInfo.setMemoryTotal(10);
    hostInfo.setMemorySize(100);
    hostInfo.setProcessorCount(10);
    List<DiskInfo> mounts = new ArrayList<>();
    mounts.add(new DiskInfo("/dev/sda", "/mnt/disk1",
        "5000000", "4000000", "10%", "size", "fstype"));
    hostInfo.setMounts(mounts);

    AgentEnv agentEnv = new AgentEnv();

    Directory dir1 = new Directory();
    dir1.setName("/etc/hadoop");
    dir1.setType("not_exist");
    Directory dir2 = new Directory();
    dir2.setName("/var/log/hadoop");
    dir2.setType("not_exist");
    agentEnv.setStackFoldersAndFiles(new Directory[] { dir1, dir2 });

    AgentVersion agentVersion = new AgentVersion("0.0.x");
    long currentTime = 1001;

    clusters.getHost("h1").handleEvent(new HostRegistrationRequestEvent(
        "h1", agentVersion, currentTime, hostInfo, agentEnv, currentTime));

    Assert.assertEquals(HostState.WAITING_FOR_HOST_STATUS_UPDATES,
        clusters.getHost("h1").getState());

    clusters.getHost("h1").setState(HostState.HEARTBEAT_LOST);

    try {
      clusters.getHost("h1").handleEvent(
          new HostHealthyHeartbeatEvent("h1", currentTime, null, null));
      fail("Exception should be thrown on invalid event");
    }
    catch (InvalidStateTransitionException e) {
      // Expected
    }

  }

  @Test
  public void testBasicClusterSetup() throws Exception {
    StackId stackVersion = new StackId("HDP-1.2.0");

    createDefaultCluster();

    String clusterName = "c2";

    try {
      clusters.getCluster(clusterName);
      fail("Exception expected for invalid cluster");
    } catch (Exception e) {
      // Expected
    }

    clusters.addCluster(clusterName, stackVersion);
    Cluster c2 = clusters.getCluster(clusterName);

    Assert.assertNotNull(c2);

    Assert.assertEquals(clusterName, c2.getClusterName());

    c2.setClusterName("foo2");
    Assert.assertEquals("foo2", c2.getClusterName());

    Assert.assertNotNull(c2.getDesiredStackVersion());
    Assert.assertEquals("HDP-1.2.0", c2.getDesiredStackVersion().getStackId());
  }

  @Test
  public void testAddAndGetServices() throws Exception {
    createDefaultCluster();

    // TODO write unit tests for
    // public void addService(Service service) throws AmbariException;
    // public Service getService(String serviceName) throws AmbariException;
    // public Map<String, Service> getServices();
<<<<<<< HEAD
    serviceFactory.createNew(c1, serviceGroup, Collections.emptyList(), "HDFS", "HDFS");
    serviceFactory.createNew(c1, serviceGroup, Collections.emptyList(), "MAPREDUCE", "MAPREDUCE");
=======

    RepositoryVersionEntity repositoryVersion = helper.getOrCreateRepositoryVersion(c1);

    serviceFactory.createNew(c1, "HDFS", repositoryVersion);
    serviceFactory.createNew(c1, "MAPREDUCE", repositoryVersion);
>>>>>>> 60e54750

    Service s = c1.getService("HDFS");
    Assert.assertNotNull(s);
    Assert.assertEquals("HDFS", s.getName());
    Assert.assertEquals(c1.getClusterId(), s.getClusterId());

    try {
      c1.getService("HBASE");
      fail("Expected error for unknown service");
    } catch (Exception e) {
      // Expected
    }

    Map<String, Service> services = c1.getServicesByName();
    Assert.assertEquals(2, services.size());
    Assert.assertTrue(services.containsKey("HDFS"));
    Assert.assertTrue(services.containsKey("MAPREDUCE"));
  }

  @Test
  public void testGetServiceComponentHosts() throws Exception {
    createDefaultCluster();

    // TODO write unit tests
    // public List<ServiceComponentHost> getServiceComponentHosts(String hostname);

    Service s = serviceFactory.createNew(c1, serviceGroup, Collections.emptyList(), "HDFS", "HDFS");
    c1.addService(s);
    ServiceComponent sc = serviceComponentFactory.createNew(s, "NAMENODE", "NAMENODE");
    s.addServiceComponent(sc);

    ServiceComponentHost sch =
        serviceComponentHostFactory.createNew(sc, "h1");
    sc.addServiceComponentHost(sch);

    List<ServiceComponentHost> scHosts = c1.getServiceComponentHosts("h1");
    Assert.assertEquals(1, scHosts.size());

    Iterator<ServiceComponentHost> iterator = scHosts.iterator();

    //Try to iterate on sch and modify it in loop
    try {
      while (iterator.hasNext()) {
        iterator.next();
        Service s1 = serviceFactory.createNew(c1, serviceGroup, Collections.emptyList(), "PIG", "PIG");
        c1.addService(s1);
        ServiceComponent sc1 = serviceComponentFactory.createNew(s1, "PIG", "PIG");
        s1.addServiceComponent(sc1);
        ServiceComponentHost sch1 = serviceComponentHostFactory.createNew(sc1, "h1");
        sc1.addServiceComponentHost(sch1);
      }
    } catch (ConcurrentModificationException e ) {
      Assert.assertTrue("Failed to work concurrently with sch", false);
    }

    scHosts = c1.getServiceComponentHosts("h1");
    Assert.assertEquals(2, scHosts.size());
  }

  @Test
  public void testGetServiceComponentHosts_ForService() throws Exception {
    createDefaultCluster();

    Service s = serviceFactory.createNew(c1, serviceGroup, Collections.emptyList(), "HDFS", "HDFS");
    c1.addService(s);

    ServiceComponent scNN = serviceComponentFactory.createNew(s, "NAMENODE", "NAMENODE");
    s.addServiceComponent(scNN);
    ServiceComponentHost schNNH1 = serviceComponentHostFactory.createNew(scNN, "h1");
    scNN.addServiceComponentHost(schNNH1);

    ServiceComponent scDN = serviceComponentFactory.createNew(s, "DATANODE", "DATANODE");
    s.addServiceComponent(scDN);
    ServiceComponentHost scDNH1 = serviceComponentHostFactory.createNew(scDN, "h1");
    scDN.addServiceComponentHost(scDNH1);
    ServiceComponentHost scDNH2 = serviceComponentHostFactory.createNew(scDN, "h2");
    scDN.addServiceComponentHost(scDNH2);

    List<ServiceComponentHost> scHosts;

    scHosts = c1.getServiceComponentHosts("HDFS", null);
    Assert.assertEquals(3, scHosts.size());

    scHosts = c1.getServiceComponentHosts("UNKNOWN SERVICE", null);
    Assert.assertEquals(0, scHosts.size());
  }

  @Test
  public void testGetServiceComponentHosts_ForServiceComponent() throws Exception {
    createDefaultCluster();

    Service s = serviceFactory.createNew(c1, serviceGroup, Collections.emptyList(), "HDFS", "HDFS");
    c1.addService(s);

    ServiceComponent scNN = serviceComponentFactory.createNew(s, "NAMENODE", "NAMENODE");
    s.addServiceComponent(scNN);
    ServiceComponentHost schNNH1 = serviceComponentHostFactory.createNew(scNN, "h1");
    scNN.addServiceComponentHost(schNNH1);

    ServiceComponent scDN = serviceComponentFactory.createNew(s, "DATANODE", "DATANODE");
    s.addServiceComponent(scDN);
    ServiceComponentHost scDNH1 = serviceComponentHostFactory.createNew(scDN, "h1");
    scDN.addServiceComponentHost(scDNH1);
    ServiceComponentHost scDNH2 = serviceComponentHostFactory.createNew(scDN, "h2");
    scDN.addServiceComponentHost(scDNH2);

    List<ServiceComponentHost> scHosts;

    scHosts = c1.getServiceComponentHosts("HDFS", "DATANODE");
    Assert.assertEquals(2, scHosts.size());

    scHosts = c1.getServiceComponentHosts("HDFS", "UNKNOWN COMPONENT");
    Assert.assertEquals(0, scHosts.size());

    scHosts = c1.getServiceComponentHosts("UNKNOWN SERVICE", "DATANODE");
    Assert.assertEquals(0, scHosts.size());

    scHosts = c1.getServiceComponentHosts("UNKNOWN SERVICE", "UNKNOWN COMPONENT");
    Assert.assertEquals(0, scHosts.size());
  }

  @Test
  public void testGetServiceComponentHostMap() throws Exception {
    createDefaultCluster();

    Service s = serviceFactory.createNew(c1, serviceGroup, Collections.emptyList(),  "HDFS",  "HDFS");
    c1.addService(s);

    ServiceComponent scNN = serviceComponentFactory.createNew(s, "NAMENODE", "NAMENODE");
    s.addServiceComponent(scNN);
    ServiceComponentHost schNNH1 = serviceComponentHostFactory.createNew(scNN, "h1");
    scNN.addServiceComponentHost(schNNH1);

    ServiceComponent scDN = serviceComponentFactory.createNew(s, "DATANODE", "DATANODE");
    s.addServiceComponent(scDN);
    ServiceComponentHost scDNH1 = serviceComponentHostFactory.createNew(scDN, "h1");
    scDN.addServiceComponentHost(scDNH1);
    ServiceComponentHost scDNH2 = serviceComponentHostFactory.createNew(scDN, "h2");
    scDN.addServiceComponentHost(scDNH2);

    Map<String, Set<String>> componentHostMap;

    componentHostMap = c1.getServiceComponentHostMap(null, null);
    Assert.assertEquals(2, componentHostMap.size());

    Assert.assertEquals(1, componentHostMap.get("NAMENODE").size());
    Assert.assertTrue(componentHostMap.get("NAMENODE").contains("h1"));

    Assert.assertEquals(2, componentHostMap.get("DATANODE").size());
    Assert.assertTrue(componentHostMap.get("DATANODE").contains("h1"));
    Assert.assertTrue(componentHostMap.get("DATANODE").contains("h2"));
  }

  @Test
  public void testGetServiceComponentHostMap_ForService() throws Exception {
    createDefaultCluster();

    Service sfHDFS = serviceFactory.createNew(c1, serviceGroup, Collections.emptyList(), "HDFS", "HDFS");
    c1.addService(sfHDFS);

    Service sfMR = serviceFactory.createNew(c1, serviceGroup, Collections.emptyList(), "MAPREDUCE", "MAPREDUCE");
    c1.addService(sfMR);

    ServiceComponent scNN = serviceComponentFactory.createNew(sfHDFS, "NAMENODE", "NAMENODE");
    sfHDFS.addServiceComponent(scNN);
    ServiceComponentHost schNNH1 = serviceComponentHostFactory.createNew(scNN, "h1");
    scNN.addServiceComponentHost(schNNH1);

    ServiceComponent scDN = serviceComponentFactory.createNew(sfHDFS, "DATANODE", "DATANODE");
    sfHDFS.addServiceComponent(scDN);
    ServiceComponentHost scDNH1 = serviceComponentHostFactory.createNew(scDN, "h1");
    scDN.addServiceComponentHost(scDNH1);
    ServiceComponentHost scDNH2 = serviceComponentHostFactory.createNew(scDN, "h2");
    scDN.addServiceComponentHost(scDNH2);

    ServiceComponent scJT = serviceComponentFactory.createNew(sfMR, "JOBTRACKER", "JOBTRACKER");
    sfMR.addServiceComponent(scJT);
    ServiceComponentHost schJTH1 = serviceComponentHostFactory.createNew(scJT, "h1");
    scJT.addServiceComponentHost(schJTH1);

    Map<String, Set<String>> componentHostMap;

    componentHostMap = c1.getServiceComponentHostMap(null, Collections.singleton("HDFS"));
    Assert.assertEquals(2, componentHostMap.size());
    Assert.assertEquals(1, componentHostMap.get("NAMENODE").size());
    Assert.assertTrue(componentHostMap.get("NAMENODE").contains("h1"));
    Assert.assertEquals(2, componentHostMap.get("DATANODE").size());
    Assert.assertTrue(componentHostMap.get("DATANODE").contains("h1"));
    Assert.assertTrue(componentHostMap.get("DATANODE").contains("h2"));

    componentHostMap = c1.getServiceComponentHostMap(null, Collections.singleton("MAPREDUCE"));
    Assert.assertEquals(1, componentHostMap.size());
    Assert.assertEquals(1, componentHostMap.get("JOBTRACKER").size());
    Assert.assertTrue(componentHostMap.get("JOBTRACKER").contains("h1"));

    componentHostMap = c1.getServiceComponentHostMap(null, new HashSet<>(Arrays.asList("HDFS", "MAPREDUCE")));
    Assert.assertEquals(3, componentHostMap.size());
    Assert.assertEquals(1, componentHostMap.get("NAMENODE").size());
    Assert.assertTrue(componentHostMap.get("NAMENODE").contains("h1"));
    Assert.assertEquals(2, componentHostMap.get("DATANODE").size());
    Assert.assertTrue(componentHostMap.get("DATANODE").contains("h1"));
    Assert.assertTrue(componentHostMap.get("DATANODE").contains("h2"));
    Assert.assertEquals(1, componentHostMap.get("JOBTRACKER").size());
    Assert.assertTrue(componentHostMap.get("JOBTRACKER").contains("h1"));

    componentHostMap = c1.getServiceComponentHostMap(null, Collections.singleton("UNKNOWN"));
    Assert.assertEquals(0, componentHostMap.size());
  }

  @Test
  public void testGetServiceComponentHostMap_ForHost() throws Exception {
    createDefaultCluster();

    Service sfHDFS = serviceFactory.createNew(c1, serviceGroup, Collections.emptyList(), "HDFS", "HDFS");
    c1.addService(sfHDFS);

    Service sfMR = serviceFactory.createNew(c1, serviceGroup, Collections.emptyList(), "MAPREDUCE", "MAPREDUCE");
    c1.addService(sfMR);

    ServiceComponent scNN = serviceComponentFactory.createNew(sfHDFS, "NAMENODE", "NAMENODE");
    sfHDFS.addServiceComponent(scNN);
    ServiceComponentHost schNNH1 = serviceComponentHostFactory.createNew(scNN, "h1");
    scNN.addServiceComponentHost(schNNH1);

    ServiceComponent scDN = serviceComponentFactory.createNew(sfHDFS, "DATANODE", "DATANODE");
    sfHDFS.addServiceComponent(scDN);
    ServiceComponentHost scDNH1 = serviceComponentHostFactory.createNew(scDN, "h1");
    scDN.addServiceComponentHost(scDNH1);
    ServiceComponentHost scDNH2 = serviceComponentHostFactory.createNew(scDN, "h2");
    scDN.addServiceComponentHost(scDNH2);

    ServiceComponent scJT = serviceComponentFactory.createNew(sfMR, "JOBTRACKER", "JOBTRACKER");
    sfMR.addServiceComponent(scJT);
    ServiceComponentHost schJTH1 = serviceComponentHostFactory.createNew(scJT, "h1");
    scJT.addServiceComponentHost(schJTH1);

    Map<String, Set<String>> componentHostMap;

    componentHostMap = c1.getServiceComponentHostMap(Collections.singleton("h1"), null);
    Assert.assertEquals(3, componentHostMap.size());
    Assert.assertEquals(1, componentHostMap.get("NAMENODE").size());
    Assert.assertTrue(componentHostMap.get("NAMENODE").contains("h1"));
    Assert.assertEquals(1, componentHostMap.get("DATANODE").size());
    Assert.assertTrue(componentHostMap.get("DATANODE").contains("h1"));
    Assert.assertEquals(1, componentHostMap.get("JOBTRACKER").size());
    Assert.assertTrue(componentHostMap.get("JOBTRACKER").contains("h1"));

    componentHostMap = c1.getServiceComponentHostMap(Collections.singleton("h2"), null);
    Assert.assertEquals(1, componentHostMap.size());
    Assert.assertEquals(1, componentHostMap.get("DATANODE").size());
    Assert.assertTrue(componentHostMap.get("DATANODE").contains("h2"));

    componentHostMap = c1.getServiceComponentHostMap(new HashSet<>(Arrays.asList("h1", "h2", "h3")), null);
    Assert.assertEquals(3, componentHostMap.size());
    Assert.assertEquals(1, componentHostMap.get("NAMENODE").size());
    Assert.assertTrue(componentHostMap.get("NAMENODE").contains("h1"));
    Assert.assertEquals(2, componentHostMap.get("DATANODE").size());
    Assert.assertTrue(componentHostMap.get("DATANODE").contains("h1"));
    Assert.assertTrue(componentHostMap.get("DATANODE").contains("h2"));
    Assert.assertEquals(1, componentHostMap.get("JOBTRACKER").size());
    Assert.assertTrue(componentHostMap.get("JOBTRACKER").contains("h1"));

    componentHostMap = c1.getServiceComponentHostMap(Collections.singleton("unknown"), null);
    Assert.assertEquals(0, componentHostMap.size());
  }

  @Test
  public void testGetServiceComponentHostMap_ForHostAndService() throws Exception {
    createDefaultCluster();

    Service sfHDFS = serviceFactory.createNew(c1, serviceGroup, Collections.emptyList(), "HDFS", "HDFS");
    c1.addService(sfHDFS);

    Service sfMR = serviceFactory.createNew(c1, serviceGroup, Collections.emptyList(), "MAPREDUCE", "MAPREDUCE");
    c1.addService(sfMR);

    ServiceComponent scNN = serviceComponentFactory.createNew(sfHDFS, "NAMENODE", "NAMENODE");
    sfHDFS.addServiceComponent(scNN);
    ServiceComponentHost schNNH1 = serviceComponentHostFactory.createNew(scNN, "h1");
    scNN.addServiceComponentHost(schNNH1);

    ServiceComponent scDN = serviceComponentFactory.createNew(sfHDFS, "DATANODE", "DATANODE");
    sfHDFS.addServiceComponent(scDN);
    ServiceComponentHost scDNH1 = serviceComponentHostFactory.createNew(scDN, "h1");
    scDN.addServiceComponentHost(scDNH1);
    ServiceComponentHost scDNH2 = serviceComponentHostFactory.createNew(scDN, "h2");
    scDN.addServiceComponentHost(scDNH2);

    ServiceComponent scJT = serviceComponentFactory.createNew(sfMR, "JOBTRACKER", "JOBTRACKER");
    sfMR.addServiceComponent(scJT);
    ServiceComponentHost schJTH1 = serviceComponentHostFactory.createNew(scJT, "h1");
    scJT.addServiceComponentHost(schJTH1);

    Map<String, Set<String>> componentHostMap;

    componentHostMap = c1.getServiceComponentHostMap(Collections.singleton("h1"), Collections.singleton("HDFS"));
    Assert.assertEquals(2, componentHostMap.size());
    Assert.assertEquals(1, componentHostMap.get("DATANODE").size());
    Assert.assertTrue(componentHostMap.get("DATANODE").contains("h1"));
    Assert.assertEquals(1, componentHostMap.get("NAMENODE").size());
    Assert.assertTrue(componentHostMap.get("NAMENODE").contains("h1"));

    componentHostMap = c1.getServiceComponentHostMap(Collections.singleton("h2"), Collections.singleton("HDFS"));
    Assert.assertEquals(1, componentHostMap.size());
    Assert.assertEquals(1, componentHostMap.get("DATANODE").size());
    Assert.assertTrue(componentHostMap.get("DATANODE").contains("h2"));

    componentHostMap = c1.getServiceComponentHostMap(Collections.singleton("h3"), Collections.singleton("HDFS"));
    Assert.assertEquals(0, componentHostMap.size());
  }

  @Test
  public void testGetAndSetConfigs() throws Exception {
    createDefaultCluster();

    Map<String, Map<String, String>> c1PropAttributes = new HashMap<>();
    c1PropAttributes.put("final", new HashMap<>());
    c1PropAttributes.get("final").put("a", "true");
    Map<String, Map<String, String>> c2PropAttributes = new HashMap<>();
    c2PropAttributes.put("final", new HashMap<>());
    c2PropAttributes.get("final").put("x", "true");
    Config config1 = configFactory.createNew(c1, "global", "version1",
        new HashMap<String, String>() {{ put("a", "b"); }}, c1PropAttributes);

    Config config2 = configFactory.createNew(c1, "global", "version2",
        new HashMap<String, String>() {{ put("x", "y"); }}, c2PropAttributes);

    configFactory.createNew(c1, "core-site", "version2",
        new HashMap<String, String>() {{ put("x", "y"); }}, new HashMap<>());

    c1.addDesiredConfig("_test", Collections.singleton(config1));
    Config res = c1.getDesiredConfigByType("global");
    Assert.assertNotNull("Expected non-null config", res);
    Assert.assertEquals("true", res.getPropertiesAttributes().get("final").get("a"));

    res = c1.getDesiredConfigByType("core-site");
    Assert.assertNull("Expected null config", res);

    Thread.sleep(1);
    c1.addDesiredConfig("_test", Collections.singleton(config2));
    res = c1.getDesiredConfigByType("global");
    Assert.assertEquals("Expected version tag to be 'version2'", "version2", res.getTag());
    Assert.assertEquals("true", res.getPropertiesAttributes().get("final").get("x"));
  }

  @Test
  public void testDesiredConfigs() throws Exception {
    createDefaultCluster();

    Config config1 = configFactory.createNew(c1, "global", "version1",
        new HashMap<String, String>() {{ put("a", "b"); }}, new HashMap<>());

    Config config2 = configFactory.createNew(c1, "global", "version2",
        new HashMap<String, String>() {{ put("x", "y"); }}, new HashMap<>());

    Config config3 = configFactory.createNew(c1, "core-site", "version2",
        new HashMap<String, String>() {{ put("x", "y"); }}, new HashMap<>());

    try {
      c1.addDesiredConfig(null, Collections.singleton(config1));
      fail("Cannot set a null user with config");
    }
    catch (Exception e) {
      // test failure
    }

    c1.addDesiredConfig("_test1", Collections.singleton(config1));
    Thread.sleep(1);
    c1.addDesiredConfig("_test3", Collections.singleton(config3));

    Map<String, DesiredConfig> desiredConfigs = c1.getDesiredConfigs();
    Assert.assertFalse("Expect desired config not contain 'mapred-site'", desiredConfigs.containsKey("mapred-site"));
    Assert.assertTrue("Expect desired config contain " + config1.getType(), desiredConfigs.containsKey("global"));
    Assert.assertTrue("Expect desired config contain " + config3.getType(), desiredConfigs.containsKey("core-site"));
    Assert.assertEquals("Expect desired config for global should be " + config1.getTag(),
      config1.getTag(), desiredConfigs.get(config1.getType()).getTag());
    DesiredConfig dc = desiredConfigs.get(config1.getType());
    Assert.assertTrue("Expect no host-level overrides",
      (null == dc.getHostOverrides() || dc.getHostOverrides().size() == 0));

    Thread.sleep(1);
    c1.addDesiredConfig("_test2", Collections.singleton(config2));

    Thread.sleep(1);
    c1.addDesiredConfig("_test1", Collections.singleton(config1));

    // setup a host that also has a config override
    Host host = clusters.getHost("h1");
    host.addDesiredConfig(c1.getClusterId(), true, "_test2", config2);

    desiredConfigs = c1.getDesiredConfigs();
    dc = desiredConfigs.get(config1.getType());

    Assert.assertNotNull("Expect host-level overrides", dc.getHostOverrides());
    Assert.assertEquals("Expect one host-level override", 1, dc.getHostOverrides().size());
  }

  @Test
  public void testConvertToResponse() throws Exception {
    createDefaultCluster();

    ClusterResponse r = c1.convertToResponse();
    Assert.assertEquals(c1.getClusterId(), r.getClusterId());
    Assert.assertEquals(c1.getClusterName(), r.getClusterName());
    Assert.assertEquals(2, r.getTotalHosts());
    Assert.assertEquals(0, r.getClusterHealthReport().getAlertStatusHosts());
    Assert.assertEquals(0, r.getClusterHealthReport().getHealthyStatusHosts());
    Assert.assertEquals(0, r.getClusterHealthReport().getUnhealthyStatusHosts());
    Assert.assertEquals(2, r.getClusterHealthReport().getUnknownStatusHosts());
    Assert.assertEquals(0, r.getClusterHealthReport().getStaleConfigsHosts());
    Assert.assertEquals(0, r.getClusterHealthReport().getMaintenanceStateHosts());
    Assert.assertEquals(0, r.getClusterHealthReport().getHealthyStateHosts());
    Assert.assertEquals(0, r.getClusterHealthReport().getHeartbeatLostStateHosts());
    Assert.assertEquals(2, r.getClusterHealthReport().getInitStateHosts());
    Assert.assertEquals(0, r.getClusterHealthReport().getUnhealthyStateHosts());

    clusters.addHost("h3");
    Host host = clusters.getHost("h3");
    host.setIPv4("ipv4");
    host.setIPv6("ipv6");

    Map<String, String> hostAttributes = new HashMap<>();
    hostAttributes.put("os_family", "redhat");
    hostAttributes.put("os_release_version", "5.9");
    host.setHostAttributes(hostAttributes);
    host.setState(HostState.HEALTHY);
    host.setHealthStatus(new HostHealthStatus(HostHealthStatus.HealthStatus.HEALTHY, ""));
    host.setStatus(host.getHealthStatus().getHealthStatus().name());
    c1.setDesiredStackVersion(new StackId("HDP-2.0.6"));
    clusters.mapHostToCluster("h3", "c1");

    r = c1.convertToResponse();

    Assert.assertEquals(3, r.getTotalHosts());
    Assert.assertEquals(0, r.getClusterHealthReport().getAlertStatusHosts());
    Assert.assertEquals(1, r.getClusterHealthReport().getHealthyStatusHosts());
    Assert.assertEquals(0, r.getClusterHealthReport().getUnhealthyStatusHosts());
    Assert.assertEquals(2, r.getClusterHealthReport().getUnknownStatusHosts());
    Assert.assertEquals(0, r.getClusterHealthReport().getStaleConfigsHosts());
    Assert.assertEquals(0, r.getClusterHealthReport().getMaintenanceStateHosts());
    Assert.assertEquals(1, r.getClusterHealthReport().getHealthyStateHosts());
    Assert.assertEquals(0, r.getClusterHealthReport().getHeartbeatLostStateHosts());
    Assert.assertEquals(2, r.getClusterHealthReport().getInitStateHosts());
    Assert.assertEquals(0, r.getClusterHealthReport().getUnhealthyStateHosts());

    // TODO write unit tests for debug dump
    StringBuilder sb = new StringBuilder();
    c1.debugDump(sb);
  }

  @Test
  public void testDeleteService() throws Exception {
    createDefaultCluster();

    c1.addService(serviceGroup, "MAPREDUCE", "MAPREDUCE");

<<<<<<< HEAD
    Service hdfs = c1.addService(serviceGroup, "HDFS", "HDFS");
    hdfs.addServiceComponent("NAMENODE", "NAMENODE");
=======
    Service hdfs = c1.addService("HDFS", repositoryVersion);
    hdfs.addServiceComponent("NAMENODE");
>>>>>>> 60e54750

    assertEquals(2, c1.getServicesByName().size());
    assertEquals(2, injector.getProvider(EntityManager.class).get().
        createQuery("SELECT service FROM ClusterServiceEntity service").getResultList().size());

    c1.deleteService("HDFS", new DeleteHostComponentStatusMetaData());

    assertEquals(1, c1.getServicesByName().size());
    assertEquals(1, injector.getProvider(EntityManager.class).get().
        createQuery("SELECT service FROM ClusterServiceEntity service").getResultList().size());
  }

  @Test
  public void testDeleteServiceWithConfigHistory() throws Exception {
    createDefaultCluster();

    c1.addService(serviceGroup, "HDFS", "HDFS");

    Config config1 = configFactory.createNew(c1, "hdfs-site", "version1",
      new HashMap<String, String>() {{ put("a", "b"); }}, new HashMap<>());

    Config config2 = configFactory.createNew(c1, "core-site", "version2",
      new HashMap<String, String>() {{ put("x", "y"); }}, new HashMap<>());

    Set<Config> configs = new HashSet<>();
    configs.add(config1);
    configs.add(config2);

    c1.addDesiredConfig("admin", configs);
    List<ServiceConfigVersionResponse> serviceConfigVersions = c1.getServiceConfigVersions();
    Assert.assertNotNull(serviceConfigVersions);
    // Single serviceConfigVersion for multiple configs
    Assert.assertEquals(1, serviceConfigVersions.size());
    Assert.assertEquals(Long.valueOf(1), serviceConfigVersions.get(0).getVersion());
    Assert.assertEquals(2, c1.getDesiredConfigs().size());
    Assert.assertEquals("version1", c1.getDesiredConfigByType("hdfs-site").getTag());
    Assert.assertEquals("version2", c1.getDesiredConfigByType("core-site").getTag());

    Map<String, Collection<ServiceConfigVersionResponse>> activeServiceConfigVersions =
      c1.getActiveServiceConfigVersions();
    Assert.assertEquals(1, activeServiceConfigVersions.size());

    c1.deleteService("HDFS", new DeleteHostComponentStatusMetaData());

    Assert.assertEquals(0, c1.getServicesByName().size());
    Assert.assertEquals(0, c1.getServiceConfigVersions().size());

    EntityManager em = injector.getProvider(EntityManager.class).get();

    // ServiceConfig
    Assert.assertEquals(0,
      em.createQuery("SELECT serviceConfig from ServiceConfigEntity serviceConfig").getResultList().size());

    // ClusterConfig
    List<ClusterConfigEntity> clusterConfigs = em.createQuery(
        "SELECT config from ClusterConfigEntity config", ClusterConfigEntity.class).getResultList();

    Assert.assertEquals(2, clusterConfigs.size());

    for (ClusterConfigEntity configEntity : clusterConfigs) {
      if (StringUtils.equals(configEntity.getType(), "core-site")) {
        assertEquals("core-site is not part of HDFS in test stack, should remain mapped to cluster",
            true, configEntity.isSelected());
      }

      if (StringUtils.equals(configEntity.getType(), "hdfs-site")) {
        assertEquals("hdfs-site should be unmapped from cluster when HDFS service is removed",
            false, configEntity.isSelected());
      }
    }

    // ServiceConfigMapping
    Assert.assertEquals(0,
      em.createNativeQuery("SELECT * from serviceconfigmapping").getResultList().size());
  }

  @Test
  public void testGetHostsDesiredConfigs() throws Exception {
    createDefaultCluster();

    Host host1 = clusters.getHost("h1");
    HostEntity hostEntity1 = hostDAO.findByName("h1");

    Map<String, Map<String, String>> propAttributes = new HashMap<>();
    propAttributes.put("final", new HashMap<>());
    propAttributes.get("final").put("test", "true");
    Config config = configFactory.createNew(c1, "hdfs-site", "1", new HashMap<String, String>(){{
      put("test", "test");
    }}, propAttributes);

    host1.addDesiredConfig(c1.getClusterId(), true, "test", config);

    Map<Long, Map<String, DesiredConfig>> configs = c1.getAllHostsDesiredConfigs();

    assertTrue(configs.containsKey(hostEntity1.getHostId()));
    assertEquals(1, configs.get(hostEntity1.getHostId()).size());

    List<Long> hostIds = new ArrayList<>();
    hostIds.add(hostEntity1.getHostId());

    configs = c1.getHostsDesiredConfigs(hostIds);

    assertTrue(configs.containsKey(hostEntity1.getHostId()));
    assertEquals(1, configs.get(hostEntity1.getHostId()).size());
  }

  @Test
  public void testProvisioningState() throws Exception {
    createDefaultCluster();

    c1.setProvisioningState(State.INIT);
    Assert.assertEquals(State.INIT,
        c1.getProvisioningState());

    c1.setProvisioningState(State.INSTALLED);
    Assert.assertEquals(State.INSTALLED,
        c1.getProvisioningState());
  }

  @Test
  public void testServiceConfigVersions() throws Exception {
    createDefaultCluster();
    c1.addService(serviceGroup, "HDFS", "HDFS");

    Config config1 = configFactory.createNew(c1, "hdfs-site", "version1",
      new HashMap<String, String>() {{ put("a", "b"); }}, new HashMap<>());

    Config config2 = configFactory.createNew(c1, "hdfs-site", "version2",
      new HashMap<String, String>() {{ put("x", "y"); }}, new HashMap<>());

    c1.addDesiredConfig("admin", Collections.singleton(config1));
    List<ServiceConfigVersionResponse> serviceConfigVersions =
      c1.getServiceConfigVersions();
    Assert.assertNotNull(serviceConfigVersions);
    Assert.assertEquals(1, serviceConfigVersions.size());
    Map<String, Collection<ServiceConfigVersionResponse>> activeServiceConfigVersions =
      c1.getActiveServiceConfigVersions();
    Assert.assertEquals(1, activeServiceConfigVersions.size());
    ServiceConfigVersionResponse hdfsResponse =
      activeServiceConfigVersions.get("HDFS").iterator().next();

    Assert.assertEquals("HDFS", hdfsResponse.getServiceName());
    Assert.assertEquals("c1", hdfsResponse.getClusterName());
    Assert.assertEquals("admin", hdfsResponse.getUserName());
    Assert.assertEquals("Default", hdfsResponse.getGroupName());
    Assert.assertEquals(Long.valueOf(-1), hdfsResponse.getGroupId());
    Assert.assertEquals(Long.valueOf(1), hdfsResponse.getVersion());

    c1.addDesiredConfig("admin", Collections.singleton(config2));
    serviceConfigVersions = c1.getServiceConfigVersions();
    Assert.assertNotNull(serviceConfigVersions);
    // created new ServiceConfigVersion
    Assert.assertEquals(2, serviceConfigVersions.size());

    activeServiceConfigVersions = c1.getActiveServiceConfigVersions();
    Assert.assertEquals(1, activeServiceConfigVersions.size());
    hdfsResponse = activeServiceConfigVersions.get("HDFS").iterator().next();
    Assert.assertEquals("HDFS", hdfsResponse.getServiceName());
    Assert.assertEquals("c1", hdfsResponse.getClusterName());
    Assert.assertEquals("admin", hdfsResponse.getUserName());
    assertEquals(Long.valueOf(2), hdfsResponse.getVersion());

    // Rollback , clonning version1 config, created new ServiceConfigVersion
    c1.setServiceConfigVersion(1L, 1L, "admin", "test_note");
    serviceConfigVersions = c1.getServiceConfigVersions();
    Assert.assertNotNull(serviceConfigVersions);
    // created new ServiceConfigVersion
    Assert.assertEquals(3, serviceConfigVersions.size());
    // active version still 1
    activeServiceConfigVersions = c1.getActiveServiceConfigVersions();
    Assert.assertEquals(1, activeServiceConfigVersions.size());
    hdfsResponse = activeServiceConfigVersions.get("HDFS").iterator().next();
    Assert.assertEquals("HDFS", hdfsResponse.getServiceName());
    Assert.assertEquals("c1", hdfsResponse.getClusterName());
    Assert.assertEquals("admin", hdfsResponse.getUserName());
    assertEquals(Long.valueOf(3), hdfsResponse.getVersion());
  }

  @Test
  public void testSingleServiceVersionForMultipleConfigs() throws Exception {
    createDefaultCluster();
    c1.addService(serviceGroup, "HDFS", "HDFS");

    Config config1 = configFactory.createNew(c1, "hdfs-site", "version1",
      new HashMap<String, String>() {{ put("a", "b"); }}, new HashMap<>());

    Config config2 = configFactory.createNew(c1, "core-site", "version2",
      new HashMap<String, String>() {{ put("x", "y"); }}, new HashMap<>());

    Set<Config> configs = new HashSet<>();
    configs.add(config1);
    configs.add(config2);

    c1.addDesiredConfig("admin", configs);
    List<ServiceConfigVersionResponse> serviceConfigVersions =
      c1.getServiceConfigVersions();
    Assert.assertNotNull(serviceConfigVersions);
    // Single serviceConfigVersion for multiple configs
    Assert.assertEquals(1, serviceConfigVersions.size());
    Assert.assertEquals(Long.valueOf(1), serviceConfigVersions.get(0).getVersion());
    Assert.assertEquals(2, c1.getDesiredConfigs().size());
    Assert.assertEquals("version1", c1.getDesiredConfigByType("hdfs-site").getTag());
    Assert.assertEquals("version2", c1.getDesiredConfigByType("core-site").getTag());

    Map<String, Collection<ServiceConfigVersionResponse>> activeServiceConfigVersions =
      c1.getActiveServiceConfigVersions();
    Assert.assertEquals(1, activeServiceConfigVersions.size());
  }

  @Test
  public void testServiceConfigVersionsForGroups() throws Exception {
    createDefaultCluster();

    c1.addService(serviceGroup, "HDFS", "HDFS");

    Config config1 = configFactory.createNew(c1, "hdfs-site", "version1",
      new HashMap<String, String>() {{ put("a", "b"); }}, new HashMap<>());

    ServiceConfigVersionResponse scvResponse =
      c1.addDesiredConfig("admin", Collections.singleton(config1));

    assertEquals("SCV 1 should be created", Long.valueOf(1), scvResponse.getVersion());

    Map<String, Collection<ServiceConfigVersionResponse>> activeServiceConfigVersions =
      c1.getActiveServiceConfigVersions();
    Assert.assertEquals("Only one scv should be active", 1, activeServiceConfigVersions.get("HDFS").size());

    //create config group
    Config config2 = configFactory.createNew(c1, "hdfs-site", "version2",
      new HashMap<String, String>() {{ put("a", "c"); }}, new HashMap<>());

    ConfigGroup configGroup =
      configGroupFactory.createNew(c1, 1L, 1L, "HDFS", "", "descr", Collections.singletonMap("hdfs-site", config2),
        new HashMap<>());

    c1.addConfigGroup(configGroup);

    scvResponse = c1.createServiceConfigVersion(1L, "admin", "test note", configGroup);
    assertEquals("SCV 2 should be created", Long.valueOf(2), scvResponse.getVersion());

    //two scv active
    activeServiceConfigVersions = c1.getActiveServiceConfigVersions();
    Assert.assertEquals("Two service config versions should be active, for default and test groups",
      2, activeServiceConfigVersions.get("HDFS").size());

    Config config3 = configFactory.createNew(c1, "hdfs-site", "version3",
      new HashMap<String, String>() {{ put("a", "d"); }}, new HashMap<>());

    configGroup.setConfigurations(Collections.singletonMap("hdfs-site", config3));

    scvResponse = c1.createServiceConfigVersion(1L, "admin", "test note", configGroup);
    assertEquals("SCV 3 should be created", Long.valueOf(3), scvResponse.getVersion());

    //still two scv active, 3 total
    activeServiceConfigVersions = c1.getActiveServiceConfigVersions();
    Assert.assertEquals("Two service config versions should be active, for default and test groups",
      2, activeServiceConfigVersions.get("HDFS").size());

    assertEquals(3, c1.getServiceConfigVersions().size());

    //rollback group

    scvResponse = c1.setServiceConfigVersion(1L, 2L, "admin", "group rollback");
    assertEquals("SCV 4 should be created", Long.valueOf(4), scvResponse.getVersion());

    configGroup = c1.getConfigGroups().get(configGroup.getId()); //refresh?

    //still two scv active, 4 total
    activeServiceConfigVersions = c1.getActiveServiceConfigVersions();
    Assert.assertEquals("Two service config versions should be active, for default and test groups",
      2, activeServiceConfigVersions.get("HDFS").size());
    assertEquals(4, c1.getServiceConfigVersions().size());

    //check properties rolled back
    Map<String, String> configProperties = configGroup.getConfigurations().get("hdfs-site").getProperties();

    assertEquals("Configurations should be rolled back to a:c ", "c", configProperties.get("a"));

    //check config with empty cluster

    Config config4 = configFactory.createReadOnly("hdfs-site", "version4",
        Collections.singletonMap("a", "b"), null);

    ConfigGroup configGroup2 =
        configGroupFactory.createNew(c1, 1L, 1L, "HDFS", "HDFS", "descr",
            new HashMap<>(Collections.singletonMap("hdfs-site", config4)),
            Collections.emptyMap());

    c1.addConfigGroup(configGroup2);

    scvResponse = c1.createServiceConfigVersion(1L, "admin", "test note", configGroup2);
    assertEquals("SCV 5 should be created", Long.valueOf(5), scvResponse.getVersion());

    activeServiceConfigVersions = c1.getActiveServiceConfigVersions();
    Assert.assertEquals("Three service config versions should be active, for default and test groups",
        3, activeServiceConfigVersions.get("HDFS").size());
    assertEquals("Five total scvs", 5, c1.getServiceConfigVersions().size());
  }

  @Test
  public void testAllServiceConfigVersionsWithConfigGroups() throws Exception {
    // Given
    createDefaultCluster();
    c1.addService(serviceGroup, "HDFS", "HDFS");

    Config hdfsSiteConfigV1 = configFactory.createNew(c1, "hdfs-site", "version1",
        ImmutableMap.of("p1", "v1"), new HashMap<>());

    ServiceConfigVersionResponse hdfsSiteConfigResponseV1 = c1.addDesiredConfig("admin", Collections.singleton(hdfsSiteConfigV1));
    List<ConfigurationResponse> configResponsesDefaultGroup =  Collections.singletonList(
      new ConfigurationResponse(c1.getClusterName(), hdfsSiteConfigV1.getStackId(),
        hdfsSiteConfigV1.getType(), hdfsSiteConfigV1.getTag(), hdfsSiteConfigV1.getVersion(),
        hdfsSiteConfigV1.getProperties(), hdfsSiteConfigV1.getPropertiesAttributes(), hdfsSiteConfigV1.getPropertiesTypes())
    );

    hdfsSiteConfigResponseV1.setConfigurations(configResponsesDefaultGroup);

    Config hdfsSiteConfigV2 = configFactory.createNew(c1, "hdfs-site", "version2",
        ImmutableMap.of("p1", "v2"), new HashMap<>());

    ConfigGroup configGroup = configGroupFactory.createNew(c1, 1L, 1L,"HDFS", "configGroup1", "test description", ImmutableMap.of(hdfsSiteConfigV2.getType(), hdfsSiteConfigV2), new HashMap<>());

    c1.addConfigGroup(configGroup);
    ServiceConfigVersionResponse hdfsSiteConfigResponseV2 = c1.createServiceConfigVersion(1L, "admin", "test note", configGroup);
    hdfsSiteConfigResponseV2.setConfigurations(Collections.singletonList(
      new ConfigurationResponse(c1.getClusterName(), hdfsSiteConfigV2.getStackId(),
        hdfsSiteConfigV2.getType(), hdfsSiteConfigV2.getTag(), hdfsSiteConfigV2.getVersion(),
        hdfsSiteConfigV2.getProperties(), hdfsSiteConfigV2.getPropertiesAttributes(), hdfsSiteConfigV2.getPropertiesTypes())
    ));
    hdfsSiteConfigResponseV2.setIsCurrent(true); // this is the active config in 'configGroup1' config group as it's the solely service config

    // hdfs config v3
    ServiceConfigVersionResponse hdfsSiteConfigResponseV3 = c1.createServiceConfigVersion(1L, "admin", "new config in default group", null);
    hdfsSiteConfigResponseV3.setConfigurations(configResponsesDefaultGroup);
    hdfsSiteConfigResponseV3.setIsCurrent(true); // this is the active config in default config group as it's more recent than V1



    // When
    List<ServiceConfigVersionResponse> expectedServiceConfigResponses = ImmutableList.of(hdfsSiteConfigResponseV1, hdfsSiteConfigResponseV2, hdfsSiteConfigResponseV3);
    List<ServiceConfigVersionResponse> allServiceConfigResponses = c1.getServiceConfigVersions();
    allServiceConfigResponses.sort(Comparator.comparing(ServiceConfigVersionResponse::getVersion));

    // Then
    assertThat(
      allServiceConfigResponses,
      is(expectedServiceConfigResponses));
  }

  @Test
  public void testAllServiceConfigVersionsWithDeletedConfigGroups() throws Exception {
    // Given
    createDefaultCluster();
    c1.addService(serviceGroup, "HDFS", "HDFS");

    Config hdfsSiteConfigV1 = configFactory.createNew(c1, "hdfs-site", "version1",
        ImmutableMap.of("p1", "v1"), new HashMap<>());

    ServiceConfigVersionResponse hdfsSiteConfigResponseV1 = c1.addDesiredConfig("admin", Collections.singleton(hdfsSiteConfigV1));
    List<ConfigurationResponse> configResponsesDefaultGroup =  Collections.singletonList(
      new ConfigurationResponse(c1.getClusterName(), hdfsSiteConfigV1.getStackId(),
        hdfsSiteConfigV1.getType(), hdfsSiteConfigV1.getTag(), hdfsSiteConfigV1.getVersion(),
        hdfsSiteConfigV1.getProperties(), hdfsSiteConfigV1.getPropertiesAttributes(), hdfsSiteConfigV1.getPropertiesTypes())
    );

    hdfsSiteConfigResponseV1.setConfigurations(configResponsesDefaultGroup);

    Config hdfsSiteConfigV2 = configFactory.createNew(c1, "hdfs-site", "version2",
        ImmutableMap.of("p1", "v2"), new HashMap<>());

    ConfigGroup configGroup = configGroupFactory.createNew(c1, 1L, 1L, "HDFS", "version1", "test description", ImmutableMap.of(hdfsSiteConfigV2.getType(), hdfsSiteConfigV2), new HashMap<>());

    c1.addConfigGroup(configGroup);
    ServiceConfigVersionResponse hdfsSiteConfigResponseV2 = c1.createServiceConfigVersion(1L, "admin", "test note", configGroup);
    hdfsSiteConfigResponseV2.setConfigurations(Collections.singletonList(
      new ConfigurationResponse(c1.getClusterName(), hdfsSiteConfigV2.getStackId(),
        hdfsSiteConfigV2.getType(), hdfsSiteConfigV2.getTag(), hdfsSiteConfigV2.getVersion(),
        hdfsSiteConfigV2.getProperties(), hdfsSiteConfigV2.getPropertiesAttributes(), hdfsSiteConfigV2.getPropertiesTypes())
    ));

    // delete the config group
    c1.deleteConfigGroup(configGroup.getId());


    // hdfs config v3
    ServiceConfigVersionResponse hdfsSiteConfigResponseV3 = c1.createServiceConfigVersion(1L, "admin", "new config in default group", null);
    hdfsSiteConfigResponseV3.setConfigurations(configResponsesDefaultGroup);
    hdfsSiteConfigResponseV3.setIsCurrent(true); // this is the active config in default config group as it's more recent than V1



    // When

    List<ServiceConfigVersionResponse> allServiceConfigResponses = c1.getServiceConfigVersions();
    allServiceConfigResponses.sort(Comparator.comparing(ServiceConfigVersionResponse::getVersion));


    // Then

    assertEquals(3, allServiceConfigResponses.size());

    // all configs that was created as member of config group 'configGroup1' should be marked as 'not current'
    // as the parent config group has been deleted

    // default group
    assertEquals(false, allServiceConfigResponses.get(0).getIsCurrent());
    assertEquals(ServiceConfigVersionResponse.DEFAULT_CONFIG_GROUP_NAME, allServiceConfigResponses.get(0).getGroupName());

    assertEquals(true, allServiceConfigResponses.get(2).getIsCurrent());
    assertEquals(ServiceConfigVersionResponse.DEFAULT_CONFIG_GROUP_NAME, allServiceConfigResponses.get(2).getGroupName());

    // deleted group
    assertEquals(false, allServiceConfigResponses.get(1).getIsCurrent());
    assertEquals(ServiceConfigVersionResponse.DELETED_CONFIG_GROUP_NAME, allServiceConfigResponses.get(1).getGroupName());

  }

  /**
<<<<<<< HEAD
=======
   * Tests that hosts can be correctly transitioned into the "INSTALLING" state.
   * This method also tests that hosts in MM will not be transitioned, as per
   * the contract of
   * {@link Cluster#transitionHostsToInstalling(RepositoryVersionEntity, org.apache.ambari.server.state.repository.VersionDefinitionXml, boolean)}.
   *
   * @throws Exception
   */
  @Test
  public void testTransitionHostsToInstalling() throws Exception {
    // this will create a cluster with a few hosts and no host components
    StackId originalStackId = new StackId("HDP", "2.0.5");
    createDefaultCluster(Sets.newHashSet("h1", "h2"), originalStackId);

    List<HostVersionEntity> hostVersionsH1Before = hostVersionDAO.findByClusterAndHost("c1", "h1");
    assertEquals(1, hostVersionsH1Before.size());

    StackId stackId = new StackId("HDP", "2.0.6");
    RepositoryVersionEntity repositoryVersion = helper.getOrCreateRepositoryVersion(stackId, stackId.getStackVersion());


    // this should move both to NOT_REQUIRED since they have no versionable
    // components
    c1.transitionHostsToInstalling(repositoryVersion, null, false);

    List<HostVersionEntity> hostVersionsH1After = hostVersionDAO.findByClusterAndHost("c1", "h1");
    assertEquals(2, hostVersionsH1After.size());

    boolean checked = false;
    for (HostVersionEntity entity : hostVersionsH1After) {
      StackEntity repoVersionStackEntity = entity.getRepositoryVersion().getStack();
      if (repoVersionStackEntity.getStackName().equals("HDP")
          && repoVersionStackEntity.getStackVersion().equals("2.0.6")) {
        assertEquals(RepositoryVersionState.NOT_REQUIRED, entity.getState());
        checked = true;
        break;
      }
    }

    assertTrue(checked);

    // add some host components
    Service hdfs = serviceFactory.createNew(c1, "HDFS", repositoryVersion);
    c1.addService(hdfs);

    // Add HDFS components
    ServiceComponent datanode = serviceComponentFactory.createNew(hdfs, "NAMENODE");
    ServiceComponent namenode = serviceComponentFactory.createNew(hdfs, "DATANODE");
    hdfs.addServiceComponent(datanode);
    hdfs.addServiceComponent(namenode);

    // add to hosts
    ServiceComponentHost namenodeHost1 = serviceComponentHostFactory.createNew(namenode, "h1");
    ServiceComponentHost datanodeHost2 = serviceComponentHostFactory.createNew(datanode, "h2");

    assertNotNull(namenodeHost1);
    assertNotNull(datanodeHost2);

    // with hosts now having components which report versions, we should have
    // two in the INSTALLING state
    c1.transitionHostsToInstalling(repositoryVersion, null, false);

    hostVersionsH1After = hostVersionDAO.findByClusterAndHost("c1", "h1");
    assertEquals(2, hostVersionsH1After.size());

    checked = false;
    for (HostVersionEntity entity : hostVersionsH1After) {
      StackEntity repoVersionStackEntity = entity.getRepositoryVersion().getStack();
      if (repoVersionStackEntity.getStackName().equals("HDP")
          && repoVersionStackEntity.getStackVersion().equals("2.0.6")) {
        assertEquals(RepositoryVersionState.INSTALLING, entity.getState());
        checked = true;
        break;
      }
    }

    assertTrue(checked);

    // reset all to INSTALL_FAILED
    List<HostVersionEntity> hostVersionEntities = hostVersionDAO.findAll();
    for (HostVersionEntity hostVersionEntity : hostVersionEntities) {
      hostVersionEntity.setState(RepositoryVersionState.INSTALL_FAILED);
      hostVersionDAO.merge(hostVersionEntity);
    }

    // verify they have been transition to INSTALL_FAILED
    hostVersionEntities = hostVersionDAO.findAll();
    for (HostVersionEntity hostVersionEntity : hostVersionEntities) {
      assertEquals(RepositoryVersionState.INSTALL_FAILED, hostVersionEntity.getState());
    }

    // put 1 host in maintenance mode
    Collection<Host> hosts = c1.getHosts();
    Iterator<Host> iterator = hosts.iterator();
    Host hostInMaintenanceMode = iterator.next();
    Host hostNotInMaintenanceMode = iterator.next();
    hostInMaintenanceMode.setMaintenanceState(c1.getClusterId(), MaintenanceState.ON);

    // transition host versions to INSTALLING
    c1.transitionHostsToInstalling(repositoryVersion, null, false);

    List<HostVersionEntity> hostInMaintModeVersions = hostVersionDAO.findByClusterAndHost("c1",
        hostInMaintenanceMode.getHostName());

    List<HostVersionEntity> otherHostVersions = hostVersionDAO.findByClusterAndHost("c1",
        hostNotInMaintenanceMode.getHostName());

    // verify the MM host has moved to OUT_OF_SYNC
    for (HostVersionEntity hostVersionEntity : hostInMaintModeVersions) {
      StackEntity repoVersionStackEntity = hostVersionEntity.getRepositoryVersion().getStack();
      if (repoVersionStackEntity.getStackName().equals("HDP")
          && repoVersionStackEntity.getStackVersion().equals("2.0.6")) {
        assertEquals(RepositoryVersionState.OUT_OF_SYNC, hostVersionEntity.getState());
      }
    }

    // verify the other host is in INSTALLING
    for (HostVersionEntity hostVersionEntity : otherHostVersions) {
      StackEntity repoVersionStackEntity = hostVersionEntity.getRepositoryVersion().getStack();
      if (repoVersionStackEntity.getStackName().equals("HDP")
          && repoVersionStackEntity.getStackVersion().equals("2.0.6")) {
      assertEquals(RepositoryVersionState.INSTALLING, hostVersionEntity.getState());
      }
    }
  }

  /**
   * Comprehensive test for host versions. It creates a cluster with 3 hosts and
   * 3 services, one of which does not advertise a version. It then verifies
   * that all 3 hosts have a version of CURRENT, and so does the cluster. It
   * then adds one more host with a component, so its HostVersion will
   * initialize in CURRENT. Next, it distributes a repo so that it is INSTALLED
   * on the 4 hosts. It then adds one more host, whose HostVersion will be
   * OUT_OF_SYNC for the new repo. After redistributing bits again, it simulates
   * an RU. Finally, some of the hosts will end up with a HostVersion in
   * UPGRADED, and others still in INSTALLED.
   *
   * @throws Exception
   */
  @Test
  public void testTransitionHostVersionAdvanced() throws Exception {
    String clusterName = "c1";
    String v1 = "2.2.0-123";
    StackId stackId = new StackId("HDP-2.2.0");

    RepositoryVersionEntity rv1 = helper.getOrCreateRepositoryVersion(stackId, v1);

    Map<String, String> hostAttributes = new HashMap<>();
    hostAttributes.put("os_family", "redhat");
    hostAttributes.put("os_release_version", "6.4");

    Cluster cluster = createClusterForRU(clusterName, rv1, hostAttributes);

    // Begin install by starting to advertise versions
    // Set the version for the HostComponentState objects
    int versionedComponentCount = 0;
    List<HostComponentStateEntity> hostComponentStates = hostComponentStateDAO.findAll();
    for(int i = 0; i < hostComponentStates.size(); i++) {
      HostComponentStateEntity hce = hostComponentStates.get(i);
      ComponentInfo compInfo = metaInfo.getComponent(
          stackId.getStackName(), stackId.getStackVersion(),
          hce.getServiceName(),
          hce.getComponentName());

      if (compInfo.isVersionAdvertised()) {
        hce.setVersion(v1);
        hostComponentStateDAO.merge(hce);
        versionedComponentCount++;
      }

      // Simulate the StackVersionListener during the installation of the first Stack Version
      Service svc = cluster.getService(hce.getServiceName());
      ServiceComponent svcComp = svc.getServiceComponent(hce.getComponentName());
      ServiceComponentHost scHost = svcComp.getServiceComponentHost(hce.getHostName());

      scHost.recalculateHostVersionState();

      if (versionedComponentCount > 0) {
        // On the first component with a version, a RepoVersion should have been created
        RepositoryVersionEntity repositoryVersion = repositoryVersionDAO.findByStackAndVersion(stackId, v1);
        Assert.assertNotNull(repositoryVersion);
      }
    }

    // Add another Host with components ZK Server, ZK Client, and Ganglia Monitor.
    // This host should get a HostVersion in CURRENT, and the ClusterVersion should stay in CURRENT
    addHost("h-4", hostAttributes);
    clusters.mapHostToCluster("h-4", clusterName);

    Service svc2 = cluster.getService("ZOOKEEPER");
    Service svc3 = cluster.getService("GANGLIA");

    ServiceComponent sc2CompA = svc2.getServiceComponent("ZOOKEEPER_SERVER");
    ServiceComponent sc2CompB = svc2.getServiceComponent("ZOOKEEPER_CLIENT");
    ServiceComponent sc3CompB = svc3.getServiceComponent("GANGLIA_MONITOR");

    ServiceComponentHost schHost4Serv2CompA = serviceComponentHostFactory.createNew(sc2CompA, "h-4");
    ServiceComponentHost schHost4Serv2CompB = serviceComponentHostFactory.createNew(sc2CompB, "h-4");
    ServiceComponentHost schHost4Serv3CompB = serviceComponentHostFactory.createNew(sc3CompB, "h-4");
    sc2CompA.addServiceComponentHost(schHost4Serv2CompA);
    sc2CompB.addServiceComponentHost(schHost4Serv2CompB);
    sc3CompB.addServiceComponentHost(schHost4Serv3CompB);

    simulateStackVersionListener(stackId, v1, cluster, hostComponentStateDAO.findByHost("h-4"));

    Collection<HostVersionEntity> hostVersions = hostVersionDAO.findAll();

    // h-4 doesn't have a host version record yet
    Assert.assertEquals(hostVersions.size(), clusters.getHosts().size());

    HostVersionEntity h4Version1 = hostVersionDAO.findByClusterStackVersionAndHost(clusterName, stackId, v1, "h-4");
    Assert.assertNotNull(h4Version1);
    Assert.assertEquals(h4Version1.getState(), RepositoryVersionState.CURRENT);

    // Distribute bits for a new repo
    String v2 = "2.2.0-456";
    RepositoryVersionEntity rv2 = helper.getOrCreateRepositoryVersion(stackId, v2);
    for(String hostName : clusters.getHostsForCluster(clusterName).keySet()) {
      HostEntity host = hostDAO.findByName(hostName);
      HostVersionEntity hve = new HostVersionEntity(host, rv2, RepositoryVersionState.INSTALLED);
      hostVersionDAO.create(hve);
    }

    // Add one more Host, with only Ganglia on it. It should have a HostVersion in NOT_REQUIRED for v2,
    // as Ganglia isn't versionable
    Host host5 = addHost("h-5", hostAttributes);
    clusters.mapAndPublishHostsToCluster(Collections.singleton("h-5"), clusterName);

    // verify that the new host version was added for the existing repo
    HostVersionEntity h5Version1 = hostVersionDAO.findHostVersionByHostAndRepository(host5.getHostEntity(), rv1);
    HostVersionEntity h5Version2 = hostVersionDAO.findHostVersionByHostAndRepository(host5.getHostEntity(), rv2);

    Assert.assertEquals(RepositoryVersionState.NOT_REQUIRED, h5Version1.getState());
    Assert.assertEquals(RepositoryVersionState.NOT_REQUIRED, h5Version2.getState());

    ServiceComponentHost schHost5Serv3CompB = serviceComponentHostFactory.createNew(sc3CompB, "h-5");
    sc3CompB.addServiceComponentHost(schHost5Serv3CompB);

    // Host 5 will be in OUT_OF_SYNC, so redistribute bits to it so that it reaches a state of INSTALLED
    h5Version2 = hostVersionDAO.findByClusterStackVersionAndHost(clusterName, stackId, v2, "h-5");
    Assert.assertNotNull(h5Version2);
    Assert.assertEquals(RepositoryVersionState.NOT_REQUIRED, h5Version2.getState());

    h5Version2.setState(RepositoryVersionState.INSTALLED);
    hostVersionDAO.merge(h5Version2);

    // Perform an RU.
    // Verify that on first component with the new version, the ClusterVersion transitions to UPGRADING.
    // For hosts with only components that advertise a version, they HostVersion should be in UPGRADING.
    // For the remaining hosts, the HostVersion should stay in INSTALLED.
    versionedComponentCount = 0;
    hostComponentStates = hostComponentStateDAO.findAll();
    for(int i = 0; i < hostComponentStates.size(); i++) {
      HostComponentStateEntity hce = hostComponentStates.get(i);
      ComponentInfo compInfo = metaInfo.getComponent(
          stackId.getStackName(), stackId.getStackVersion(),
          hce.getServiceName(),
          hce.getComponentName());

      if (compInfo.isVersionAdvertised()) {
        hce.setVersion(v2);
        hostComponentStateDAO.merge(hce);
        versionedComponentCount++;
      }

      // Simulate the StackVersionListener during the installation of the first Stack Version
      Service svc = cluster.getService(hce.getServiceName());
      ServiceComponent svcComp = svc.getServiceComponent(hce.getComponentName());
      ServiceComponentHost scHost = svcComp.getServiceComponentHost(hce.getHostName());

      scHost.recalculateHostVersionState();

      if (versionedComponentCount > 0) {
        // On the first component with a version, a RepoVersion should have been created
        RepositoryVersionEntity repositoryVersion = repositoryVersionDAO.findByStackAndVersion(stackId, v2);
        Assert.assertNotNull(repositoryVersion);
      }
    }

    Collection<HostVersionEntity> v2HostVersions = hostVersionDAO.findByClusterStackAndVersion(clusterName, stackId, v2);
    Assert.assertEquals(v2HostVersions.size(), clusters.getHostsForCluster(clusterName).size());
    for (HostVersionEntity hve : v2HostVersions) {
      Assert.assertTrue(TERMINAL_VERSION_STATES.contains(hve.getState()));
    }
  }

  @Test
  public void testBootstrapHostVersion() throws Exception {
    String clusterName = "c1";
    String v1 = "2.2.0-123";
    StackId stackId = new StackId("HDP-2.2.0");

    RepositoryVersionEntity rv1 = helper.getOrCreateRepositoryVersion(stackId, v1);

    Map<String, String> hostAttributes = new HashMap<>();
    hostAttributes.put("os_family", "redhat");
    hostAttributes.put("os_release_version", "6.4");

    Cluster cluster = createClusterForRU(clusterName, rv1, hostAttributes);

    // Make one host unhealthy
    Host deadHost = cluster.getHosts().iterator().next();
    deadHost.setState(HostState.UNHEALTHY);

    // Begin bootstrap by starting to advertise versions
    // Set the version for the HostComponentState objects
    int versionedComponentCount = 0;
    List<HostComponentStateEntity> hostComponentStates = hostComponentStateDAO.findAll();
    for(int i = 0; i < hostComponentStates.size(); i++) {
      HostComponentStateEntity hce = hostComponentStates.get(i);
      ComponentInfo compInfo = metaInfo.getComponent(
              stackId.getStackName(), stackId.getStackVersion(),
              hce.getServiceName(),
              hce.getComponentName());

      if (hce.getHostName().equals(deadHost.getHostName())) {
        continue; // Skip setting version
      }

      if (compInfo.isVersionAdvertised()) {
        hce.setVersion(v1);
        hostComponentStateDAO.merge(hce);
        versionedComponentCount++;
      }

      // Simulate the StackVersionListener during the installation of the first Stack Version
      Service svc = cluster.getService(hce.getServiceName());
      ServiceComponent svcComp = svc.getServiceComponent(hce.getComponentName());
      ServiceComponentHost scHost = svcComp.getServiceComponentHost(hce.getHostName());

      scHost.recalculateHostVersionState();

      if (versionedComponentCount > 0) {
        // On the first component with a version, a RepoVersion should have been created
        RepositoryVersionEntity repositoryVersion = repositoryVersionDAO.findByStackAndVersion(stackId, v1);
        Assert.assertNotNull(repositoryVersion);
      }
    }
  }

  @Test
  public void testTransitionNonReportableHost() throws Exception {
    StackId stackId = new StackId("HDP-2.0.5");

    String clusterName = "c1";
    clusters.addCluster(clusterName, stackId);
    Cluster c1 = clusters.getCluster(clusterName);
    Assert.assertEquals(clusterName, c1.getClusterName());

    clusters.addHost("h-1");
    clusters.addHost("h-2");
    clusters.addHost("h-3");

    for (String hostName : new String[] { "h-1", "h-2", "h-3" }) {
      Host h = clusters.getHost(hostName);
      h.setIPv4("ipv4");
      h.setIPv6("ipv6");

      Map<String, String> hostAttributes = new HashMap<>();
      hostAttributes.put("os_family", "redhat");
      hostAttributes.put("os_release_version", "5.9");
      h.setHostAttributes(hostAttributes);

    }

    String v1 = "2.0.5-1";
    String v2 = "2.0.5-2";
    c1.setDesiredStackVersion(stackId);
    helper.getOrCreateRepositoryVersion(stackId, v1);
    helper.getOrCreateRepositoryVersion(stackId, v2);

    c1.setCurrentStackVersion(stackId);

    clusters.mapHostToCluster("h-1", clusterName);
    clusters.mapHostToCluster("h-2", clusterName);
    clusters.mapHostToCluster("h-3", clusterName);

    RepositoryVersionEntity repositoryVersion = helper.getOrCreateRepositoryVersion(c1);

    Service service = c1.addService("ZOOKEEPER", repositoryVersion);
    ServiceComponent sc = service.addServiceComponent("ZOOKEEPER_SERVER");
    sc.addServiceComponentHost("h-1");
    sc.addServiceComponentHost("h-2");

    service = c1.addService("SQOOP", repositoryVersion);
    sc = service.addServiceComponent("SQOOP");
    sc.addServiceComponentHost("h-3");

    HostEntity hostEntity = hostDAO.findByName("h-3");
    assertNotNull(hostEntity);

    List<HostVersionEntity> entities = hostVersionDAO.findByClusterAndHost(clusterName, "h-3");
    assertTrue("Expected no host versions", null == entities || 0 == entities.size());

    List<ServiceComponentHost> componentsOnHost3 = c1.getServiceComponentHosts("h-3");
    componentsOnHost3.iterator().next().recalculateHostVersionState();

    entities = hostVersionDAO.findByClusterAndHost(clusterName, "h-3");
    assertEquals(1, entities.size());
  }

  /**
   * Checks case when there are 2 cluster stack versions present (CURRENT and OUT_OF_SYNC),
   * and we add a new host to cluster. On a new host, both CURRENT and OUT_OF_SYNC host
   * versions should be present
   */
  /**
>>>>>>> 60e54750
   * Tests that an existing configuration can be successfully updated without
   * creating a new version.
   */
  @Test
  public void testClusterConfigMergingWithoutNewVersion() throws Exception {
    createDefaultCluster();

    Cluster cluster = clusters.getCluster("c1");
    ClusterEntity clusterEntity = clusterDAO.findByName("c1");
    assertEquals(0, clusterEntity.getClusterConfigEntities().size());

    final Config originalConfig = configFactory.createNew(cluster, "foo-site", "version3",
        new HashMap<String, String>() {
          {
            put("one", "two");
          }
        }, new HashMap<>());

    Service service = cluster.addService(serviceGroup, "HDFS", "HDFS");
    ConfigGroup configGroup = configGroupFactory.createNew(cluster, serviceGroup.getServiceGroupId(), service.getServiceId(), "HDFS", "t1", "",
        new HashMap<String, Config>() {
          {
            put("foo-site", originalConfig);
          }
        }, new HashMap<>());

    cluster.addConfigGroup(configGroup);

    clusterEntity = clusterDAO.findByName("c1");
    assertEquals(1, clusterEntity.getClusterConfigEntities().size());

    Map<String, Config> configsByType = cluster.getConfigsByType("foo-site");
    Config config = configsByType.entrySet().iterator().next().getValue();

    Map<String, String> properties = config.getProperties();
    properties.put("three", "four");
    config.setProperties(properties);
    config.save();

    clusterEntity = clusterDAO.findByName("c1");
    assertEquals(1, clusterEntity.getClusterConfigEntities().size());
    ClusterConfigEntity clusterConfigEntity = clusterEntity.getClusterConfigEntities().iterator().next();
    assertTrue(clusterConfigEntity.getData().contains("one"));
    assertTrue(clusterConfigEntity.getData().contains("two"));
    assertTrue(clusterConfigEntity.getData().contains("three"));
    assertTrue(clusterConfigEntity.getData().contains("four"));

    cluster.refresh();

    clusterEntity = clusterDAO.findByName("c1");
    assertEquals(1, clusterEntity.getClusterConfigEntities().size());
    clusterConfigEntity = clusterEntity.getClusterConfigEntities().iterator().next();
    assertTrue(clusterConfigEntity.getData().contains("one"));
    assertTrue(clusterConfigEntity.getData().contains("two"));
    assertTrue(clusterConfigEntity.getData().contains("three"));
    assertTrue(clusterConfigEntity.getData().contains("four"));
  }

  /**
   * Tests that {@link Cluster#applyLatestConfigurations(StackId, Long)} sets the
   * right configs to enabled.
   */
  @Test
  public void testApplyLatestConfigurations() throws Exception {
    StackId stackId = new StackId("HDP-2.0.6");
    StackId newStackId = new StackId("HDP-2.2.0");

    helper.createMpack(stackId);
    helper.createMpack(newStackId);

    createDefaultCluster(Sets.newHashSet("host-1"), stackId);

    Cluster cluster = clusters.getCluster("c1");
    ClusterEntity clusterEntity = clusterDAO.findByName("c1");

    StackEntity currentStack = stackDAO.find(stackId.getStackName(), stackId.getStackVersion());
    StackEntity newStack = stackDAO.find(newStackId.getStackName(), newStackId.getStackVersion());

    Assert.assertFalse(stackId.equals(newStackId));

    // add a service
    String serviceName = "ZOOKEEPER";
    ServiceGroup serviceGroup = cluster.getServiceGroup("CORE");
    cluster.addService(serviceGroup, serviceName, serviceName);
    String configType = "zoo.cfg";

    ClusterConfigEntity clusterConfig1 = new ClusterConfigEntity();
    clusterConfig1.setClusterEntity(clusterEntity);
    clusterConfig1.setConfigId(1L);
    clusterConfig1.setStack(currentStack);
    clusterConfig1.setTag("version-1");
    clusterConfig1.setData("{}");
    clusterConfig1.setType(configType);
    clusterConfig1.setTimestamp(1L);
    clusterConfig1.setVersion(1L);
    clusterConfig1.setSelected(true);

    clusterDAO.createConfig(clusterConfig1);
    clusterEntity.getClusterConfigEntities().add(clusterConfig1);
    clusterEntity = clusterDAO.merge(clusterEntity);
    Config config = configFactory.createExisting(cluster, clusterConfig1);
    cluster.addConfig(config);

    cluster.createServiceConfigVersion(1L, "", "version-1", null);

    ClusterConfigEntity clusterConfig2 = new ClusterConfigEntity();
    clusterConfig2.setClusterEntity(clusterEntity);
    clusterConfig2.setConfigId(2L);
    clusterConfig2.setStack(newStack);
    clusterConfig2.setTag("version-2");
    clusterConfig2.setData("{}");
    clusterConfig2.setType(configType);
    clusterConfig2.setTimestamp(2L);
    clusterConfig2.setVersion(2L);
    clusterConfig2.setSelected(false);

    clusterDAO.createConfig(clusterConfig2);
    clusterEntity.getClusterConfigEntities().add(clusterConfig2);
    clusterEntity = clusterDAO.merge(clusterEntity);
    config = configFactory.createExisting(cluster, clusterConfig1);
    cluster.addConfig(config);

    // before creating the new service config version, we need to push the
    // service's desired repository forward
    ServiceGroupEntity serviceGroupEntity = serviceGroupDAO.find(cluster.getClusterId(),
        serviceGroup.getServiceGroupName());

    serviceGroupEntity.setStack(newStack);
    serviceGroupEntity = serviceGroupDAO.merge(serviceGroupEntity);
    cluster.createServiceConfigVersion(1L, "", "version-2", null);

    // check that the original config is enabled
    Collection<ClusterConfigEntity> clusterConfigs = clusterEntity.getClusterConfigEntities();
    Assert.assertEquals(2, clusterConfigs.size());
    for (ClusterConfigEntity clusterConfig : clusterConfigs) {
      if (clusterConfig.getTag().equals("version-1")) {
        Assert.assertTrue(clusterConfig.isSelected());
      } else {
        Assert.assertFalse(clusterConfig.isSelected());
      }
    }

    cluster.applyLatestConfigurations(newStackId, 1L);
    clusterEntity = clusterDAO.findByName("c1");

    // now check that the new config is enabled
    clusterConfigs = clusterEntity.getClusterConfigEntities();
    Assert.assertEquals(2, clusterConfigs.size());
    for (ClusterConfigEntity clusterConfig : clusterConfigs) {
      if (clusterConfig.getTag().equals("version-1")) {
        Assert.assertFalse(clusterConfig.isSelected());
      } else {
        Assert.assertTrue(clusterConfig.isSelected());
      }
    }
  }

  /**
   * Tests that {@link Cluster#applyLatestConfigurations(StackId, Long)} sets the
   * right configs to enabled when setting them to a prior stack which has
   * several configs.
   */
  @Test
  public void testApplyLatestConfigurationsToPreviousStack() throws Exception {
    StackId stackId = new StackId("HDP-2.0.6");
    StackId newStackId = new StackId("HDP-2.2.0");

    helper.createMpack(stackId);
    helper.createMpack(newStackId);

    createDefaultCluster(Sets.newHashSet("host-1"), stackId);

    Cluster cluster = clusters.getCluster("c1");
    ClusterEntity clusterEntity = clusterDAO.findByName("c1");

    StackEntity currentStack = stackDAO.find(stackId.getStackName(), stackId.getStackVersion());
    StackEntity newStack = stackDAO.find(newStackId.getStackName(), newStackId.getStackVersion());

    Assert.assertFalse(stackId.equals(newStackId));

    // add a service
    String serviceName = "ZOOKEEPER";
    ServiceGroup serviceGroup = cluster.getServiceGroup("CORE");
    cluster.addService(serviceGroup, serviceName, serviceName);
    String configType = "zoo.cfg";

    // create 5 configurations in the current stack
    for (int i = 1; i <= 5; i++) {
      ClusterConfigEntity clusterConfig = new ClusterConfigEntity();
      clusterConfig.setClusterEntity(clusterEntity);
      clusterConfig.setConfigId(Long.valueOf(i));
      clusterConfig.setStack(currentStack);
      clusterConfig.setTag("version-" + i);
      clusterConfig.setData("{}");
      clusterConfig.setType(configType);
      clusterConfig.setTimestamp(System.currentTimeMillis());
      clusterConfig.setVersion(Long.valueOf(i));

      // set to true, then back to false to get a value populated in the
      // selected timestamp
      clusterConfig.setSelected(true);
      clusterConfig.setSelected(false);

      clusterDAO.createConfig(clusterConfig);
      clusterEntity.getClusterConfigEntities().add(clusterConfig);

      // ensure there is at least some pause between to ensure that the
      // timestamps are different
      Thread.sleep(5);
    }

    // save them all
    clusterEntity = clusterDAO.merge(clusterEntity);

    // create a service configuration for them
    cluster.createServiceConfigVersion(1L, "", "version-1", null);

    // create a new configuration in the new stack and enable it
    ClusterConfigEntity clusterConfigNewStack = new ClusterConfigEntity();
    clusterConfigNewStack.setClusterEntity(clusterEntity);
    clusterConfigNewStack.setConfigId(6L);
    clusterConfigNewStack.setStack(newStack);
    clusterConfigNewStack.setTag("version-6");
    clusterConfigNewStack.setData("{}");
    clusterConfigNewStack.setType(configType);
    clusterConfigNewStack.setTimestamp(System.currentTimeMillis());
    clusterConfigNewStack.setVersion(6L);
    clusterConfigNewStack.setSelected(true);

    clusterDAO.createConfig(clusterConfigNewStack);
    clusterEntity.getClusterConfigEntities().add(clusterConfigNewStack);
    clusterEntity = clusterDAO.merge(clusterEntity);
    Config config = configFactory.createExisting(cluster, clusterConfigNewStack);
    cluster.addConfig(config);

    // before creating the new service config version, we need to push the
    // service's desired repository forward
    ServiceGroupEntity serviceGroupEntity = serviceGroupDAO.find(cluster.getClusterId(),
        serviceGroup.getServiceGroupName());

    serviceGroupEntity.setStack(newStack);
    serviceGroupEntity = serviceGroupDAO.merge(serviceGroupEntity);

    cluster.createServiceConfigVersion(1L, "", "version-2", null);

    // check that only the newest configuration is enabled
    ClusterConfigEntity clusterConfig = clusterDAO.findEnabledConfigByType(
        clusterEntity.getClusterId(), configType);
    Assert.assertTrue(clusterConfig.isSelected());
    Assert.assertEquals(clusterConfigNewStack.getTag(), clusterConfig.getTag());

    // move back to the original stack
    cluster.applyLatestConfigurations(stackId, 1L);
    clusterEntity = clusterDAO.findByName("c1");

    // now check that latest config from the original stack is enabled
    clusterConfig = clusterDAO.findEnabledConfigByType(clusterEntity.getClusterId(), configType);
    Assert.assertTrue(clusterConfig.isSelected());
    Assert.assertEquals("version-5", clusterConfig.getTag());
  }

  /**
   * Tests that applying configurations for a given stack correctly sets
   * {@link DesiredConfig}s.
   */
  @Test
  public void testDesiredConfigurationsAfterApplyingLatestForStack() throws Exception {
    StackId stackId = new StackId("HDP-2.0.6");
    StackId newStackId = new StackId("HDP-2.2.0");

    helper.createMpack(stackId);
    helper.createMpack(newStackId);

    StackEntity currentStack = stackDAO.find(stackId.getStackName(), stackId.getStackVersion());
    StackEntity newStack = stackDAO.find(newStackId.getStackName(), newStackId.getStackVersion());

    createDefaultCluster(Sets.newHashSet("host-1"), stackId);

    Cluster cluster = clusters.getCluster("c1");
<<<<<<< HEAD
=======
    cluster.setCurrentStackVersion(stackId);
    cluster.setDesiredStackVersion(stackId);

    RepositoryVersionEntity repoVersion220 = helper.getOrCreateRepositoryVersion(newStackId, "2.2.0-1234");

>>>>>>> 60e54750
    ConfigHelper configHelper = injector.getInstance(ConfigHelper.class);

    // make sure the stacks are different
    Assert.assertFalse(stackId.equals(newStackId));

    // add a service
    String serviceName = "ZOOKEEPER";
    ServiceGroup serviceGroup = cluster.getServiceGroup("CORE");
    cluster.addService(serviceGroup, serviceName, serviceName);
    String configType = "zoo.cfg";

    Map<String, String> properties = new HashMap<>();
    Map<String, Map<String, String>> propertiesAttributes = new HashMap<>();

    // config for v1 on current stack
    properties.put("foo-property-1", "foo-value-1");
    Config c1 = configFactory.createNew(stackId, cluster, configType, "version-1", properties, propertiesAttributes, 1L);

    // make v1 "current"
    cluster.addDesiredConfig("admin", Sets.newHashSet(c1), "note-1");

<<<<<<< HEAD
    // bump the repo version
    ServiceGroupEntity serviceGroupEntity = serviceGroupDAO.find(cluster.getClusterId(),
        serviceGroup.getServiceGroupName());

    serviceGroupEntity.setStack(newStack);
    serviceGroupEntity = serviceGroupDAO.merge(serviceGroupEntity);
=======
    // bump the repo version and the desired stack
    service.setDesiredRepositoryVersion(repoVersion220);
    cluster.setDesiredStackVersion(newStackId);
>>>>>>> 60e54750

    // save v2
    // config for v2 on new stack
    properties.put("foo-property-2", "foo-value-2");
    Config c2 = configFactory.createNew(newStackId, cluster, configType, "version-2", properties, propertiesAttributes, 1L);

    // make v2 "current"
    cluster.addDesiredConfig("admin", Sets.newHashSet(c2), "note-2");

    // check desired config
    Map<String, DesiredConfig> desiredConfigs = cluster.getDesiredConfigs();
    DesiredConfig desiredConfig = desiredConfigs.get(configType);
    assertNotNull(desiredConfig);
    assertEquals(Long.valueOf(2), desiredConfig.getVersion());
    assertEquals("version-2", desiredConfig.getTag());

    String hostName = cluster.getHosts().iterator().next().getHostName();

    // {config-type={tag=version-2}}
    Map<String, Map<String, String>> effectiveDesiredTags = configHelper.getEffectiveDesiredTags(
        cluster, hostName);

    assertEquals("version-2", effectiveDesiredTags.get(configType).get("tag"));

    // move the service back to the old repo version / stack
    serviceGroupEntity = serviceGroupDAO.find(cluster.getClusterId(),
        serviceGroup.getServiceGroupName());

    serviceGroupEntity.setStack(currentStack);
    serviceGroupEntity = serviceGroupDAO.merge(serviceGroupEntity);

    // apply the configs for the old stack
    cluster.applyLatestConfigurations(stackId, 1L);

    // {config-type={tag=version-1}}
    effectiveDesiredTags = configHelper.getEffectiveDesiredTags(cluster, hostName);
    assertEquals("version-1", effectiveDesiredTags.get(configType).get("tag"));

    desiredConfigs = cluster.getDesiredConfigs();
    desiredConfig = desiredConfigs.get(configType);
    assertNotNull(desiredConfig);
    assertEquals(Long.valueOf(1), desiredConfig.getVersion());
    assertEquals("version-1", desiredConfig.getTag());
  }

  /**
   * Tests removing configurations and configuration mappings by stack.
   */
  @Test
  public void testRemoveConfigurations() throws Exception {
    StackId stackId = new StackId("HDP-2.0.6");
    StackId newStackId = new StackId("HDP-2.2.0");

    helper.createMpack(stackId);
    helper.createMpack(newStackId);

    createDefaultCluster(Sets.newHashSet("host-1"), stackId);

    Cluster cluster = clusters.getCluster("c1");
    ClusterEntity clusterEntity = clusterDAO.findByName("c1");

    StackEntity currentStack = stackDAO.find(stackId.getStackName(), stackId.getStackVersion());
    StackEntity newStack = stackDAO.find(newStackId.getStackName(), newStackId.getStackVersion());

    Assert.assertFalse(stackId.equals(newStackId));

    // add a service
    String serviceName = "ZOOKEEPER";
    ServiceGroup serviceGroup = cluster.getServiceGroup("CORE");
    cluster.addService(serviceGroup, serviceName, serviceName);
    String configType = "zoo.cfg";

    ClusterConfigEntity clusterConfig = new ClusterConfigEntity();
    clusterConfig.setClusterEntity(clusterEntity);
    clusterConfig.setConfigId(1L);
    clusterConfig.setStack(currentStack);
    clusterConfig.setTag("version-1");
    clusterConfig.setData("{}");
    clusterConfig.setType(configType);
    clusterConfig.setTimestamp(1L);
    clusterConfig.setVersion(1L);
    clusterConfig.setSelected(true);

    clusterDAO.createConfig(clusterConfig);
    clusterEntity.getClusterConfigEntities().add(clusterConfig);
    clusterEntity = clusterDAO.merge(clusterEntity);
    Config config = configFactory.createExisting(cluster, clusterConfig);
    cluster.addConfig(config);

    // create the service version association
    cluster.createServiceConfigVersion(1L, "", "version-1", null);

    // now un-select it and create a new config
    clusterConfig.setSelected(false);
    clusterConfig = clusterDAO.merge(clusterConfig);

    ClusterConfigEntity newClusterConfig = new ClusterConfigEntity();
    newClusterConfig.setClusterEntity(clusterEntity);
    newClusterConfig.setConfigId(2L);
    newClusterConfig.setStack(newStack);
    newClusterConfig.setTag("version-2");
    newClusterConfig.setData("{}");
    newClusterConfig.setType(configType);
    newClusterConfig.setTimestamp(2L);
    newClusterConfig.setVersion(2L);
    newClusterConfig.setSelected(true);

    clusterDAO.createConfig(newClusterConfig);
    clusterEntity.getClusterConfigEntities().add(newClusterConfig);
    clusterEntity = clusterDAO.merge(clusterEntity);
    config = configFactory.createExisting(cluster, newClusterConfig);
    cluster.addConfig(config);

    // before creating the new service config version, we need to push the
    // service's desired repository forward
    ServiceGroupEntity serviceGroupEntity = serviceGroupDAO.find(cluster.getClusterId(),
        serviceGroup.getServiceGroupName());

    serviceGroupEntity.setStack(newStack);
    serviceGroupEntity = serviceGroupDAO.merge(serviceGroupEntity);

    cluster.createServiceConfigVersion(1L, "", "version-2", null);

    cluster.applyLatestConfigurations(newStackId, 1L);

    // get back the cluster configs for the new stack
    List<ClusterConfigEntity> clusterConfigs = clusterDAO.getAllConfigurations(
        cluster.getClusterId(), newStackId);

    Assert.assertEquals(1, clusterConfigs.size());

    // remove the configs
    cluster.removeConfigurations(newStackId, 1L);

    clusterConfigs = clusterDAO.getAllConfigurations(cluster.getClusterId(), newStackId);
    Assert.assertEquals(0, clusterConfigs.size());
  }

  /**
   * Tests that properties request from {@code cluster-env} are correctly cached
   * and invalidated.
   */
  @Test
  public void testCachedClusterProperties() throws Exception {
    EventBusSynchronizer.synchronizeAmbariEventPublisher(injector);
    AmbariEventPublisher publisher = injector.getInstance(AmbariEventPublisher.class);

    createDefaultCluster();
    Cluster cluster = clusters.getCluster("c1");

    assertFalse(((ClusterImpl) cluster).isClusterPropertyCached("foo"));

    String property = cluster.getClusterProperty("foo", "bar");
    assertEquals("bar", property);

    assertTrue(((ClusterImpl) cluster).isClusterPropertyCached("foo"));

    // cause a cache invalidation
    ClusterConfigChangedEvent event = new ClusterConfigChangedEvent(cluster.getClusterName(),
        ConfigHelper.CLUSTER_ENV, null, 1L);

    publisher.publish(event);

    assertFalse(((ClusterImpl) cluster).isClusterPropertyCached("foo"));
  }
}<|MERGE_RESOLUTION|>--- conflicted
+++ resolved
@@ -197,10 +197,6 @@
       hostEntity.setIpv6("ipv6");
       hostEntity.setHostAttributes(gson.toJson(hostAttributes));
 
-<<<<<<< HEAD
-=======
-
->>>>>>> 60e54750
       hostDAO.merge(hostEntity);
     }
 
@@ -265,203 +261,6 @@
     return clusterEntity;
   }
 
-<<<<<<< HEAD
-=======
-  /**
-   * For Rolling Upgrades, create a cluster with the following components HDFS:
-   * NameNode, DataNode, HDFS Client ZK: Zookeeper Server, Zookeeper Monitor
-   * Ganglia: Ganglia Server, Ganglia Monitor
-   *
-   * Further, 3 hosts will be added. Finally, verify that only the Ganglia
-   * components do not need to advertise a version.
-   *
-   * @param clusterName
-   *          Cluster Name
-   * @param repositoryVersion
-   *          the repository to use for new services being installed in the
-   *          cluster
-   * @param hostAttributes
-   *          Host attributes to use for 3 hosts (h-1, h-2, h-3)
-   * @throws Exception
-   * @return Cluster that was created
-   */
-  private Cluster createClusterForRU(String clusterName, RepositoryVersionEntity repositoryVersion,
-      Map<String, String> hostAttributes) throws Exception {
-    StackId stackId = repositoryVersion.getStackId();
-    clusters.addCluster(clusterName, stackId);
-    Cluster cluster = clusters.getCluster(clusterName);
-    Assert.assertEquals(clusterName, cluster.getClusterName());
-    //Assert.assertEquals(1, cluster.getClusterId());
-
-    // Add Hosts
-    List<String> hostNames = new ArrayList<String>() {{ add("h-1"); add("h-2"); add("h-3"); }};
-    for(String hostName : hostNames) {
-      addHost(hostName, hostAttributes);
-    }
-
-    // Add stack and map Hosts to cluster
-    cluster.setDesiredStackVersion(stackId);
-    cluster.setCurrentStackVersion(stackId);
-    for(String hostName : hostNames) {
-      clusters.mapHostToCluster(hostName, clusterName);
-    }
-
-    // Transition all hosts to HEALTHY state
-    for (Host host : cluster.getHosts()) {
-      host.setState(HostState.HEALTHY);
-    }
-
-    // Add Services
-    Service s1 = serviceFactory.createNew(cluster, "HDFS", repositoryVersion);
-    Service s2 = serviceFactory.createNew(cluster, "ZOOKEEPER", repositoryVersion);
-    Service s3 = serviceFactory.createNew(cluster, "GANGLIA", repositoryVersion);
-    cluster.addService(s1);
-    cluster.addService(s2);
-    cluster.addService(s3);
-
-    // Add HDFS components
-    ServiceComponent sc1CompA = serviceComponentFactory.createNew(s1, "NAMENODE");
-    ServiceComponent sc1CompB = serviceComponentFactory.createNew(s1, "DATANODE");
-    ServiceComponent sc1CompC = serviceComponentFactory.createNew(s1, "HDFS_CLIENT");
-    s1.addServiceComponent(sc1CompA);
-    s1.addServiceComponent(sc1CompB);
-    s1.addServiceComponent(sc1CompC);
-
-    // Add ZK
-    ServiceComponent sc2CompA = serviceComponentFactory.createNew(s2, "ZOOKEEPER_SERVER");
-    ServiceComponent sc2CompB = serviceComponentFactory.createNew(s2, "ZOOKEEPER_CLIENT");
-    s2.addServiceComponent(sc2CompA);
-    s2.addServiceComponent(sc2CompB);
-
-    // Add Ganglia
-    ServiceComponent sc3CompA = serviceComponentFactory.createNew(s3, "GANGLIA_SERVER");
-    ServiceComponent sc3CompB = serviceComponentFactory.createNew(s3, "GANGLIA_MONITOR");
-    s3.addServiceComponent(sc3CompA);
-    s3.addServiceComponent(sc3CompB);
-
-    // Host 1 will have all components
-    ServiceComponentHost schHost1Serv1CompA = serviceComponentHostFactory.createNew(sc1CompA, "h-1");
-    ServiceComponentHost schHost1Serv1CompB = serviceComponentHostFactory.createNew(sc1CompB, "h-1");
-    ServiceComponentHost schHost1Serv1CompC = serviceComponentHostFactory.createNew(sc1CompC, "h-1");
-    ServiceComponentHost schHost1Serv2CompA = serviceComponentHostFactory.createNew(sc2CompA, "h-1");
-    ServiceComponentHost schHost1Serv2CompB = serviceComponentHostFactory.createNew(sc2CompB, "h-1");
-    ServiceComponentHost schHost1Serv3CompA = serviceComponentHostFactory.createNew(sc3CompA, "h-1");
-    ServiceComponentHost schHost1Serv3CompB = serviceComponentHostFactory.createNew(sc3CompB, "h-1");
-    sc1CompA.addServiceComponentHost(schHost1Serv1CompA);
-    sc1CompB.addServiceComponentHost(schHost1Serv1CompB);
-    sc1CompC.addServiceComponentHost(schHost1Serv1CompC);
-    sc2CompA.addServiceComponentHost(schHost1Serv2CompA);
-    sc2CompB.addServiceComponentHost(schHost1Serv2CompB);
-    sc3CompA.addServiceComponentHost(schHost1Serv3CompA);
-    sc3CompB.addServiceComponentHost(schHost1Serv3CompB);
-
-    // Host 2 will have ZK_CLIENT and GANGLIA_MONITOR
-    ServiceComponentHost schHost2Serv2CompB = serviceComponentHostFactory.createNew(sc2CompB, "h-2");
-    ServiceComponentHost schHost2Serv3CompB = serviceComponentHostFactory.createNew(sc3CompB, "h-2");
-    sc2CompB.addServiceComponentHost(schHost2Serv2CompB);
-    sc3CompB.addServiceComponentHost(schHost2Serv3CompB);
-
-    // Host 3 will have GANGLIA_MONITOR
-    ServiceComponentHost schHost3Serv3CompB = serviceComponentHostFactory.createNew(sc3CompB, "h-3");
-    sc3CompB.addServiceComponentHost(schHost3Serv3CompB);
-
-    // Verify count of components
-    List<ServiceComponentHost> scHost1 = cluster.getServiceComponentHosts("h-1");
-    Assert.assertEquals(7, scHost1.size());
-
-    List<ServiceComponentHost> scHost2 = cluster.getServiceComponentHosts("h-2");
-    Assert.assertEquals(2, scHost2.size());
-
-    List<ServiceComponentHost> scHost3 = cluster.getServiceComponentHosts("h-3");
-    Assert.assertEquals(1, scHost3.size());
-
-    //<editor-fold desc="Validate Version Advertised">
-    /*
-    For some reason this still uses the metainfo.xml files for these services
-    from HDP-2.0.5 stack instead of the provided Stack Id
-    */
-    HashMap<String, Set<String>> componentsThatAdvertiseVersion = new HashMap<>();
-    HashMap<String, Set<String>> componentsThatDontAdvertiseVersion = new HashMap<>();
-
-    Set<String> hdfsComponents = new HashSet<String>() {{ add("NAMENODE"); add("DATANODE"); add("HDFS_CLIENT"); }};
-    Set<String> zkComponents = new HashSet<String>() {{ add("ZOOKEEPER_SERVER"); add("ZOOKEEPER_CLIENT"); }};
-    Set<String> gangliaComponents = new HashSet<String>() {{ add("GANGLIA_SERVER"); add("GANGLIA_MONITOR"); }};
-
-    componentsThatAdvertiseVersion.put("HDFS", hdfsComponents);
-    componentsThatAdvertiseVersion.put("ZOOKEEPER", zkComponents);
-    componentsThatDontAdvertiseVersion.put("GANGLIA", gangliaComponents);
-
-    for(String service : componentsThatAdvertiseVersion.keySet())  {
-      Set<String> components = componentsThatAdvertiseVersion.get(service);
-      for(String componentName : components) {
-        ComponentInfo component = metaInfo.getComponent(stackId.getStackName(), stackId.getStackVersion(), service, componentName);
-        Assert.assertTrue(component.isVersionAdvertised());
-      }
-    }
-
-    for(String service : componentsThatDontAdvertiseVersion.keySet())  {
-      Set<String> components = componentsThatDontAdvertiseVersion.get(service);
-      for(String componentName : components) {
-        ComponentInfo component = metaInfo.getComponent(stackId.getStackName(), stackId.getStackVersion(), service, componentName);
-        Assert.assertFalse(component.isVersionAdvertised());
-      }
-    }
-    //</editor-fold>
-
-    return cluster;
-  }
-
-  /**
-   * Add a host to the system with the provided attributes.
-   * @param hostName Host Name
-   * @param hostAttributes Host Attributes
-   * @throws Exception
-   */
-  private Host addHost(String hostName, Map<String, String> hostAttributes) throws Exception {
-    clusters.addHost(hostName);
-    Host host = clusters.getHost(hostName);
-    host.setIPv4("ipv4");
-    host.setIPv6("ipv6");
-    host.setHostAttributes(hostAttributes);
-
-    return host;
-  }
-
-  /**
-   * For the provided collection of HostComponentStates, set the version to {@paramref version} if the Component
-   * can advertise a version. Then, simulate the {@link org.apache.ambari.server.events.listeners.upgrade.StackVersionListener}
-   * by calling methods to transition the HostVersion, and recalculate the ClusterVersion.
-   * @param stackId Stack ID to retrieve the ComponentInfo
-   * @param version Version to set
-   * @param cluster Cluster to retrieve services from
-   * @param hostComponentStates Collection to set the version for
-   * @throws Exception
-   */
-  private void simulateStackVersionListener(StackId stackId, String version, Cluster cluster, List<HostComponentStateEntity> hostComponentStates) throws Exception {
-    for(int i = 0; i < hostComponentStates.size(); i++) {
-      HostComponentStateEntity hce = hostComponentStates.get(i);
-      ComponentInfo compInfo = metaInfo.getComponent(
-          stackId.getStackName(), stackId.getStackVersion(),
-          hce.getServiceName(),
-          hce.getComponentName());
-
-      if (compInfo.isVersionAdvertised()) {
-        hce.setVersion(version);
-        hostComponentStateDAO.merge(hce);
-      }
-
-      helper.getOrCreateRepositoryVersion(stackId, version);
-
-      // Simulate the StackVersionListener during the installation
-      Service svc = cluster.getService(hce.getServiceName());
-      ServiceComponent svcComp = svc.getServiceComponent(hce.getComponentName());
-      ServiceComponentHost scHost = svcComp.getServiceComponentHost(hce.getHostName());
-
-      scHost.recalculateHostVersionState();
-    }
-  }
-
->>>>>>> 60e54750
   @Test
   public void testAddHost() throws Exception {
     createDefaultCluster();
@@ -578,16 +377,8 @@
     // public void addService(Service service) throws AmbariException;
     // public Service getService(String serviceName) throws AmbariException;
     // public Map<String, Service> getServices();
-<<<<<<< HEAD
     serviceFactory.createNew(c1, serviceGroup, Collections.emptyList(), "HDFS", "HDFS");
     serviceFactory.createNew(c1, serviceGroup, Collections.emptyList(), "MAPREDUCE", "MAPREDUCE");
-=======
-
-    RepositoryVersionEntity repositoryVersion = helper.getOrCreateRepositoryVersion(c1);
-
-    serviceFactory.createNew(c1, "HDFS", repositoryVersion);
-    serviceFactory.createNew(c1, "MAPREDUCE", repositoryVersion);
->>>>>>> 60e54750
 
     Service s = c1.getService("HDFS");
     Assert.assertNotNull(s);
@@ -1044,13 +835,8 @@
 
     c1.addService(serviceGroup, "MAPREDUCE", "MAPREDUCE");
 
-<<<<<<< HEAD
     Service hdfs = c1.addService(serviceGroup, "HDFS", "HDFS");
     hdfs.addServiceComponent("NAMENODE", "NAMENODE");
-=======
-    Service hdfs = c1.addService("HDFS", repositoryVersion);
-    hdfs.addServiceComponent("NAMENODE");
->>>>>>> 60e54750
 
     assertEquals(2, c1.getServicesByName().size());
     assertEquals(2, injector.getProvider(EntityManager.class).get().
@@ -1469,415 +1255,6 @@
   }
 
   /**
-<<<<<<< HEAD
-=======
-   * Tests that hosts can be correctly transitioned into the "INSTALLING" state.
-   * This method also tests that hosts in MM will not be transitioned, as per
-   * the contract of
-   * {@link Cluster#transitionHostsToInstalling(RepositoryVersionEntity, org.apache.ambari.server.state.repository.VersionDefinitionXml, boolean)}.
-   *
-   * @throws Exception
-   */
-  @Test
-  public void testTransitionHostsToInstalling() throws Exception {
-    // this will create a cluster with a few hosts and no host components
-    StackId originalStackId = new StackId("HDP", "2.0.5");
-    createDefaultCluster(Sets.newHashSet("h1", "h2"), originalStackId);
-
-    List<HostVersionEntity> hostVersionsH1Before = hostVersionDAO.findByClusterAndHost("c1", "h1");
-    assertEquals(1, hostVersionsH1Before.size());
-
-    StackId stackId = new StackId("HDP", "2.0.6");
-    RepositoryVersionEntity repositoryVersion = helper.getOrCreateRepositoryVersion(stackId, stackId.getStackVersion());
-
-
-    // this should move both to NOT_REQUIRED since they have no versionable
-    // components
-    c1.transitionHostsToInstalling(repositoryVersion, null, false);
-
-    List<HostVersionEntity> hostVersionsH1After = hostVersionDAO.findByClusterAndHost("c1", "h1");
-    assertEquals(2, hostVersionsH1After.size());
-
-    boolean checked = false;
-    for (HostVersionEntity entity : hostVersionsH1After) {
-      StackEntity repoVersionStackEntity = entity.getRepositoryVersion().getStack();
-      if (repoVersionStackEntity.getStackName().equals("HDP")
-          && repoVersionStackEntity.getStackVersion().equals("2.0.6")) {
-        assertEquals(RepositoryVersionState.NOT_REQUIRED, entity.getState());
-        checked = true;
-        break;
-      }
-    }
-
-    assertTrue(checked);
-
-    // add some host components
-    Service hdfs = serviceFactory.createNew(c1, "HDFS", repositoryVersion);
-    c1.addService(hdfs);
-
-    // Add HDFS components
-    ServiceComponent datanode = serviceComponentFactory.createNew(hdfs, "NAMENODE");
-    ServiceComponent namenode = serviceComponentFactory.createNew(hdfs, "DATANODE");
-    hdfs.addServiceComponent(datanode);
-    hdfs.addServiceComponent(namenode);
-
-    // add to hosts
-    ServiceComponentHost namenodeHost1 = serviceComponentHostFactory.createNew(namenode, "h1");
-    ServiceComponentHost datanodeHost2 = serviceComponentHostFactory.createNew(datanode, "h2");
-
-    assertNotNull(namenodeHost1);
-    assertNotNull(datanodeHost2);
-
-    // with hosts now having components which report versions, we should have
-    // two in the INSTALLING state
-    c1.transitionHostsToInstalling(repositoryVersion, null, false);
-
-    hostVersionsH1After = hostVersionDAO.findByClusterAndHost("c1", "h1");
-    assertEquals(2, hostVersionsH1After.size());
-
-    checked = false;
-    for (HostVersionEntity entity : hostVersionsH1After) {
-      StackEntity repoVersionStackEntity = entity.getRepositoryVersion().getStack();
-      if (repoVersionStackEntity.getStackName().equals("HDP")
-          && repoVersionStackEntity.getStackVersion().equals("2.0.6")) {
-        assertEquals(RepositoryVersionState.INSTALLING, entity.getState());
-        checked = true;
-        break;
-      }
-    }
-
-    assertTrue(checked);
-
-    // reset all to INSTALL_FAILED
-    List<HostVersionEntity> hostVersionEntities = hostVersionDAO.findAll();
-    for (HostVersionEntity hostVersionEntity : hostVersionEntities) {
-      hostVersionEntity.setState(RepositoryVersionState.INSTALL_FAILED);
-      hostVersionDAO.merge(hostVersionEntity);
-    }
-
-    // verify they have been transition to INSTALL_FAILED
-    hostVersionEntities = hostVersionDAO.findAll();
-    for (HostVersionEntity hostVersionEntity : hostVersionEntities) {
-      assertEquals(RepositoryVersionState.INSTALL_FAILED, hostVersionEntity.getState());
-    }
-
-    // put 1 host in maintenance mode
-    Collection<Host> hosts = c1.getHosts();
-    Iterator<Host> iterator = hosts.iterator();
-    Host hostInMaintenanceMode = iterator.next();
-    Host hostNotInMaintenanceMode = iterator.next();
-    hostInMaintenanceMode.setMaintenanceState(c1.getClusterId(), MaintenanceState.ON);
-
-    // transition host versions to INSTALLING
-    c1.transitionHostsToInstalling(repositoryVersion, null, false);
-
-    List<HostVersionEntity> hostInMaintModeVersions = hostVersionDAO.findByClusterAndHost("c1",
-        hostInMaintenanceMode.getHostName());
-
-    List<HostVersionEntity> otherHostVersions = hostVersionDAO.findByClusterAndHost("c1",
-        hostNotInMaintenanceMode.getHostName());
-
-    // verify the MM host has moved to OUT_OF_SYNC
-    for (HostVersionEntity hostVersionEntity : hostInMaintModeVersions) {
-      StackEntity repoVersionStackEntity = hostVersionEntity.getRepositoryVersion().getStack();
-      if (repoVersionStackEntity.getStackName().equals("HDP")
-          && repoVersionStackEntity.getStackVersion().equals("2.0.6")) {
-        assertEquals(RepositoryVersionState.OUT_OF_SYNC, hostVersionEntity.getState());
-      }
-    }
-
-    // verify the other host is in INSTALLING
-    for (HostVersionEntity hostVersionEntity : otherHostVersions) {
-      StackEntity repoVersionStackEntity = hostVersionEntity.getRepositoryVersion().getStack();
-      if (repoVersionStackEntity.getStackName().equals("HDP")
-          && repoVersionStackEntity.getStackVersion().equals("2.0.6")) {
-      assertEquals(RepositoryVersionState.INSTALLING, hostVersionEntity.getState());
-      }
-    }
-  }
-
-  /**
-   * Comprehensive test for host versions. It creates a cluster with 3 hosts and
-   * 3 services, one of which does not advertise a version. It then verifies
-   * that all 3 hosts have a version of CURRENT, and so does the cluster. It
-   * then adds one more host with a component, so its HostVersion will
-   * initialize in CURRENT. Next, it distributes a repo so that it is INSTALLED
-   * on the 4 hosts. It then adds one more host, whose HostVersion will be
-   * OUT_OF_SYNC for the new repo. After redistributing bits again, it simulates
-   * an RU. Finally, some of the hosts will end up with a HostVersion in
-   * UPGRADED, and others still in INSTALLED.
-   *
-   * @throws Exception
-   */
-  @Test
-  public void testTransitionHostVersionAdvanced() throws Exception {
-    String clusterName = "c1";
-    String v1 = "2.2.0-123";
-    StackId stackId = new StackId("HDP-2.2.0");
-
-    RepositoryVersionEntity rv1 = helper.getOrCreateRepositoryVersion(stackId, v1);
-
-    Map<String, String> hostAttributes = new HashMap<>();
-    hostAttributes.put("os_family", "redhat");
-    hostAttributes.put("os_release_version", "6.4");
-
-    Cluster cluster = createClusterForRU(clusterName, rv1, hostAttributes);
-
-    // Begin install by starting to advertise versions
-    // Set the version for the HostComponentState objects
-    int versionedComponentCount = 0;
-    List<HostComponentStateEntity> hostComponentStates = hostComponentStateDAO.findAll();
-    for(int i = 0; i < hostComponentStates.size(); i++) {
-      HostComponentStateEntity hce = hostComponentStates.get(i);
-      ComponentInfo compInfo = metaInfo.getComponent(
-          stackId.getStackName(), stackId.getStackVersion(),
-          hce.getServiceName(),
-          hce.getComponentName());
-
-      if (compInfo.isVersionAdvertised()) {
-        hce.setVersion(v1);
-        hostComponentStateDAO.merge(hce);
-        versionedComponentCount++;
-      }
-
-      // Simulate the StackVersionListener during the installation of the first Stack Version
-      Service svc = cluster.getService(hce.getServiceName());
-      ServiceComponent svcComp = svc.getServiceComponent(hce.getComponentName());
-      ServiceComponentHost scHost = svcComp.getServiceComponentHost(hce.getHostName());
-
-      scHost.recalculateHostVersionState();
-
-      if (versionedComponentCount > 0) {
-        // On the first component with a version, a RepoVersion should have been created
-        RepositoryVersionEntity repositoryVersion = repositoryVersionDAO.findByStackAndVersion(stackId, v1);
-        Assert.assertNotNull(repositoryVersion);
-      }
-    }
-
-    // Add another Host with components ZK Server, ZK Client, and Ganglia Monitor.
-    // This host should get a HostVersion in CURRENT, and the ClusterVersion should stay in CURRENT
-    addHost("h-4", hostAttributes);
-    clusters.mapHostToCluster("h-4", clusterName);
-
-    Service svc2 = cluster.getService("ZOOKEEPER");
-    Service svc3 = cluster.getService("GANGLIA");
-
-    ServiceComponent sc2CompA = svc2.getServiceComponent("ZOOKEEPER_SERVER");
-    ServiceComponent sc2CompB = svc2.getServiceComponent("ZOOKEEPER_CLIENT");
-    ServiceComponent sc3CompB = svc3.getServiceComponent("GANGLIA_MONITOR");
-
-    ServiceComponentHost schHost4Serv2CompA = serviceComponentHostFactory.createNew(sc2CompA, "h-4");
-    ServiceComponentHost schHost4Serv2CompB = serviceComponentHostFactory.createNew(sc2CompB, "h-4");
-    ServiceComponentHost schHost4Serv3CompB = serviceComponentHostFactory.createNew(sc3CompB, "h-4");
-    sc2CompA.addServiceComponentHost(schHost4Serv2CompA);
-    sc2CompB.addServiceComponentHost(schHost4Serv2CompB);
-    sc3CompB.addServiceComponentHost(schHost4Serv3CompB);
-
-    simulateStackVersionListener(stackId, v1, cluster, hostComponentStateDAO.findByHost("h-4"));
-
-    Collection<HostVersionEntity> hostVersions = hostVersionDAO.findAll();
-
-    // h-4 doesn't have a host version record yet
-    Assert.assertEquals(hostVersions.size(), clusters.getHosts().size());
-
-    HostVersionEntity h4Version1 = hostVersionDAO.findByClusterStackVersionAndHost(clusterName, stackId, v1, "h-4");
-    Assert.assertNotNull(h4Version1);
-    Assert.assertEquals(h4Version1.getState(), RepositoryVersionState.CURRENT);
-
-    // Distribute bits for a new repo
-    String v2 = "2.2.0-456";
-    RepositoryVersionEntity rv2 = helper.getOrCreateRepositoryVersion(stackId, v2);
-    for(String hostName : clusters.getHostsForCluster(clusterName).keySet()) {
-      HostEntity host = hostDAO.findByName(hostName);
-      HostVersionEntity hve = new HostVersionEntity(host, rv2, RepositoryVersionState.INSTALLED);
-      hostVersionDAO.create(hve);
-    }
-
-    // Add one more Host, with only Ganglia on it. It should have a HostVersion in NOT_REQUIRED for v2,
-    // as Ganglia isn't versionable
-    Host host5 = addHost("h-5", hostAttributes);
-    clusters.mapAndPublishHostsToCluster(Collections.singleton("h-5"), clusterName);
-
-    // verify that the new host version was added for the existing repo
-    HostVersionEntity h5Version1 = hostVersionDAO.findHostVersionByHostAndRepository(host5.getHostEntity(), rv1);
-    HostVersionEntity h5Version2 = hostVersionDAO.findHostVersionByHostAndRepository(host5.getHostEntity(), rv2);
-
-    Assert.assertEquals(RepositoryVersionState.NOT_REQUIRED, h5Version1.getState());
-    Assert.assertEquals(RepositoryVersionState.NOT_REQUIRED, h5Version2.getState());
-
-    ServiceComponentHost schHost5Serv3CompB = serviceComponentHostFactory.createNew(sc3CompB, "h-5");
-    sc3CompB.addServiceComponentHost(schHost5Serv3CompB);
-
-    // Host 5 will be in OUT_OF_SYNC, so redistribute bits to it so that it reaches a state of INSTALLED
-    h5Version2 = hostVersionDAO.findByClusterStackVersionAndHost(clusterName, stackId, v2, "h-5");
-    Assert.assertNotNull(h5Version2);
-    Assert.assertEquals(RepositoryVersionState.NOT_REQUIRED, h5Version2.getState());
-
-    h5Version2.setState(RepositoryVersionState.INSTALLED);
-    hostVersionDAO.merge(h5Version2);
-
-    // Perform an RU.
-    // Verify that on first component with the new version, the ClusterVersion transitions to UPGRADING.
-    // For hosts with only components that advertise a version, they HostVersion should be in UPGRADING.
-    // For the remaining hosts, the HostVersion should stay in INSTALLED.
-    versionedComponentCount = 0;
-    hostComponentStates = hostComponentStateDAO.findAll();
-    for(int i = 0; i < hostComponentStates.size(); i++) {
-      HostComponentStateEntity hce = hostComponentStates.get(i);
-      ComponentInfo compInfo = metaInfo.getComponent(
-          stackId.getStackName(), stackId.getStackVersion(),
-          hce.getServiceName(),
-          hce.getComponentName());
-
-      if (compInfo.isVersionAdvertised()) {
-        hce.setVersion(v2);
-        hostComponentStateDAO.merge(hce);
-        versionedComponentCount++;
-      }
-
-      // Simulate the StackVersionListener during the installation of the first Stack Version
-      Service svc = cluster.getService(hce.getServiceName());
-      ServiceComponent svcComp = svc.getServiceComponent(hce.getComponentName());
-      ServiceComponentHost scHost = svcComp.getServiceComponentHost(hce.getHostName());
-
-      scHost.recalculateHostVersionState();
-
-      if (versionedComponentCount > 0) {
-        // On the first component with a version, a RepoVersion should have been created
-        RepositoryVersionEntity repositoryVersion = repositoryVersionDAO.findByStackAndVersion(stackId, v2);
-        Assert.assertNotNull(repositoryVersion);
-      }
-    }
-
-    Collection<HostVersionEntity> v2HostVersions = hostVersionDAO.findByClusterStackAndVersion(clusterName, stackId, v2);
-    Assert.assertEquals(v2HostVersions.size(), clusters.getHostsForCluster(clusterName).size());
-    for (HostVersionEntity hve : v2HostVersions) {
-      Assert.assertTrue(TERMINAL_VERSION_STATES.contains(hve.getState()));
-    }
-  }
-
-  @Test
-  public void testBootstrapHostVersion() throws Exception {
-    String clusterName = "c1";
-    String v1 = "2.2.0-123";
-    StackId stackId = new StackId("HDP-2.2.0");
-
-    RepositoryVersionEntity rv1 = helper.getOrCreateRepositoryVersion(stackId, v1);
-
-    Map<String, String> hostAttributes = new HashMap<>();
-    hostAttributes.put("os_family", "redhat");
-    hostAttributes.put("os_release_version", "6.4");
-
-    Cluster cluster = createClusterForRU(clusterName, rv1, hostAttributes);
-
-    // Make one host unhealthy
-    Host deadHost = cluster.getHosts().iterator().next();
-    deadHost.setState(HostState.UNHEALTHY);
-
-    // Begin bootstrap by starting to advertise versions
-    // Set the version for the HostComponentState objects
-    int versionedComponentCount = 0;
-    List<HostComponentStateEntity> hostComponentStates = hostComponentStateDAO.findAll();
-    for(int i = 0; i < hostComponentStates.size(); i++) {
-      HostComponentStateEntity hce = hostComponentStates.get(i);
-      ComponentInfo compInfo = metaInfo.getComponent(
-              stackId.getStackName(), stackId.getStackVersion(),
-              hce.getServiceName(),
-              hce.getComponentName());
-
-      if (hce.getHostName().equals(deadHost.getHostName())) {
-        continue; // Skip setting version
-      }
-
-      if (compInfo.isVersionAdvertised()) {
-        hce.setVersion(v1);
-        hostComponentStateDAO.merge(hce);
-        versionedComponentCount++;
-      }
-
-      // Simulate the StackVersionListener during the installation of the first Stack Version
-      Service svc = cluster.getService(hce.getServiceName());
-      ServiceComponent svcComp = svc.getServiceComponent(hce.getComponentName());
-      ServiceComponentHost scHost = svcComp.getServiceComponentHost(hce.getHostName());
-
-      scHost.recalculateHostVersionState();
-
-      if (versionedComponentCount > 0) {
-        // On the first component with a version, a RepoVersion should have been created
-        RepositoryVersionEntity repositoryVersion = repositoryVersionDAO.findByStackAndVersion(stackId, v1);
-        Assert.assertNotNull(repositoryVersion);
-      }
-    }
-  }
-
-  @Test
-  public void testTransitionNonReportableHost() throws Exception {
-    StackId stackId = new StackId("HDP-2.0.5");
-
-    String clusterName = "c1";
-    clusters.addCluster(clusterName, stackId);
-    Cluster c1 = clusters.getCluster(clusterName);
-    Assert.assertEquals(clusterName, c1.getClusterName());
-
-    clusters.addHost("h-1");
-    clusters.addHost("h-2");
-    clusters.addHost("h-3");
-
-    for (String hostName : new String[] { "h-1", "h-2", "h-3" }) {
-      Host h = clusters.getHost(hostName);
-      h.setIPv4("ipv4");
-      h.setIPv6("ipv6");
-
-      Map<String, String> hostAttributes = new HashMap<>();
-      hostAttributes.put("os_family", "redhat");
-      hostAttributes.put("os_release_version", "5.9");
-      h.setHostAttributes(hostAttributes);
-
-    }
-
-    String v1 = "2.0.5-1";
-    String v2 = "2.0.5-2";
-    c1.setDesiredStackVersion(stackId);
-    helper.getOrCreateRepositoryVersion(stackId, v1);
-    helper.getOrCreateRepositoryVersion(stackId, v2);
-
-    c1.setCurrentStackVersion(stackId);
-
-    clusters.mapHostToCluster("h-1", clusterName);
-    clusters.mapHostToCluster("h-2", clusterName);
-    clusters.mapHostToCluster("h-3", clusterName);
-
-    RepositoryVersionEntity repositoryVersion = helper.getOrCreateRepositoryVersion(c1);
-
-    Service service = c1.addService("ZOOKEEPER", repositoryVersion);
-    ServiceComponent sc = service.addServiceComponent("ZOOKEEPER_SERVER");
-    sc.addServiceComponentHost("h-1");
-    sc.addServiceComponentHost("h-2");
-
-    service = c1.addService("SQOOP", repositoryVersion);
-    sc = service.addServiceComponent("SQOOP");
-    sc.addServiceComponentHost("h-3");
-
-    HostEntity hostEntity = hostDAO.findByName("h-3");
-    assertNotNull(hostEntity);
-
-    List<HostVersionEntity> entities = hostVersionDAO.findByClusterAndHost(clusterName, "h-3");
-    assertTrue("Expected no host versions", null == entities || 0 == entities.size());
-
-    List<ServiceComponentHost> componentsOnHost3 = c1.getServiceComponentHosts("h-3");
-    componentsOnHost3.iterator().next().recalculateHostVersionState();
-
-    entities = hostVersionDAO.findByClusterAndHost(clusterName, "h-3");
-    assertEquals(1, entities.size());
-  }
-
-  /**
-   * Checks case when there are 2 cluster stack versions present (CURRENT and OUT_OF_SYNC),
-   * and we add a new host to cluster. On a new host, both CURRENT and OUT_OF_SYNC host
-   * versions should be present
-   */
-  /**
->>>>>>> 60e54750
    * Tests that an existing configuration can be successfully updated without
    * creating a new version.
    */
@@ -2157,14 +1534,10 @@
     createDefaultCluster(Sets.newHashSet("host-1"), stackId);
 
     Cluster cluster = clusters.getCluster("c1");
-<<<<<<< HEAD
-=======
+
     cluster.setCurrentStackVersion(stackId);
     cluster.setDesiredStackVersion(stackId);
 
-    RepositoryVersionEntity repoVersion220 = helper.getOrCreateRepositoryVersion(newStackId, "2.2.0-1234");
-
->>>>>>> 60e54750
     ConfigHelper configHelper = injector.getInstance(ConfigHelper.class);
 
     // make sure the stacks are different
@@ -2186,18 +1559,12 @@
     // make v1 "current"
     cluster.addDesiredConfig("admin", Sets.newHashSet(c1), "note-1");
 
-<<<<<<< HEAD
     // bump the repo version
     ServiceGroupEntity serviceGroupEntity = serviceGroupDAO.find(cluster.getClusterId(),
         serviceGroup.getServiceGroupName());
 
     serviceGroupEntity.setStack(newStack);
     serviceGroupEntity = serviceGroupDAO.merge(serviceGroupEntity);
-=======
-    // bump the repo version and the desired stack
-    service.setDesiredRepositoryVersion(repoVersion220);
-    cluster.setDesiredStackVersion(newStackId);
->>>>>>> 60e54750
 
     // save v2
     // config for v2 on new stack
