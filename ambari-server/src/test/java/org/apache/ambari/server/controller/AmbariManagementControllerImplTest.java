/*
 * Licensed to the Apache Software Foundation (ASF) under one
 * or more contributor license agreements.  See the NOTICE file
 * distributed with this work for additional information
 * regarding copyright ownership.  The ASF licenses this file
 * to you under the Apache License, Version 2.0 (the
 * "License"); you may not use this file except in compliance
 * with the License.  You may obtain a copy of the License at
 *
 *     http://www.apache.org/licenses/LICENSE-2.0
 *
 * Unless required by applicable law or agreed to in writing, software
 * distributed under the License is distributed on an "AS IS" BASIS,
 * WITHOUT WARRANTIES OR CONDITIONS OF ANY KIND, either express or implied.
 * See the License for the specific language governing permissions and
 * limitations under the License.
 */

package org.apache.ambari.server.controller;

import static org.apache.ambari.server.agent.ExecutionCommand.KeyNames.DB_DRIVER_FILENAME;
import static org.apache.ambari.server.agent.ExecutionCommand.KeyNames.HOST_SYS_PREPPED;
import static org.apache.ambari.server.agent.ExecutionCommand.KeyNames.JAVA_VERSION;
import static org.apache.ambari.server.agent.ExecutionCommand.KeyNames.NOT_MANAGED_HDFS_PATH_LIST;
import static org.apache.ambari.server.agent.ExecutionCommand.KeyNames.STACK_NAME;
import static org.apache.ambari.server.agent.ExecutionCommand.KeyNames.STACK_VERSION;

import static org.easymock.EasyMock.anyBoolean;
import static org.easymock.EasyMock.anyObject;
import static org.easymock.EasyMock.capture;
import static org.easymock.EasyMock.captureBoolean;
import static org.easymock.EasyMock.createMock;
import static org.easymock.EasyMock.createMockBuilder;
import static org.easymock.EasyMock.createNiceMock;
import static org.easymock.EasyMock.createStrictMock;
import static org.easymock.EasyMock.eq;
import static org.easymock.EasyMock.expect;
import static org.easymock.EasyMock.expectLastCall;
import static org.easymock.EasyMock.replay;
import static org.easymock.EasyMock.reset;
import static org.easymock.EasyMock.verify;
import static org.junit.Assert.assertEquals;
import static org.junit.Assert.assertNotNull;
import static org.junit.Assert.assertNull;
import static org.junit.Assert.assertSame;
import static org.junit.Assert.assertTrue;
import static org.junit.Assert.fail;

import java.lang.reflect.Field;
import java.lang.reflect.Modifier;
import java.util.ArrayList;
import java.util.Arrays;
import java.util.Collections;
import java.util.HashMap;
import java.util.HashSet;
import java.util.List;
import java.util.Map;
import java.util.Properties;
import java.util.Set;

import javax.persistence.RollbackException;


import org.apache.ambari.server.AmbariException;
import org.apache.ambari.server.ClusterNotFoundException;
import org.apache.ambari.server.HostNotFoundException;
import org.apache.ambari.server.ParentObjectNotFoundException;
import org.apache.ambari.server.ServiceComponentHostNotFoundException;
import org.apache.ambari.server.ServiceComponentNotFoundException;
import org.apache.ambari.server.ServiceNotFoundException;

import org.apache.ambari.server.actionmanager.ActionDBAccessorImpl;
import org.apache.ambari.server.actionmanager.ActionManager;
import org.apache.ambari.server.agent.HeartBeatHandler;
import org.apache.ambari.server.agent.rest.AgentResource;
import org.apache.ambari.server.api.services.AmbariMetaInfo;
import org.apache.ambari.server.configuration.Configuration;
import org.apache.ambari.server.controller.internal.RequestStageContainer;
import org.apache.ambari.server.controller.spi.Resource;
import org.apache.ambari.server.orm.InMemoryDefaultTestModule;
import org.apache.ambari.server.orm.dao.RepositoryVersionDAO;
import org.apache.ambari.server.orm.entities.LdapSyncSpecEntity;
import org.apache.ambari.server.orm.entities.RepositoryVersionEntity;
import org.apache.ambari.server.registry.RegistryManager;
import org.apache.ambari.server.security.authorization.Users;
import org.apache.ambari.server.security.authorization.internal.InternalAuthenticationToken;
import org.apache.ambari.server.security.encryption.CredentialStoreService;
import org.apache.ambari.server.security.encryption.CredentialStoreType;
import org.apache.ambari.server.security.ldap.AmbariLdapDataPopulator;
import org.apache.ambari.server.security.ldap.LdapBatchDto;
import org.apache.ambari.server.state.Cluster;
import org.apache.ambari.server.state.Clusters;
import org.apache.ambari.server.state.ComponentInfo;
import org.apache.ambari.server.state.Config;
import org.apache.ambari.server.state.ConfigHelper;
import org.apache.ambari.server.state.DesiredConfig;
import org.apache.ambari.server.state.Host;
import org.apache.ambari.server.state.MaintenanceState;
import org.apache.ambari.server.state.Mpack;
import org.apache.ambari.server.state.Packlet;
import org.apache.ambari.server.state.PropertyInfo;
import org.apache.ambari.server.state.RepositoryInfo;
import org.apache.ambari.server.state.SecurityType;
import org.apache.ambari.server.state.Service;
import org.apache.ambari.server.state.ServiceComponent;
import org.apache.ambari.server.state.ServiceComponentHost;
import org.apache.ambari.server.state.ServiceInfo;
import org.apache.ambari.server.state.ServiceOsSpecific;
import org.apache.ambari.server.state.StackId;
import org.apache.ambari.server.state.StackInfo;
import org.apache.ambari.server.state.State;
import org.apache.ambari.server.state.stack.OsFamily;

import org.easymock.Capture;
import org.easymock.EasyMock;
import org.junit.Before;
import org.junit.BeforeClass;
import org.junit.Ignore;
import org.junit.Test;
import org.springframework.security.core.context.SecurityContextHolder;

import com.google.common.collect.ImmutableList;
import com.google.common.collect.ImmutableMap;
import com.google.common.collect.Maps;
import com.google.gson.Gson;
import com.google.inject.Binder;
import com.google.inject.Guice;
import com.google.inject.Injector;
import com.google.inject.Module;
import com.google.inject.util.Modules;

import junit.framework.Assert;

/**
 * AmbariManagementControllerImpl unit tests
 */
public class AmbariManagementControllerImplTest {

  // Mocks
  private static final AmbariLdapDataPopulator ldapDataPopulator = createMock(AmbariLdapDataPopulator.class);
  private static final Clusters clusters = createNiceMock(Clusters.class);
  private static final ActionDBAccessorImpl actionDBAccessor = createNiceMock(ActionDBAccessorImpl.class);
  private static final AmbariMetaInfo ambariMetaInfo = createMock(AmbariMetaInfo.class);
  private static final Users users = createMock(Users.class);
  private static final AmbariSessionManager sessionManager = createNiceMock(AmbariSessionManager.class);
  private static final RegistryManager registryManager = createNiceMock(RegistryManager.class);

  @BeforeClass
  public static void setupAuthentication() {
    // Set authenticated user so that authorization checks will pass
    InternalAuthenticationToken authenticationToken = new InternalAuthenticationToken("admin");
    authenticationToken.setAuthenticated(true);
    SecurityContextHolder.getContext().setAuthentication(authenticationToken);
  }

  @Before
  public void before() throws Exception {
    reset(ldapDataPopulator, clusters, actionDBAccessor, ambariMetaInfo, users, sessionManager);
  }

  @Test
  public void testgetAmbariServerURI() throws Exception {
    // create mocks
    Injector injector = createStrictMock(Injector.class);
    Capture<AmbariManagementController> controllerCapture = EasyMock.newCapture();

    // set expectations
    injector.injectMembers(capture(controllerCapture));
    expect(injector.getInstance(Gson.class)).andReturn(null);
    expect(injector.getInstance(MaintenanceStateHelper.class)).andReturn(null);
    expect(injector.getInstance(KerberosHelper.class)).andReturn(createNiceMock(KerberosHelper.class));

    //replay
    replay(injector);


    AmbariManagementControllerImpl controller = new AmbariManagementControllerImpl(null, null, injector);

    class AmbariConfigsSetter {
      public void setConfigs(AmbariManagementController controller, String masterProtocol, String masterHostname, Integer masterPort) throws Exception {
        // masterProtocol
        Class<?> c = controller.getClass();
        Field f = c.getDeclaredField("masterProtocol");
        f.setAccessible(true);

        Field modifiersField = Field.class.getDeclaredField("modifiers");
        modifiersField.setAccessible(true);
        modifiersField.setInt(f, f.getModifiers() & ~Modifier.FINAL);

        f.set(controller, masterProtocol);

        // masterHostname
        f = c.getDeclaredField("masterHostname");
        f.setAccessible(true);

        modifiersField = Field.class.getDeclaredField("modifiers");
        modifiersField.setAccessible(true);
        modifiersField.setInt(f, f.getModifiers() & ~Modifier.FINAL);

        f.set(controller, masterHostname);

        // masterPort
        f = c.getDeclaredField("masterPort");
        f.setAccessible(true);

        modifiersField = Field.class.getDeclaredField("modifiers");
        modifiersField.setAccessible(true);
        modifiersField.setInt(f, f.getModifiers() & ~Modifier.FINAL);

        f.set(controller, masterPort);
      }
    }

    AmbariConfigsSetter ambariConfigsSetter = new AmbariConfigsSetter();

    ambariConfigsSetter.setConfigs(controller, "http", "hostname", 8080);
    assertEquals("http://hostname:8080/jdk_path", controller.getAmbariServerURI("/jdk_path"));

    ambariConfigsSetter.setConfigs(controller, "https", "somesecuredhost", 8443);
    assertEquals("https://somesecuredhost:8443/mysql_path", controller.getAmbariServerURI("/mysql_path"));

    ambariConfigsSetter.setConfigs(controller, "https", "othersecuredhost", 8443);
    assertEquals("https://othersecuredhost:8443/oracle/ojdbc/", controller.getAmbariServerURI("/oracle/ojdbc/"));

    ambariConfigsSetter.setConfigs(controller, "http", "hostname", 8080);
    assertEquals("http://hostname:8080/jdk_path?query", controller.getAmbariServerURI("/jdk_path?query"));

    verify(injector);
  }

  @Test
  public void testGetClusters() throws Exception {
    // member state mocks
    Injector injector = createStrictMock(Injector.class);
    Capture<AmbariManagementController> controllerCapture = EasyMock.newCapture();

    ClusterRequest request1 = new ClusterRequest(null, "cluster1", "1", Collections.<String>emptySet());
    Cluster cluster = createNiceMock(Cluster.class);
    ClusterResponse response = createNiceMock(ClusterResponse.class);

    Set<ClusterRequest> setRequests = new HashSet<>();
    setRequests.add(request1);

    // expectations
    // constructor init
    injector.injectMembers(capture(controllerCapture));
    expect(injector.getInstance(Gson.class)).andReturn(null);
    expect(injector.getInstance(MaintenanceStateHelper.class)).andReturn(null);
    expect(injector.getInstance(KerberosHelper.class)).andReturn(createNiceMock(KerberosHelper.class));

    // getCluster
    expect(clusters.getCluster("cluster1")).andReturn(cluster);
    expect(cluster.convertToResponse()).andReturn(response);

    CredentialStoreService credentialStoreService = createNiceMock(CredentialStoreService.class);
    expect(credentialStoreService.isInitialized(anyObject(CredentialStoreType.class))).andReturn(true).anyTimes();

    // replay mocks
    replay(injector, clusters, cluster, response, credentialStoreService);

    // test
    AmbariManagementController controller = new AmbariManagementControllerImpl(null, clusters, injector);

    Field f = controller.getClass().getDeclaredField("credentialStoreService");
    f.setAccessible(true);
    f.set(controller, credentialStoreService);

    Set<ClusterResponse> setResponses = controller.getClusters(setRequests);

    // assert and verify
    assertEquals(1, setResponses.size());
    assertTrue(setResponses.contains(response));

    verify(injector, clusters, cluster, response, credentialStoreService);
  }

  @Test
  public void testGetClientHostForRunningAction_componentIsNull() throws Exception {
    Injector injector = createNiceMock(Injector.class);

    Cluster cluster = createNiceMock(Cluster.class);
    Service service = createNiceMock(Service.class);
    ServiceComponent component = null;

    replay(cluster, service, injector);

    AmbariManagementControllerImpl controller = new AmbariManagementControllerImpl(null, clusters, injector);
    String host = controller.getClientHostForRunningAction(cluster, service, component);

    assertNull(host);
    verify(cluster, service, injector);
  }

  @Test
  public void testGetClientHostForRunningAction_componentMapIsEmpty() throws Exception {
    Injector injector = createNiceMock(Injector.class);

    Cluster cluster = createNiceMock(Cluster.class);
    Service service = createNiceMock(Service.class);
    ServiceComponent component = createNiceMock(ServiceComponent.class);
    Map<String, ServiceComponentHost> hostMap = new HashMap<>();
    expect(component.getServiceComponentHosts()).andReturn(hostMap);

    replay(cluster, service, component, injector);

    AmbariManagementControllerImpl controller = new AmbariManagementControllerImpl(null, clusters, injector);
    String host = controller.getClientHostForRunningAction(cluster, service, component);

    verify(cluster, service, component, injector);
    assertNull(host);
  }

  @Test
  public void testGetClientHostForRunningAction_returnsHelathyHost() throws Exception {
    Injector injector = createNiceMock(Injector.class);
    ActionManager actionManager = createNiceMock(ActionManager.class);

    Cluster cluster = createNiceMock(Cluster.class);
    Service service = createNiceMock(Service.class);
    ServiceComponent component = createNiceMock(ServiceComponent.class);
    Map<String, ServiceComponentHost> hostMap = createNiceMock(Map.class);
    Set<String> hostsSet = createNiceMock(Set.class);
    expect(hostMap.isEmpty()).andReturn(false);
    expect(hostMap.keySet()).andReturn(hostsSet);
    expect(component.getServiceComponentHosts()).andReturn(hostMap).times(2);

    replay(cluster, service, component, injector, actionManager, hostMap, hostsSet);

    AmbariManagementControllerImpl controller = createMockBuilder(AmbariManagementControllerImpl.class)
        .addMockedMethod("filterHostsForAction")
        .addMockedMethod("getHealthyHost")
        .withConstructor(actionManager, clusters, injector)
        .createMock();
    expect(controller.getHealthyHost(hostsSet)).andReturn("healthy_host");
    controller.filterHostsForAction(hostsSet, service, cluster, Resource.Type.Cluster);
    expectLastCall().once();

    replay(controller);
    String host = controller.getClientHostForRunningAction(cluster, service, component);

    assertEquals("healthy_host", host);
    verify(controller, cluster, service, component, injector, hostMap);
  }

  @Test
  public void testGetClientHostForRunningAction_clientComponent() throws Exception {
    Injector injector = createNiceMock(Injector.class);
    Cluster cluster = createNiceMock(Cluster.class);
    Service service = createNiceMock(Service.class);
    StackId stackId = createNiceMock(StackId.class);
    ServiceComponent component = createNiceMock(ServiceComponent.class);

    expect(service.getName()).andReturn("service");
    expect(service.getServiceComponent("component")).andReturn(component);
    expect(service.getDesiredStackId()).andReturn(stackId);
    expect(stackId.getStackName()).andReturn("stack");
    expect(stackId.getStackVersion()).andReturn("1.0");

    ServiceInfo serviceInfo = createNiceMock(ServiceInfo.class);
    ComponentInfo compInfo = createNiceMock(ComponentInfo.class);
    expect(serviceInfo.getClientComponent()).andReturn(compInfo);
    expect(compInfo.getName()).andReturn("component");
    expect(component.getServiceComponentHosts()).andReturn(Collections.<String, ServiceComponentHost>singletonMap("host", null));
    expect(ambariMetaInfo.getService("stack", "1.0", "service")).andReturn(serviceInfo);

    replay(injector, cluster, service, component, serviceInfo, compInfo, ambariMetaInfo, stackId);

    AmbariManagementControllerImpl controller = new AmbariManagementControllerImpl(null, clusters, injector);
    setAmbariMetaInfo(ambariMetaInfo, controller);
    ServiceComponent resultComponent = controller.getClientComponentForRunningAction(cluster, service);

    assertNotNull(resultComponent);
    assertEquals(component, resultComponent);
    verify(injector, cluster, service, component, serviceInfo, compInfo, ambariMetaInfo, stackId);
  }

  @Test
  public void testGetClientHostForRunningAction_clientComponentThrowsException() throws Exception {
    Injector injector = createNiceMock(Injector.class);
    Cluster cluster = createNiceMock(Cluster.class);
    Service service = createNiceMock(Service.class);
    StackId stackId = createNiceMock(StackId.class);
    ServiceComponent component1 = createNiceMock(ServiceComponent.class);
    ServiceComponent component2 = createNiceMock(ServiceComponent.class);

    expect(service.getName()).andReturn("service");
    expect(service.getServiceComponent("component")).andThrow(
      new ServiceComponentNotFoundException("cluster", "service", "component"));
    expect(service.getDesiredStackId()).andReturn(stackId);
    expect(stackId.getStackName()).andReturn("stack");
    expect(stackId.getStackVersion()).andReturn("1.0");
    Map<String, ServiceComponent> componentsMap = new HashMap<>();
    componentsMap.put("component1", component1);
    componentsMap.put("component2", component2);
    expect(service.getServiceComponents()).andReturn(componentsMap);
    expect(component1.getServiceComponentHosts()).andReturn(Collections.<String, ServiceComponentHost>emptyMap());
    expect(component2.getServiceComponentHosts()).andReturn(
      Collections.<String, ServiceComponentHost>singletonMap("anyHost", null));

    ServiceInfo serviceInfo = createNiceMock(ServiceInfo.class);
    ComponentInfo compInfo = createNiceMock(ComponentInfo.class);
    expect(serviceInfo.getClientComponent()).andReturn(compInfo);
    expect(compInfo.getName()).andReturn("component");
    expect(ambariMetaInfo.getService("stack", "1.0", "service")).andReturn(serviceInfo);

    replay(injector, cluster, service, component1, component2, serviceInfo, compInfo, ambariMetaInfo, stackId);

    AmbariManagementControllerImpl controller = new AmbariManagementControllerImpl(null, clusters, injector);
    setAmbariMetaInfo(ambariMetaInfo, controller);
    ServiceComponent resultComponent = controller.getClientComponentForRunningAction(cluster, service);

    assertNotNull(resultComponent);
    assertEquals(component2, resultComponent);
    verify(injector, cluster, service, component1, component2, serviceInfo, compInfo, ambariMetaInfo, stackId);
  }

  @Test
  public void testGetClientHostForRunningAction_noClientComponent() throws Exception {
    Injector injector = createNiceMock(Injector.class);
    Cluster cluster = createNiceMock(Cluster.class);
    Service service = createNiceMock(Service.class);
    StackId stackId = createNiceMock(StackId.class);
    ServiceComponent component1 = createNiceMock(ServiceComponent.class);
    ServiceComponent component2 = createNiceMock(ServiceComponent.class);

    expect(service.getName()).andReturn("service");
    expect(service.getDesiredStackId()).andReturn(stackId);
    expect(stackId.getStackName()).andReturn("stack");
    expect(stackId.getStackVersion()).andReturn("1.0");
    Map<String, ServiceComponent> componentsMap = new HashMap<>();
    componentsMap.put("component1", component1);
    componentsMap.put("component2", component2);
    expect(service.getServiceComponents()).andReturn(componentsMap);
    expect(component1.getServiceComponentHosts()).andReturn(Collections.<String, ServiceComponentHost>emptyMap());
    expect(component2.getServiceComponentHosts()).andReturn(
      Collections.<String, ServiceComponentHost>singletonMap("anyHost", null));

    ServiceInfo serviceInfo = createNiceMock(ServiceInfo.class);
    expect(serviceInfo.getClientComponent()).andReturn(null);
    expect(ambariMetaInfo.getService("stack", "1.0", "service")).andReturn(serviceInfo);

    replay(injector, cluster, service, component1, component2, serviceInfo, ambariMetaInfo, stackId);

    AmbariManagementControllerImpl controller = new AmbariManagementControllerImpl(null, clusters, injector);
    setAmbariMetaInfo(ambariMetaInfo, controller);
    ServiceComponent resultComponent = controller.getClientComponentForRunningAction(cluster, service);

    assertNotNull(resultComponent);
    assertEquals(component2, resultComponent);
    verify(injector, cluster, service, component1, component2, serviceInfo, ambariMetaInfo, stackId);
  }

  /**
   * Ensure that ClusterNotFoundException is propagated in case where there is a single request.
   */
  @Test
  public void testGetClusters___ClusterNotFoundException() throws Exception {
    // member state mocks
    Injector injector = createStrictMock(Injector.class);
    Capture<AmbariManagementController> controllerCapture = EasyMock.newCapture();

    // requests
    ClusterRequest request1 = new ClusterRequest(null, "cluster1", "1", Collections.<String>emptySet());

    Set<ClusterRequest> setRequests = new HashSet<>();
    setRequests.add(request1);

    // expectations
    // constructor init
    injector.injectMembers(capture(controllerCapture));
    expect(injector.getInstance(Gson.class)).andReturn(null);
    expect(injector.getInstance(MaintenanceStateHelper.class)).andReturn(null);
    expect(injector.getInstance(KerberosHelper.class)).andReturn(createNiceMock(KerberosHelper.class));

    // getCluster
    expect(clusters.getCluster("cluster1")).andThrow(new ClusterNotFoundException("cluster1"));

    // replay mocks
    replay(injector, clusters);

    //test
    AmbariManagementController controller = new AmbariManagementControllerImpl(null, clusters, injector);

    // assert that exception is thrown in case where there is a single request
    try {
      controller.getClusters(setRequests);
      fail("expected ClusterNotFoundException");
    } catch (ClusterNotFoundException e) {
      // expected
    }

    verify(injector, clusters);
  }

  /**
   * Ensure that ClusterNotFoundException is handled where there are multiple requests as would be the
   * case when an OR predicate is provided in the query.
   */
  @Test
  public void testGetClusters___OR_Predicate_ClusterNotFoundException() throws Exception {
    // member state mocks
    Injector injector = createStrictMock(Injector.class);
    Capture<AmbariManagementController> controllerCapture = EasyMock.newCapture();

    Cluster cluster = createNiceMock(Cluster.class);
    Cluster cluster2 = createNiceMock(Cluster.class);
    ClusterResponse response = createNiceMock(ClusterResponse.class);
    ClusterResponse response2 = createNiceMock(ClusterResponse.class);

    // requests
    ClusterRequest request1 = new ClusterRequest(null, "cluster1", "1", Collections.<String>emptySet());
    ClusterRequest request2 = new ClusterRequest(null, "cluster2", "1", Collections.<String>emptySet());
    ClusterRequest request3 = new ClusterRequest(null, "cluster3", "1", Collections.<String>emptySet());
    ClusterRequest request4 = new ClusterRequest(null, "cluster4", "1", Collections.<String>emptySet());

    Set<ClusterRequest> setRequests = new HashSet<>();
    setRequests.add(request1);
    setRequests.add(request2);
    setRequests.add(request3);
    setRequests.add(request4);

    // expectations
    // constructor init
    injector.injectMembers(capture(controllerCapture));
    expect(injector.getInstance(Gson.class)).andReturn(null);
    expect(injector.getInstance(MaintenanceStateHelper.class)).andReturn(null);
    expect(injector.getInstance(KerberosHelper.class)).andReturn(createNiceMock(KerberosHelper.class));

    // getCluster
    expect(clusters.getCluster("cluster1")).andThrow(new ClusterNotFoundException("cluster1"));
    expect(clusters.getCluster("cluster2")).andReturn(cluster);
    expect(clusters.getCluster("cluster3")).andReturn(cluster2);
    expect(clusters.getCluster("cluster4")).andThrow(new ClusterNotFoundException("cluster4"));

    expect(cluster.convertToResponse()).andReturn(response);
    expect(cluster2.convertToResponse()).andReturn(response2);

    CredentialStoreService credentialStoreService = createNiceMock(CredentialStoreService.class);
    expect(credentialStoreService.isInitialized(anyObject(CredentialStoreType.class))).andReturn(true).anyTimes();

    // replay mocks
    replay(injector, clusters, cluster, cluster2, response, response2, credentialStoreService);

    //test
    AmbariManagementController controller = new AmbariManagementControllerImpl(null, clusters, injector);

    Field f = controller.getClass().getDeclaredField("credentialStoreService");
    f.setAccessible(true);
    f.set(controller, credentialStoreService);

    Set<ClusterResponse> setResponses = controller.getClusters(setRequests);

    // assert and verify
    assertSame(controller, controllerCapture.getValue());
    assertEquals(2, setResponses.size());
    assertTrue(setResponses.contains(response));
    assertTrue(setResponses.contains(response2));

    verify(injector, clusters, cluster, cluster2, response, response2, credentialStoreService);
  }

  /**
   * Ensure that when the cluster id is provided and the given cluster name is different from the cluster's name
   * then the cluster rename logic is executed.
   */
  @Test
  public void testUpdateClusters() throws Exception {
    // member state mocks
    Capture<AmbariManagementController> controllerCapture = EasyMock.newCapture();
    Injector injector = createStrictMock(Injector.class);
    Cluster cluster = createNiceMock(Cluster.class);
    ActionManager actionManager = createNiceMock(ActionManager.class);
    ClusterRequest clusterRequest = createNiceMock(ClusterRequest.class);
    ConfigurationRequest configurationRequest = createNiceMock(ConfigurationRequest.class);

    // requests
    Set<ClusterRequest> setRequests = new HashSet<>();
    setRequests.add(clusterRequest);

    List<ConfigurationRequest> configRequests = new ArrayList<>();
    configRequests.add(configurationRequest);

    KerberosHelper kerberosHelper = createStrictMock(KerberosHelper.class);
    // expectations
    injector.injectMembers(capture(controllerCapture));
    expect(injector.getInstance(Gson.class)).andReturn(null);
    expect(injector.getInstance(MaintenanceStateHelper.class)).andReturn(null);
    expect(injector.getInstance(KerberosHelper.class)).andReturn(kerberosHelper);
    expect(clusterRequest.getClusterName()).andReturn("clusterNew").times(3);
    expect(clusterRequest.getClusterId()).andReturn(1L).times(6);
    expect(clusterRequest.getDesiredConfig()).andReturn(configRequests);
    expect(configurationRequest.getVersionTag()).andReturn(null).times(1);
    expect(clusters.getClusterById(1L)).andReturn(cluster).times(2);
    expect(cluster.getClusterName()).andReturn("clusterOld").times(1);

    cluster.addSessionAttributes(EasyMock.<Map<String, Object>>anyObject());
    expectLastCall().once();

    cluster.setClusterName("clusterNew");
    expectLastCall();

    configurationRequest.setVersionTag(EasyMock.anyObject(String.class));
    expectLastCall();

    // replay mocks
    replay(actionManager, cluster, clusters, injector, clusterRequest, sessionManager, configurationRequest);

    // test
    AmbariManagementController controller = new AmbariManagementControllerImpl(actionManager, clusters, injector);
    controller.updateClusters(setRequests, null);

    // assert and verify
    assertSame(controller, controllerCapture.getValue());
    verify(actionManager, cluster, clusters, injector, clusterRequest, sessionManager, configurationRequest);
  }

  /**
   * Ensure that processing update request does not fail on configuration
   * properties with no value specified (no value = null reference value)
   * TODO disabled for now as tests nothing, check what exactly should be tested here
   * updateCluster request was noop due to equality on cluster and request configs (both contained null)
   * mocks are too limited to pass further these base checks
   */
  @Test
  @Ignore
  public void testUpdateClustersWithNullConfigPropertyValues() throws Exception {
    // member state mocks
    Capture<AmbariManagementController> controllerCapture = EasyMock.newCapture();
    Injector injector = createStrictMock(Injector.class);
    Cluster cluster = createNiceMock(Cluster.class);
    ActionManager actionManager = createNiceMock(ActionManager.class);
    ClusterRequest clusterRequest = createNiceMock(ClusterRequest.class);
    Config config = createNiceMock(Config.class);

    // requests
    Set<ClusterRequest> setRequests = Collections.singleton(clusterRequest);

    KerberosHelper kerberosHelper = createStrictMock(KerberosHelper.class);
    // expectations
    injector.injectMembers(capture(controllerCapture));
    expect(injector.getInstance(Gson.class)).andReturn(null);
    expect(injector.getInstance(MaintenanceStateHelper.class)).andReturn(null);
    expect(injector.getInstance(KerberosHelper.class)).andReturn(kerberosHelper);
    expect(clusterRequest.getClusterName()).andReturn("clusterNew").anyTimes();
    expect(clusterRequest.getClusterId()).andReturn(1L).anyTimes();

    ConfigurationRequest configReq = new ConfigurationRequest();
    final Map<String, String> configReqProps = Maps.newHashMap();
    configReqProps.put("p1", null);
    configReq.setProperties(configReqProps);

    expect(clusterRequest.getDesiredConfig()).andReturn(ImmutableList.of(configReq)).anyTimes();
    expect(clusters.getClusterById(1L)).andReturn(cluster).anyTimes();
    expect(cluster.getClusterName()).andReturn("clusterOld").anyTimes();
    expect(cluster.getConfigPropertiesTypes(anyObject(String.class))).andReturn(Maps.<PropertyInfo.PropertyType, Set<String>>newHashMap()).anyTimes();

    expect(config.getType()).andReturn("config-type").anyTimes();
    expect(config.getProperties()).andReturn(configReqProps).anyTimes();
    expect(config.getPropertiesAttributes()).andReturn(new HashMap<String,Map<String,String>>()).anyTimes();
    expect(cluster.getDesiredConfigByType(anyObject(String.class))).andReturn(config).anyTimes();

    cluster.addSessionAttributes(EasyMock.<Map<String, Object>>anyObject());
    expectLastCall().once();

    cluster.setClusterName("clusterNew");
    expectLastCall();

    // replay mocks
    replay(actionManager, cluster, clusters, config, injector, clusterRequest, sessionManager);

    // test
    AmbariManagementController controller = new AmbariManagementControllerImpl(actionManager, clusters, injector);
    controller.updateClusters(setRequests, null);

    // assert and verify
    assertSame(controller, controllerCapture.getValue());
    verify(actionManager, cluster, clusters, config, injector, clusterRequest, sessionManager);
  }

  /**
   * Ensure that when the cluster is updated KerberosHandler.toggleKerberos is not invoked unless
   * the security type is altered
   */
  @Test
  public void testUpdateClustersToggleKerberosNotInvoked() throws Exception {
    // member state mocks
    Capture<AmbariManagementController> controllerCapture = EasyMock.newCapture();
    Injector injector = createStrictMock(Injector.class);
    Cluster cluster = createNiceMock(Cluster.class);
    ActionManager actionManager = createNiceMock(ActionManager.class);
    ClusterRequest clusterRequest = createNiceMock(ClusterRequest.class);

    // requests
    Set<ClusterRequest> setRequests = Collections.singleton(clusterRequest);

    KerberosHelper kerberosHelper = createStrictMock(KerberosHelper.class);
    // expectations
    injector.injectMembers(capture(controllerCapture));
    expect(injector.getInstance(Gson.class)).andReturn(null);
    expect(injector.getInstance(MaintenanceStateHelper.class)).andReturn(null);
    expect(injector.getInstance(KerberosHelper.class)).andReturn(kerberosHelper);
    expect(clusterRequest.getClusterId()).andReturn(1L).times(6);
    expect(clusters.getClusterById(1L)).andReturn(cluster).times(2);
    expect(cluster.getClusterName()).andReturn("cluster").times(1);

    cluster.addSessionAttributes(EasyMock.<Map<String, Object>>anyObject());
    expectLastCall().once();

    // replay mocks
    replay(actionManager, cluster, clusters, injector, clusterRequest, sessionManager, kerberosHelper);

    // test
    AmbariManagementController controller = new AmbariManagementControllerImpl(actionManager, clusters, injector);
    controller.updateClusters(setRequests, null);

    // assert and verify
    assertSame(controller, controllerCapture.getValue());
    verify(actionManager, cluster, clusters, injector, clusterRequest, sessionManager, kerberosHelper);
  }

  /**
   * Ensure that when the cluster security type updated from KERBEROS to KERBEROS,
   * KerberosHandler.toggleKerberos IS NOT invoked
   */

  @Test
  public void testUpdateClustersToggleKerberosReenable() throws Exception {
    // member state mocks
    Capture<AmbariManagementController> controllerCapture = EasyMock.newCapture();
    Injector injector = createStrictMock(Injector.class);
    Cluster cluster = createNiceMock(Cluster.class);
    ActionManager actionManager = createNiceMock(ActionManager.class);
    ClusterRequest clusterRequest = createNiceMock(ClusterRequest.class);

    // requests
    Set<ClusterRequest> setRequests = Collections.singleton(clusterRequest);

    KerberosHelper kerberosHelper = createStrictMock(KerberosHelper.class);
    // expectations
    injector.injectMembers(capture(controllerCapture));
    expect(injector.getInstance(Gson.class)).andReturn(null);
    expect(injector.getInstance(MaintenanceStateHelper.class)).andReturn(null);
    expect(injector.getInstance(KerberosHelper.class)).andReturn(kerberosHelper);
    expect(clusterRequest.getClusterId()).andReturn(1L).times(6);
    expect(clusterRequest.getSecurityType()).andReturn(SecurityType.KERBEROS).anyTimes();
    expect(clusters.getClusterById(1L)).andReturn(cluster).times(2);
    expect(cluster.getClusterName()).andReturn("cluster").times(1);
    expect(cluster.getSecurityType()).andReturn(SecurityType.KERBEROS).anyTimes();

    cluster.addSessionAttributes(EasyMock.<Map<String, Object>>anyObject());
    expectLastCall().once();

    expect(kerberosHelper.shouldExecuteCustomOperations(SecurityType.KERBEROS, null))
        .andReturn(false)
        .once();
    expect(kerberosHelper.getForceToggleKerberosDirective(EasyMock.<Map<String, String>>anyObject()))
        .andReturn(false)
        .once();
    // Note: kerberosHelper.toggleKerberos is not called

    // replay mocks
    replay(actionManager, cluster, clusters, injector, clusterRequest, sessionManager, kerberosHelper);

    // test
    AmbariManagementController controller = new AmbariManagementControllerImpl(actionManager, clusters, injector);
    controller.updateClusters(setRequests, null);

    // assert and verify
    assertSame(controller, controllerCapture.getValue());
    verify(actionManager, cluster, clusters, injector, clusterRequest, sessionManager, kerberosHelper);
  }
  /**
   * Ensure that when the cluster security type updated from NONE to KERBEROS, KerberosHandler.toggleKerberos
   * IS invoked
   */
  @Test
  public void testUpdateClustersToggleKerberosEnable() throws Exception {
    // member state mocks
    Capture<AmbariManagementController> controllerCapture = EasyMock.newCapture();
    Injector injector = createStrictMock(Injector.class);
    Cluster cluster = createNiceMock(Cluster.class);
    ActionManager actionManager = createNiceMock(ActionManager.class);
    ClusterRequest clusterRequest = createNiceMock(ClusterRequest.class);

    // requests
    Set<ClusterRequest> setRequests = Collections.singleton(clusterRequest);

    KerberosHelper kerberosHelper = createStrictMock(KerberosHelper.class);
    // expectations
    injector.injectMembers(capture(controllerCapture));
    expect(injector.getInstance(Gson.class)).andReturn(null);
    expect(injector.getInstance(MaintenanceStateHelper.class)).andReturn(null);
    expect(injector.getInstance(KerberosHelper.class)).andReturn(kerberosHelper);
    expect(clusterRequest.getClusterId()).andReturn(1L).times(6);
    expect(clusterRequest.getSecurityType()).andReturn(SecurityType.KERBEROS).anyTimes();
    expect(clusters.getClusterById(1L)).andReturn(cluster).times(2);
    expect(cluster.getClusterName()).andReturn("cluster").times(1);
    expect(cluster.getSecurityType()).andReturn(SecurityType.NONE).anyTimes();

    cluster.addSessionAttributes(EasyMock.<Map<String, Object>>anyObject());
    expectLastCall().once();

    expect(kerberosHelper.shouldExecuteCustomOperations(SecurityType.KERBEROS, null))
        .andReturn(false)
        .once();
    expect(kerberosHelper.getForceToggleKerberosDirective(null))
        .andReturn(false)
        .once();
    expect(kerberosHelper.getManageIdentitiesDirective(null))
        .andReturn(null)
        .once();
    expect(kerberosHelper.toggleKerberos(anyObject(Cluster.class), anyObject(SecurityType.class), anyObject(RequestStageContainer.class), anyBoolean()))
        .andReturn(null)
        .once();

    // replay mocks
    replay(actionManager, cluster, clusters, injector, clusterRequest, sessionManager, kerberosHelper);

    // test
    AmbariManagementController controller = new AmbariManagementControllerImpl(actionManager, clusters, injector);
    controller.updateClusters(setRequests, null);

    // assert and verify
    assertSame(controller, controllerCapture.getValue());
    verify(actionManager, cluster, clusters, injector, clusterRequest, sessionManager, kerberosHelper);
  }

  /**
   * Ensure that when the cluster security type updated from KERBEROS to NONE, KerberosHandler.toggleKerberos
   * IS invoked
   */
  @Test
  public void testUpdateClustersToggleKerberosDisable_Default() throws Exception {
    testUpdateClustersToggleKerberosDisable(null);
  }

  /**
   * Ensure that when the cluster security type updated from KERBEROS to NONE, KerberosHandler.toggleKerberos
   * IS invoked and identities are not managed
   */
  @Test
  public void testUpdateClustersToggleKerberosDisable_NoManageIdentities() throws Exception {
    testUpdateClustersToggleKerberosDisable(Boolean.FALSE);
  }

  /**
   * Ensure that when the cluster security type updated from KERBEROS to NONE, KerberosHandler.toggleKerberos
   * IS invoked and identities are managed
   */
  @Test
  public void testUpdateClustersToggleKerberosDisable_ManageIdentities() throws Exception {
    testUpdateClustersToggleKerberosDisable(Boolean.TRUE);
  }

  /**
   * Ensure that when the cluster security type updated from KERBEROS to NONE, KerberosHandler.toggleKerberos
   * IS invoked
   */
  private void testUpdateClustersToggleKerberosDisable(Boolean manageIdentities) throws Exception {
    // member state mocks
    Capture<AmbariManagementController> controllerCapture = EasyMock.newCapture();
    Injector injector = createStrictMock(Injector.class);
    Cluster cluster = createNiceMock(Cluster.class);
    ActionManager actionManager = createNiceMock(ActionManager.class);
    ClusterRequest clusterRequest = createNiceMock(ClusterRequest.class);

    // requests
    Set<ClusterRequest> setRequests = Collections.singleton(clusterRequest);

    Capture<Boolean> manageIdentitiesCapture = EasyMock.newCapture();

    KerberosHelper kerberosHelper = createStrictMock(KerberosHelper.class);
    // expectations
    injector.injectMembers(capture(controllerCapture));
    expect(injector.getInstance(Gson.class)).andReturn(null);
    expect(injector.getInstance(MaintenanceStateHelper.class)).andReturn(null);
    expect(injector.getInstance(KerberosHelper.class)).andReturn(kerberosHelper);
    expect(clusterRequest.getClusterId()).andReturn(1L).times(6);
    expect(clusterRequest.getSecurityType()).andReturn(SecurityType.NONE).anyTimes();
    expect(clusters.getClusterById(1L)).andReturn(cluster).times(2);
    expect(cluster.getClusterName()).andReturn("cluster").times(1);
    expect(cluster.getSecurityType()).andReturn(SecurityType.KERBEROS).anyTimes();

    cluster.addSessionAttributes(EasyMock.<Map<String, Object>>anyObject());
    expectLastCall().once();

    expect(kerberosHelper.shouldExecuteCustomOperations(SecurityType.NONE, null))
        .andReturn(false)
        .once();
    expect(kerberosHelper.getForceToggleKerberosDirective(EasyMock.<Map<String, String>>anyObject()))
        .andReturn(false)
        .once();
    expect(kerberosHelper.getManageIdentitiesDirective(EasyMock.<Map<String, String>>anyObject()))
        .andReturn(manageIdentities)
        .once();
    expect(kerberosHelper.toggleKerberos(anyObject(Cluster.class), anyObject(SecurityType.class), anyObject(RequestStageContainer.class), captureBoolean(manageIdentitiesCapture)))
        .andReturn(null)
        .once();

    // replay mocks
    replay(actionManager, cluster, clusters, injector, clusterRequest, sessionManager, kerberosHelper);

    // test
    AmbariManagementController controller = new AmbariManagementControllerImpl(actionManager, clusters, injector);
    controller.updateClusters(setRequests, null);

    // assert and verify
    assertSame(controller, controllerCapture.getValue());
    assertEquals(manageIdentities, manageIdentitiesCapture.getValue());
    verify(actionManager, cluster, clusters, injector, clusterRequest, sessionManager, kerberosHelper);
  }

  /**
   * Ensure that when the cluster security type updated from KERBEROS to NONE, KerberosHandler.toggleKerberos
   * IS invoked
   */
  @Test
  public void testUpdateClustersToggleKerberos_Fail() throws Exception {
    // member state mocks
    Capture<AmbariManagementController> controllerCapture = EasyMock.newCapture();
    Injector injector = createStrictMock(Injector.class);
    Cluster cluster = createMock(Cluster.class);
    ActionManager actionManager = createNiceMock(ActionManager.class);
    ClusterRequest clusterRequest = createNiceMock(ClusterRequest.class);

    // requests
    Set<ClusterRequest> setRequests = Collections.singleton(clusterRequest);

    KerberosHelper kerberosHelper = createStrictMock(KerberosHelper.class);
    // expectations
    injector.injectMembers(capture(controllerCapture));
    expect(injector.getInstance(Gson.class)).andReturn(null);
    expect(injector.getInstance(MaintenanceStateHelper.class)).andReturn(null);
    expect(injector.getInstance(KerberosHelper.class)).andReturn(kerberosHelper);
    expect(clusterRequest.getClusterId()).andReturn(1L).times(6);
    expect(clusterRequest.getSecurityType()).andReturn(SecurityType.NONE).anyTimes();
    expect(clusters.getClusterById(1L)).andReturn(cluster).times(2);
    expect(cluster.getResourceId()).andReturn(1L).times(3);
    expect(cluster.getClusterName()).andReturn("cluster").times(1);
    expect(cluster.getSecurityType()).andReturn(SecurityType.KERBEROS).anyTimes();
    expect(cluster.getCurrentStackVersion()).andReturn(null).anyTimes();
    expect(cluster.getDesiredStackVersion()).andReturn(null).anyTimes();

    cluster.setCurrentStackVersion(anyObject(StackId.class));
    expectLastCall().once();

    cluster.setClusterName(anyObject(String.class));
    expectLastCall().once();

    cluster.addSessionAttributes(EasyMock.<Map<String, Object>>anyObject());
    expectLastCall().once();

    expect(kerberosHelper.shouldExecuteCustomOperations(SecurityType.NONE, null))
        .andReturn(false)
        .once();
    expect(kerberosHelper.getForceToggleKerberosDirective(EasyMock.<Map<String, String>>anyObject()))
        .andReturn(false)
        .once();
    expect(kerberosHelper.getManageIdentitiesDirective(EasyMock.<Map<String, String>>anyObject()))
        .andReturn(null)
        .once();
    expect(kerberosHelper.toggleKerberos(anyObject(Cluster.class), anyObject(SecurityType.class), anyObject(RequestStageContainer.class), anyBoolean()))
        .andThrow(new IllegalArgumentException("bad args!"))
        .once();

    // replay mocks
    replay(actionManager, cluster, clusters, injector, clusterRequest, sessionManager, kerberosHelper);

    // test
    AmbariManagementController controller = new AmbariManagementControllerImpl(actionManager, clusters, injector);

    try {
      controller.updateClusters(setRequests, null);
      Assert.fail("IllegalArgumentException not thrown");
    } catch (IllegalArgumentException e) {
      // This is expected
    }

    // assert and verify
    assertSame(controller, controllerCapture.getValue());
    verify(actionManager, cluster, clusters, injector, clusterRequest, sessionManager, kerberosHelper);
  }

  /**
   * Ensure that RollbackException is thrown outside the updateClusters method
   * when a unique constraint violation occurs.
   */
  @Test
  public void testUpdateClusters__RollbackException() throws Exception {
    // member state mocks
    Capture<AmbariManagementController> controllerCapture = EasyMock.newCapture();
    Injector injector = createStrictMock(Injector.class);
    Cluster cluster = createNiceMock(Cluster.class);
    ActionManager actionManager = createNiceMock(ActionManager.class);
    ClusterRequest clusterRequest = createNiceMock(ClusterRequest.class);

    // requests
    Set<ClusterRequest> setRequests = Collections.singleton(clusterRequest);

    // expectations
    injector.injectMembers(capture(controllerCapture));
    expect(injector.getInstance(Gson.class)).andReturn(null);
    expect(injector.getInstance(MaintenanceStateHelper.class)).andReturn(null);
    expect(injector.getInstance(KerberosHelper.class)).andReturn(createNiceMock(KerberosHelper.class));
    expect(clusterRequest.getClusterName()).andReturn("clusterNew").times(3);
    expect(clusterRequest.getClusterId()).andReturn(1L).times(6);
    expect(clusters.getClusterById(1L)).andReturn(cluster).times(2);
    expect(cluster.getClusterName()).andReturn("clusterOld").times(1);
    cluster.setClusterName("clusterNew");
    expectLastCall().andThrow(new RollbackException());

    // replay mocks
    replay(actionManager, cluster, clusters, injector, clusterRequest, sessionManager);

    // test
    AmbariManagementController controller = new AmbariManagementControllerImpl(actionManager, clusters, injector);
    try {
      controller.updateClusters(setRequests, null);
      fail("Expected RollbackException");
    } catch (RollbackException e) {
      //expected
    }
    // assert and verify
    assertSame(controller, controllerCapture.getValue());
    verify(actionManager, cluster, clusters, injector, clusterRequest, sessionManager);
  }

  @Test
  public void testGetHostComponents() throws Exception {
    // member state mocks
    Injector injector = createStrictMock(Injector.class);
    Capture<AmbariManagementController> controllerCapture = EasyMock.newCapture();
    StackId stack = createNiceMock(StackId.class);

    Cluster cluster = createNiceMock(Cluster.class);
    final Host host = createNiceMock(Host.class);
    Service service = createNiceMock(Service.class);
    ServiceComponent component = createNiceMock(ServiceComponent.class);
    final ServiceComponentHost componentHost = createNiceMock(ServiceComponentHost.class);
    ServiceComponentHostResponse response = createNiceMock(ServiceComponentHostResponse.class);

    MaintenanceStateHelper maintHelper = createNiceMock(MaintenanceStateHelper.class);
    expect(maintHelper.getEffectiveState(componentHost)).andReturn(MaintenanceState.OFF).anyTimes();

    // requests
    ServiceComponentHostRequest request1 = new ServiceComponentHostRequest(
        "cluster1", null, "component1", "host1", null);

    Set<ServiceComponentHostRequest> setRequests = new HashSet<>();
    setRequests.add(request1);

    // expectations
    // constructor init
    injector.injectMembers(capture(controllerCapture));

    expect(injector.getInstance(Gson.class)).andReturn(null);
    expect(injector.getInstance(MaintenanceStateHelper.class)).andReturn(maintHelper).anyTimes();
    expect(injector.getInstance(KerberosHelper.class)).andReturn(createNiceMock(KerberosHelper.class));

    // getHostComponent
    expect(clusters.getCluster("cluster1")).andReturn(cluster);
    expect(clusters.getClustersForHost("host1")).andReturn(Collections.singleton(cluster));
    expect(clusters.getHostsForCluster((String) anyObject())).andReturn(
        new HashMap<String, Host>() {{
          put("host1", host);
        }}).anyTimes();

    expect(cluster.getService("service1")).andReturn(service);
    expect(cluster.getServiceByComponentName("component1")).andReturn(service);
    expect(service.getServiceComponent("component1")).andReturn(component);
    expect(service.getName()).andReturn("service1");
    expect(component.getName()).andReturn("component1");
    expect(component.getServiceComponentHosts()).andReturn(
        new HashMap<String, ServiceComponentHost>() {{
          put("host1", componentHost);
        }});
    expect(componentHost.convertToResponse(null)).andReturn(response);
    expect(componentHost.getHostName()).andReturn("host1").anyTimes();
    expect(maintHelper.getEffectiveState(componentHost, host)).andReturn(MaintenanceState.OFF);

    // replay mocks
    replay(maintHelper, injector, clusters, cluster, host, response, stack,
        ambariMetaInfo, service, component, componentHost);

    //test
    AmbariManagementController controller = new AmbariManagementControllerImpl(null, clusters, injector);
    setAmbariMetaInfo(ambariMetaInfo, controller);

    Set<ServiceComponentHostResponse> setResponses = controller.getHostComponents(setRequests);

    // assert and verify
    assertSame(controller, controllerCapture.getValue());
    assertEquals(1, setResponses.size());
    assertTrue(setResponses.contains(response));

    verify(injector, clusters, cluster, host, response, stack, ambariMetaInfo, service, component, componentHost);
  }

  @Test
  public void testGetHostComponents___ServiceComponentHostNotFoundException() throws Exception {
    // member state mocks
    Injector injector = createStrictMock(Injector.class);
    Capture<AmbariManagementController> controllerCapture = EasyMock.newCapture();
    StackId stack = createNiceMock(StackId.class);

    Cluster cluster = createNiceMock(Cluster.class);
    Host host = createNiceMock(Host.class);
    Service service = createNiceMock(Service.class);
    ServiceComponent component = createNiceMock(ServiceComponent.class);
    MaintenanceStateHelper maintHelper = createNiceMock(MaintenanceStateHelper.class);

    // requests
    ServiceComponentHostRequest request1 = new ServiceComponentHostRequest(
        "cluster1", null, "component1", "host1", null);


    Set<ServiceComponentHostRequest> setRequests = new HashSet<>();
    setRequests.add(request1);

    // expectations
    // constructor init
    injector.injectMembers(capture(controllerCapture));
    expect(injector.getInstance(Gson.class)).andReturn(null);
    expect(injector.getInstance(MaintenanceStateHelper.class)).andReturn(maintHelper);
    expect(injector.getInstance(KerberosHelper.class)).andReturn(createNiceMock(KerberosHelper.class));

    // getHostComponent
    expect(clusters.getCluster("cluster1")).andReturn(cluster);
    expect(clusters.getClustersForHost("host1")).andReturn(Collections.singleton(cluster));

//    expect(cluster.getDesiredStackVersion()).andReturn(stack);
//    expect(stack.getStackName()).andReturn("stackName");
//    expect(stack.getStackVersion()).andReturn("stackVersion");
//
//    expect(ambariMetaInfo.getComponentToService("stackName", "stackVersion", "component1")).andReturn("service1");
    expect(cluster.getService("service1")).andReturn(service);
    expect(cluster.getServiceByComponentName("component1")).andReturn(service);
    expect(service.getServiceComponent("component1")).andReturn(component);
    expect(service.getName()).andReturn("service1");
    expect(component.getName()).andReturn("component1").anyTimes();
    expect(component.getServiceComponentHosts()).andReturn(null);

    // replay mocks
    replay(maintHelper, injector, clusters, cluster, host, stack, ambariMetaInfo,
        service, component);

    //test
    AmbariManagementController controller = new AmbariManagementControllerImpl(null, clusters, injector);
    setAmbariMetaInfo(ambariMetaInfo, controller);

    try {
      controller.getHostComponents(setRequests);
      fail("expected ServiceComponentHostNotFoundException");
    } catch (ServiceComponentHostNotFoundException e) {
      //expected
    }

    // assert and verify
    assertSame(controller, controllerCapture.getValue());
    verify(injector, clusters, cluster, host, stack, ambariMetaInfo, service, component);
  }

  @Test
  public void testGetHostComponents___ServiceComponentHostFilteredByState() throws Exception {
    // member state mocks
    Injector injector = createStrictMock(Injector.class);
    Capture<AmbariManagementController> controllerCapture = EasyMock.newCapture();
    StackId stack = createNiceMock(StackId.class);

    Cluster cluster = createNiceMock(Cluster.class);
    final Host host = createNiceMock(Host.class);
    Service service = createNiceMock(Service.class);
    ServiceComponent component = createNiceMock(ServiceComponent.class);
    MaintenanceStateHelper maintHelper = createNiceMock(MaintenanceStateHelper.class);
    final ServiceComponentHost componentHost1 = createNiceMock(ServiceComponentHost.class);
    ServiceComponentHostResponse response1 = createNiceMock(ServiceComponentHostResponse.class);

    // requests
    ServiceComponentHostRequest request1 = new ServiceComponentHostRequest(
        "cluster1", null, "component1", "host1", null);
    request1.setState("INSTALLED");


    Set<ServiceComponentHostRequest> setRequests = new HashSet<>();
    setRequests.add(request1);

    // expectations
    // constructor init
    injector.injectMembers(capture(controllerCapture));
    expect(injector.getInstance(Gson.class)).andReturn(null);
    expect(injector.getInstance(MaintenanceStateHelper.class)).andReturn(maintHelper);
    expect(injector.getInstance(KerberosHelper.class)).andReturn(createNiceMock(KerberosHelper.class));
    expect(maintHelper.getEffectiveState(
        anyObject(ServiceComponentHost.class),
        anyObject(Host.class))).andReturn(MaintenanceState.OFF).anyTimes();

    // getHostComponent
    expect(clusters.getCluster("cluster1")).andReturn(cluster);
    expect(clusters.getClustersForHost("host1")).andReturn(Collections.singleton(cluster));
    expect(clusters.getHostsForCluster((String) anyObject())).andReturn(
        new HashMap<String, Host>() {{
          put("host1", host);
        }}).anyTimes();

//    expect(cluster.getDesiredStackVersion()).andReturn(stack);
//    expect(stack.getStackName()).andReturn("stackName");
//    expect(stack.getStackVersion()).andReturn("stackVersion");
//
//    expect(ambariMetaInfo.getComponentToService("stackName", "stackVersion", "component1")).andReturn("service1");
    expect(cluster.getClusterName()).andReturn("cl1");
    expect(cluster.getService("service1")).andReturn(service);
    expect(cluster.getServiceByComponentName("component1")).andReturn(service);
    expect(service.getServiceComponent("component1")).andReturn(component);
    expect(service.getName()).andReturn("service1");
    expect(component.getName()).andReturn("component1").anyTimes();
    expect(component.getServiceComponentHosts()).andReturn(new HashMap<String, ServiceComponentHost>() {{
      put("host1", componentHost1);
    }});

    expect(componentHost1.getState()).andReturn(State.INSTALLED);
    expect(componentHost1.convertToResponse(null)).andReturn(response1);
    expect(componentHost1.getHostName()).andReturn("host1");

    // replay mocks
    replay(maintHelper, injector, clusters, cluster, host, stack, ambariMetaInfo,
        service, component, componentHost1, response1);

    //test
    AmbariManagementController controller = new AmbariManagementControllerImpl(null, clusters, injector);
    setAmbariMetaInfo(ambariMetaInfo, controller);

    Set<ServiceComponentHostResponse> responses = controller.getHostComponents(setRequests);

    // assert and verify
    assertSame(controller, controllerCapture.getValue());
    assertTrue(responses.size() == 1);
    verify(injector, clusters, cluster, host, stack, ambariMetaInfo, service, component, componentHost1, response1);
  }

  @Test
  public void testGetHostComponents___ServiceComponentHostFilteredByMaintenanceState() throws Exception {
    // member state mocks
    Injector injector = createStrictMock(Injector.class);
    Capture<AmbariManagementController> controllerCapture = EasyMock.newCapture();
    StackId stack = createNiceMock(StackId.class);

    Cluster cluster = createNiceMock(Cluster.class);
    final Host host = createNiceMock(Host.class);
    Service service = createNiceMock(Service.class);
    ServiceComponent component = createNiceMock(ServiceComponent.class);
    MaintenanceStateHelper maintHelper = createNiceMock(MaintenanceStateHelper.class);
    final ServiceComponentHost componentHost1 = createNiceMock(ServiceComponentHost.class);
    ServiceComponentHostResponse response1 = createNiceMock(ServiceComponentHostResponse.class);

    // requests
    ServiceComponentHostRequest request1 = new ServiceComponentHostRequest(
        "cluster1", null, "component1", "host1", null);
    request1.setMaintenanceState("ON");


    Set<ServiceComponentHostRequest> setRequests = new HashSet<>();
    setRequests.add(request1);

    // expectations
    // constructor init
    injector.injectMembers(capture(controllerCapture));
    expect(injector.getInstance(Gson.class)).andReturn(null);
    expect(injector.getInstance(MaintenanceStateHelper.class)).andReturn(maintHelper);
    expect(injector.getInstance(KerberosHelper.class)).andReturn(createNiceMock(KerberosHelper.class));
    expect(maintHelper.getEffectiveState(
        anyObject(ServiceComponentHost.class),
        anyObject(Host.class))).andReturn(MaintenanceState.IMPLIED_FROM_SERVICE).anyTimes();

    // getHostComponent
    expect(clusters.getCluster("cluster1")).andReturn(cluster);
    expect(clusters.getClustersForHost("host1")).andReturn(Collections.singleton(cluster));
    expect(clusters.getHostsForCluster((String) anyObject())).andReturn(
        new HashMap<String, Host>() {{
          put("host1", host);
        }}).anyTimes();

    expect(cluster.getClusterName()).andReturn("cl1");
    expect(cluster.getService("service1")).andReturn(service);
    expect(cluster.getServiceByComponentName("component1")).andReturn(service);
    expect(service.getServiceComponent("component1")).andReturn(component);
    expect(service.getName()).andReturn("service1");
    expect(component.getName()).andReturn("component1").anyTimes();
    expect(component.getServiceComponentHosts()).andReturn(new HashMap<String, ServiceComponentHost>() {{
      put("host1", componentHost1);
    }});

    expect(componentHost1.convertToResponse(null)).andReturn(response1);
    expect(componentHost1.getHostName()).andReturn("host1");

    // replay mocks
    replay(maintHelper, injector, clusters, cluster, host, stack, ambariMetaInfo,
        service, component, componentHost1, response1);

    //test
    AmbariManagementController controller = new AmbariManagementControllerImpl(null, clusters, injector);
    setAmbariMetaInfo(ambariMetaInfo, controller);

    Set<ServiceComponentHostResponse> responses = controller.getHostComponents(setRequests);

    // assert and verify
    assertSame(controller, controllerCapture.getValue());
    assertTrue(responses.size() == 1);
    verify(injector, clusters, cluster, host, stack, ambariMetaInfo, service, component, componentHost1, response1);
  }

  @Test
  public void testGetHostComponents___OR_Predicate_ServiceComponentHostNotFoundException() throws Exception {
    // member state mocks
    Injector injector = createStrictMock(Injector.class);
    Capture<AmbariManagementController> controllerCapture = EasyMock.newCapture();
    StackId stack = createNiceMock(StackId.class);

    Cluster cluster = createNiceMock(Cluster.class);
    final Host host = createNiceMock(Host.class);
    Service service = createNiceMock(Service.class);
    ServiceComponent component1 = createNiceMock(ServiceComponent.class);
    ServiceComponent component2 = createNiceMock(ServiceComponent.class);
    ServiceComponent component3 = createNiceMock(ServiceComponent.class);

    final ServiceComponentHost componentHost1 = createNiceMock(ServiceComponentHost.class);
    final ServiceComponentHost componentHost2 = createNiceMock(ServiceComponentHost.class);
    ServiceComponentHostResponse response1 = createNiceMock(ServiceComponentHostResponse.class);
    ServiceComponentHostResponse response2 = createNiceMock(ServiceComponentHostResponse.class);
    MaintenanceStateHelper stateHelper = createNiceMock(MaintenanceStateHelper.class);
    expect(stateHelper.getEffectiveState(
        anyObject(ServiceComponentHost.class),
        anyObject(Host.class))).andReturn(MaintenanceState.OFF).anyTimes();

    expect(clusters.getHostsForCluster((String) anyObject())).andReturn(
        new HashMap<String, Host>() {{
          put("host1", host);
        }}).anyTimes();

    // requests
    ServiceComponentHostRequest request1 = new ServiceComponentHostRequest(
        "cluster1", null, "component1", "host1", null);

    ServiceComponentHostRequest request2 = new ServiceComponentHostRequest(
        "cluster1", null, "component2", "host1", null);

    ServiceComponentHostRequest request3 = new ServiceComponentHostRequest(
        "cluster1", null, "component3", "host1", null);


    Set<ServiceComponentHostRequest> setRequests = new HashSet<>();
    setRequests.add(request1);
    setRequests.add(request2);
    setRequests.add(request3);

    // expectations
    // constructor init
    injector.injectMembers(capture(controllerCapture));
    expect(injector.getInstance(Gson.class)).andReturn(null);
    expect(injector.getInstance(MaintenanceStateHelper.class)).andReturn(stateHelper).anyTimes();
    expect(injector.getInstance(KerberosHelper.class)).andReturn(createNiceMock(KerberosHelper.class));


    // getHostComponent
    expect(clusters.getCluster("cluster1")).andReturn(cluster).times(3);
    expect(clusters.getClustersForHost("host1")).andReturn(Collections.singleton(cluster)).anyTimes();
    expect(cluster.getService("service1")).andReturn(service).times(3);

    expect(cluster.getServiceByComponentName("component1")).andReturn(service);
    expect(service.getServiceComponent("component1")).andReturn(component1);
    expect(service.getName()).andReturn("service1").anyTimes();
    expect(component1.getName()).andReturn("component1");
    expect(component1.getServiceComponentHosts()).andReturn(
        new HashMap<String, ServiceComponentHost>() {{
          put("host1", componentHost1);
        }});
    expect(componentHost1.convertToResponse(null)).andReturn(response1);
    expect(componentHost1.getHostName()).andReturn("host1");

    expect(cluster.getServiceByComponentName("component2")).andReturn(service);
    expect(service.getServiceComponent("component2")).andReturn(component2);
    expect(component2.getName()).andReturn("component2");
    expect(component2.getServiceComponentHosts()).andReturn(null);
    expect(componentHost2.getHostName()).andReturn("host1");

    expect(cluster.getServiceByComponentName("component3")).andReturn(service);
    expect(service.getServiceComponent("component3")).andReturn(component3);
    expect(component3.getName()).andReturn("component3");
    expect(component3.getServiceComponentHosts()).andReturn(
        new HashMap<String, ServiceComponentHost>() {{
          put("host1", componentHost2);
        }});
    expect(componentHost2.convertToResponse(null)).andReturn(response2);

    // replay mocks
    replay(stateHelper, injector, clusters, cluster, host, stack,
        ambariMetaInfo, service, component1, component2, component3, componentHost1,
        componentHost2, response1, response2);

    //test
    AmbariManagementController controller = new AmbariManagementControllerImpl(null, clusters, injector);
    setAmbariMetaInfo(ambariMetaInfo, controller);

    Set<ServiceComponentHostResponse> setResponses = controller.getHostComponents(setRequests);

    // assert and verify
    assertSame(controller, controllerCapture.getValue());
    assertEquals(2, setResponses.size());
    assertTrue(setResponses.contains(response1));
    assertTrue(setResponses.contains(response2));

    verify(injector, clusters, cluster, host, stack, ambariMetaInfo, service, component1, component2, component3,
        componentHost1, componentHost2, response1, response2);
  }

  @Test
  public void testGetHostComponents___OR_Predicate_ServiceNotFoundException() throws Exception {
    // member state mocks
    Injector injector = createStrictMock(Injector.class);
    Capture<AmbariManagementController> controllerCapture = EasyMock.newCapture();
    StackId stack = createNiceMock(StackId.class);

    Cluster cluster = createNiceMock(Cluster.class);
    final Host host = createNiceMock(Host.class);
    Service service = createNiceMock(Service.class);
    ServiceComponent component1 = createNiceMock(ServiceComponent.class);
    ServiceComponent component2 = createNiceMock(ServiceComponent.class);
    ServiceComponent component3 = createNiceMock(ServiceComponent.class);

    final ServiceComponentHost componentHost1 = createNiceMock(ServiceComponentHost.class);
    final ServiceComponentHost componentHost2 = createNiceMock(ServiceComponentHost.class);
    ServiceComponentHostResponse response1 = createNiceMock(ServiceComponentHostResponse.class);
    ServiceComponentHostResponse response2 = createNiceMock(ServiceComponentHostResponse.class);
    MaintenanceStateHelper maintHelper = createNiceMock(MaintenanceStateHelper.class);
    expect(maintHelper.getEffectiveState(
        anyObject(ServiceComponentHost.class),
        anyObject(Host.class))).andReturn(MaintenanceState.OFF).anyTimes();

    // requests
    ServiceComponentHostRequest request1 = new ServiceComponentHostRequest(
        "cluster1", null, "component1", "host1", null);

    ServiceComponentHostRequest request2 = new ServiceComponentHostRequest(
        "cluster1", null, "component2", "host1", null);

    ServiceComponentHostRequest request3 = new ServiceComponentHostRequest(
        "cluster1", null, "component3", "host1", null);


    Set<ServiceComponentHostRequest> setRequests = new HashSet<>();
    setRequests.add(request1);
    setRequests.add(request2);
    setRequests.add(request3);

    // expectations
    // constructor init
    injector.injectMembers(capture(controllerCapture));
    expect(injector.getInstance(Gson.class)).andReturn(null);
    expect(injector.getInstance(MaintenanceStateHelper.class)).andReturn(maintHelper).anyTimes();
    expect(injector.getInstance(KerberosHelper.class)).andReturn(createNiceMock(KerberosHelper.class));

    // getHostComponent
    expect(clusters.getCluster("cluster1")).andReturn(cluster).times(3);
    expect(clusters.getClustersForHost("host1")).andReturn(Collections.singleton(cluster)).anyTimes();
    expect(cluster.getDesiredStackVersion()).andReturn(stack).anyTimes();
    expect(stack.getStackName()).andReturn("stackName").anyTimes();
    expect(stack.getStackVersion()).andReturn("stackVersion").anyTimes();
    expect(clusters.getHostsForCluster((String) anyObject())).andReturn(
        new HashMap<String, Host>() {{
          put("host1", host);
        }}).anyTimes();

//    expect(ambariMetaInfo.getComponentToService("stackName", "stackVersion", "component1")).andReturn("service1");
    expect(cluster.getService("service1")).andReturn(service);
    expect(cluster.getServiceByComponentName("component1")).andReturn(service);
    expect(service.getName()).andReturn("service1").atLeastOnce();
    expect(service.getServiceComponent("component1")).andReturn(component1);
    expect(component1.getName()).andReturn("component1");
    expect(component1.getServiceComponentHosts()).andReturn(new
                                                               HashMap<String, ServiceComponentHost>() {{
                                                                 put("host1", componentHost1);
                                                               }});
    expect(componentHost1.convertToResponse(null)).andReturn(response1);
    expect(componentHost1.getHostName()).andReturn("host1");

    expect(cluster.getServiceByComponentName("component2")).andThrow(new ServiceNotFoundException("cluster1", "service2"));

    expect(cluster.getService("service1")).andReturn(service);
    expect(cluster.getServiceByComponentName("component3")).andReturn(service);
    expect(service.getServiceComponent("component3")).andReturn(component3);
    expect(component3.getName()).andReturn("component3");
    expect(component3.getServiceComponentHosts()).andReturn(new
                                                                HashMap<String, ServiceComponentHost>() {{
                                                                  put("host1", componentHost2);
                                                                }});
    expect(componentHost2.convertToResponse(null)).andReturn(response2);
    expect(componentHost2.getHostName()).andReturn("host1");

    // replay mocks
    replay(maintHelper, injector, clusters, cluster, host, stack, ambariMetaInfo,
        service, component1, component2, component3, componentHost1,
        componentHost2, response1, response2);

    //test
    AmbariManagementController controller = new AmbariManagementControllerImpl(null, clusters, injector);
    setAmbariMetaInfo(ambariMetaInfo, controller);

    Set<ServiceComponentHostResponse> setResponses = controller.getHostComponents(setRequests);

    // assert and verify
    assertSame(controller, controllerCapture.getValue());
    assertEquals(2, setResponses.size());
    assertTrue(setResponses.contains(response1));
    assertTrue(setResponses.contains(response2));

    verify(injector, clusters, cluster, host, stack, ambariMetaInfo, service, component1, component2, component3,
        componentHost1, componentHost2, response1, response2);
  }

  @Test
  public void testGetHostComponents___OR_Predicate_ServiceComponentNotFoundException() throws Exception {
    // member state mocks
    Injector injector = createStrictMock(Injector.class);
    Capture<AmbariManagementController> controllerCapture = EasyMock.newCapture();
    StackId stack = createNiceMock(StackId.class);

    Cluster cluster = createNiceMock(Cluster.class);
    final Host host = createNiceMock(Host.class);
    Service service = createNiceMock(Service.class);
    Service service2 = createNiceMock(Service.class);
    ServiceComponent component = createNiceMock(ServiceComponent.class);
    ServiceComponent component2 = createNiceMock(ServiceComponent.class);
    ServiceComponent component3 = createNiceMock(ServiceComponent.class);

    final ServiceComponentHost componentHost1 = createNiceMock(ServiceComponentHost.class);
    final ServiceComponentHost componentHost2 = createNiceMock(ServiceComponentHost.class);
    ServiceComponentHostResponse response1 = createNiceMock(ServiceComponentHostResponse.class);
    ServiceComponentHostResponse response2 = createNiceMock(ServiceComponentHostResponse.class);

    MaintenanceStateHelper maintHelper = createNiceMock(MaintenanceStateHelper.class);
    expect(maintHelper.getEffectiveState(
        anyObject(ServiceComponentHost.class),
        anyObject(Host.class))).andReturn(MaintenanceState.OFF).anyTimes();

    // requests
    ServiceComponentHostRequest request1 = new ServiceComponentHostRequest(
        "cluster1", null, "component1", "host1", null);

    ServiceComponentHostRequest request2 = new ServiceComponentHostRequest(
        "cluster1", null, "component2", "host1", null);

    ServiceComponentHostRequest request3 = new ServiceComponentHostRequest(
        "cluster1", null, "component3", "host1", null);


    Set<ServiceComponentHostRequest> setRequests = new HashSet<>();
    setRequests.add(request1);
    setRequests.add(request2);
    setRequests.add(request3);

    // expectations
    // constructor init
    injector.injectMembers(capture(controllerCapture));
    expect(injector.getInstance(Gson.class)).andReturn(null);
    expect(injector.getInstance(MaintenanceStateHelper.class)).andReturn(maintHelper).anyTimes();
    expect(injector.getInstance(KerberosHelper.class)).andReturn(createNiceMock(KerberosHelper.class));

    // getHostComponent
    expect(clusters.getCluster("cluster1")).andReturn(cluster).times(3);
    expect(clusters.getClustersForHost("host1")).andReturn(Collections.singleton(cluster)).anyTimes();
    expect(clusters.getHostsForCluster((String) anyObject())).andReturn(ImmutableMap.<String, Host>builder()
        .put("host1", host)
        .build()).anyTimes();
    expect(cluster.getDesiredStackVersion()).andReturn(stack).anyTimes();
    expect(stack.getStackName()).andReturn("stackName").anyTimes();
    expect(stack.getStackVersion()).andReturn("stackVersion").anyTimes();


//    expect(ambariMetaInfo.getComponentToService("stackName", "stackVersion", "component1")).andReturn("service1");
    expect(cluster.getService("service1")).andReturn(service);
    expect(cluster.getServiceByComponentName("component1")).andReturn(service);
    expect(service.getServiceComponent("component1")).andReturn(component);
    expect(service.getName()).andReturn("service1").anyTimes();
    expect(component.getName()).andReturn("component1");
    expect(component.getServiceComponentHosts()).andReturn(ImmutableMap.<String, ServiceComponentHost>builder()
        .put("host1", componentHost1)
        .build());
    expect(componentHost1.convertToResponse(null)).andReturn(response1);
    expect(componentHost1.getHostName()).andReturn("host1");

//    expect(ambariMetaInfo.getComponentToService("stackName", "stackVersion", "component2")).andReturn("service2");
    expect(cluster.getService("service2")).andReturn(service2);
    expect(cluster.getServiceByComponentName("component2")).andReturn(service2);
    expect(service2.getName()).andReturn("service2");
    expect(service2.getServiceComponent("component2")).
        andThrow(new ServiceComponentNotFoundException("cluster1", "service2", "component2"));

//    expect(ambariMetaInfo.getComponentToService("stackName", "stackVersion", "component3")).andReturn("service1");
    expect(cluster.getService("service1")).andReturn(service);
    expect(cluster.getServiceByComponentName("component3")).andReturn(service);
    expect(service.getServiceComponent("component3")).andReturn(component3);

    expect(component3.getName()).andReturn("component3");
    expect(component3.getServiceComponentHosts()).andReturn(ImmutableMap.<String, ServiceComponentHost>builder()
        .put("host1", componentHost2)
        .build());
    expect(componentHost2.convertToResponse(null)).andReturn(response2);
    expect(componentHost2.getHostName()).andReturn("host1");

    // replay mocks
    replay(maintHelper, injector, clusters, cluster, host, stack, ambariMetaInfo,
        service, service2, component, component2, component3, componentHost1,
        componentHost2, response1, response2);

    //test
    AmbariManagementController controller = new AmbariManagementControllerImpl(null, clusters, injector);
    setAmbariMetaInfo(ambariMetaInfo, controller);

    Set<ServiceComponentHostResponse> setResponses = controller.getHostComponents(setRequests);

    // assert and verify
    assertSame(controller, controllerCapture.getValue());
    assertEquals(2, setResponses.size());
    assertTrue(setResponses.contains(response1));
    assertTrue(setResponses.contains(response2));

    verify(injector, clusters, cluster, host, stack, ambariMetaInfo, service, service2, component, component2, component3,
        componentHost1, componentHost2, response1, response2);
  }

  @Test
  public void testGetHostComponents___OR_Predicate_HostNotFoundException_hostProvidedInQuery() throws Exception {
    // member state mocks
    Injector injector = createStrictMock(Injector.class);
    Capture<AmbariManagementController> controllerCapture = EasyMock.newCapture();
    StackId stack = createNiceMock(StackId.class);

    Cluster cluster = createNiceMock(Cluster.class);
    final Host host = createNiceMock(Host.class);
    Service service = createNiceMock(Service.class);
    Service service2 = createNiceMock(Service.class);
    ServiceComponent component = createNiceMock(ServiceComponent.class);
    ServiceComponent component2 = createNiceMock(ServiceComponent.class);
    ServiceComponent component3 = createNiceMock(ServiceComponent.class);

    final ServiceComponentHost componentHost1 = createNiceMock(ServiceComponentHost.class);
    final ServiceComponentHost componentHost2 = createNiceMock(ServiceComponentHost.class);
    ServiceComponentHostResponse response1 = createNiceMock(ServiceComponentHostResponse.class);
    ServiceComponentHostResponse response2 = createNiceMock(ServiceComponentHostResponse.class);
    MaintenanceStateHelper maintHelper = createNiceMock(MaintenanceStateHelper.class);
    expect(maintHelper.getEffectiveState(
        anyObject(ServiceComponentHost.class),
        anyObject(Host.class))).andReturn(MaintenanceState.OFF).anyTimes();

    // requests
    ServiceComponentHostRequest request1 = new ServiceComponentHostRequest(
        "cluster1", null, "component1", null, null);

    ServiceComponentHostRequest request2 = new ServiceComponentHostRequest(
        "cluster1", null, "component2", "host2", null);

    ServiceComponentHostRequest request3 = new ServiceComponentHostRequest(
        "cluster1", null, "component3", null, null);


    Set<ServiceComponentHostRequest> setRequests = new HashSet<>();
    setRequests.add(request1);
    setRequests.add(request2);
    setRequests.add(request3);

    // expectations
    // constructor init
    injector.injectMembers(capture(controllerCapture));
    expect(injector.getInstance(Gson.class)).andReturn(null);
    expect(injector.getInstance(MaintenanceStateHelper.class)).andReturn(maintHelper).anyTimes();
    expect(injector.getInstance(KerberosHelper.class)).andReturn(createNiceMock(KerberosHelper.class));

    // getHostComponent
    expect(clusters.getCluster("cluster1")).andReturn(cluster).times(3);
    expect(clusters.getHostsForCluster((String) anyObject())).andReturn(
        new HashMap<String, Host>() {{
          put("host1", host);
        }}).anyTimes();

    expect(cluster.getDesiredStackVersion()).andReturn(stack).anyTimes();
    expect(stack.getStackName()).andReturn("stackName").anyTimes();
    expect(stack.getStackVersion()).andReturn("stackVersion").anyTimes();

    expect(cluster.getService("service1")).andReturn(service);
    expect(cluster.getServiceByComponentName("component1")).andReturn(service);
    expect(service.getServiceComponent("component1")).andReturn(component);
    expect(service.getName()).andReturn("service1").anyTimes();
    expect(component.getName()).andReturn("component1");
    expect(component.getServiceComponentHosts()).andReturn(Collections.singletonMap("foo", componentHost1));
    expect(componentHost1.convertToResponse(null)).andReturn(response1);
    expect(componentHost1.getHostName()).andReturn("host1");

    expect(clusters.getClustersForHost("host2")).andThrow(new HostNotFoundException("host2"));

    expect(cluster.getService("service1")).andReturn(service);
    expect(cluster.getServiceByComponentName("component3")).andReturn(service);
    expect(service.getServiceComponent("component3")).andReturn(component3);
    expect(component3.getName()).andReturn("component3");
    expect(component3.getServiceComponentHosts()).andReturn(Collections.singletonMap("foo", componentHost2));
    expect(componentHost2.convertToResponse(null)).andReturn(response2);
    expect(componentHost2.getHostName()).andReturn("host1");

    // replay mocks
    replay(maintHelper, injector, clusters, cluster, host, stack, ambariMetaInfo,
        service, service2, component, component2, component3, componentHost1,
        componentHost2, response1, response2);

    //test
    AmbariManagementController controller = new AmbariManagementControllerImpl(null, clusters, injector);
    setAmbariMetaInfo(ambariMetaInfo, controller);

    Set<ServiceComponentHostResponse> setResponses = controller.getHostComponents(setRequests);
    Assert.assertNotNull(setResponses);

    // assert and verify
    assertSame(controller, controllerCapture.getValue());
    assertEquals(2, setResponses.size());
    assertTrue(setResponses.contains(response1));
    assertTrue(setResponses.contains(response2));

    verify(injector, clusters, cluster, host, stack, ambariMetaInfo, service, service2, component, component2, component3,
        componentHost1, componentHost2, response1, response2);
  }

  @Test
  public void testGetHostComponents___OR_Predicate_HostNotFoundException_hostProvidedInURL() throws Exception {
    // member state mocks
    Injector injector = createStrictMock(Injector.class);
    Capture<AmbariManagementController> controllerCapture = EasyMock.newCapture();
    StackId stack = createNiceMock(StackId.class);
    MaintenanceStateHelper maintHelper = createNiceMock(MaintenanceStateHelper.class);

    Cluster cluster = createNiceMock(Cluster.class);

    // requests
    ServiceComponentHostRequest request1 = new ServiceComponentHostRequest(
        "cluster1", null, "component1", "host1", null);

    ServiceComponentHostRequest request2 = new ServiceComponentHostRequest(
        "cluster1", null, "component2", "host1", null);

    ServiceComponentHostRequest request3 = new ServiceComponentHostRequest(
        "cluster1", null, "component3", "host1", null);


    Set<ServiceComponentHostRequest> setRequests = new HashSet<>();
    setRequests.add(request1);
    setRequests.add(request2);
    setRequests.add(request3);

    // expectations
    // constructor init
    injector.injectMembers(capture(controllerCapture));
    expect(injector.getInstance(Gson.class)).andReturn(null);
    expect(injector.getInstance(MaintenanceStateHelper.class)).andReturn(maintHelper);
    expect(injector.getInstance(KerberosHelper.class)).andReturn(createNiceMock(KerberosHelper.class));

    // getHostComponent
    expect(clusters.getCluster("cluster1")).andReturn(cluster);
    expect(clusters.getClustersForHost("host1")).andThrow(new HostNotFoundException("host1"));

    // replay mocks
    replay(maintHelper, injector, clusters, cluster, stack, ambariMetaInfo);

    //test
    AmbariManagementController controller = new AmbariManagementControllerImpl(null, clusters, injector);
    setAmbariMetaInfo(ambariMetaInfo, controller);

    try {
      controller.getHostComponents(setRequests);
      fail("expected exception");
    } catch (AmbariException e) {
      // expected
    }

    // assert and verify
    assertSame(controller, controllerCapture.getValue());

    verify(injector, clusters, cluster, stack, ambariMetaInfo);
  }

  @Test
  public void testGetHostComponents___OR_Predicate_ClusterNotFoundException() throws Exception {
    // member state mocks
    Injector injector = createStrictMock(Injector.class);
    Capture<AmbariManagementController> controllerCapture = EasyMock.newCapture();
    StackId stack = createNiceMock(StackId.class);
    MaintenanceStateHelper maintHelper = createNiceMock(MaintenanceStateHelper.class);

    // requests
    ServiceComponentHostRequest request1 = new ServiceComponentHostRequest(
        "cluster1", null, "component1", "host1", null);

    ServiceComponentHostRequest request2 = new ServiceComponentHostRequest(
        "cluster1", null, "component2", "host2", null);

    ServiceComponentHostRequest request3 = new ServiceComponentHostRequest(
        "cluster1", null, "component3", "host1", null);


    Set<ServiceComponentHostRequest> setRequests = new HashSet<>();
    setRequests.add(request1);
    setRequests.add(request2);
    setRequests.add(request3);

    // expectations
    // constructor init
    injector.injectMembers(capture(controllerCapture));
    expect(injector.getInstance(Gson.class)).andReturn(null);
    expect(injector.getInstance(MaintenanceStateHelper.class)).andReturn(maintHelper);
    expect(injector.getInstance(KerberosHelper.class)).andReturn(createNiceMock(KerberosHelper.class));

    // getHostComponent
    expect(clusters.getCluster("cluster1")).andThrow(new ClusterNotFoundException("cluster1"));

    // replay mocks
    replay(maintHelper, injector, clusters, stack, ambariMetaInfo);

    //test
    AmbariManagementController controller = new AmbariManagementControllerImpl(null, clusters, injector);
    setAmbariMetaInfo(ambariMetaInfo, controller);

    try {
      controller.getHostComponents(setRequests);
      fail("expected exception");
    } catch (ParentObjectNotFoundException e) {
      //expected
    }

    // assert and verify
    assertSame(controller, controllerCapture.getValue());

    verify(injector, clusters, stack, ambariMetaInfo);
  }

  @Test
  public void testGetHostComponents___NullHostName() throws Exception {
    // member state mocks
    Injector injector = createStrictMock(Injector.class);
    Capture<AmbariManagementController> controllerCapture = EasyMock.newCapture();
    StackId stack = createNiceMock(StackId.class);

    Cluster cluster = createNiceMock(Cluster.class);
    Service service = createNiceMock(Service.class);
    ServiceComponent component = createNiceMock(ServiceComponent.class);
    ServiceComponentHost componentHost1 = createNiceMock(ServiceComponentHost.class);
    ServiceComponentHost componentHost2 = createNiceMock(ServiceComponentHost.class);
    ServiceComponentHostResponse response1 = createNiceMock(ServiceComponentHostResponse.class);
    ServiceComponentHostResponse response2 = createNiceMock(ServiceComponentHostResponse.class);
    MaintenanceStateHelper maintHelper = createNiceMock(MaintenanceStateHelper.class);
    expect(maintHelper.getEffectiveState(
        anyObject(ServiceComponentHost.class),
        anyObject(Host.class))).andReturn(MaintenanceState.OFF).anyTimes();

    // requests
    ServiceComponentHostRequest request1 = new ServiceComponentHostRequest(
        "cluster1", null, "component1", null, null);


    Set<ServiceComponentHostRequest> setRequests = new HashSet<>();
    setRequests.add(request1);

    Map<String, ServiceComponentHost> mapHostComponents = new HashMap<>();
    mapHostComponents.put("foo", componentHost1);
    mapHostComponents.put("bar", componentHost2);


    // expectations
    // constructor init
    injector.injectMembers(capture(controllerCapture));
    expect(injector.getInstance(Gson.class)).andReturn(null);
    expect(injector.getInstance(MaintenanceStateHelper.class)).andReturn(maintHelper).anyTimes();
    expect(injector.getInstance(KerberosHelper.class)).andReturn(createNiceMock(KerberosHelper.class));

    // getHostComponent
    expect(clusters.getCluster("cluster1")).andReturn(cluster);
    expect(clusters.getHostsForCluster((String) anyObject())).andReturn(
        new HashMap<String, Host>() {{
          put("host1", createNiceMock(Host.class));
        }}).anyTimes();

    expect(cluster.getService("service1")).andReturn(service);
    expect(component.getName()).andReturn("component1").anyTimes();
    expect(cluster.getServiceByComponentName("component1")).andReturn(service);
    expect(service.getServiceComponent("component1")).andReturn(component);
    expect(service.getName()).andReturn("service1");
    expect(component.getServiceComponentHosts()).andReturn(mapHostComponents);
    expect(componentHost1.convertToResponse(null)).andReturn(response1);
    expect(componentHost2.convertToResponse(null)).andReturn(response2);
    expect(componentHost1.getHostName()).andReturn("host1");
    expect(componentHost2.getHostName()).andReturn("host1");

    // replay mocks
    replay(maintHelper, injector, clusters, cluster, response1, response2,
        stack, ambariMetaInfo, service, component, componentHost1, componentHost2);

    //test
    AmbariManagementController controller = new AmbariManagementControllerImpl(null, clusters, injector);
    setAmbariMetaInfo(ambariMetaInfo, controller);

    Set<ServiceComponentHostResponse> setResponses = controller.getHostComponents(setRequests);

    // assert and verify
    assertSame(controller, controllerCapture.getValue());
    assertEquals(2, setResponses.size());
    assertTrue(setResponses.contains(response1));
    assertTrue(setResponses.contains(response2));

    verify(injector, clusters, cluster, response1, response2, stack, ambariMetaInfo, service, component, componentHost1, componentHost2);
  }

  @Test
  public void testGetHostComponents___NullHostName_NullComponentName() throws Exception {
    // member state mocks
    Injector injector = createStrictMock(Injector.class);
    Capture<AmbariManagementController> controllerCapture = EasyMock.newCapture();
    StackId stack = createNiceMock(StackId.class);

    Cluster cluster = createNiceMock(Cluster.class);
    Service service1 = createNiceMock(Service.class);
    Service service2 = createNiceMock(Service.class);
    ServiceComponent component1 = createNiceMock(ServiceComponent.class);
    ServiceComponent component2 = createNiceMock(ServiceComponent.class);
    ServiceComponentHost componentHost1 = createNiceMock(ServiceComponentHost.class);
    ServiceComponentHost componentHost2 = createNiceMock(ServiceComponentHost.class);
    ServiceComponentHost componentHost3 = createNiceMock(ServiceComponentHost.class);
    ServiceComponentHostResponse response1 = createNiceMock(ServiceComponentHostResponse.class);
    ServiceComponentHostResponse response2 = createNiceMock(ServiceComponentHostResponse.class);
    ServiceComponentHostResponse response3 = createNiceMock(ServiceComponentHostResponse.class);
    MaintenanceStateHelper maintHelper = createNiceMock(MaintenanceStateHelper.class);
    expect(maintHelper.getEffectiveState(
        anyObject(ServiceComponentHost.class),
        anyObject(Host.class))).andReturn(MaintenanceState.OFF).anyTimes();

    // requests
    ServiceComponentHostRequest request1 = new ServiceComponentHostRequest(
        "cluster1", null, null, null, null);


    Set<ServiceComponentHostRequest> setRequests = new HashSet<>();
    setRequests.add(request1);

    Map<String, Service> mapServices = new HashMap<>();
    mapServices.put("foo", service1);
    mapServices.put("bar", service2);

    Map<String, ServiceComponentHost> mapHostComponents = new HashMap<>();
    mapHostComponents.put("foo", componentHost1);
    mapHostComponents.put("bar", componentHost2);


    // expectations
    // constructor init
    injector.injectMembers(capture(controllerCapture));
    expect(injector.getInstance(Gson.class)).andReturn(null);
    expect(injector.getInstance(MaintenanceStateHelper.class)).andReturn(maintHelper).anyTimes();
    expect(injector.getInstance(KerberosHelper.class)).andReturn(createNiceMock(KerberosHelper.class));

    // getHostComponent
    expect(clusters.getCluster("cluster1")).andReturn(cluster);
    expect(clusters.getHostsForCluster((String) anyObject())).andReturn(
        new HashMap<String, Host>() {{
          put("host1", createNiceMock(Host.class));
        }}).anyTimes();

    expect(cluster.getServices()).andReturn(mapServices);
    expect(service1.getServiceComponents()).andReturn(Collections.singletonMap("foo", component1));
    expect(service2.getServiceComponents()).andReturn(Collections.singletonMap("bar", component2));

    expect(component1.getName()).andReturn("component1").anyTimes();
    expect(component2.getName()).andReturn("component2").anyTimes();

    expect(component1.getServiceComponentHosts()).andReturn(mapHostComponents);
    expect(componentHost1.convertToResponse(null)).andReturn(response1);
    expect(componentHost2.convertToResponse(null)).andReturn(response2);
    expect(componentHost1.getHostName()).andReturn("host1");
    expect(componentHost2.getHostName()).andReturn("host1");
    expect(componentHost3.getHostName()).andReturn("host1");

    expect(component2.getServiceComponentHosts()).andReturn(Collections.singletonMap("foobar", componentHost3));
    expect(componentHost3.convertToResponse(null)).andReturn(response3);

    // replay mocks
    replay(maintHelper, injector, clusters, cluster, response1, response2,
        response3, stack, ambariMetaInfo, service1, service2, component1, component2,
        componentHost1, componentHost2, componentHost3);

    //test
    AmbariManagementController controller = new AmbariManagementControllerImpl(null, clusters, injector);
    setAmbariMetaInfo(ambariMetaInfo, controller);

    Set<ServiceComponentHostResponse> setResponses = controller.getHostComponents(setRequests);

    // assert and verify
    assertSame(controller, controllerCapture.getValue());
    assertEquals(3, setResponses.size());
    assertTrue(setResponses.contains(response1));
    assertTrue(setResponses.contains(response2));
    assertTrue(setResponses.contains(response3));

    verify(injector, clusters, cluster, response1, response2, response3, stack, ambariMetaInfo, service1, service2,
        component1, component2, componentHost1, componentHost2, componentHost3);
  }

  @Test
  public void testPopulateServicePackagesInfo() throws Exception {
    Capture<AmbariManagementController> controllerCapture = EasyMock.newCapture();
    Injector injector = createStrictMock(Injector.class);
    MaintenanceStateHelper maintHelper = createNiceMock(MaintenanceStateHelper.class);

    ServiceInfo serviceInfo = createNiceMock(ServiceInfo.class);
    Map<String, String> hostParams = new HashMap<>();
    String osFamily = "testOSFamily";

    Map<String, ServiceOsSpecific> osSpecifics = new HashMap<>();

    ServiceOsSpecific.Package package1 = new ServiceOsSpecific.Package();
    package1.setName("testrpm1");
    ServiceOsSpecific.Package package2 = new ServiceOsSpecific.Package();
    package2.setName("testrpm2");
    ServiceOsSpecific.Package package3 = new ServiceOsSpecific.Package();
    package3.setName("testrpm3");

    List<ServiceOsSpecific.Package> packageList1 = new ArrayList<>();
    packageList1.add(package1);
    List<ServiceOsSpecific.Package> packageList2 = new ArrayList<>();
    packageList2.add(package2);
    packageList2.add(package3);

    ServiceOsSpecific osSpecific1 = new ServiceOsSpecific("testOSFamily");
    osSpecific1.addPackages(packageList1);
    ServiceOsSpecific osSpecific2 = new ServiceOsSpecific("testOSFamily1,testOSFamily,testOSFamily2");
    osSpecific2.addPackages(packageList2);

    osSpecifics.put("testOSFamily", osSpecific1);
    osSpecifics.put("testOSFamily1,testOSFamily,testOSFamily2", osSpecific2);

    expect(serviceInfo.getOsSpecifics()).andReturn(osSpecifics);
    injector.injectMembers(capture(controllerCapture));
    expect(injector.getInstance(Gson.class)).andReturn(null);
    expect(injector.getInstance(MaintenanceStateHelper.class)).andReturn(maintHelper).anyTimes();
    expect(injector.getInstance(KerberosHelper.class)).andReturn(createNiceMock(KerberosHelper.class));

    OsFamily osFamilyMock = createNiceMock(OsFamily.class);

    EasyMock.expect(osFamilyMock.isVersionedOsFamilyExtendedByVersionedFamily("testOSFamily", "testOSFamily")).andReturn(true).times(3);
    replay(maintHelper, injector, clusters, serviceInfo, osFamilyMock);

    AmbariManagementControllerImplTest.NestedTestClass nestedTestClass = this.new NestedTestClass(null, clusters,
        injector, osFamilyMock);

    ServiceOsSpecific serviceOsSpecific = nestedTestClass.populateServicePackagesInfo(serviceInfo, hostParams, osFamily);

    assertEquals(3, serviceOsSpecific.getPackages().size());
  }

  @Test
  public void testCreateDefaultHostParams() throws Exception {
    String clusterName = "c1";
    String SOME_STACK_NAME = "SomeStackName";
    String SOME_STACK_VERSION = "1.0";
    String MYSQL_JAR = "MYSQL_JAR";
    String JAVA_HOME = "javaHome";
    String JDK_NAME = "jdkName";
    String JCE_NAME = "jceName";
    String OJDBC_JAR_NAME = "OjdbcJarName";
    String SERVER_DB_NAME = "ServerDBName";
    Map<PropertyInfo, String> notManagedHdfsPathMap = new HashMap<>();
    PropertyInfo propertyInfo1 = new PropertyInfo();
    propertyInfo1.setName("1");
    PropertyInfo propertyInfo2 = new PropertyInfo();
    propertyInfo2.setName("2");
    notManagedHdfsPathMap.put(propertyInfo1, "/tmp");
    notManagedHdfsPathMap.put(propertyInfo2, "/apps/falcon");

    Set<String> notManagedHdfsPathSet = new HashSet<>(Arrays.asList("/tmp", "/apps/falcon"));
    Gson gson = new Gson();

    ActionManager manager = createNiceMock(ActionManager.class);
    StackId stackId = createNiceMock(StackId.class);
    Cluster cluster = createNiceMock(Cluster.class);
    Injector injector = createNiceMock(Injector.class);
    Configuration configuration = createNiceMock(Configuration.class);
    RepositoryVersionEntity repositoryVersionEntity = createNiceMock(RepositoryVersionEntity.class);
    ConfigHelper configHelper = createNiceMock(ConfigHelper.class);

    Map<String, DesiredConfig> desiredConfigs = new HashMap<>();

    expect(cluster.getClusterName()).andReturn(clusterName);
    expect(cluster.getDesiredStackVersion()).andReturn(stackId);
    expect(cluster.getDesiredConfigs()).andReturn(desiredConfigs);
    expect(stackId.getStackName()).andReturn(SOME_STACK_NAME).anyTimes();
    expect(stackId.getStackVersion()).andReturn(SOME_STACK_VERSION).anyTimes();
    expect(configuration.getMySQLJarName()).andReturn(MYSQL_JAR);
    expect(configuration.getJavaHome()).andReturn(JAVA_HOME);
    expect(configuration.getJDKName()).andReturn(JDK_NAME);
    expect(configuration.getJCEName()).andReturn(JCE_NAME);
    expect(configuration.getOjdbcJarName()).andReturn(OJDBC_JAR_NAME);
    expect(configuration.getServerDBName()).andReturn(SERVER_DB_NAME);
    expect(configuration.getJavaVersion()).andReturn(8);
    expect(configuration.areHostsSysPrepped()).andReturn("true");
    expect(configuration.getDatabaseConnectorNames()).andReturn(new HashMap<String, String>()).anyTimes();
    expect(configuration.getPreviousDatabaseConnectorNames()).andReturn(new HashMap<String, String>()).anyTimes();
    expect(repositoryVersionEntity.getVersion()).andReturn("1234").anyTimes();
    expect(repositoryVersionEntity.getStackId()).andReturn(stackId).anyTimes();
    expect(configHelper.getPropertiesWithPropertyType(stackId,
        PropertyInfo.PropertyType.NOT_MANAGED_HDFS_PATH, cluster, desiredConfigs)).andReturn(
            notManagedHdfsPathMap);
    expect(configHelper.filterInvalidPropertyValues(notManagedHdfsPathMap, NOT_MANAGED_HDFS_PATH_LIST)).andReturn(
            notManagedHdfsPathSet);

    replay(manager, clusters, cluster, injector, stackId, configuration, repositoryVersionEntity, configHelper);

    AmbariManagementControllerImpl ambariManagementControllerImpl =
        createMockBuilder(AmbariManagementControllerImpl.class)
            .addMockedMethod("getRcaParameters")
            .withConstructor(manager, clusters, injector).createNiceMock();

    expect(ambariManagementControllerImpl.
        getRcaParameters()).andReturn(new HashMap<String, String>());
    replay(ambariManagementControllerImpl);

    // Inject configuration manually
    Class<?> amciClass = AmbariManagementControllerImpl.class;
    Field f = amciClass.getDeclaredField("configs");
    f.setAccessible(true);
    f.set(ambariManagementControllerImpl, configuration);

    AmbariCustomCommandExecutionHelper helper = new AmbariCustomCommandExecutionHelper();
    Class<?> helperClass = AmbariCustomCommandExecutionHelper.class;
    f = helperClass.getDeclaredField("managementController");
    f.setAccessible(true);
    f.set(helper, ambariManagementControllerImpl);

    f = helperClass.getDeclaredField("configs");
    f.setAccessible(true);
    f.set(helper, configuration);

    f = helperClass.getDeclaredField("configHelper");
    f.setAccessible(true);
    f.set(helper, configHelper);

    f = helperClass.getDeclaredField("gson");
    f.setAccessible(true);
    f.set(helper, gson);

    Map<String, String> defaultHostParams = helper.createDefaultHostParams(cluster, repositoryVersionEntity);

    assertEquals(15, defaultHostParams.size());
    assertEquals(MYSQL_JAR, defaultHostParams.get(DB_DRIVER_FILENAME));
    assertEquals(SOME_STACK_NAME, defaultHostParams.get(STACK_NAME));
    assertEquals(SOME_STACK_VERSION, defaultHostParams.get(STACK_VERSION));
    assertEquals("true", defaultHostParams.get(HOST_SYS_PREPPED));
    assertEquals("8", defaultHostParams.get(JAVA_VERSION));
    assertNotNull(defaultHostParams.get(NOT_MANAGED_HDFS_PATH_LIST));
    assertTrue(defaultHostParams.get(NOT_MANAGED_HDFS_PATH_LIST).contains("/tmp"));
  }

  @Test
  public void testSynchronizeLdapUsersAndGroups() throws Exception {

    Set<String> userSet = new HashSet<>();
    userSet.add("user1");

    Set<String> groupSet = new HashSet<>();
    groupSet.add("group1");

    Injector injector = Guice.createInjector(Modules.override(new InMemoryDefaultTestModule()).with(new MockModule()));

    // create mocks

    LdapBatchDto ldapBatchDto = createNiceMock(LdapBatchDto.class);


    Capture<LdapBatchDto> ldapBatchDtoCapture = EasyMock.newCapture();

    // set expectations
    expect(ldapDataPopulator.synchronizeAllLdapUsers(capture(ldapBatchDtoCapture))).andReturn(ldapBatchDto);
    expect(ldapDataPopulator.synchronizeAllLdapGroups(capture(ldapBatchDtoCapture))).andReturn(ldapBatchDto);

    expect(ldapDataPopulator.synchronizeExistingLdapUsers(capture(ldapBatchDtoCapture))).andReturn(ldapBatchDto);
    expect(ldapDataPopulator.synchronizeExistingLdapGroups(capture(ldapBatchDtoCapture))).andReturn(ldapBatchDto);

    expect(ldapDataPopulator.synchronizeLdapUsers(eq(userSet), capture(ldapBatchDtoCapture))).andReturn(ldapBatchDto);
    expect(ldapDataPopulator.synchronizeLdapGroups(eq(groupSet), capture(ldapBatchDtoCapture))).andReturn(ldapBatchDto);

    users.processLdapSync(capture(ldapBatchDtoCapture));
    expectLastCall().anyTimes();

    //replay
    replay(ldapDataPopulator, clusters, actionDBAccessor, ambariMetaInfo, users, ldapBatchDto);

    AmbariManagementControllerImpl controller = injector.getInstance(AmbariManagementControllerImpl.class);

    LdapSyncRequest userRequest = new LdapSyncRequest(LdapSyncSpecEntity.SyncType.ALL);
    LdapSyncRequest groupRequest = new LdapSyncRequest(LdapSyncSpecEntity.SyncType.ALL);

    controller.synchronizeLdapUsersAndGroups(userRequest, groupRequest);

    userRequest = new LdapSyncRequest(LdapSyncSpecEntity.SyncType.EXISTING);
    groupRequest = new LdapSyncRequest(LdapSyncSpecEntity.SyncType.EXISTING);

    controller.synchronizeLdapUsersAndGroups(userRequest, groupRequest);

    userRequest = new LdapSyncRequest(LdapSyncSpecEntity.SyncType.SPECIFIC, userSet);
    groupRequest = new LdapSyncRequest(LdapSyncSpecEntity.SyncType.SPECIFIC, groupSet);

    controller.synchronizeLdapUsersAndGroups(userRequest, groupRequest);

    verify(ldapDataPopulator, clusters, users, ldapBatchDto);
  }

  private void setAmbariMetaInfo(AmbariMetaInfo metaInfo, AmbariManagementController controller) throws NoSuchFieldException, IllegalAccessException {
    //need to set private field 'ambariMetaInfo' which is injected at runtime
    Class<?> c = controller.getClass();
    Field f = c.getDeclaredField("ambariMetaInfo");
    f.setAccessible(true);
    f.set(controller, metaInfo);
  }

  private class MockModule implements Module {

    @Override
    public void configure(Binder binder) {
      binder.bind(AmbariLdapDataPopulator.class).toInstance(ldapDataPopulator);
      binder.bind(Clusters.class).toInstance(clusters);
      binder.bind(ActionDBAccessorImpl.class).toInstance(actionDBAccessor);
      binder.bind(AmbariMetaInfo.class).toInstance(ambariMetaInfo);
      binder.bind(Users.class).toInstance(users);
      binder.bind(AmbariSessionManager.class).toInstance(sessionManager);
      binder.bind(RegistryManager.class).toInstance(registryManager);
    }
  }

  private class NestedTestClass extends AmbariManagementControllerImpl {

    public NestedTestClass(ActionManager actionManager, Clusters clusters, Injector injector, OsFamily osFamilyMock) throws Exception {
      super(actionManager, clusters, injector);
      this.osFamily = osFamilyMock;
    }

//    public ServiceOsSpecific testPopulateServicePackagesInfo(ServiceInfo serviceInfo, Map<String, String> hostParams,
//                                                             String osFamily) {
//      return super.populateServicePackagesInfo(serviceInfo, hostParams, osFamily);
//    }

  }

  @Test
  public void testVerifyRepositories() throws Exception {
    // member state mocks
    Injector injector = createStrictMock(Injector.class);
    Capture<AmbariManagementController> controllerCapture = EasyMock.newCapture();

    // expectations
    // constructor init
    injector.injectMembers(capture(controllerCapture));
    expect(injector.getInstance(Gson.class)).andReturn(null);
    expect(injector.getInstance(MaintenanceStateHelper.class)).andReturn(null);
    expect(injector.getInstance(KerberosHelper.class)).andReturn(createNiceMock(KerberosHelper.class));

    RepositoryInfo dummyRepoInfo = new RepositoryInfo();
    dummyRepoInfo.setRepoName("repo_name");

    expect(ambariMetaInfo.getRepository("stackName", "stackVersion", "redhat6", "repoId")).andReturn(dummyRepoInfo);

    Configuration configuration = createNiceMock(Configuration.class);
    String[] suffices = {"/repodata/repomd.xml"};
    expect(configuration.getRepoValidationSuffixes("redhat6")).andReturn(suffices);

    // replay mocks
    replay(injector, clusters, ambariMetaInfo, configuration);

    // test
    AmbariManagementController controller = new AmbariManagementControllerImpl(null, clusters, injector);
    setAmbariMetaInfo(ambariMetaInfo, controller);

    // Manually injected
    Class<?> c = controller.getClass();
    Field f = c.getDeclaredField("configs");
    f.setAccessible(true);
    f.set(controller, configuration);

    Set<RepositoryRequest> requests = new HashSet<>();
    RepositoryRequest request = new RepositoryRequest("stackName", "stackVersion", "redhat6", "repoId");
    request.setBaseUrl("file:///some/repo");
    requests.add(request);

    // A wrong file path is passed and IllegalArgumentException is expected
    try {
      controller.verifyRepositories(requests);
      Assert.fail("IllegalArgumentException is expected");
    } catch (IllegalArgumentException e) {
      Assert.assertEquals("Could not access base url . file:///some/repo/repodata/repomd.xml . ", e.getMessage());
    }

    verify(injector, clusters, ambariMetaInfo, configuration);
  }

  @Test
  public void testRegisterRackChange() throws Exception {
    // member state mocks
    Injector injector = createStrictMock(Injector.class);
    Cluster cluster = createNiceMock(Cluster.class);
    Service service = createNiceMock(Service.class);
    ServiceComponent serviceComponent = createNiceMock(ServiceComponent.class);
    ServiceComponentHost serviceComponentHost = createNiceMock(ServiceComponentHost.class);
    StackId stackId = createNiceMock(StackId.class);
    Capture<AmbariManagementController> controllerCapture = EasyMock.newCapture();

    // expectations
    // constructor init
    injector.injectMembers(capture(controllerCapture));
    expect(injector.getInstance(Gson.class)).andReturn(null);
    expect(injector.getInstance(MaintenanceStateHelper.class)).andReturn(null);
    expect(injector.getInstance(KerberosHelper.class)).andReturn(createNiceMock(KerberosHelper.class));

    RepositoryInfo dummyRepoInfo = new RepositoryInfo();
    dummyRepoInfo.setRepoName("repo_name");

    expect(clusters.getCluster("c1")).andReturn(cluster).anyTimes();
    expect(service.getName()).andReturn("HDFS").anyTimes();

    Map<String, ServiceComponent> serviceComponents = new HashMap<>();
    serviceComponents.put("NAMENODE", serviceComponent);
    expect(service.getServiceComponents()).andReturn(serviceComponents).anyTimes();


    Map<String, ServiceComponentHost> schMap = new HashMap<>();
    schMap.put("host1", serviceComponentHost);
    expect(serviceComponent.getServiceComponentHosts()).andReturn(schMap).anyTimes();

    serviceComponentHost.setRestartRequired(true);

    Set<String> services = new HashSet<>();
    services.add("HDFS");

    ServiceInfo serviceInfo = new ServiceInfo();
    serviceInfo.setRestartRequiredAfterRackChange(true);
    expect(ambariMetaInfo.getService(service)).andReturn(serviceInfo);

    Map<String, Service> serviceMap = new HashMap<>();

    serviceMap.put("HDFS", service);
    expect(cluster.getServices()).andReturn(serviceMap).anyTimes();

    // replay mocks
    replay(injector, cluster, clusters, ambariMetaInfo, service, serviceComponent, serviceComponentHost, stackId);

    // test
    AmbariManagementController controller = new AmbariManagementControllerImpl(null, clusters, injector);
    setAmbariMetaInfo(ambariMetaInfo, controller);

    controller.registerRackChange("c1");

    verify(injector, cluster, clusters, ambariMetaInfo, service, serviceComponent, serviceComponentHost, stackId);
  }

  @Test
  public void testCreateClusterWithRepository() throws Exception {
    Injector injector = createNiceMock(Injector.class);

    RepositoryVersionEntity repoVersion = createNiceMock(RepositoryVersionEntity.class);
    RepositoryVersionDAO repoVersionDAO = createNiceMock(RepositoryVersionDAO.class);
    expect(repoVersionDAO.findByStackAndVersion(anyObject(StackId.class),
        anyObject(String.class))).andReturn(repoVersion).anyTimes();

    expect(injector.getInstance(MaintenanceStateHelper.class)).andReturn(null).atLeastOnce();
    expect(injector.getInstance(Gson.class)).andReturn(null);
    expect(injector.getInstance(KerberosHelper.class)).andReturn(createNiceMock(KerberosHelper.class));

    StackId stackId = new StackId("HDP-2.1");

    Cluster cluster = createNiceMock(Cluster.class);
    Service service = createNiceMock(Service.class);
    expect(service.getDesiredStackId()).andReturn(stackId).atLeastOnce();
    expect(cluster.getServices()).andReturn(ImmutableMap.<String, Service>builder()
        .put("HDFS", service)
        .build());

    expect(clusters.getCluster("c1")).andReturn(cluster).atLeastOnce();


    StackInfo stackInfo = createNiceMock(StackInfo.class);
    expect(stackInfo.getWidgetsDescriptorFileLocation()).andReturn(null).once();

    expect(ambariMetaInfo.getStack("HDP", "2.1")).andReturn(stackInfo).atLeastOnce();
    expect(ambariMetaInfo.getStack(stackId)).andReturn(stackInfo).atLeastOnce();

    replay(injector, clusters, ambariMetaInfo, stackInfo, cluster, service, repoVersionDAO, repoVersion);

    AmbariManagementController controller = new AmbariManagementControllerImpl(null, clusters, injector);
    setAmbariMetaInfo(ambariMetaInfo, controller);
    Class<?> c = controller.getClass();

    Field f = c.getDeclaredField("repositoryVersionDAO");
    f.setAccessible(true);
    f.set(controller, repoVersionDAO);

    Properties p = new Properties();
    p.setProperty("", "");
    Configuration configuration = new Configuration(p);
    f = c.getDeclaredField("configs");
    f.setAccessible(true);
    f.set(controller, configuration);

    ClusterRequest cr = new ClusterRequest(null, "c1", "HDP-2.1", null);
    controller.createCluster(cr);

    // verification
    verify(injector, clusters, ambariMetaInfo, stackInfo, cluster, repoVersionDAO, repoVersion);
  }
<<<<<<< HEAD

  @Test
  public void testRegisterMpacks() throws Exception{
    MpackRequest mpackRequest = createNiceMock(MpackRequest.class);
    RequestStatusResponse response = new RequestStatusResponse(new Long(201));
    Mpack mpack = new Mpack();
    mpack.setMpackId((long)100);
    mpack.setPacklets(new ArrayList<Packlet>());
    mpack.setPrerequisites(new HashMap<String, String>());
    mpack.setRegistryId(new Long(100));
    mpack.setVersion("3.0");
    mpack.setMpackUri("abc.tar.gz");
    mpack.setDescription("Test mpack");
    mpack.setName("testMpack");
    MpackResponse mpackResponse = new MpackResponse(mpack);
    Injector injector = createNiceMock(Injector.class);
    AgentResource.init(createNiceMock(HeartBeatHandler.class));
    expect(injector.getInstance(MaintenanceStateHelper.class)).andReturn(null).atLeastOnce();
    expect(clusters.getHosts()).andReturn(Collections.emptyList()).anyTimes();
    expect(ambariMetaInfo.registerMpack(mpackRequest)).andReturn(mpackResponse);
    ambariMetaInfo.init();
    expectLastCall();
    replay(ambariMetaInfo, injector);
    AmbariManagementController controller = new AmbariManagementControllerImpl(null, clusters, injector);
    setAmbariMetaInfo(ambariMetaInfo, controller);
    Assert.assertEquals(mpackResponse, controller.registerMpack(mpackRequest));
  }

  @Test
  public void testGetPacklets() throws Exception {
    Long mpackId = new Long(100);
    ArrayList<Packlet> packletArrayList = new ArrayList<>();
    Packlet samplePacklet = new Packlet();
    Injector injector = createNiceMock(Injector.class);
    samplePacklet.setType("service");
    samplePacklet.setVersion("3.0.0");
    samplePacklet.setName("NIFI");
    samplePacklet.setSourceDir("/abc/nifi.tar.gz");
    packletArrayList.add(samplePacklet);
    expect(injector.getInstance(MaintenanceStateHelper.class)).andReturn(null).atLeastOnce();
    expect(ambariMetaInfo.getPacklets(mpackId)).andReturn(packletArrayList).atLeastOnce();
    replay(ambariMetaInfo,injector);
    AmbariManagementController controller = new AmbariManagementControllerImpl(null, clusters, injector);
    setAmbariMetaInfo(ambariMetaInfo, controller);

    Assert.assertEquals(packletArrayList,controller.getPacklets(mpackId));

  }
=======
>>>>>>> c9ced876
}<|MERGE_RESOLUTION|>--- conflicted
+++ resolved
@@ -2414,7 +2414,6 @@
     // verification
     verify(injector, clusters, ambariMetaInfo, stackInfo, cluster, repoVersionDAO, repoVersion);
   }
-<<<<<<< HEAD
 
   @Test
   public void testRegisterMpacks() throws Exception{
@@ -2463,6 +2462,4 @@
     Assert.assertEquals(packletArrayList,controller.getPacklets(mpackId));
 
   }
-=======
->>>>>>> c9ced876
 }