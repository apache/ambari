/*
 * Licensed to the Apache Software Foundation (ASF) under one
 * or more contributor license agreements.  See the NOTICE file
 * distributed with this work for additional information
 * regarding copyright ownership.  The ASF licenses this file
 * to you under the Apache License, Version 2.0 (the
 * "License"); you may not use this file except in compliance
 * with the License.  You may obtain a copy of the License at
 *
 *     http://www.apache.org/licenses/LICENSE-2.0
 *
 * Unless required by applicable law or agreed to in writing, software
 * distributed under the License is distributed on an "AS IS" BASIS,
 * WITHOUT WARRANTIES OR CONDITIONS OF ANY KIND, either express or implied.
 * See the License for the specific language governing permissions and
 * limitations under the License.
 */

package org.apache.ambari.server.configuration;

import static org.apache.ambari.server.agent.DummyHeartbeatConstants.DATANODE;
import static org.apache.ambari.server.agent.DummyHeartbeatConstants.DummyHostname1;
import static org.apache.ambari.server.agent.DummyHeartbeatConstants.HDFS;
import static org.apache.ambari.server.agent.DummyHeartbeatConstants.NAMENODE;
import static org.junit.Assert.assertEquals;
import static org.junit.Assert.assertNotNull;
import static org.junit.Assert.assertNull;
import static org.junit.Assert.assertTrue;

import java.util.HashMap;
import java.util.HashSet;
import java.util.Map;
import java.util.Set;

import org.apache.ambari.server.H2DatabaseCleaner;
import org.apache.ambari.server.agent.HeartbeatTestHelper;
import org.apache.ambari.server.agent.RecoveryConfig;
import org.apache.ambari.server.agent.RecoveryConfigHelper;
import org.apache.ambari.server.orm.GuiceJpaInitializer;
import org.apache.ambari.server.orm.InMemoryDefaultTestModule;
import org.apache.ambari.server.orm.OrmTestHelper;
import org.apache.ambari.server.orm.dao.RepositoryVersionDAO;
import org.apache.ambari.server.orm.entities.RepositoryVersionEntity;
import org.apache.ambari.server.state.Cluster;
import org.apache.ambari.server.state.Config;
import org.apache.ambari.server.state.MaintenanceState;
import org.apache.ambari.server.state.Service;
import org.apache.ambari.server.state.ServiceGroup;
import org.apache.ambari.server.state.StackId;
import org.apache.ambari.server.state.State;
import org.apache.ambari.server.utils.EventBusSynchronizer;
import org.junit.After;
import org.junit.Before;
import org.junit.Test;

import com.google.common.collect.Sets;
import com.google.common.eventbus.EventBus;
import com.google.inject.Guice;
import com.google.inject.Inject;
import com.google.inject.Injector;

/**
 * Test RecoveryConfigHelper class
 */
public class RecoveryConfigHelperTest {
  private Injector injector;

  private InMemoryDefaultTestModule module;

  @Inject
  private HeartbeatTestHelper heartbeatTestHelper;

  @Inject
  private RecoveryConfigHelper recoveryConfigHelper;

  @Inject
  private RepositoryVersionDAO repositoryVersionDAO;

  @Inject
  private OrmTestHelper helper;

  private final String STACK_VERSION = "0.1";
  private final String REPO_VERSION = "0.1-1234";
  private final StackId stackId = new StackId("HDP", STACK_VERSION);

  @Before
  public void setup() throws Exception {
    module = HeartbeatTestHelper.getTestModule();
    injector = Guice.createInjector(module);
    injector.getInstance(GuiceJpaInitializer.class);
    injector.injectMembers(this);

    // Synchronize the publisher (AmbariEventPublisher) and subscriber (RecoveryConfigHelper),
    // so that the events get handled as soon as they are published, allowing the tests to
    // verify the methods under test.
    EventBus synchronizedBus = EventBusSynchronizer.synchronizeAmbariEventPublisher(injector);
    synchronizedBus.register(recoveryConfigHelper);
  }

  @After
  public void teardown() throws Exception {
    H2DatabaseCleaner.clearDatabaseAndStopPersistenceService(injector);
  }

  /**
   * Test default cluster-env properties for recovery.
   */
  @Test
  public void testRecoveryConfigDefaultValues()
      throws Exception {
    RecoveryConfig recoveryConfig = recoveryConfigHelper.getDefaultRecoveryConfig();
    assertEquals(recoveryConfig.getMaxLifetimeCount(), RecoveryConfigHelper.RECOVERY_LIFETIME_MAX_COUNT_DEFAULT);
    assertEquals(recoveryConfig.getMaxCount(), RecoveryConfigHelper.RECOVERY_MAX_COUNT_DEFAULT);
    assertEquals(recoveryConfig.getRetryGap(), RecoveryConfigHelper.RECOVERY_RETRY_GAP_DEFAULT);
    assertEquals(recoveryConfig.getWindowInMinutes(), RecoveryConfigHelper.RECOVERY_WINDOW_IN_MIN_DEFAULT);
    assertEquals(recoveryConfig.getType(), RecoveryConfigHelper.RECOVERY_TYPE_DEFAULT);
    assertNull(recoveryConfig.getEnabledComponents());
  }

  /**
   * Test cluster-env properties from a dummy cluster
   *
   * @throws Exception
   */
  @Test
  public void testRecoveryConfigValues()
      throws Exception {
    String hostname = "hostname1";
    Cluster cluster = getDummyCluster(Sets.newHashSet(hostname));
    RecoveryConfig recoveryConfig = recoveryConfigHelper.getRecoveryConfig(cluster.getClusterName(), hostname);
    assertEquals(recoveryConfig.getMaxLifetimeCount(), "10");
    assertEquals(recoveryConfig.getMaxCount(), "4");
    assertEquals(recoveryConfig.getRetryGap(), "2");
    assertEquals(recoveryConfig.getWindowInMinutes(), "23");
    assertEquals(recoveryConfig.getType(), "AUTO_START");
    assertNotNull(recoveryConfig.getEnabledComponents());
  }

  /**
   * Install a component with auto start enabled. Verify that the old config was
   * invalidated.
   *
   * @throws Exception
   */
  @Test
  public void testServiceComponentInstalled()
      throws Exception {
    Cluster cluster = heartbeatTestHelper.getDummyCluster();

    RepositoryVersionEntity repositoryVersion = helper.getOrCreateRepositoryVersion(cluster);
<<<<<<< HEAD
    ServiceGroup serviceGroup = cluster.addServiceGroup("CORE", "HDP-2.6.0.0");
=======
    ServiceGroup serviceGroup = cluster.addServiceGroup("CORE", cluster.getDesiredStackVersion());
>>>>>>> 5be3604f
    Service hdfs = cluster.addService(serviceGroup, HDFS, HDFS, repositoryVersion);

    hdfs.addServiceComponent(DATANODE, DATANODE).setRecoveryEnabled(true);
    hdfs.getServiceComponent(DATANODE).addServiceComponentHost(DummyHostname1);

    // Get the recovery configuration
    RecoveryConfig recoveryConfig = recoveryConfigHelper.getRecoveryConfig(cluster.getClusterName(), DummyHostname1);
    assertEquals(recoveryConfig.getEnabledComponents(), "DATANODE");

    // Install HDFS::NAMENODE to trigger a component installed event
    hdfs.addServiceComponent(NAMENODE, NAMENODE).setRecoveryEnabled(true);
    hdfs.getServiceComponent(NAMENODE).addServiceComponentHost(DummyHostname1);

    // Verify that the config is stale now
    boolean isConfigStale = recoveryConfigHelper.isConfigStale(cluster.getClusterName(), DummyHostname1,
            recoveryConfig.getRecoveryTimestamp());

    assertTrue(isConfigStale);

    // Verify the new config
    recoveryConfig = recoveryConfigHelper.getRecoveryConfig(cluster.getClusterName(), DummyHostname1);
    assertEquals(recoveryConfig.getEnabledComponents(), "DATANODE,NAMENODE");
  }

  /**
   * Uninstall a component and verify that the config is stale.
   *
   * @throws Exception
   */
  @Test
  public void testServiceComponentUninstalled()
      throws Exception {
    Cluster cluster = heartbeatTestHelper.getDummyCluster();
    RepositoryVersionEntity repositoryVersion = helper.getOrCreateRepositoryVersion(cluster);
<<<<<<< HEAD
    ServiceGroup serviceGroup = cluster.addServiceGroup("CORE", "HDP-2.6.0.0");
=======
    ServiceGroup serviceGroup = cluster.addServiceGroup("CORE", cluster.getDesiredStackVersion().getStackId());
>>>>>>> 5be3604f
    Service hdfs = cluster.addService(serviceGroup, HDFS, HDFS, repositoryVersion);

    hdfs.addServiceComponent(DATANODE, DATANODE).setRecoveryEnabled(true);
    hdfs.getServiceComponent(DATANODE).addServiceComponentHost(DummyHostname1);

    hdfs.addServiceComponent(NAMENODE, NAMENODE).setRecoveryEnabled(true);
    hdfs.getServiceComponent(NAMENODE).addServiceComponentHost(DummyHostname1);

    // Get the recovery configuration
    RecoveryConfig recoveryConfig = recoveryConfigHelper.getRecoveryConfig(cluster.getClusterName(), DummyHostname1);
    assertEquals(recoveryConfig.getEnabledComponents(), "DATANODE,NAMENODE");

    // Uninstall HDFS::DATANODE from host1
    hdfs.getServiceComponent(DATANODE).getServiceComponentHost(DummyHostname1).delete();

    // Verify that the config is stale
    boolean isConfigStale = recoveryConfigHelper.isConfigStale(cluster.getClusterName(), DummyHostname1,
            recoveryConfig.getRecoveryTimestamp());

    assertTrue(isConfigStale);

    // Verify the new config
    recoveryConfig = recoveryConfigHelper.getRecoveryConfig(cluster.getClusterName(), DummyHostname1);
    assertEquals(recoveryConfig.getEnabledComponents(), "NAMENODE");
  }

  /**
   * Disable cluster level auto start and verify that the config is stale.
   *
   * @throws Exception
   */
  @Test
  public void testClusterEnvConfigChanged()
      throws Exception {
    Cluster cluster = heartbeatTestHelper.getDummyCluster();
    RepositoryVersionEntity repositoryVersion = helper.getOrCreateRepositoryVersion(cluster);
<<<<<<< HEAD
    ServiceGroup serviceGroup = cluster.addServiceGroup("CORE", "HDP-2.6.0.0");
=======
    ServiceGroup serviceGroup = cluster.addServiceGroup("CORE", cluster.getDesiredStackVersion().getStackId());
>>>>>>> 5be3604f
    Service hdfs = cluster.addService(serviceGroup, HDFS, HDFS, repositoryVersion);

    hdfs.addServiceComponent(DATANODE, DATANODE).setRecoveryEnabled(true);
    hdfs.getServiceComponent(DATANODE).addServiceComponentHost(DummyHostname1);
    hdfs.getServiceComponent(DATANODE).getServiceComponentHost(DummyHostname1).setDesiredState(State.INSTALLED);

    // Get the recovery configuration
    RecoveryConfig recoveryConfig = recoveryConfigHelper.getRecoveryConfig(cluster.getClusterName(), DummyHostname1);
    assertEquals(recoveryConfig.getEnabledComponents(), "DATANODE");

    // Get cluser-env config and turn off recovery for the cluster
    Config config = cluster.getDesiredConfigByType("cluster-env");

    config.updateProperties(new HashMap<String, String>() {{
      put(RecoveryConfigHelper.RECOVERY_ENABLED_KEY, "false");
    }});
    config.save();

    // Recovery config should be stale because of the above change.
    boolean isConfigStale = recoveryConfigHelper.isConfigStale(cluster.getClusterName(), DummyHostname1,
            recoveryConfig.getRecoveryTimestamp());

    assertTrue(isConfigStale);

    // Get the recovery configuration again and verify that there are no components to be auto started
    recoveryConfig = recoveryConfigHelper.getRecoveryConfig(cluster.getClusterName(), DummyHostname1);
    assertNull(recoveryConfig.getEnabledComponents());
  }

  /**
   * Change the maintenance mode of a service component host and verify that
   * config is stale.
   *
   * @throws Exception
   */
  @Test
  public void testMaintenanceModeChanged()
      throws Exception {
    Cluster cluster = heartbeatTestHelper.getDummyCluster();
    RepositoryVersionEntity repositoryVersion = helper.getOrCreateRepositoryVersion(cluster);
<<<<<<< HEAD
    ServiceGroup serviceGroup = cluster.addServiceGroup("CORE", "HDP-2.6.0.0");
=======
    ServiceGroup serviceGroup = cluster.addServiceGroup("CORE", cluster.getDesiredStackVersion().getStackId());
>>>>>>> 5be3604f
    Service hdfs = cluster.addService(serviceGroup, HDFS, HDFS, repositoryVersion);

    hdfs.addServiceComponent(DATANODE, DATANODE).setRecoveryEnabled(true);
    hdfs.getServiceComponent(DATANODE).addServiceComponentHost(DummyHostname1);

    hdfs.addServiceComponent(NAMENODE, NAMENODE).setRecoveryEnabled(true);
    hdfs.getServiceComponent(NAMENODE).addServiceComponentHost(DummyHostname1);

    // Get the recovery configuration
    RecoveryConfig recoveryConfig = recoveryConfigHelper.getRecoveryConfig(cluster.getClusterName(), DummyHostname1);
    assertEquals(recoveryConfig.getEnabledComponents(), "DATANODE,NAMENODE");

    hdfs.getServiceComponent(DATANODE).getServiceComponentHost(DummyHostname1).setMaintenanceState(MaintenanceState.ON);

    // We need a new config
    boolean isConfigStale = recoveryConfigHelper.isConfigStale(cluster.getClusterName(), DummyHostname1,
            recoveryConfig.getRecoveryTimestamp());

    assertTrue(isConfigStale);

    // Only NAMENODE is left
    recoveryConfig = recoveryConfigHelper.getRecoveryConfig(cluster.getClusterName(), DummyHostname1);
    assertEquals(recoveryConfig.getEnabledComponents(), "NAMENODE");
  }

  /**
   * Disable recovery on a component and verify that the config is stale.
   *
   * @throws Exception
   */
  @Test
  public void testServiceComponentRecoveryChanged()
      throws Exception {
    Cluster cluster = heartbeatTestHelper.getDummyCluster();
    RepositoryVersionEntity repositoryVersion = helper.getOrCreateRepositoryVersion(cluster);
<<<<<<< HEAD
    ServiceGroup serviceGroup = cluster.addServiceGroup("CORE", "HDP-2.6.0.0");
=======
    ServiceGroup serviceGroup = cluster.addServiceGroup("CORE", cluster.getDesiredStackVersion().getStackId());
>>>>>>> 5be3604f
    Service hdfs = cluster.addService(serviceGroup, HDFS, HDFS, repositoryVersion);

    hdfs.addServiceComponent(DATANODE, DATANODE).setRecoveryEnabled(true);
    hdfs.getServiceComponent(DATANODE).addServiceComponentHost(DummyHostname1);

    // Get the recovery configuration
    RecoveryConfig recoveryConfig = recoveryConfigHelper.getRecoveryConfig(cluster.getClusterName(), DummyHostname1);
    assertEquals(recoveryConfig.getEnabledComponents(), "DATANODE");

    // Turn off auto start for HDFS::DATANODE
    hdfs.getServiceComponent(DATANODE).setRecoveryEnabled(false);

    // Config should be stale now
    boolean isConfigStale = recoveryConfigHelper.isConfigStale(cluster.getClusterName(), DummyHostname1,
            recoveryConfig.getRecoveryTimestamp());

    assertTrue(isConfigStale);

    // Get the latest config. DATANODE should not be present.
    recoveryConfig = recoveryConfigHelper.getRecoveryConfig(cluster.getClusterName(), DummyHostname1);
    assertEquals(recoveryConfig.getEnabledComponents(), "");
  }

  /**
   * Test a cluster with two hosts. The first host gets the configuration during
   * registration. The second host gets it during it's first heartbeat.
   *
   * @throws Exception
   */
  @Test
  public void testMultiNodeCluster()
      throws Exception {
    Set<String> hostNames = new HashSet<String>() {{
      add("Host1");
      add("Host2");
    }};

    // Create a cluster with 2 hosts
    Cluster cluster = getDummyCluster(hostNames);

    RepositoryVersionEntity repositoryVersion = helper.getOrCreateRepositoryVersion(cluster);

    // Add HDFS service with DATANODE component to the cluster
<<<<<<< HEAD
    ServiceGroup serviceGroup = cluster.addServiceGroup("CORE", "HDP-2.6.0.0");
=======
    ServiceGroup serviceGroup = cluster.addServiceGroup("CORE", cluster.getDesiredStackVersion().getStackId());
>>>>>>> 5be3604f
    Service hdfs = cluster.addService(serviceGroup, HDFS, HDFS, repositoryVersion);

    hdfs.addServiceComponent(DATANODE, DATANODE).setRecoveryEnabled(true);

    // Add SCH to Host1 and Host2
    hdfs.getServiceComponent(DATANODE).addServiceComponentHost("Host1");
    hdfs.getServiceComponent(DATANODE).addServiceComponentHost("Host2");

    // Simulate registration for Host1: Get the recovery configuration right away for Host1.
    // It makes an entry for cluster name and Host1 in the timestamp dictionary.
    RecoveryConfig recoveryConfig = recoveryConfigHelper.getRecoveryConfig(cluster.getClusterName(), "Host1");
    assertEquals(recoveryConfig.getEnabledComponents(), "DATANODE");

    // Simulate heartbeat for Host2: When second host heartbeats, it first checks if config stale.
    // This should return true since it did not get the configuration during registration.
    // There is an entry for the cluster name, made by Host1, but no entry for Host2 in the timestamp
    // dictionary since we skipped registration. Lookup for cluster name will succeed but lookup for Host2
    // will return null.
    boolean isConfigStale = recoveryConfigHelper.isConfigStale(cluster.getClusterName(), "Host2", -1);
    assertTrue(isConfigStale);
  }

  private Cluster getDummyCluster(Set<String> hostNames)
      throws Exception {

    Map<String, String> configProperties = new HashMap<String, String>() {{
      put(RecoveryConfigHelper.RECOVERY_ENABLED_KEY, "true");
      put(RecoveryConfigHelper.RECOVERY_TYPE_KEY, "AUTO_START");
      put(RecoveryConfigHelper.RECOVERY_MAX_COUNT_KEY, "4");
      put(RecoveryConfigHelper.RECOVERY_LIFETIME_MAX_COUNT_KEY, "10");
      put(RecoveryConfigHelper.RECOVERY_WINDOW_IN_MIN_KEY, "23");
      put(RecoveryConfigHelper.RECOVERY_RETRY_GAP_KEY, "2");
    }};

    Cluster cluster = heartbeatTestHelper.getDummyCluster("cluster1", stackId, REPO_VERSION,
        configProperties, hostNames);

    return cluster;
  }
}<|MERGE_RESOLUTION|>--- conflicted
+++ resolved
@@ -148,11 +148,7 @@
     Cluster cluster = heartbeatTestHelper.getDummyCluster();
 
     RepositoryVersionEntity repositoryVersion = helper.getOrCreateRepositoryVersion(cluster);
-<<<<<<< HEAD
-    ServiceGroup serviceGroup = cluster.addServiceGroup("CORE", "HDP-2.6.0.0");
-=======
     ServiceGroup serviceGroup = cluster.addServiceGroup("CORE", cluster.getDesiredStackVersion());
->>>>>>> 5be3604f
     Service hdfs = cluster.addService(serviceGroup, HDFS, HDFS, repositoryVersion);
 
     hdfs.addServiceComponent(DATANODE, DATANODE).setRecoveryEnabled(true);
@@ -187,11 +183,7 @@
       throws Exception {
     Cluster cluster = heartbeatTestHelper.getDummyCluster();
     RepositoryVersionEntity repositoryVersion = helper.getOrCreateRepositoryVersion(cluster);
-<<<<<<< HEAD
-    ServiceGroup serviceGroup = cluster.addServiceGroup("CORE", "HDP-2.6.0.0");
-=======
-    ServiceGroup serviceGroup = cluster.addServiceGroup("CORE", cluster.getDesiredStackVersion().getStackId());
->>>>>>> 5be3604f
+    ServiceGroup serviceGroup = cluster.addServiceGroup("CORE", cluster.getDesiredStackVersion().getStackId());
     Service hdfs = cluster.addService(serviceGroup, HDFS, HDFS, repositoryVersion);
 
     hdfs.addServiceComponent(DATANODE, DATANODE).setRecoveryEnabled(true);
@@ -228,11 +220,7 @@
       throws Exception {
     Cluster cluster = heartbeatTestHelper.getDummyCluster();
     RepositoryVersionEntity repositoryVersion = helper.getOrCreateRepositoryVersion(cluster);
-<<<<<<< HEAD
-    ServiceGroup serviceGroup = cluster.addServiceGroup("CORE", "HDP-2.6.0.0");
-=======
-    ServiceGroup serviceGroup = cluster.addServiceGroup("CORE", cluster.getDesiredStackVersion().getStackId());
->>>>>>> 5be3604f
+    ServiceGroup serviceGroup = cluster.addServiceGroup("CORE", cluster.getDesiredStackVersion().getStackId());
     Service hdfs = cluster.addService(serviceGroup, HDFS, HDFS, repositoryVersion);
 
     hdfs.addServiceComponent(DATANODE, DATANODE).setRecoveryEnabled(true);
@@ -273,11 +261,7 @@
       throws Exception {
     Cluster cluster = heartbeatTestHelper.getDummyCluster();
     RepositoryVersionEntity repositoryVersion = helper.getOrCreateRepositoryVersion(cluster);
-<<<<<<< HEAD
-    ServiceGroup serviceGroup = cluster.addServiceGroup("CORE", "HDP-2.6.0.0");
-=======
-    ServiceGroup serviceGroup = cluster.addServiceGroup("CORE", cluster.getDesiredStackVersion().getStackId());
->>>>>>> 5be3604f
+    ServiceGroup serviceGroup = cluster.addServiceGroup("CORE", cluster.getDesiredStackVersion().getStackId());
     Service hdfs = cluster.addService(serviceGroup, HDFS, HDFS, repositoryVersion);
 
     hdfs.addServiceComponent(DATANODE, DATANODE).setRecoveryEnabled(true);
@@ -313,11 +297,7 @@
       throws Exception {
     Cluster cluster = heartbeatTestHelper.getDummyCluster();
     RepositoryVersionEntity repositoryVersion = helper.getOrCreateRepositoryVersion(cluster);
-<<<<<<< HEAD
-    ServiceGroup serviceGroup = cluster.addServiceGroup("CORE", "HDP-2.6.0.0");
-=======
-    ServiceGroup serviceGroup = cluster.addServiceGroup("CORE", cluster.getDesiredStackVersion().getStackId());
->>>>>>> 5be3604f
+    ServiceGroup serviceGroup = cluster.addServiceGroup("CORE", cluster.getDesiredStackVersion().getStackId());
     Service hdfs = cluster.addService(serviceGroup, HDFS, HDFS, repositoryVersion);
 
     hdfs.addServiceComponent(DATANODE, DATANODE).setRecoveryEnabled(true);
@@ -361,11 +341,7 @@
     RepositoryVersionEntity repositoryVersion = helper.getOrCreateRepositoryVersion(cluster);
 
     // Add HDFS service with DATANODE component to the cluster
-<<<<<<< HEAD
-    ServiceGroup serviceGroup = cluster.addServiceGroup("CORE", "HDP-2.6.0.0");
-=======
-    ServiceGroup serviceGroup = cluster.addServiceGroup("CORE", cluster.getDesiredStackVersion().getStackId());
->>>>>>> 5be3604f
+    ServiceGroup serviceGroup = cluster.addServiceGroup("CORE", cluster.getDesiredStackVersion().getStackId());
     Service hdfs = cluster.addService(serviceGroup, HDFS, HDFS, repositoryVersion);
 
     hdfs.addServiceComponent(DATANODE, DATANODE).setRecoveryEnabled(true);
