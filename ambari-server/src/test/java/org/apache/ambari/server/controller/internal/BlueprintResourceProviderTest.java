/*
 * Licensed to the Apache Software Foundation (ASF) under one
 * or more contributor license agreements.  See the NOTICE file
 * distributed with this work for additional information
 * regarding copyright ownership.  The ASF licenses this file
 * to you under the Apache License, Version 2.0 (the
 * "License"); you may not use this file except in compliance
 * with the License.  You may obtain a copy of the License at
 *
 *     http://www.apache.org/licenses/LICENSE-2.0
 *
 * Unless required by applicable law or agreed to in writing, software
 * distributed under the License is distributed on an "AS IS" BASIS,
 * WITHOUT WARRANTIES OR CONDITIONS OF ANY KIND, either express or implied.
 * See the License for the specific language governing permissions and
 * limitations under the License.
 */

package org.apache.ambari.server.controller.internal;

import static org.easymock.EasyMock.anyBoolean;
import static org.easymock.EasyMock.anyObject;
import static org.easymock.EasyMock.createMock;
import static org.easymock.EasyMock.createNiceMock;
import static org.easymock.EasyMock.createStrictMock;
import static org.easymock.EasyMock.expect;
import static org.easymock.EasyMock.expectLastCall;
import static org.easymock.EasyMock.replay;
import static org.easymock.EasyMock.reset;
import static org.easymock.EasyMock.verify;
import static org.junit.Assert.assertEquals;
import static org.junit.Assert.assertFalse;
import static org.junit.Assert.assertNotNull;
import static org.junit.Assert.assertNull;
import static org.junit.Assert.assertTrue;
import static org.junit.Assert.fail;

import java.util.ArrayList;
import java.util.Arrays;
import java.util.Collection;
import java.util.Collections;
import java.util.HashMap;
import java.util.HashSet;
import java.util.List;
import java.util.Map;
import java.util.Set;

import org.apache.ambari.server.AmbariException;
import org.apache.ambari.server.api.services.AmbariMetaInfo;
import org.apache.ambari.server.controller.AmbariManagementController;
import org.apache.ambari.server.controller.ResourceProviderFactory;
import org.apache.ambari.server.controller.internal.BlueprintResourceProvider.BlueprintConfigPopulationStrategy;
import org.apache.ambari.server.controller.internal.BlueprintResourceProvider.BlueprintConfigPopulationStrategyV1;
import org.apache.ambari.server.controller.internal.BlueprintResourceProvider.BlueprintConfigPopulationStrategyV2;
import org.apache.ambari.server.controller.predicate.EqualsPredicate;
import org.apache.ambari.server.controller.spi.NoSuchParentResourceException;
import org.apache.ambari.server.controller.spi.NoSuchResourceException;
import org.apache.ambari.server.controller.spi.Predicate;
import org.apache.ambari.server.controller.spi.Request;
import org.apache.ambari.server.controller.spi.Resource;
import org.apache.ambari.server.controller.spi.ResourceAlreadyExistsException;
import org.apache.ambari.server.controller.spi.ResourceProvider;
import org.apache.ambari.server.controller.spi.SystemException;
import org.apache.ambari.server.controller.spi.UnsupportedPropertyException;
import org.apache.ambari.server.orm.dao.BlueprintDAO;
import org.apache.ambari.server.orm.entities.BlueprintConfigEntity;
import org.apache.ambari.server.orm.entities.BlueprintConfiguration;
import org.apache.ambari.server.orm.entities.BlueprintEntity;
import org.apache.ambari.server.orm.entities.BlueprintMpackInstanceEntity;
import org.apache.ambari.server.orm.entities.BlueprintSettingEntity;
import org.apache.ambari.server.orm.entities.HostGroupComponentEntity;
import org.apache.ambari.server.orm.entities.HostGroupEntity;
import org.apache.ambari.server.state.PropertyInfo;
import org.apache.ambari.server.state.SecurityType;
import org.apache.ambari.server.state.StackInfo;
import org.apache.ambari.server.topology.Blueprint;
import org.apache.ambari.server.topology.BlueprintFactory;
import org.apache.ambari.server.topology.BlueprintValidator;
import org.apache.ambari.server.topology.InvalidTopologyException;
import org.apache.ambari.server.topology.SecurityConfiguration;
import org.apache.ambari.server.topology.SecurityConfigurationFactory;
import org.apache.ambari.server.topology.Setting;
import org.apache.ambari.server.utils.StageUtils;
import org.junit.Before;
import org.junit.BeforeClass;
import org.junit.Rule;
import org.junit.Test;
import org.junit.rules.ExpectedException;

import com.google.gson.Gson;

/**
 * BlueprintResourceProvider unit tests.
 */
@SuppressWarnings("unchecked")
public class BlueprintResourceProviderTest {

  private static String BLUEPRINT_NAME = "test-blueprint";

  @Rule
  public ExpectedException expectedException = ExpectedException.none();

  private static final ResourceProviderFactory resourceProviderFactory = createNiceMock(ResourceProviderFactory.class);
  private final static BlueprintDAO dao = createStrictMock(BlueprintDAO.class);
  private final static BlueprintEntity entity = createStrictMock(BlueprintEntity.class);
  private final static Blueprint blueprint = createMock(Blueprint.class);
  private final static BlueprintValidator blueprintValidator = createMock(BlueprintValidator.class);
  private final static AmbariMetaInfo metaInfo = createMock(AmbariMetaInfo.class);
  private final static BlueprintFactory blueprintFactory = createMock(BlueprintFactory.class);
  private final static SecurityConfigurationFactory securityFactory = createMock(SecurityConfigurationFactory.class);
  private final static Gson gson = new Gson();
  private final static BlueprintResourceProvider provider = createProvider();

  @BeforeClass
  public static void initClass() {
<<<<<<< HEAD
    BlueprintResourceProvider.init(blueprintFactory, dao, securityFactory, metaInfo);
=======
    AbstractControllerResourceProvider.init(resourceProviderFactory);
    expect(resourceProviderFactory.getBlueprintResourceProvider(anyObject())).andReturn(provider).anyTimes();
    replay(resourceProviderFactory);
>>>>>>> 925e0cdd
  }

  private Map<String, Set<HashMap<String, String>>> getSettingProperties() {
    return new HashMap<>();
  }

  @Before
  public void resetGlobalMocks() {
    reset(dao, metaInfo, blueprintFactory, securityFactory, blueprint, blueprintValidator, entity);
  }

  @Test
  public void testCreateResources() throws Exception {

    AmbariManagementController managementController = createMock(AmbariManagementController.class);
    Request request = createMock(Request.class);
    Setting setting = createStrictMock(Setting.class);

    Set<Map<String, Object>> setProperties = getBlueprintTestProperties();
    Map<String, String> requestInfoProperties = getTestRequestInfoProperties();
    Map<String, Set<HashMap<String, String>>> settingProperties = getSettingProperties();

    // set expectations
    expect(blueprintFactory.createBlueprint(setProperties.iterator().next(), null)).andReturn(blueprint).once();
    expect(securityFactory.createSecurityConfigurationFromRequest(null, true)).andReturn(null).anyTimes();
    blueprintValidator.validateRequiredProperties(blueprint);
    blueprintValidator.validateTopology(blueprint);
    expect(blueprint.getSetting()).andReturn(setting).anyTimes();
    expect(setting.getProperties()).andReturn(settingProperties).anyTimes();
    expect(blueprint.toEntity()).andReturn(entity);
    expect(blueprint.getName()).andReturn(BLUEPRINT_NAME).atLeastOnce();
    expect(request.getProperties()).andReturn(setProperties);
    expect(request.getRequestInfoProperties()).andReturn(requestInfoProperties);
    expect(dao.findByName(BLUEPRINT_NAME)).andReturn(null);
    dao.create(entity);

    replay(dao, entity, metaInfo, blueprintFactory, securityFactory, blueprint, blueprintValidator, setting, request, managementController);
    // end expectations

    ResourceProvider provider = AbstractControllerResourceProvider.getResourceProvider(
        Resource.Type.Blueprint,
        managementController);

    AbstractResourceProviderTest.TestObserver observer = new AbstractResourceProviderTest.TestObserver();
    ((ObservableResourceProvider)provider).addObserver(observer);

    provider.createResources(request);

    ResourceProviderEvent lastEvent = observer.getLastEvent();
    assertNotNull(lastEvent);
    assertEquals(Resource.Type.Blueprint, lastEvent.getResourceType());
    assertEquals(ResourceProviderEvent.Type.Create, lastEvent.getType());
    assertEquals(request, lastEvent.getRequest());
    assertNull(lastEvent.getPredicate());

    verify(dao, entity, blueprintFactory, blueprint, blueprintValidator, securityFactory, metaInfo, request, managementController);
  }

  @Test()
  public void testCreateResources_ReqestBodyIsEmpty() throws Exception {
    AmbariManagementController managementController = createMock(AmbariManagementController.class);
    Request request = createMock(Request.class);

    Set<Map<String, Object>> setProperties = getBlueprintTestProperties();
    Map<String, String> requestInfoProperties = new HashMap<>();
    requestInfoProperties.put(Request.REQUEST_INFO_BODY_PROPERTY, null);

    // set expectations
    expect(request.getProperties()).andReturn(setProperties);
    expect(request.getRequestInfoProperties()).andReturn(requestInfoProperties);

    replay(request, managementController);
    // end expectations

    ResourceProvider provider = AbstractControllerResourceProvider.getResourceProvider(
      Resource.Type.Blueprint,
      managementController);

    try {
      provider.createResources(request);
      fail("Exception expected");
    } catch (IllegalArgumentException e) {
      //expected exception
      assertEquals(BlueprintResourceProvider.REQUEST_BODY_EMPTY_ERROR_MESSAGE, e.getMessage());
    }
    verify(request, managementController);
  }

  @Test
  public void testCreateResources_NoValidation() throws Exception {

    AmbariManagementController managementController = createMock(AmbariManagementController.class);
    Request request = createMock(Request.class);
    Setting setting = createStrictMock(Setting.class);

    Map<String, Set<HashMap<String, String>>> settingProperties = getSettingProperties();
    Set<Map<String, Object>> setProperties = getBlueprintTestProperties();
    Map<String, String> requestInfoProperties = getTestRequestInfoProperties();
    requestInfoProperties.put("validate_topology", "false");

    // set expectations
    expect(blueprintFactory.createBlueprint(setProperties.iterator().next(), null)).andReturn(blueprint).once();
    blueprintValidator.validateRequiredProperties(blueprint);
    expect(blueprint.getSetting()).andReturn(setting).anyTimes();
    expect(setting.getProperties()).andReturn(settingProperties).anyTimes();
    expect(blueprint.toEntity()).andReturn(entity);
    expect(blueprint.getName()).andReturn(BLUEPRINT_NAME).atLeastOnce();
    expect(request.getProperties()).andReturn(setProperties);
    expect(request.getRequestInfoProperties()).andReturn(requestInfoProperties);
    expect(dao.findByName(BLUEPRINT_NAME)).andReturn(null);
    dao.create(entity);

    replay(dao, entity, metaInfo, blueprintFactory, blueprint, blueprintValidator, setting, request, managementController);
    // end expectations

    ResourceProvider provider = AbstractControllerResourceProvider.getResourceProvider(
        Resource.Type.Blueprint,
        managementController);

    AbstractResourceProviderTest.TestObserver observer = new AbstractResourceProviderTest.TestObserver();
    ((ObservableResourceProvider)provider).addObserver(observer);

    provider.createResources(request);

    ResourceProviderEvent lastEvent = observer.getLastEvent();
    assertNotNull(lastEvent);
    assertEquals(Resource.Type.Blueprint, lastEvent.getResourceType());
    assertEquals(ResourceProviderEvent.Type.Create, lastEvent.getType());
    assertEquals(request, lastEvent.getRequest());
    assertNull(lastEvent.getPredicate());

    verify(dao, entity, blueprintFactory, blueprint, blueprintValidator, metaInfo, request, managementController);
  }

  @Test
  public void testCreateResources_TopologyValidationFails() throws Exception {

    Request request = createMock(Request.class);
    Set<Map<String, Object>> setProperties = getBlueprintTestProperties();
    Map<String, String> requestInfoProperties = getTestRequestInfoProperties();

    // set expectations
    expect(blueprintFactory.createBlueprint(setProperties.iterator().next(), null)).andReturn(blueprint).once();
    expect(blueprint.getName()).andReturn(BLUEPRINT_NAME).atLeastOnce();
    blueprintValidator.validateRequiredProperties(blueprint);
    blueprintValidator.validateTopology(blueprint);
    expectLastCall().andThrow(new InvalidTopologyException("test")).once();

    expect(request.getProperties()).andReturn(setProperties);
    expect(request.getRequestInfoProperties()).andReturn(requestInfoProperties);
    expect(dao.findByName(BLUEPRINT_NAME)).andReturn(null);

    replay(dao, entity, metaInfo, blueprintFactory, blueprint, blueprintValidator, request);
    // end expectations

    ResourceProvider provider = AbstractControllerResourceProvider.getResourceProvider(
        Resource.Type.Blueprint,
        createMock(AmbariManagementController.class));

    AbstractResourceProviderTest.TestObserver observer = new AbstractResourceProviderTest.TestObserver();
    ((ObservableResourceProvider)provider).addObserver(observer);

    try {
      provider.createResources(request);
      fail("Expected exception due to topology validation error");
    } catch (IllegalArgumentException e) {
      // expected
    }

    verify(dao, entity, blueprintFactory, blueprint, blueprintValidator, metaInfo, request);
  }


  @Test
  public void testCreateResources_withConfiguration() throws Exception {

    Set<Map<String, Object>> setProperties = getBlueprintTestProperties();
    setConfigurationProperties(setProperties);
    AmbariManagementController managementController = createMock(AmbariManagementController.class);
    Map<String, String> requestInfoProperties = getTestRequestInfoProperties();
    Request request = createMock(Request.class);
    Setting setting = createStrictMock(Setting.class);
    Map<String, Set<HashMap<String, String>>> settingProperties = getSettingProperties();

    // set expectations
    expect(blueprintFactory.createBlueprint(setProperties.iterator().next(), null)).andReturn(blueprint).once();
    blueprintValidator.validateRequiredProperties(blueprint);
    blueprintValidator.validateTopology(blueprint);
    expect(blueprint.getSetting()).andReturn(setting).anyTimes();
    expect(setting.getProperties()).andReturn(settingProperties).anyTimes();
    expect(blueprint.toEntity()).andReturn(entity);
    expect(blueprint.getName()).andReturn(BLUEPRINT_NAME).atLeastOnce();
    expect(request.getProperties()).andReturn(setProperties);
    expect(request.getRequestInfoProperties()).andReturn(requestInfoProperties);
    expect(dao.findByName(BLUEPRINT_NAME)).andReturn(null);
    dao.create(entity);

    replay(dao, entity, metaInfo, blueprintFactory, blueprint, blueprintValidator, setting, request, managementController);
    // end expectations

    ResourceProvider provider = AbstractControllerResourceProvider.getResourceProvider(
        Resource.Type.Blueprint,
        managementController);

    AbstractResourceProviderTest.TestObserver observer = new AbstractResourceProviderTest.TestObserver();
    ((ObservableResourceProvider)provider).addObserver(observer);

    provider.createResources(request);

    ResourceProviderEvent lastEvent = observer.getLastEvent();
    assertNotNull(lastEvent);
    assertEquals(Resource.Type.Blueprint, lastEvent.getResourceType());
    assertEquals(ResourceProviderEvent.Type.Create, lastEvent.getType());
    assertEquals(request, lastEvent.getRequest());
    assertNull(lastEvent.getPredicate());

    verify(dao, entity, blueprintFactory, blueprint, blueprintValidator, metaInfo, request, managementController);
  }

  @Test
  public void testCreateResource_BlueprintFactoryThrowsException() throws Exception
  {
    Request request = createMock(Request.class);

    Set<Map<String, Object>> setProperties = getBlueprintTestProperties();
    setProperties.iterator().next().remove(BlueprintResourceProvider.HOST_GROUP_PROPERTY_ID);

    Map<String, String> requestInfoProperties = getTestRequestInfoProperties();

    // set expectations
    expect(blueprintFactory.createBlueprint(setProperties.iterator().next(), null)).andThrow(
      new IllegalArgumentException("Blueprint name must be provided"));
    expect(securityFactory.createSecurityConfigurationFromRequest(null,true)).andReturn(null).anyTimes();
    expect(request.getProperties()).andReturn(setProperties);
    expect(request.getRequestInfoProperties()).andReturn(requestInfoProperties);

    replay(dao, entity, metaInfo, blueprintFactory, securityFactory, blueprint, blueprintValidator, request);
    // end expectations

    try {
      provider.createResources(request);
      fail("Exception expected");
    } catch (IllegalArgumentException e) {
      // expected
    }
    verify(dao, entity, blueprintFactory, blueprint, blueprintValidator, metaInfo, request);
  }

  @Test
  public void testCreateResources_withSecurityConfiguration() throws Exception {
    AmbariManagementController managementController = createMock(AmbariManagementController.class);
    Request request = createMock(Request.class);
    Setting setting = createStrictMock(Setting.class);

    Set<Map<String, Object>> setProperties = getBlueprintTestProperties();
    Map<String, String> requestInfoProperties = getTestRequestInfoProperties();
    Map<String, Set<HashMap<String, String>>> settingProperties = getSettingProperties();
    SecurityConfiguration securityConfiguration = new SecurityConfiguration(SecurityType.KERBEROS, "testRef", null);

    // set expectations
    expect(securityFactory.createSecurityConfigurationFromRequest(anyObject(), anyBoolean())).andReturn
      (securityConfiguration).once();
    expect(blueprintFactory.createBlueprint(setProperties.iterator().next(), securityConfiguration)).andReturn(blueprint).once();
    blueprintValidator.validateRequiredProperties(blueprint);
    blueprintValidator.validateTopology(blueprint);
    expect(blueprint.getSetting()).andReturn(setting).anyTimes();
    expect(setting.getProperties()).andReturn(settingProperties).anyTimes();
    expect(blueprint.toEntity()).andReturn(entity);
    expect(blueprint.getName()).andReturn(BLUEPRINT_NAME).atLeastOnce();
    expect(request.getProperties()).andReturn(setProperties);
    expect(request.getRequestInfoProperties()).andReturn(requestInfoProperties);
    expect(dao.findByName(BLUEPRINT_NAME)).andReturn(null);
    dao.create(entity);

    replay(dao, entity, metaInfo, blueprintFactory, securityFactory, blueprint, blueprintValidator, setting, request, managementController);
    // end expectations

    ResourceProvider provider = AbstractControllerResourceProvider.getResourceProvider(
      Resource.Type.Blueprint,
      managementController);

    AbstractResourceProviderTest.TestObserver observer = new AbstractResourceProviderTest.TestObserver();
    ((ObservableResourceProvider)provider).addObserver(observer);

    provider.createResources(request);

    ResourceProviderEvent lastEvent = observer.getLastEvent();
    assertNotNull(lastEvent);
    assertEquals(Resource.Type.Blueprint, lastEvent.getResourceType());
    assertEquals(ResourceProviderEvent.Type.Create, lastEvent.getType());
    assertEquals(request, lastEvent.getRequest());
    assertNull(lastEvent.getPredicate());

    verify(dao, entity, blueprintFactory, blueprint, blueprintValidator, metaInfo, request, managementController);
  }

  @Test
  public void testGetResourcesNoPredicate() throws SystemException, UnsupportedPropertyException,
                                                   NoSuchParentResourceException, NoSuchResourceException {
    Request request = createNiceMock(Request.class);

    BlueprintEntity entity = createEntity(getBlueprintTestProperties().iterator().next());

    List<BlueprintEntity> results = new ArrayList<>();
    results.add(entity);

    // set expectations
    expect(dao.findAll()).andReturn(results);
    replay(dao, request);

    Set<Resource> setResults = provider.getResources(request, null);
    assertEquals(1, setResults.size());

    verify(dao);
    validateResource(setResults.iterator().next(), false);
  }

  @Test
  public void testGetResourcesNoPredicate_withConfiguration() throws SystemException, UnsupportedPropertyException,
      NoSuchParentResourceException, NoSuchResourceException, AmbariException {

    StackInfo info = createMock(StackInfo.class);
    expect(info.getConfigPropertiesTypes("core-site")).andReturn(new HashMap<>()).anyTimes();
    expect(metaInfo.getStack("test-stack-name", "test-stack-version")).andReturn(info).anyTimes();
    replay(info, metaInfo);
    Request request = createNiceMock(Request.class);

    Set<Map<String, Object>> testProperties = getBlueprintTestProperties();
    setConfigurationProperties(testProperties);
    BlueprintEntity entity = createEntity(testProperties.iterator().next());

    List<BlueprintEntity> results = new ArrayList<>();
    results.add(entity);

    // set expectations
    expect(dao.findAll()).andReturn(results);
    replay(dao, request);

    Set<Resource> setResults = provider.getResources(request, null);
    assertEquals(1, setResults.size());

    verify(dao);
    validateResource(setResults.iterator().next(), true);
  }


  @Test
  public void testDeleteResources() throws SystemException, UnsupportedPropertyException,
                                           NoSuchParentResourceException, NoSuchResourceException {

    BlueprintEntity blueprintEntity = createEntity(getBlueprintTestProperties().iterator().next());

    // set expectations
    expect(dao.findByName(BLUEPRINT_NAME)).andReturn(blueprintEntity);
    dao.removeByName(blueprintEntity.getBlueprintName());
    expectLastCall();
    replay(dao);

    Predicate predicate = new EqualsPredicate<>(
      BlueprintResourceProvider.BLUEPRINT_NAME_PROPERTY_ID, BLUEPRINT_NAME);

    AbstractResourceProviderTest.TestObserver observer = new AbstractResourceProviderTest.TestObserver();
    provider.addObserver(observer);

    provider.deleteResources(new RequestImpl(null, null, null, null), predicate);

    ResourceProviderEvent lastEvent = observer.getLastEvent();
    assertNotNull(lastEvent);
    assertEquals(Resource.Type.Blueprint, lastEvent.getResourceType());
    assertEquals(ResourceProviderEvent.Type.Delete, lastEvent.getType());
    assertNotNull(lastEvent.getPredicate());

    verify(dao);
  }

  @Test
  public void testCreateResources_withEmptyConfiguration() throws Exception {

    Set<Map<String, Object>> setProperties = getBlueprintTestProperties();
    setConfigurationProperties(setProperties);
    AmbariManagementController managementController = createMock(AmbariManagementController.class);
    Map<String, String> requestInfoProperties = new HashMap<>();
    Map<String, Set<HashMap<String, String>>> settingProperties = getSettingProperties();
    requestInfoProperties.put(Request.REQUEST_INFO_BODY_PROPERTY, "{\"configurations\":[]}");
    Request request = createMock(Request.class);
    Setting setting = createStrictMock(Setting.class);

    // set expectations
    expect(blueprintFactory.createBlueprint(setProperties.iterator().next(), null)).andReturn(blueprint).once();
    blueprintValidator.validateRequiredProperties(blueprint);
    blueprintValidator.validateTopology(blueprint);
    expect(blueprint.getSetting()).andReturn(setting).anyTimes();
    expect(setting.getProperties()).andReturn(settingProperties).anyTimes();
    expect(blueprint.toEntity()).andReturn(entity);
    expect(blueprint.getName()).andReturn(BLUEPRINT_NAME).atLeastOnce();
    expect(request.getProperties()).andReturn(setProperties);
    expect(request.getRequestInfoProperties()).andReturn(requestInfoProperties);
    expect(dao.findByName(BLUEPRINT_NAME)).andReturn(null);
    dao.create(entity);

    replay(dao, entity, metaInfo, blueprintFactory, blueprint, blueprintValidator, setting, request, managementController);
    // end expectations

    ResourceProvider provider = AbstractControllerResourceProvider.getResourceProvider(
        Resource.Type.Blueprint,
        managementController);

    AbstractResourceProviderTest.TestObserver observer = new AbstractResourceProviderTest.TestObserver();
    ((ObservableResourceProvider)provider).addObserver(observer);

    provider.createResources(request);

    ResourceProviderEvent lastEvent = observer.getLastEvent();
    assertNotNull(lastEvent);
    assertEquals(Resource.Type.Blueprint, lastEvent.getResourceType());
    assertEquals(ResourceProviderEvent.Type.Create, lastEvent.getType());
    assertEquals(request, lastEvent.getRequest());
    assertNull(lastEvent.getPredicate());

    verify(dao, entity, blueprintFactory, blueprint, blueprintValidator, metaInfo, request, managementController);
  }

  @Test
  public void testCreateResources_withSingleConfigurationType() throws Exception {

    Set<Map<String, Object>> setProperties = getBlueprintTestProperties();
    setConfigurationProperties(setProperties);
    AmbariManagementController managementController = createMock(AmbariManagementController.class);
    Map<String, String> requestInfoProperties = new HashMap<>();
    Map<String, Set<HashMap<String, String>>> settingProperties = getSettingProperties();
    requestInfoProperties.put(Request.REQUEST_INFO_BODY_PROPERTY, "{\"configurations\":[{\"configuration-type\":{\"properties\":{\"property\":\"value\"}}}]}");
    Request request = createMock(Request.class);
    Setting setting = createStrictMock(Setting.class);

    // set expectations
    expect(blueprintFactory.createBlueprint(setProperties.iterator().next(), null)).andReturn(blueprint).once();
    blueprintValidator.validateRequiredProperties(blueprint);
    blueprintValidator.validateTopology(blueprint);
    expect(blueprint.getSetting()).andReturn(setting).anyTimes();
    expect(setting.getProperties()).andReturn(settingProperties).anyTimes();
    expect(blueprint.toEntity()).andReturn(entity);
    expect(blueprint.getName()).andReturn(BLUEPRINT_NAME).atLeastOnce();
    expect(request.getProperties()).andReturn(setProperties);
    expect(request.getRequestInfoProperties()).andReturn(requestInfoProperties);
    expect(dao.findByName(BLUEPRINT_NAME)).andReturn(null);
    dao.create(entity);

    replay(dao, entity, metaInfo, blueprintFactory, blueprint, blueprintValidator, setting, request, managementController);
    // end expectations

    ResourceProvider provider = AbstractControllerResourceProvider.getResourceProvider(
        Resource.Type.Blueprint,
        managementController);

    AbstractResourceProviderTest.TestObserver observer = new AbstractResourceProviderTest.TestObserver();
    ((ObservableResourceProvider)provider).addObserver(observer);

    provider.createResources(request);

    ResourceProviderEvent lastEvent = observer.getLastEvent();
    assertNotNull(lastEvent);
    assertEquals(Resource.Type.Blueprint, lastEvent.getResourceType());
    assertEquals(ResourceProviderEvent.Type.Create, lastEvent.getType());
    assertEquals(request, lastEvent.getRequest());
    assertNull(lastEvent.getPredicate());

    verify(dao, entity, blueprintFactory, blueprint, blueprintValidator, metaInfo, request, managementController);
  }

  @Test
  public void testCreateResources_wrongConfigurationsStructure_withWrongConfigMapSize() throws ResourceAlreadyExistsException, SystemException,
      UnsupportedPropertyException, NoSuchParentResourceException
  {
    Request request = createMock(Request.class);

    Set<Map<String, Object>> setProperties = getBlueprintTestProperties();

    Map<String, String> requestInfoProperties = new HashMap<>();
    String configurationData = "{\"configurations\":[{\"config-type1\":{\"properties\" :{\"property\":\"property-value\"}},"
        + "\"config-type2\" : {\"properties_attributes\" : {\"property\" : \"property-value\"}, \"properties\" : {\"property\" : \"property-value\"}}}"
        + "]}";
    requestInfoProperties.put(Request.REQUEST_INFO_BODY_PROPERTY, configurationData);

    // set expectations
    expect(request.getProperties()).andReturn(setProperties);
    expect(request.getRequestInfoProperties()).andReturn(requestInfoProperties);

    replay(dao, metaInfo, request);
    // end expectations

    try {
      provider.createResources(request);
      fail("Exception expected");
    } catch (IllegalArgumentException e) {
      //expected exception
      assertEquals(BlueprintResourceProvider.CONFIGURATION_MAP_SIZE_CHECK_ERROR_MESSAGE, e.getMessage());
    }
    verify(dao, metaInfo, request);
  }

  @Test
  public void testCreateResources_wrongConfigurationStructure_withoutConfigMaps() throws ResourceAlreadyExistsException, SystemException,
    UnsupportedPropertyException, NoSuchParentResourceException {

    Request request = createMock(Request.class);

    Set<Map<String, Object>> setProperties = getBlueprintTestProperties();

    Map<String, String> requestInfoProperties = new HashMap<>();
    String configurationData = "{\"configurations\":[\"config-type1\", \"config-type2\"]}";
    requestInfoProperties.put(Request.REQUEST_INFO_BODY_PROPERTY, configurationData);

    // set expectations
    expect(request.getProperties()).andReturn(setProperties);
    expect(request.getRequestInfoProperties()).andReturn(requestInfoProperties);

    replay(dao, metaInfo, request);
    // end expectations

    try {
      provider.createResources(request);
      fail("Exception expected");
    } catch (IllegalArgumentException e) {
      //expected exception
      assertEquals(BlueprintResourceProvider.CONFIGURATION_MAP_CHECK_ERROR_MESSAGE, e.getMessage());
    }
    verify(dao, metaInfo, request);
  }

  @Test
  public void testCreateResources_wrongConfigurationStructure_withoutConfigsList() throws ResourceAlreadyExistsException, SystemException,
    UnsupportedPropertyException, NoSuchParentResourceException {

    Request request = createMock(Request.class);

    Set<Map<String, Object>> setProperties = getBlueprintTestProperties();

    Map<String, String> requestInfoProperties = new HashMap<>();
    String configurationData = "{\"configurations\":{\"config-type1\": \"properties\", \"config-type2\": \"properties\"}}";
    requestInfoProperties.put(Request.REQUEST_INFO_BODY_PROPERTY, configurationData);

    // set expectations
    expect(request.getProperties()).andReturn(setProperties);
    expect(request.getRequestInfoProperties()).andReturn(requestInfoProperties);

    replay(dao, metaInfo, request);
    // end expectations

    try {
      provider.createResources(request);
      fail("Exception expected");
    } catch (IllegalArgumentException e) {
      //expected exception
      assertEquals(BlueprintResourceProvider.CONFIGURATION_LIST_CHECK_ERROR_MESSAGE, e.getMessage());
    }
    verify(dao, metaInfo, request);
  }

  public static Set<Map<String, Object>> getBlueprintTestProperties() {
    Map<String, String> mapHostGroupComponentProperties = new HashMap<>();
    mapHostGroupComponentProperties.put(BlueprintResourceProvider.COMPONENT_NAME_PROPERTY_ID, "component1");

    Map<String, String> mapHostGroupComponentProperties2 = new HashMap<>();
    mapHostGroupComponentProperties2.put(BlueprintResourceProvider.COMPONENT_NAME_PROPERTY_ID, "component2");

    Set<Map<String, String>> setComponentProperties = new HashSet<>();
    setComponentProperties.add(mapHostGroupComponentProperties);
    setComponentProperties.add(mapHostGroupComponentProperties2);

    Set<Map<String, String>> setComponentProperties2 = new HashSet<>();
    setComponentProperties2.add(mapHostGroupComponentProperties);

    Map<String, Object> mapHostGroupProperties = new HashMap<>();
    mapHostGroupProperties.put(BlueprintResourceProvider.HOST_GROUP_NAME_PROPERTY_ID, "group1");
    mapHostGroupProperties.put(BlueprintResourceProvider.HOST_GROUP_CARDINALITY_PROPERTY_ID, "1");
    mapHostGroupProperties.put(BlueprintResourceProvider.COMPONENT_PROPERTY_ID, setComponentProperties);

    Map<String, Object> mapHostGroupProperties2 = new HashMap<>();
    mapHostGroupProperties2.put(BlueprintResourceProvider.HOST_GROUP_NAME_PROPERTY_ID, "group2");
    mapHostGroupProperties2.put(BlueprintResourceProvider.HOST_GROUP_CARDINALITY_PROPERTY_ID, "2");
    mapHostGroupProperties2.put(BlueprintResourceProvider.COMPONENT_PROPERTY_ID, setComponentProperties2);

    Set<Map<String, Object>> setHostGroupProperties = new HashSet<>();
    setHostGroupProperties.add(mapHostGroupProperties);
    setHostGroupProperties.add(mapHostGroupProperties2);

    Map<String, Object> mapProperties = new HashMap<>();
    mapProperties.put(BlueprintResourceProvider.BLUEPRINT_NAME_PROPERTY_ID, BLUEPRINT_NAME);
    mapProperties.put(BlueprintResourceProvider.STACK_NAME_PROPERTY_ID, "test-stack-name");
    mapProperties.put(BlueprintResourceProvider.STACK_VERSION_PROPERTY_ID, "test-stack-version");
    mapProperties.put(BlueprintResourceProvider.HOST_GROUP_PROPERTY_ID, setHostGroupProperties);

    return Collections.singleton(mapProperties);
  }

  public static Map<String, Object> getBlueprintRawBodyProperties() {
    return new HashMap<>();
  }

  public static void setConfigurationProperties(Set<Map<String, Object>> properties ) {
    Map<String, String> clusterProperties = new HashMap<>();
    clusterProperties.put("core-site/properties/fs.trash.interval", "480");
    clusterProperties.put("core-site/properties/ipc.client.idlethreshold", "8500");
    clusterProperties.put("core-site/properties_attributes/final/ipc.client.idlethreshold", "true");

    // single entry in set which was created in getTestProperties
    Map<String, Object> mapProperties = properties.iterator().next();
    Set<Map<String, String>> configurations = new HashSet<>();
    configurations.add(clusterProperties);
    mapProperties.put("configurations", configurations);

    Map<String, Object> hostGroupProperties = new HashMap<>();
    hostGroupProperties.put("core-site/my.custom.hg.property", "anything");

    Collection<Map<String, Object>> hostGroups = (Collection<Map<String, Object>>) mapProperties.get
        (BlueprintResourceProvider.HOST_GROUP_PROPERTY_ID);

    for (Map<String, Object> hostGroupProps : hostGroups) {
      if (hostGroupProps.get(BlueprintResourceProvider.HOST_GROUP_NAME_PROPERTY_ID).equals("group2")) {
        hostGroupProps.put("configurations", Collections.singleton(hostGroupProperties));
        break;
      }
    }
  }

  private void validateResource(Resource resource, boolean containsConfig) {
    assertEquals(BLUEPRINT_NAME, resource.getPropertyValue(BlueprintResourceProvider.BLUEPRINT_NAME_PROPERTY_ID));

    Collection<Map<String, Object>> hostGroupProperties = (Collection<Map<String, Object>>)
        resource.getPropertyValue(BlueprintResourceProvider.HOST_GROUP_PROPERTY_ID);

    assertEquals(2, hostGroupProperties.size());
    for (Map<String, Object> hostGroupProps : hostGroupProperties) {
      String name = (String) hostGroupProps.get(BlueprintResourceProvider.HOST_GROUP_NAME_PROPERTY_ID);
      assertTrue(name.equals("group1") || name.equals("group2"));
      List<Map<String, String>> listComponents = (List<Map<String, String>>)
          hostGroupProps.get(BlueprintResourceProvider.COMPONENT_PROPERTY_ID);
      if (name.equals("group1")) {
        assertEquals("1", hostGroupProps.get(BlueprintResourceProvider.HOST_GROUP_CARDINALITY_PROPERTY_ID));
        assertEquals(2, listComponents.size());
        Map<String, String> mapComponent = listComponents.get(0);
        String componentName = mapComponent.get(BlueprintResourceProvider.COMPONENT_NAME_PROPERTY_ID);
        assertTrue(componentName.equals("component1") || componentName.equals("component2"));
        mapComponent = listComponents.get(1);
        String componentName2 = mapComponent.get(BlueprintResourceProvider.COMPONENT_NAME_PROPERTY_ID);
        assertFalse(componentName2.equals(componentName));
        assertTrue(componentName2.equals("component1") || componentName2.equals("component2"));
      } else if (name.equals("group2")) {
        assertEquals("2", hostGroupProps.get(BlueprintResourceProvider.HOST_GROUP_CARDINALITY_PROPERTY_ID));
        assertEquals(1, listComponents.size());
        Map<String, String> mapComponent = listComponents.get(0);
        String componentName = mapComponent.get(BlueprintResourceProvider.COMPONENT_NAME_PROPERTY_ID);
        assertEquals("component1", componentName);
      } else {
        fail("Unexpected host group name");
      }
    }

    if (containsConfig) {
      Collection<Map<String, Object>> blueprintConfigurations = (Collection<Map<String, Object>>)
          resource.getPropertyValue(BlueprintResourceProvider.CONFIGURATION_PROPERTY_ID);
      assertEquals(1, blueprintConfigurations.size());

      Map<String, Object> typeConfigs = blueprintConfigurations.iterator().next();
      assertEquals(1, typeConfigs.size());
      Map<String, Map<String, Object>> coreSiteConfig = (Map<String, Map<String, Object>>) typeConfigs.get("core-site");
      assertEquals(2, coreSiteConfig.size());
      assertTrue(coreSiteConfig.containsKey(BlueprintResourceProvider.PROPERTIES_PROPERTY_ID));
      Map<String, Object> properties = coreSiteConfig.get(BlueprintResourceProvider.PROPERTIES_PROPERTY_ID);
      assertNotNull(properties);
      assertEquals("480", properties.get("fs.trash.interval"));
      assertEquals("8500", properties.get("ipc.client.idlethreshold"));

      assertTrue(coreSiteConfig.containsKey(BlueprintResourceProvider.PROPERTIES_ATTRIBUTES_PROPERTY_ID));
      Map<String, Object> attributes = coreSiteConfig.get(BlueprintResourceProvider.PROPERTIES_ATTRIBUTES_PROPERTY_ID);
      assertNotNull(attributes);
      assertEquals(1, attributes.size());
      assertTrue(attributes.containsKey("final"));
      Map<String, String> finalAttrs = (Map<String, String>) attributes.get("final");
      assertEquals(1, finalAttrs.size());
      assertEquals("true", finalAttrs.get("ipc.client.idlethreshold"));
    }

  }

  private BlueprintEntity createEntity(Map<String, Object> properties) {
    BlueprintEntity entity = new BlueprintEntity();
    entity.setBlueprintName((String) properties.get(BlueprintResourceProvider.BLUEPRINT_NAME_PROPERTY_ID));

    String stackName = (String) properties.get(BlueprintResourceProvider.STACK_NAME_PROPERTY_ID);
    String stackVersion = (String) properties.get(BlueprintResourceProvider.STACK_VERSION_PROPERTY_ID);

    BlueprintMpackInstanceEntity mpackEntity = new BlueprintMpackInstanceEntity();
    mpackEntity.setMpackName(stackName);
    mpackEntity.setMpackVersion(stackVersion);
    mpackEntity.setBlueprint(entity);

    entity.getMpackInstances().add(mpackEntity);

    Set<Map<String, Object>> hostGroupProperties = (Set<Map<String, Object>>) properties.get(
        BlueprintResourceProvider.HOST_GROUP_PROPERTY_ID);

    Collection<HostGroupEntity> hostGroups = new ArrayList<>();
    for (Map<String, Object> groupProperties : hostGroupProperties) {
      HostGroupEntity hostGroup = new HostGroupEntity();
      hostGroups.add(hostGroup);
      hostGroup.setName((String) groupProperties.get(BlueprintResourceProvider.HOST_GROUP_NAME_PROPERTY_ID));
      hostGroup.setCardinality((String) groupProperties.get(BlueprintResourceProvider.HOST_GROUP_CARDINALITY_PROPERTY_ID));
      hostGroup.setConfigurations(new ArrayList<>());

      Set<Map<String, String>> setComponentProperties = (Set<Map<String, String>>) groupProperties.get(
          BlueprintResourceProvider.COMPONENT_PROPERTY_ID);

      Collection<HostGroupComponentEntity> components = new ArrayList<>();
      for (Map<String, String> compProperties : setComponentProperties) {
        HostGroupComponentEntity component = new HostGroupComponentEntity();
        components.add(component);
        component.setName(compProperties.get(BlueprintResourceProvider.COMPONENT_NAME_PROPERTY_ID));
      }
      hostGroup.setComponents(components);

    }
    entity.setHostGroups(hostGroups);


    Collection<Map<String, String>> configProperties = (Collection<Map<String, String>>) properties.get(
        BlueprintResourceProvider.CONFIGURATION_PROPERTY_ID);
    provider.createBlueprintConfigEntities(configProperties, entity);
    return entity;
  }

  private Map<String, String> getTestRequestInfoProperties() {
    Map<String, String> setPropertiesInfo = new HashMap<>();
    String configurationData = "{\"configurations\":[{\"config-type1\":{\"properties\" :{\"property\":\"property-value\"}}},"
        + "{\"config-type2\" : {\"properties_attributes\" : {\"property\" : \"property-value\"}, \"properties\" : {\"property\" : \"property-value\"}}}"
        + "]}";
    setPropertiesInfo.put(Request.REQUEST_INFO_BODY_PROPERTY, configurationData);
    return setPropertiesInfo;
  }

  @Test
  public void testPopulateConfigurationEntity_oldSchema() throws Exception {
    Map<String, String> configuration = new HashMap<>();
    configuration.put("global/property1", "val1");
    configuration.put("global/property2", "val2");
    BlueprintConfiguration config = new BlueprintConfigEntity();

    provider.populateConfigurationEntity(configuration, config);

    assertNotNull(config.getConfigData());
    assertNotNull(config.getConfigAttributes());
    Map<?, ?> configData = StageUtils.getGson().fromJson(config.getConfigData(), Map.class);
    Map<?, Map<?, ?>> configAttrs = StageUtils.getGson().fromJson(config.getConfigAttributes(), Map.class);
    assertNotNull(configData);
    assertNotNull(configAttrs);
    assertEquals(2, configData.size());
    assertTrue(configData.containsKey("property1"));
    assertTrue(configData.containsKey("property2"));
    assertEquals("val1", configData.get("property1"));
    assertEquals("val2", configData.get("property2"));
    assertEquals(0, configAttrs.size());
  }

  @Test
  public void testPopulateConfigurationEntity_newSchema() throws Exception {
    Map<String, String> configuration = new HashMap<>();
    configuration.put("global/properties/property1", "val1");
    configuration.put("global/properties/property2", "val2");
    configuration.put("global/properties_attributes/final/property1", "true");
    configuration.put("global/properties_attributes/final/property2", "false");
    configuration.put("global/properties_attributes/deletable/property1", "true");
    BlueprintConfiguration config = new BlueprintConfigEntity();

    provider.populateConfigurationEntity(configuration, config);

    assertNotNull(config.getConfigData());
    assertNotNull(config.getConfigAttributes());
    Map<?, ?> configData = StageUtils.getGson().fromJson(config.getConfigData(), Map.class);
    Map<?, Map<?, ?>> configAttrs = StageUtils.getGson().fromJson(config.getConfigAttributes(), Map.class);
    assertNotNull(configData);
    assertNotNull(configAttrs);
    assertEquals(2, configData.size());
    assertTrue(configData.containsKey("property1"));
    assertTrue(configData.containsKey("property2"));
    assertEquals("val1", configData.get("property1"));
    assertEquals("val2", configData.get("property2"));
    assertEquals(2, configAttrs.size());
    assertTrue(configAttrs.containsKey("final"));
    assertTrue(configAttrs.containsKey("deletable"));
    Map<?, ?> finalAttrs = configAttrs.get("final");
    assertNotNull(finalAttrs);
    assertEquals(2, finalAttrs.size());
    assertTrue(finalAttrs.containsKey("property1"));
    assertTrue(finalAttrs.containsKey("property2"));
    assertEquals("true", finalAttrs.get("property1"));
    assertEquals("false", finalAttrs.get("property2"));

    Map<?, ?> deletableAttrs = configAttrs.get("deletable");
    assertNotNull(deletableAttrs);
    assertEquals(1, deletableAttrs.size());
    assertTrue(deletableAttrs.containsKey("property1"));
    assertEquals("true", deletableAttrs.get("property1"));
  }

  @Test
  public void testPopulateConfigurationEntity_configIsNull() throws Exception {
    Map<String, String> configuration = null;
    BlueprintConfiguration config = new BlueprintConfigEntity();

    provider.populateConfigurationEntity(configuration, config);

    assertNotNull(config.getConfigAttributes());
    assertNotNull(config.getConfigData());
  }

  @Test
  public void testPopulateConfigurationEntity_configIsEmpty() throws Exception {
    Map<String, String> configuration = new HashMap<>();
    BlueprintConfiguration config = new BlueprintConfigEntity();

    provider.populateConfigurationEntity(configuration, config);

    assertNotNull(config.getConfigAttributes());
    assertNotNull(config.getConfigData());
  }

  @Test
  public void testDecidePopulationStrategy_configIsEmpty() throws Exception {
    Map<String, String> configMap = new HashMap<>();

    BlueprintConfigPopulationStrategy provisioner =
        provider.decidePopulationStrategy(configMap);

    assertNotNull(provisioner);
    assertTrue(provisioner instanceof BlueprintConfigPopulationStrategyV2);
  }

  @Test
  public void testDecidePopulationStrategy_configIsNull() throws Exception {
    Map<String, String> configMap = null;

    BlueprintConfigPopulationStrategy provisioner =
        provider.decidePopulationStrategy(configMap);

    assertNotNull(provisioner);
    assertTrue(provisioner instanceof BlueprintConfigPopulationStrategyV2);
  }

  @Test
  public void testDecidePopulationStrategy_withOldSchema() throws Exception {
    Map<String, String> configMap = new HashMap<>();
    configMap.put("global/hive_database", "db");

    BlueprintConfigPopulationStrategy provisioner =
        provider.decidePopulationStrategy(configMap);

    assertNotNull(provisioner);
    assertTrue(provisioner instanceof BlueprintConfigPopulationStrategyV1);
  }

  @Test
  public void testDecidePopulationStrategy_withNewSchema_attributes() throws Exception {
    Map<String, String> configMap = new HashMap<>();
    configMap.put("global/properties_attributes/final/foo_contact", "true");

    BlueprintConfigPopulationStrategy provisioner =
        provider.decidePopulationStrategy(configMap);

    assertNotNull(provisioner);
    assertTrue(provisioner instanceof BlueprintConfigPopulationStrategyV2);
  }

  @Test
  public void testDecidePopulationStrategy_withNewSchema_properties() throws Exception {
    Map<String, String> configMap = new HashMap<>();
    configMap.put("global/properties/foo_contact", "foo@ffl.dsfds");

    BlueprintConfigPopulationStrategy provisioner =
        provider.decidePopulationStrategy(configMap);

    assertNotNull(provisioner);
    assertTrue(provisioner instanceof BlueprintConfigPopulationStrategyV2);
  }

  @Test
  public void testDecidePopulationStrategy_unsupportedSchema() throws Exception {
    Map<String, String> configMap = new HashMap<>();
    configMap.put("global/properties/lot/foo_contact", "foo@ffl.dsfds");
    expectedException.expect(IllegalArgumentException.class);
    expectedException.expectMessage(BlueprintResourceProvider.SCHEMA_IS_NOT_SUPPORTED_MESSAGE);

    provider.decidePopulationStrategy(configMap);
  }

  @Test
  public void testPopulateConfigurationList() throws Exception {
    BlueprintEntity entity = createMock(BlueprintEntity.class);

    HashMap<PropertyInfo.PropertyType, Set<String>> pwdProperties = new HashMap<PropertyInfo.PropertyType, Set<String>>() {{
      put(PropertyInfo.PropertyType.PASSWORD, new HashSet<String>(){{
        add("test.password");
      }});
    }};

    StackInfo info = createMock(StackInfo.class);
    expect(info.getConfigPropertiesTypes("type1")).andReturn(new HashMap<>()).anyTimes();
    expect(info.getConfigPropertiesTypes("type2")).andReturn(new HashMap<>()).anyTimes();
    expect(info.getConfigPropertiesTypes("type3")).andReturn(pwdProperties).anyTimes();
    expect(metaInfo.getStack("test-stack-name", "test-stack-version")).andReturn(info).anyTimes();

    BlueprintMpackInstanceEntity mpackInstance = createMock(BlueprintMpackInstanceEntity.class);
    expect(mpackInstance.getMpackName()).andReturn("test-stack-name").anyTimes();
    expect(mpackInstance.getMpackVersion()).andReturn("test-stack-version").anyTimes();
    expect(entity.getMpackInstances()).andReturn(Collections.singleton(mpackInstance)).anyTimes();

    replay(info, metaInfo, entity, mpackInstance);


    // attributes is null
    BlueprintConfigEntity config1 = new BlueprintConfigEntity();
    config1.setType("type1");
    config1.setConfigData("{\"key1\":\"value1\"}");
    config1.setBlueprintEntity(entity);
    // attributes is empty
    BlueprintConfigEntity config2 = new BlueprintConfigEntity();
    config2.setType("type2");
    config2.setConfigData("{\"key2\":\"value2\"}");
    config2.setConfigAttributes("{}");
    config2.setBlueprintEntity(entity);
    // attributes is provided
    BlueprintConfigEntity config3 = new BlueprintConfigEntity();
    config3.setType("type3");
    config3.setConfigData("{\"key3\":\"value3\",\"key4\":\"value4\",\"test.password\":\"pwdValue\"}");
    config3.setConfigAttributes("{\"final\":{\"key3\":\"attrValue1\",\"key4\":\"attrValue2\"}}");
    config3.setBlueprintEntity(entity);

    List<Map<String, Map<String, Object>>> configs =
        provider.populateConfigurationList(Arrays.asList(config1, config2, config3));

    assertNotNull(configs);
    assertEquals(3, configs.size());
    Map<String, Map<String, Object>> configuration1 = configs.get(0);
    assertNotNull(configuration1);
    assertEquals(1, configuration1.size());
    assertTrue(configuration1.containsKey("type1"));
    Map<String, Object> typeConfig1 = configuration1.get("type1");
    assertNotNull(typeConfig1);
    assertEquals(1, typeConfig1.size());
    assertTrue(typeConfig1.containsKey(BlueprintResourceProvider.PROPERTIES_PROPERTY_ID));
    Map<String, String> confProperties1
        = (Map<String, String>) typeConfig1.get(BlueprintResourceProvider.PROPERTIES_PROPERTY_ID);
    assertNotNull(confProperties1);
    assertEquals(1, confProperties1.size());
    assertEquals("value1", confProperties1.get("key1"));

    Map<String, Map<String, Object>> configuration2 = configs.get(1);
    assertNotNull(configuration2);
    assertEquals(1, configuration2.size());
    assertTrue(configuration2.containsKey("type2"));
    Map<String, Object> typeConfig2 = configuration2.get("type2");
    assertNotNull(typeConfig2);
    assertEquals(1, typeConfig2.size());
    assertTrue(typeConfig2.containsKey(BlueprintResourceProvider.PROPERTIES_PROPERTY_ID));
    Map<String, String> confProperties2
        = (Map<String, String>) typeConfig2.get(BlueprintResourceProvider.PROPERTIES_PROPERTY_ID);
    assertNotNull(confProperties2);
    assertEquals(1, confProperties2.size());
    assertEquals("value2", confProperties2.get("key2"));

    Map<String, Map<String, Object>> configuration3 = configs.get(2);
    assertNotNull(configuration3);
    assertEquals(1, configuration3.size());
    assertTrue(configuration3.containsKey("type3"));
    Map<String, Object> typeConfig3 = configuration3.get("type3");
    assertNotNull(typeConfig3);
    assertEquals(2, typeConfig3.size());
    assertTrue(typeConfig3.containsKey(BlueprintResourceProvider.PROPERTIES_PROPERTY_ID));
    Map<String, String> confProperties3
        = (Map<String, String>) typeConfig3.get(BlueprintResourceProvider.PROPERTIES_PROPERTY_ID);
    assertNotNull(confProperties3);
    assertEquals(3, confProperties3.size());
    assertEquals("value3", confProperties3.get("key3"));
    assertEquals("value4", confProperties3.get("key4"));
    assertEquals("SECRET:type3:-1:test.password", confProperties3.get("test.password"));
    assertTrue(typeConfig3.containsKey(BlueprintResourceProvider.PROPERTIES_ATTRIBUTES_PROPERTY_ID));
    Map<String, Map<String, String>> confAttributes3
        = (Map<String, Map<String, String>>) typeConfig3.get(BlueprintResourceProvider.PROPERTIES_ATTRIBUTES_PROPERTY_ID);
    assertNotNull(confAttributes3);
    assertEquals(1, confAttributes3.size());
    assertTrue(confAttributes3.containsKey("final"));
    Map<String, String> finalAttrs = confAttributes3.get("final");
    assertEquals(2, finalAttrs.size());
    assertEquals("attrValue1", finalAttrs.get("key3"));
    assertEquals("attrValue2", finalAttrs.get("key4"));
  }

  @Test
  public void testPopulateSettingList() throws Exception {
    BlueprintEntity entity = createMock(BlueprintEntity.class);

    HashMap<PropertyInfo.PropertyType, Set<String>> pwdProperties = new HashMap<PropertyInfo.PropertyType, Set<String>>() {{
      put(PropertyInfo.PropertyType.PASSWORD, new HashSet<String>(){{
        add("test.password");
      }});
    }};

    StackInfo info = createMock(StackInfo.class);
    expect(info.getConfigPropertiesTypes("type1")).andReturn(new HashMap<>()).anyTimes();
    expect(info.getConfigPropertiesTypes("type2")).andReturn(new HashMap<>()).anyTimes();
    expect(info.getConfigPropertiesTypes("type3")).andReturn(pwdProperties).anyTimes();
    expect(metaInfo.getStack("test-stack-name", "test-stack-version")).andReturn(info).anyTimes();

    replay(info, metaInfo, entity);

    // Blueprint setting entities
    // Global recovery setting
    BlueprintSettingEntity settingEntity1 = new BlueprintSettingEntity();
    settingEntity1.setSettingName("recovery_settings");
    settingEntity1.setSettingData("[{\"recovery_enabled\":\"true\"}]");
    settingEntity1.setBlueprintEntity(entity);

    // Service exceptions setting
    BlueprintSettingEntity settingEntity2 = new BlueprintSettingEntity();
    settingEntity2.setSettingName("service_settings");
    settingEntity2.setSettingData("[{\"name\":\"HDFS\", \"recovery_enabled\":\"false\"}, " +
            "{\"name\":\"ZOOKEEPER\", \"recovery_enabled\":\"false\"}]");
    settingEntity2.setBlueprintEntity(entity);

    // Service component exceptions setting
    BlueprintSettingEntity settingEntity3 = new BlueprintSettingEntity();
    settingEntity3.setSettingName("component_settings");
    settingEntity3.setSettingData("[{\"name\":\"METRICS_MONITOR\", \"recovery_enabled\":\"false\"}," +
            "{\"name\":\"KAFKA_CLIENT\", \"recovery_enabled\":\"false\"}]");
    settingEntity3.setBlueprintEntity(entity);

    List<BlueprintSettingEntity> settingEntities = new ArrayList();
    settingEntities.add(settingEntity1);
    settingEntities.add(settingEntity2);
    settingEntities.add(settingEntity3);

    List<Map<String, Object>> settings = provider.populateSettingList(settingEntities);

    assertNotNull(settings);
    assertEquals(settingEntities.size(), settings.size());

    // Verify global recovery setting
    Map<String, Object> setting1 = settings.get(0);
    assertNotNull(setting1);
    assertEquals(1, setting1.size());
    assertTrue(setting1.containsKey("recovery_settings"));
    List<Map<String, String>> setting1value = (List<Map<String, String>>) setting1.get("recovery_settings");
    assertNotNull(setting1value);
    assertEquals(1, setting1value.size());
    assertTrue(setting1value.get(0).containsKey("recovery_enabled"));
    assertEquals(setting1value.get(0).get("recovery_enabled"), "true");

    // Verify service exceptions
    Map<String, Object> setting2 = settings.get(1);
    assertNotNull(setting2);
    assertEquals(1, setting2.size());
    assertTrue(setting2.containsKey("service_settings"));
    List<Map<String, String>> setting2value = (List<Map<String, String>>) setting2.get("service_settings");
    assertNotNull(setting2value);
    assertEquals(2, setting2value.size());
    // first service exception is HDFS
    assertTrue(setting2value.get(0).containsKey("name"));
    assertEquals(setting2value.get(0).get("name"), "HDFS");
    assertTrue(setting2value.get(0).containsKey("recovery_enabled"));
    assertEquals(setting2value.get(0).get("recovery_enabled"), "false");
    // second service exception is ZOOKEEPER
    assertTrue(setting2value.get(1).containsKey("name"));
    assertEquals(setting2value.get(1).get("name"), "ZOOKEEPER");
    assertTrue(setting2value.get(1).containsKey("recovery_enabled"));
    assertEquals(setting2value.get(1).get("recovery_enabled"), "false");

    // Verify service component exceptions
    Map<String, Object> setting3 = settings.get(2);
    assertNotNull(setting3);
    assertEquals(1, setting3.size());
    assertTrue(setting3.containsKey("component_settings"));
    List<Map<String, String>> setting3value = (List<Map<String, String>>) setting3.get("component_settings");
    assertNotNull(setting3value);
    assertEquals(2, setting3value.size());
    // first service component exception is METRICS_MONITOR
    assertTrue(setting3value.get(0).containsKey("name"));
    assertEquals(setting3value.get(0).get("name"), "METRICS_MONITOR");
    assertTrue(setting3value.get(0).containsKey("recovery_enabled"));
    assertEquals(setting3value.get(0).get("recovery_enabled"), "false");
    // second service component exception is KAFKA_CLIENT
    assertTrue(setting3value.get(1).containsKey("name"));
    assertEquals(setting3value.get(1).get("name"), "KAFKA_CLIENT");
    assertTrue(setting3value.get(1).containsKey("recovery_enabled"));
    assertEquals(setting3value.get(1).get("recovery_enabled"), "false");
  }

  private static BlueprintResourceProvider createProvider() {
    return new BlueprintResourceProvider(blueprintValidator, blueprintFactory, dao, securityFactory, gson, metaInfo, null);
  }
}
<|MERGE_RESOLUTION|>--- conflicted
+++ resolved
@@ -87,8 +87,6 @@
 import org.junit.Test;
 import org.junit.rules.ExpectedException;
 
-import com.google.gson.Gson;
-
 /**
  * BlueprintResourceProvider unit tests.
  */
@@ -108,18 +106,13 @@
   private final static AmbariMetaInfo metaInfo = createMock(AmbariMetaInfo.class);
   private final static BlueprintFactory blueprintFactory = createMock(BlueprintFactory.class);
   private final static SecurityConfigurationFactory securityFactory = createMock(SecurityConfigurationFactory.class);
-  private final static Gson gson = new Gson();
   private final static BlueprintResourceProvider provider = createProvider();
 
   @BeforeClass
   public static void initClass() {
-<<<<<<< HEAD
-    BlueprintResourceProvider.init(blueprintFactory, dao, securityFactory, metaInfo);
-=======
     AbstractControllerResourceProvider.init(resourceProviderFactory);
     expect(resourceProviderFactory.getBlueprintResourceProvider(anyObject())).andReturn(provider).anyTimes();
     replay(resourceProviderFactory);
->>>>>>> 925e0cdd
   }
 
   private Map<String, Set<HashMap<String, String>>> getSettingProperties() {
@@ -1216,6 +1209,6 @@
   }
 
   private static BlueprintResourceProvider createProvider() {
-    return new BlueprintResourceProvider(blueprintValidator, blueprintFactory, dao, securityFactory, gson, metaInfo, null);
+    return new BlueprintResourceProvider(blueprintValidator, blueprintFactory, dao, securityFactory, metaInfo, null);
   }
 }
