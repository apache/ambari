--- conflicted
+++ resolved
@@ -37,7 +37,6 @@
 import org.apache.ambari.server.api.services.AmbariMetaInfo;
 import org.apache.ambari.server.api.services.NamedPropertySet;
 import org.apache.ambari.server.api.services.RequestBody;
-import org.apache.ambari.server.api.services.RequestFactory;
 import org.apache.ambari.server.api.services.parsers.JsonRequestBodyParser;
 import org.apache.ambari.server.controller.AmbariManagementController;
 import org.apache.ambari.server.controller.ServiceGroupRequest;
@@ -53,7 +52,9 @@
 import org.apache.ambari.server.state.Cluster;
 import org.apache.ambari.server.state.Clusters;
 import org.apache.ambari.server.state.ServiceGroup;
+import org.junit.After;
 import org.junit.Assert;
+import org.junit.Before;
 import org.junit.Test;
 import org.springframework.security.core.Authentication;
 import org.springframework.security.core.context.SecurityContextHolder;
@@ -66,60 +67,48 @@
 
   public static void createServiceGroups(AmbariManagementController controller, Set<ServiceGroupRequest> requests)
       throws AmbariException, AuthorizationException {
+    requests.stream().forEach(request->request.getMpackNames().add("dummy"));
     getProvider(controller).createServiceGroups(requests);
   }
 
   public static void createServiceGroup(AmbariManagementController controller, String clusterName, String serviceGroupName)
       throws AmbariException, AuthorizationException {
     ServiceGroupRequest request = new ServiceGroupRequest(clusterName, serviceGroupName);
+    request.getMpackNames().add("dummy");
     createServiceGroups(controller, Collections.singleton(request));
+  }
+
+  @Before
+  public void before() {
+    Authentication authentication = TestAuthenticationFactory.createClusterAdministrator();
+    AuthorizationHelperInitializer.viewInstanceDAOReturningNull();
+    SecurityContextHolder.getContext().setAuthentication(authentication);
+  }
+
+  @After
+  public void clearAuthentication() {
+    SecurityContextHolder.getContext().setAuthentication(null);
   }
 
   @Test
   public void testCreateServiceGroupsWithMpacks() throws Exception {
-<<<<<<< HEAD
     // Valid Requesty with one mpack name per service group
     String body = "[{\"ServiceGroupInfo\":{\"service_group_name\": \"CORE\",\"mpacks\": [{\"name\": \"HDPCORE\"}]}},{\"ServiceGroupInfo\": {\"service_group_name\": \"EDW-MKTG\",\"mpacks\": [{\"name\": \"EDW2\"}]}}]";
-    try {
-      runTestCreateServiceGroupsWithMpacks(body);
-    } catch (Exception e) {
-      System.out.println("++++++ Test valid request unsuccessfully ++++++");
-      throw e;
-    }
-    System.out.println("++++++ Test valid request successfully ++++++");
+    runTestCreateServiceGroupsWithMpacks(body);
+  }
 
-    // Invalid Request with two mpack names in the service group CORE
-    body = "[{\"ServiceGroupInfo\":{\"service_group_name\": \"CORE\",\"mpacks\": [{\"name\": \"HDPCORE\"},{\"name\": \"EDW\"}]}},{\"ServiceGroupInfo\": {\"service_group_name\": \"EDW-MKTG\",\"mpacks\": [{\"name\": \"EDW2\"}]}}]";
-    try {
-      runTestCreateServiceGroupsWithMpacks(body);
-    } catch (IllegalArgumentException e) {
-      System.out.println("++++++ Test invalid request successfully ++++++");
-    } catch (Exception e) {
-      System.out.println("++++++ Test invalid request unsuccessfully ++++++");
-    }
-=======
-    // Valid Requesty
-    String body = "[{\"ServiceGroupInfo\":{\"service_group_name\": \"CORE\",\"mpacks\": [{\"name\": \"HDPCORE\"}]}},{\"ServiceGroupInfo\": {\"service_group_name\": \"EDW-MKTG\",\"mpacks\": [{\"name\": \"EDW2\"}]}}]";
+  @Test(expected = IllegalArgumentException.class)
+  public void testCreateServiceGroupsWithMultipleMpacks() throws Exception {
+    // Valid Requesty with one mpack name per service group
+    String body = "[{\"ServiceGroupInfo\":{\"service_group_name\": \"CORE\",\"mpacks\": [{\"name\": \"HDPCORE\"},{\"name\": \"HDPCORE2\"}]}},{\"ServiceGroupInfo\": {\"service_group_name\": \"EDW-MKTG\",\"mpacks\": [{\"name\": \"EDW2\"}]}}]";
     runTestCreateServiceGroupsWithMpacks(body);
-    System.out.println("++++++ Test valid request successfully ++++++");
-
-    // Invalid Request
-    body = "[{\"ServiceGroupInfo\":{\"service_group_name\": \"CORE\",\"mpacks\": [{\"name\": \"HDPCORE\"},{\"name\": \"EDW\"}]}},{\"ServiceGroupInfo\": {\"service_group_name\": \"EDW-MKTG\",\"mpacks\": [{\"name\": \"EDW2\"}]}}]";
-    runTestCreateServiceGroupsWithMpacks(body);
-    System.out.println("++++++ Test invalid request successfully ++++++");
->>>>>>> dcb871b3
   }
 
   private static void runTestCreateServiceGroupsWithMpacks(String body) throws Exception{
     String clusterName = "c1";
-    Authentication authentication = TestAuthenticationFactory.createClusterAdministrator();
-    AuthorizationHelperInitializer.viewInstanceDAOReturningNull();
-    SecurityContextHolder.getContext().setAuthentication(authentication);
-<<<<<<< HEAD
-
     JsonRequestBodyParser jsonParser = new JsonRequestBodyParser();
     RequestBody requestBody = jsonParser.parse(body).iterator().next();
-    RequestFactory requestFactory = new RequestFactory();
+    //RequestFactory requestFactory = new RequestFactory();
     ResourceInstanceFactory resourceFactory = new ResourceInstanceFactoryImpl();
     Map<Resource.Type, String> mapIds = new HashMap<>();
     mapIds.put(Resource.Type.Cluster, clusterName);
@@ -172,67 +161,6 @@
     Assert.assertEquals(requestStatus.getStatus(), RequestStatus.Status.Complete);
 
     verify(cluster, clusters, ambariManagementController, ambariMetaInfo, serviceGroupSchema, clusterController, coreServiceGroup, edmServiceGroup);
-=======
-    try {
-      JsonRequestBodyParser jsonParser = new JsonRequestBodyParser();
-      RequestBody requestBody = jsonParser.parse(body).iterator().next();
-      RequestFactory requestFactory = new RequestFactory();
-      ResourceInstanceFactory resourceFactory = new ResourceInstanceFactoryImpl();
-      Map<Resource.Type, String> mapIds = new HashMap<>();
-      mapIds.put(Resource.Type.Cluster, clusterName);
-      mapIds.put(Resource.Type.ServiceGroup, null);
-      ResourceInstance resource = resourceFactory.createResource(Resource.Type.ServiceGroup, mapIds);
-      Map<Resource.Type, String> mapResourceIds = resource.getKeyValueMap();
-      mapResourceIds.put(Resource.Type.Cluster, "c1");
-      AmbariManagementController ambariManagementController = createMock(AmbariManagementController.class);
-      AmbariMetaInfo ambariMetaInfo = createMock(AmbariMetaInfo.class);
-      Clusters clusters = createMock(Clusters.class);
-      Cluster cluster = createNiceMock(Cluster.class);
-      Schema serviceGroupSchema = createNiceMock("ServiceGroupSchema", Schema.class);
-      ClusterController clusterController = createNiceMock(ClusterController.class);
-      ServiceGroup coreServiceGroup = createNiceMock(ServiceGroup.class);
-      ServiceGroup edmServiceGroup = createNiceMock(ServiceGroup.class);
-      ServiceGroupResponse coreServiceGroupResponse = new ServiceGroupResponse(1l, "c1", 1l, "CORE");
-      coreServiceGroupResponse.setServiceGroupMpackNames(new HashSet<String>(Arrays.asList("HDPCORE", "EDM")));
-      ServiceGroupResponse edmServiceGroupResponse = new ServiceGroupResponse(1l, "c1", 2l, "EDM-MKTG");
-      edmServiceGroupResponse.setServiceGroupMpackNames(new HashSet<String>(Arrays.asList("EDM2")));
-      expect(ambariManagementController.getAmbariMetaInfo()).andReturn(ambariMetaInfo).anyTimes();
-      expect(ambariManagementController.getClusters()).andReturn(clusters).anyTimes();
-      expect(cluster.addServiceGroup("CORE")).andReturn(coreServiceGroup).anyTimes();
-      expect(cluster.addServiceGroup("EDW-MKTG")).andReturn(edmServiceGroup).anyTimes();
-      expect(coreServiceGroup.convertToResponse()).andReturn(coreServiceGroupResponse).anyTimes();
-      expect(edmServiceGroup.convertToResponse()).andReturn(edmServiceGroupResponse).anyTimes();
-      expect(clusters.getCluster(clusterName)).andReturn(cluster).anyTimes();
-      expect(clusterController.getSchema(Resource.Type.ServiceGroup)).andReturn(serviceGroupSchema).anyTimes();
-      expect(serviceGroupSchema.getKeyPropertyId(Resource.Type.Cluster)).andReturn("ServiceGroupInfo/cluster_name").anyTimes();
-      expect(serviceGroupSchema.getKeyPropertyId(Resource.Type.ServiceGroup)).andReturn("ServiceGroupInfo/service_group_name").anyTimes();
-      expect(serviceGroupSchema.getKeyTypes()).andReturn(Collections.singleton(Resource.Type.ServiceGroup)).anyTimes();
-
-      replay(cluster, clusters, ambariManagementController, ambariMetaInfo, serviceGroupSchema, clusterController, coreServiceGroup, edmServiceGroup);
-
-      ServiceGroupResourceProvider serviceGroupResourceProvider = new ServiceGroupResourceProvider(ambariManagementController);
-      Set<NamedPropertySet> setProperties = requestBody.getNamedPropertySets();
-      if (setProperties.isEmpty()) {
-        requestBody.addPropertySet(new NamedPropertySet("", new HashMap<>()));
-      }
-      for (NamedPropertySet propertySet : setProperties) {
-        for (Map.Entry<Resource.Type, String> entry : mapResourceIds.entrySet()) {
-          Map<String, Object> mapProperties = propertySet.getProperties();
-          String property = serviceGroupSchema.getKeyPropertyId(entry.getKey());
-          if (!mapProperties.containsKey(property)) {
-            mapProperties.put(property, entry.getValue());
-          }
-        }
-      }
-
-      RequestStatus requestStatus = serviceGroupResourceProvider.createResources(PropertyHelper.getCreateRequest(requestBody.getPropertySets(), requestBody.getRequestInfoProperties()));
-      Assert.assertEquals(requestStatus.getStatus(), RequestStatus.Status.Complete);
-
-      verify(cluster, clusters, ambariManagementController, ambariMetaInfo, serviceGroupSchema, clusterController, coreServiceGroup, edmServiceGroup);
-    } catch (Exception e) {
-      // System.out.println("++++++ Test invalid request successfully ++++++");
-    }
->>>>>>> dcb871b3
   }
 
 }