--- conflicted
+++ resolved
@@ -125,13 +125,8 @@
     category2Props.put("prop2", "val");
 
     SecurityConfiguration securityConfiguration = new SecurityConfiguration(SecurityType.KERBEROS, "testRef", null);
-<<<<<<< HEAD
-    Blueprint blueprint = new BlueprintImpl("test", hostGroups, stack, configuration, securityConfiguration, null);
-    blueprint.validateRequiredProperties();
-=======
-    Blueprint blueprint = new BlueprintImpl("test", hostGroups, stack, emptySet(), configuration, securityConfiguration, null);
+    Blueprint blueprint = new BlueprintImpl("test", hostGroups, stack, emptySet(), emptySet(), configuration, securityConfiguration, null);
     blueprintValidator.validateRequiredProperties(blueprint);
->>>>>>> 925e0cdd
     BlueprintEntity entity = blueprint.toEntity();
 
     verify(stack, group1, group2, serverConfig);
@@ -168,13 +163,8 @@
     hadoopProps.put("dfs_ha_initial_namenode_active", "%HOSTGROUP:group1%");
     hadoopProps.put("dfs_ha_initial_namenode_standby", "%HOSTGROUP:group2%");
     replay(stack, group1, group2, serverConfig);
-<<<<<<< HEAD
-    Blueprint blueprint = new BlueprintImpl("test", hostGroups, stack, configuration, null, null);
-    blueprint.validateRequiredProperties();
-=======
-    Blueprint blueprint = new BlueprintImpl("test", hostGroups, stack, emptySet(), configuration, null, null);
+    Blueprint blueprint = new BlueprintImpl("test", hostGroups, stack, emptySet(), emptySet(), configuration, null, null);
     blueprintValidator.validateRequiredProperties(blueprint);
->>>>>>> 925e0cdd
     BlueprintEntity entity = blueprint.toEntity();
     verify(stack, group1, group2, serverConfig);
     assertTrue(entity.getSecurityType() == SecurityType.NONE);
@@ -213,13 +203,8 @@
     hadoopProps.put("dfs_ha_initial_namenode_standby", "%HOSTGROUP::group2%");
     replay(stack, group1, group2, serverConfig);
 
-<<<<<<< HEAD
-    Blueprint blueprint = new BlueprintImpl("test", hostGroups, stack, configuration, null, null);
-    blueprint.validateRequiredProperties();
-=======
-    Blueprint blueprint = new BlueprintImpl("test", hostGroups, stack, emptySet(), configuration, null, null);
+    Blueprint blueprint = new BlueprintImpl("test", hostGroups, stack, emptySet(), emptySet(), configuration, null, null);
     blueprintValidator.validateRequiredProperties(blueprint);
->>>>>>> 925e0cdd
     BlueprintEntity entity = blueprint.toEntity();
 
     verify(stack, group1, group2, serverConfig);
@@ -259,13 +244,8 @@
     hadoopProps.put("dfs_ha_initial_namenode_active", "%HOSTGROUP::group2%");
     hadoopProps.put("dfs_ha_initial_namenode_standby", "%HOSTGROUP::group3%");
     replay(stack, group1, group2, serverConfig);
-<<<<<<< HEAD
-    Blueprint blueprint = new BlueprintImpl("test", hostGroups, stack, configuration, null, null);
-    blueprint.validateRequiredProperties();
-=======
-    Blueprint blueprint = new BlueprintImpl("test", hostGroups, stack, emptySet(), configuration, null, null);
+    Blueprint blueprint = new BlueprintImpl("test", hostGroups, stack, emptySet(), emptySet(), configuration, null, null);
     blueprintValidator.validateRequiredProperties(blueprint);
->>>>>>> 925e0cdd
     verify(stack, group1, group2, serverConfig);
   }
   @Test(expected= IllegalArgumentException.class)
@@ -300,13 +280,8 @@
     hadoopProps.put("dfs_ha_initial_namenode_active", "%HOSTGROUP::group2%");
     hadoopProps.put("dfs_ha_initial_namenode_standby", "%HOSTGROUP::group2%");
     replay(stack, group1, group2, serverConfig);
-<<<<<<< HEAD
-    Blueprint blueprint = new BlueprintImpl("test", hostGroups, stack, configuration, null, null);
-    blueprint.validateRequiredProperties();
-=======
-    Blueprint blueprint = new BlueprintImpl("test", hostGroups, stack, emptySet(), configuration, null, null);
+    Blueprint blueprint = new BlueprintImpl("test", hostGroups, stack, emptySet(), emptySet(), configuration, null, null);
     blueprintValidator.validateRequiredProperties(blueprint);
->>>>>>> 925e0cdd
     verify(stack, group1, group2, serverConfig);
   }
   @Test(expected = InvalidTopologyException.class)
@@ -320,13 +295,8 @@
     hdfsProps.put("secret", "SECRET:hdfs-site:1:test");
     replay(stack, group1, group2, serverConfig);
 
-<<<<<<< HEAD
-    Blueprint blueprint = new BlueprintImpl("test", hostGroups, stack, configuration, null, null);
-    blueprint.validateRequiredProperties();
-=======
-    Blueprint blueprint = new BlueprintImpl("test", hostGroups, stack, emptySet(), configuration, null, null);
+    Blueprint blueprint = new BlueprintImpl("test", hostGroups, stack, emptySet(), emptySet(), configuration, null, null);
     blueprintValidator.validateRequiredProperties(blueprint);
->>>>>>> 925e0cdd
     verify(stack, group1, group2, serverConfig);
   }
 
@@ -342,13 +312,8 @@
     setupConfigurationWithGPLLicense(false);
     replay(stack, group1, group2, serverConfig);
 
-<<<<<<< HEAD
-    Blueprint blueprint = new BlueprintImpl("test", hostGroups, stack, lzoUsageConfiguration, null, null);
-    blueprint.validateRequiredProperties();
-=======
-    Blueprint blueprint = new BlueprintImpl("test", hostGroups, stack, emptySet(), lzoUsageConfiguration, null, null);
+    Blueprint blueprint = new BlueprintImpl("test", hostGroups, stack, emptySet(), emptySet(), lzoUsageConfiguration, null, null);
     blueprintValidator.validateRequiredProperties(blueprint);
->>>>>>> 925e0cdd
     verify(stack, group1, group2, serverConfig);
   }
 
@@ -364,13 +329,8 @@
     setupConfigurationWithGPLLicense(false);
     replay(stack, group1, group2, serverConfig);
 
-<<<<<<< HEAD
-    Blueprint blueprint = new BlueprintImpl("test", hostGroups, stack, lzoUsageConfiguration, null, null);
-    blueprint.validateRequiredProperties();
-=======
-    Blueprint blueprint = new BlueprintImpl("test", hostGroups, stack, emptySet(), lzoUsageConfiguration, null, null);
+    Blueprint blueprint = new BlueprintImpl("test", hostGroups, stack, emptySet(), emptySet(), lzoUsageConfiguration, null, null);
     blueprintValidator.validateRequiredProperties(blueprint);
->>>>>>> 925e0cdd
     verify(stack, group1, group2, serverConfig);
   }
 
@@ -387,22 +347,13 @@
     expect(group2.getConfiguration()).andReturn(EMPTY_CONFIGURATION).atLeastOnce();
     replay(stack, group1, group2, serverConfig);
 
-<<<<<<< HEAD
-    Blueprint blueprint = new BlueprintImpl("test", hostGroups, stack, lzoUsageConfiguration, null, null);
-    blueprint.validateRequiredProperties();
-=======
-    Blueprint blueprint = new BlueprintImpl("test", hostGroups, stack, emptySet(), lzoUsageConfiguration, null, null);
+    Blueprint blueprint = new BlueprintImpl("test", hostGroups, stack, emptySet(), emptySet(), lzoUsageConfiguration, null, null);
     blueprintValidator.validateRequiredProperties(blueprint);
->>>>>>> 925e0cdd
     verify(stack, group1, group2, serverConfig);
   }
 
   @Test
   public void testAutoSkipFailureEnabled() {
-<<<<<<< HEAD
-=======
-    Blueprint blueprint = new BlueprintImpl("test", hostGroups, stack, emptySet(), configuration, null, setting);
->>>>>>> 925e0cdd
     HashMap<String, String> skipFailureSetting = new HashMap<>();
     skipFailureSetting.put(Setting.SETTING_NAME_SKIP_FAILURE, "true");
     expect(stack.getName()).andReturn("HDPCORE").anyTimes();
@@ -410,7 +361,7 @@
     expect(setting.getSettingValue(Setting.SETTING_NAME_DEPLOYMENT_SETTINGS)).andReturn(Collections.singleton(skipFailureSetting));
     replay(stack, setting);
 
-    Blueprint blueprint = new BlueprintImpl("test", hostGroups, stack, configuration, null, setting);
+    Blueprint blueprint = new BlueprintImpl("test", hostGroups, stack, emptySet(), emptySet(), configuration, null, setting);
     assertTrue(blueprint.shouldSkipFailure());
 
     verify(stack, setting);
@@ -418,16 +369,12 @@
 
   @Test
   public void testAutoSkipFailureDisabled() {
-<<<<<<< HEAD
-=======
-    Blueprint blueprint = new BlueprintImpl("test", hostGroups, stack, emptySet(), configuration, null, setting);
->>>>>>> 925e0cdd
     HashMap<String, String> skipFailureSetting = new HashMap<>();
     skipFailureSetting.put(Setting.SETTING_NAME_SKIP_FAILURE, "false");
     expect(setting.getSettingValue(Setting.SETTING_NAME_DEPLOYMENT_SETTINGS)).andReturn(Collections.singleton(skipFailureSetting));
     replay(stack, setting);
 
-    Blueprint blueprint = new BlueprintImpl("test", hostGroups, stack, configuration, null, setting);
+    Blueprint blueprint = new BlueprintImpl("test", hostGroups, stack, emptySet(), emptySet(), configuration, null, setting);
     assertFalse(blueprint.shouldSkipFailure());
 
     verify(stack, setting);
