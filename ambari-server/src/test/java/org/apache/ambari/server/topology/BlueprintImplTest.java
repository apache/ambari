/*
 * Licensed to the Apache Software Foundation (ASF) under one
 * or more contributor license agreements.  See the NOTICE file
 * distributed with this work for additional information
 * regarding copyright ownership.  The ASF licenses this file
 * to you under the Apache License, Version 2.0 (the
 * "License"); you may not use this file except in compliance
 * with the License.  You may obtain a copy of the License at
 *
 *     http://www.apache.org/licenses/LICENSE-2.0
 *
 * Unless required by applicable law or agreed to in writing, software
 * distributed under the License is distributed on an "AS IS" BASIS,
 * WITHOUT WARRANTIES OR CONDITIONS OF ANY KIND, either express or implied.
 * See the License for the specific language governing permissions and
 * limitations under the License.
 */

package org.apache.ambari.server.topology;

import static java.util.Collections.emptySet;
import static org.easymock.EasyMock.createMock;
import static org.easymock.EasyMock.createNiceMock;
import static org.easymock.EasyMock.expect;
import static org.easymock.EasyMock.replay;
import static org.easymock.EasyMock.reset;
import static org.easymock.EasyMock.verify;
import static org.junit.Assert.assertTrue;

import java.util.Arrays;
import java.util.Collection;
import java.util.HashMap;
import java.util.HashSet;
import java.util.Map;
import java.util.Set;

import org.apache.ambari.server.controller.internal.Stack;
import org.apache.ambari.server.orm.entities.BlueprintEntity;
import org.apache.ambari.server.state.SecurityType;
import org.junit.Before;
import org.junit.Ignore;
import org.junit.Test;


/**
 * Blueprint unit tests.
 */
public class BlueprintImplTest {
  private static final Map<String, Map<String, Map<String, String>>> EMPTY_ATTRIBUTES = new HashMap<>();
  private static final Configuration EMPTY_CONFIGURATION = Configuration.createEmpty();

  Stack stack = createNiceMock(Stack.class);
  HostGroup group1 = createMock(HostGroup.class);
  HostGroup group2 = createMock(HostGroup.class);
  Set<HostGroup> hostGroups = new HashSet<>();
  Set<String> group1Components = new HashSet<>();
  Set<String> group2Components = new HashSet<>();
  Map<String, Map<String, String>> properties = new HashMap<>();
  Map<String, String> hdfsProps = new HashMap<>();
  Configuration configuration = new Configuration(properties, EMPTY_ATTRIBUTES, EMPTY_CONFIGURATION);
  private final org.apache.ambari.server.configuration.Configuration serverConfig = createNiceMock(org.apache.ambari.server.configuration.Configuration.class);
<<<<<<< HEAD
  private final BlueprintValidator blueprintValidator = new BlueprintValidatorImpl(serverConfig);
=======
>>>>>>> 5be3604f

  @Before
  public void setup() throws NoSuchFieldException, IllegalAccessException {
    properties.put("hdfs-site", hdfsProps);
    hdfsProps.put("foo", "val");
    hdfsProps.put("bar", "val");
    hdfsProps.put("dfs.nameservices", "val");
    Map<String, String> category1Props = new HashMap<>();
    properties.put("category1", category1Props);
    category1Props.put("prop1", "val");

    hostGroups.add(group1);
    hostGroups.add(group2);
    group1Components.add("c1");
    group1Components.add("c2");

    group2Components.add("c1");
    group2Components.add("c3");

    expect(stack.isPasswordProperty("HDFS", "hdfs-site", "foo")).andReturn(false).anyTimes();
    expect(stack.isPasswordProperty("HDFS", "hdfs-site", "bar")).andReturn(false).anyTimes();
    expect(stack.isPasswordProperty("HDFS", "hdfs-site", "some_password")).andReturn(true).anyTimes();
    expect(stack.isPasswordProperty("HDFS", "category1", "prop1")).andReturn(false).anyTimes();
    expect(stack.isPasswordProperty("SERVICE2", "category2", "prop2")).andReturn(false).anyTimes();
    expect(stack.getServiceForComponent("c1")).andReturn("HDFS").anyTimes();
    expect(stack.getServiceForComponent("c2")).andReturn("HDFS").anyTimes();
    expect(stack.getServiceForComponent("c3")).andReturn("SERVICE2").anyTimes();
    expect(group1.getName()).andReturn("group1").anyTimes();
    expect(group2.getName()).andReturn("group2").anyTimes();
    expect(group1.getConfiguration()).andReturn(EMPTY_CONFIGURATION).anyTimes();
    expect(group1.getComponentNames()).andReturn(group1Components).anyTimes();
    expect(group2.getComponentNames()).andReturn(group2Components).anyTimes();

    Collection<Stack.ConfigProperty> requiredHDFSProperties = new HashSet<>();
    requiredHDFSProperties.add(new Stack.ConfigProperty("hdfs-site", "foo", null));
    requiredHDFSProperties.add(new Stack.ConfigProperty("hdfs-site", "bar", null));
    requiredHDFSProperties.add(new Stack.ConfigProperty("hdfs-site", "some_password", null));
    requiredHDFSProperties.add(new Stack.ConfigProperty("category1", "prop1", null));

    Collection<Stack.ConfigProperty> requiredService2Properties = new HashSet<>();
    requiredService2Properties.add(new Stack.ConfigProperty("category2", "prop2", null));
    expect(stack.getRequiredConfigurationProperties("HDFS")).andReturn(requiredHDFSProperties).anyTimes();
    expect(stack.getRequiredConfigurationProperties("SERVICE2")).andReturn(requiredService2Properties).anyTimes();

    setupConfigurationWithGPLLicense(true);
  }

  @Test
  public void testValidateConfigurations__basic_positive() throws Exception {
<<<<<<< HEAD
=======
    // GIVEN
>>>>>>> 5be3604f
    expect(group1.getCardinality()).andReturn("1").atLeastOnce();
    expect(group1.getComponents()).andReturn(Arrays.asList(new Component("c1"), new Component("c2"))).atLeastOnce();
    expect(group2.getCardinality()).andReturn("1").atLeastOnce();
    expect(group2.getComponents()).andReturn(Arrays.asList(new Component("c1"), new Component("c3"))).atLeastOnce();
    expect(group2.getConfiguration()).andReturn(EMPTY_CONFIGURATION).atLeastOnce();

    replay(stack, group1, group2, serverConfig);

    Map<String, String> category2Props = new HashMap<>();
    properties.put("category2", category2Props);
    category2Props.put("prop2", "val");

    SecurityConfiguration securityConfiguration = new SecurityConfiguration(SecurityType.KERBEROS, "testRef", null);
<<<<<<< HEAD
    Blueprint blueprint = new BlueprintImpl("test", hostGroups, stack, emptySet(), emptySet(), configuration, securityConfiguration, null);
    blueprintValidator.validateRequiredProperties(blueprint);
=======

    // WHEN
    Blueprint blueprint = new BlueprintImpl("test", hostGroups, emptySet(), emptySet(), configuration, securityConfiguration, null);
>>>>>>> 5be3604f
    BlueprintEntity entity = blueprint.toEntity();

    // THEN
    verify(stack, group1, group2, serverConfig);
    assertTrue(entity.getSecurityType() == SecurityType.KERBEROS);
    assertTrue(entity.getSecurityDescriptorReference().equals("testRef"));
  }

  @Test
  public void testValidateConfigurations__hostGroupConfig() throws Exception {
    // GIVEN
    Map<String, Map<String, String>> group2Props = new HashMap<>();
    Map<String, String> group2Category2Props = new HashMap<>();
    group2Props.put("category2", group2Category2Props);
    group2Category2Props.put("prop2", "val");

    // set config for group2 which contains a required property
    Configuration group2Configuration = new Configuration(group2Props, EMPTY_ATTRIBUTES, configuration);
    expect(group2.getConfiguration()).andReturn(group2Configuration).atLeastOnce();

    expect(group1.getCardinality()).andReturn("1").atLeastOnce();
    expect(group1.getComponents()).andReturn(Arrays.asList(new Component("NAMENODE"))).atLeastOnce();
    expect(group2.getCardinality()).andReturn("1").atLeastOnce();
    expect(group2.getComponents()).andReturn(Arrays.asList(new Component("NAMENODE"))).atLeastOnce();
    Map<String, String> category2Props = new HashMap<>();
    properties.put("category2", category2Props);
    category2Props.put("prop2", "val");
    group1Components.add("NAMENODE");
    group2Components.add("NAMENODE");
    Map<String, String> hdfsProps = new HashMap<>();
    properties.put("hdfs-site", hdfsProps);
    hdfsProps.put("foo", "val");
    hdfsProps.put("bar", "val");
    Map<String, String> hadoopProps = new HashMap<>();
    properties.put("hadoop-env", hadoopProps);
    hadoopProps.put("dfs_ha_initial_namenode_active", "%HOSTGROUP:group1%");
    hadoopProps.put("dfs_ha_initial_namenode_standby", "%HOSTGROUP:group2%");
    replay(stack, group1, group2, serverConfig);
<<<<<<< HEAD
    Blueprint blueprint = new BlueprintImpl("test", hostGroups, stack, emptySet(), emptySet(), configuration, null, null);
    blueprintValidator.validateRequiredProperties(blueprint);
=======

    // WHEN
    Blueprint blueprint = new BlueprintImpl("test", hostGroups, emptySet(), emptySet(), configuration, null, null);
>>>>>>> 5be3604f
    BlueprintEntity entity = blueprint.toEntity();

    // THEN
    verify(stack, group1, group2, serverConfig);
    assertTrue(entity.getSecurityType() == SecurityType.NONE);
    assertTrue(entity.getSecurityDescriptorReference() == null);
  }

  @Ignore // move out NAMENODE-specific test
  @Test
  public void testValidateConfigurations__hostGroupConfigForNameNodeHAPositive() throws Exception {
    Map<String, Map<String, String>> group2Props = new HashMap<>();
    Map<String, String> group2Category2Props = new HashMap<>();
    group2Props.put("category2", group2Category2Props);
    group2Category2Props.put("prop2", "val");
    // set config for group2 which contains a required property
    Configuration group2Configuration = new Configuration(group2Props, EMPTY_ATTRIBUTES, configuration);
    expect(group2.getConfiguration()).andReturn(group2Configuration).atLeastOnce();


    expect(group1.getCardinality()).andReturn("1").atLeastOnce();
    expect(group1.getComponents()).andReturn(Arrays.asList(new Component("NAMENODE"),new Component("ZKFC"))).atLeastOnce();
    expect(group2.getCardinality()).andReturn("1").atLeastOnce();
    expect(group2.getComponents()).andReturn(Arrays.asList(new Component("NAMENODE"),new Component("ZKFC"))).atLeastOnce();
    Map<String, String> category2Props = new HashMap<>();
    properties.put("category2", category2Props);
    category2Props.put("prop2", "val");
    group1Components.add("NAMENODE");
    group1Components.add("ZKFC");
    group2Components.add("NAMENODE");
    group2Components.add("ZKFC");
    Map<String, String> hdfsProps = new HashMap<>();
    properties.put("hdfs-site", hdfsProps);
    hdfsProps.put("foo", "val");
    hdfsProps.put("bar", "val");
    hdfsProps.put("dfs.nameservices", "val");
    Map<String, String> hadoopProps = new HashMap<>();
    properties.put("hadoop-env", hadoopProps);
    hadoopProps.put("dfs_ha_initial_namenode_active", "%HOSTGROUP::group1%");
    hadoopProps.put("dfs_ha_initial_namenode_standby", "%HOSTGROUP::group2%");
    replay(stack, group1, group2, serverConfig);

<<<<<<< HEAD
    Blueprint blueprint = new BlueprintImpl("test", hostGroups, stack, emptySet(), emptySet(), configuration, null, null);
    blueprintValidator.validateRequiredProperties(blueprint);
    BlueprintEntity entity = blueprint.toEntity();

=======
    // WHEN
    Blueprint blueprint = new BlueprintImpl("test", hostGroups, emptySet(), emptySet(), configuration, null, null);
    BlueprintEntity entity = blueprint.toEntity();

    // THEN
>>>>>>> 5be3604f
    verify(stack, group1, group2, serverConfig);
    assertTrue(entity.getSecurityType() == SecurityType.NONE);
    assertTrue(entity.getSecurityDescriptorReference() == null);
  }

  @Ignore // move out NAMENODE-specific test
  @Test(expected = IllegalArgumentException.class)
  public void testValidateConfigurations__hostGroupConfigForNameNodeHAInCorrectHostGroups() throws Exception {
    Map<String, Map<String, String>> group2Props = new HashMap<>();
    Map<String, String> group2Category2Props = new HashMap<>();
    group2Props.put("category2", group2Category2Props);
    group2Category2Props.put("prop2", "val");
    // set config for group2 which contains a required property
    Configuration group2Configuration = new Configuration(group2Props, EMPTY_ATTRIBUTES, configuration);
    expect(group2.getConfiguration()).andReturn(group2Configuration).atLeastOnce();
    expect(group1.getCardinality()).andReturn("1").atLeastOnce();
    expect(group1.getComponents()).andReturn(Arrays.asList(new Component("NAMENODE"),new Component("ZKFC"))).atLeastOnce();
    expect(group2.getCardinality()).andReturn("1").atLeastOnce();
    expect(group2.getComponents()).andReturn(Arrays.asList(new Component("NAMENODE"),new Component("ZKFC"))).atLeastOnce();
    Map<String, String> category2Props = new HashMap<>();
    properties.put("category2", category2Props);
    category2Props.put("prop2", "val");
    group1Components.add("NAMENODE");
    group1Components.add("ZKFC");
    group2Components.add("NAMENODE");
    group2Components.add("ZKFC");
    expect(stack.getServiceForComponent("NAMENODE")).andReturn("SERVICE2").atLeastOnce();
    expect(stack.getServiceForComponent("ZKFC")).andReturn("SERVICE2").atLeastOnce();
    Map<String, String> hdfsProps = new HashMap<>();
    properties.put("hdfs-site", hdfsProps);
    hdfsProps.put("foo", "val");
    hdfsProps.put("bar", "val");
    hdfsProps.put("dfs.nameservices", "val");
    Map<String, String> hadoopProps = new HashMap<>();
    properties.put("hadoop-env", hadoopProps);
    hadoopProps.put("dfs_ha_initial_namenode_active", "%HOSTGROUP::group2%");
    hadoopProps.put("dfs_ha_initial_namenode_standby", "%HOSTGROUP::group3%");
    replay(stack, group1, group2, serverConfig);
<<<<<<< HEAD
    Blueprint blueprint = new BlueprintImpl("test", hostGroups, stack, emptySet(), emptySet(), configuration, null, null);
    blueprintValidator.validateRequiredProperties(blueprint);
    verify(stack, group1, group2, serverConfig);
=======

    // WHEN
    new BlueprintImpl("test", hostGroups, emptySet(), emptySet(), configuration, null, null);
>>>>>>> 5be3604f
  }

  @Ignore // move out NAMENODE-specific test
  @Test(expected = IllegalArgumentException.class)
  public void testValidateConfigurations__hostGroupConfigForNameNodeHAMappedSameHostGroup() throws Exception {
    Map<String, Map<String, String>> group2Props = new HashMap<>();
    Map<String, String> group2Category2Props = new HashMap<>();
    group2Props.put("category2", group2Category2Props);
    group2Category2Props.put("prop2", "val");
    // set config for group2 which contains a required property
    Configuration group2Configuration = new Configuration(group2Props, EMPTY_ATTRIBUTES, configuration);
    expect(group2.getConfiguration()).andReturn(group2Configuration).atLeastOnce();
    expect(group1.getCardinality()).andReturn("1").atLeastOnce();
    expect(group1.getComponents()).andReturn(Arrays.asList(new Component("NAMENODE"),new Component("ZKFC"))).atLeastOnce();
    expect(group2.getCardinality()).andReturn("1").atLeastOnce();
    expect(group2.getComponents()).andReturn(Arrays.asList(new Component("NAMENODE"),new Component("ZKFC"))).atLeastOnce();
    Map<String, String> category2Props = new HashMap<>();
    properties.put("category2", category2Props);
    category2Props.put("prop2", "val");
    group1Components.add("NAMENODE");
    group1Components.add("ZKFC");
    group2Components.add("NAMENODE");
    group2Components.add("ZKFC");
    expect(stack.getServiceForComponent("NAMENODE")).andReturn("SERVICE2").atLeastOnce();
    expect(stack.getServiceForComponent("ZKFC")).andReturn("SERVICE2").atLeastOnce();
    Map<String, String> hdfsProps = new HashMap<>();
    properties.put("hdfs-site", hdfsProps);
    hdfsProps.put("foo", "val");
    hdfsProps.put("bar", "val");
    hdfsProps.put("dfs.nameservices", "val");
    Map<String, String> hadoopProps = new HashMap<>();
    properties.put("hadoop-env", hadoopProps);
    hadoopProps.put("dfs_ha_initial_namenode_active", "%HOSTGROUP::group2%");
    hadoopProps.put("dfs_ha_initial_namenode_standby", "%HOSTGROUP::group2%");
<<<<<<< HEAD
    replay(stack, group1, group2, serverConfig);
    Blueprint blueprint = new BlueprintImpl("test", hostGroups, stack, emptySet(), emptySet(), configuration, null, null);
    blueprintValidator.validateRequiredProperties(blueprint);
    verify(stack, group1, group2, serverConfig);
  }
  @Test(expected = InvalidTopologyException.class)
  public void testValidateConfigurations__secretReference() throws InvalidTopologyException,
      GPLLicenseNotAcceptedException, NoSuchFieldException, IllegalAccessException {
    Map<String, Map<String, String>> group2Props = new HashMap<>();
    Map<String, String> group2Category2Props = new HashMap<>();

    group2Props.put("category2", group2Category2Props);
    group2Category2Props.put("prop2", "val");
    hdfsProps.put("secret", "SECRET:hdfs-site:1:test");
    replay(stack, group1, group2, serverConfig);

    Blueprint blueprint = new BlueprintImpl("test", hostGroups, stack, emptySet(), emptySet(), configuration, null, null);
    blueprintValidator.validateRequiredProperties(blueprint);
    verify(stack, group1, group2, serverConfig);
  }

  @Test(expected = GPLLicenseNotAcceptedException.class)
  public void testValidateConfigurations__gplIsNotAllowedCodecsProperty() throws InvalidTopologyException,
      GPLLicenseNotAcceptedException, NoSuchFieldException, IllegalAccessException {
    Map<String, Map<String, String>> lzoProperties = new HashMap<>();
    lzoProperties.put("core-site", new HashMap<String, String>(){{
      put(BlueprintValidatorImpl.CODEC_CLASSES_PROPERTY_NAME, "OtherCodec, " + BlueprintValidatorImpl.LZO_CODEC_CLASS);
    }});
    Configuration lzoUsageConfiguration = new Configuration(lzoProperties, EMPTY_ATTRIBUTES, EMPTY_CONFIGURATION);

    setupConfigurationWithGPLLicense(false);
    replay(stack, group1, group2, serverConfig);

    Blueprint blueprint = new BlueprintImpl("test", hostGroups, stack, emptySet(), emptySet(), lzoUsageConfiguration, null, null);
    blueprintValidator.validateRequiredProperties(blueprint);
    verify(stack, group1, group2, serverConfig);
  }

  @Test(expected = GPLLicenseNotAcceptedException.class)
  public void testValidateConfigurations__gplIsNotAllowedLZOProperty() throws InvalidTopologyException,
      GPLLicenseNotAcceptedException, NoSuchFieldException, IllegalAccessException {
    Map<String, Map<String, String>> lzoProperties = new HashMap<>();
    lzoProperties.put("core-site", new HashMap<String, String>(){{
      put(BlueprintValidatorImpl.LZO_CODEC_CLASS_PROPERTY_NAME, BlueprintValidatorImpl.LZO_CODEC_CLASS);
    }});
    Configuration lzoUsageConfiguration = new Configuration(lzoProperties, EMPTY_ATTRIBUTES, EMPTY_CONFIGURATION);

    setupConfigurationWithGPLLicense(false);
    replay(stack, group1, group2, serverConfig);

    Blueprint blueprint = new BlueprintImpl("test", hostGroups, stack, emptySet(), emptySet(), lzoUsageConfiguration, null, null);
    blueprintValidator.validateRequiredProperties(blueprint);
    verify(stack, group1, group2, serverConfig);
  }

  @Test
  public void testValidateConfigurations__gplISAllowed() throws InvalidTopologyException,
      GPLLicenseNotAcceptedException, NoSuchFieldException, IllegalAccessException {
    Map<String, Map<String, String>> lzoProperties = new HashMap<>();
    lzoProperties.put("core-site", new HashMap<String, String>(){{
      put(BlueprintValidatorImpl.LZO_CODEC_CLASS_PROPERTY_NAME, BlueprintValidatorImpl.LZO_CODEC_CLASS);
      put(BlueprintValidatorImpl.CODEC_CLASSES_PROPERTY_NAME, "OtherCodec, " + BlueprintValidatorImpl.LZO_CODEC_CLASS);
    }});
    Configuration lzoUsageConfiguration = new Configuration(lzoProperties, EMPTY_ATTRIBUTES, EMPTY_CONFIGURATION);

    expect(group2.getConfiguration()).andReturn(EMPTY_CONFIGURATION).atLeastOnce();
    replay(stack, group1, group2, serverConfig);

    Blueprint blueprint = new BlueprintImpl("test", hostGroups, stack, emptySet(), emptySet(), lzoUsageConfiguration, null, null);
    blueprintValidator.validateRequiredProperties(blueprint);
    verify(stack, group1, group2, serverConfig);
  }

  @Test
  public void testAutoSkipFailureEnabled() {
    HashMap<String, String> skipFailureSetting = new HashMap<>();
    skipFailureSetting.put(Setting.SETTING_NAME_SKIP_FAILURE, "true");
    expect(stack.getName()).andReturn("HDPCORE").anyTimes();
    expect(stack.getVersion()).andReturn("3.0.0.0").anyTimes();
    expect(setting.getSettingValue(Setting.SETTING_NAME_DEPLOYMENT_SETTINGS)).andReturn(Collections.singleton(skipFailureSetting));
    replay(stack, setting);

    Blueprint blueprint = new BlueprintImpl("test", hostGroups, stack, emptySet(), emptySet(), configuration, null, setting);
    assertTrue(blueprint.shouldSkipFailure());

    verify(stack, setting);
  }

  @Test
  public void testAutoSkipFailureDisabled() {
    HashMap<String, String> skipFailureSetting = new HashMap<>();
    skipFailureSetting.put(Setting.SETTING_NAME_SKIP_FAILURE, "false");
    expect(setting.getSettingValue(Setting.SETTING_NAME_DEPLOYMENT_SETTINGS)).andReturn(Collections.singleton(skipFailureSetting));
    replay(stack, setting);

    Blueprint blueprint = new BlueprintImpl("test", hostGroups, stack, emptySet(), emptySet(), configuration, null, setting);
    assertFalse(blueprint.shouldSkipFailure());

    verify(stack, setting);
  }

  private org.apache.ambari.server.configuration.Configuration setupConfigurationWithGPLLicense(boolean isGPLAllowed) {
    reset(serverConfig);
    expect(serverConfig.getGplLicenseAccepted()).andReturn(isGPLAllowed).atLeastOnce();
    return serverConfig;
  }

  //todo: ensure coverage for these existing tests

  //  private void validateEntity(BlueprintEntity entity, boolean containsConfig) {
//    assertEquals(BLUEPRINT_NAME, entity.getBlueprintName());
//
//    StackEntity stackEntity = entity.getStack();
//    assertEquals("test-stack-name", stackEntity.getStackName());
//    assertEquals("test-stack-version", stackEntity.getStackVersion());
//
//    Collection<HostGroupEntity> hostGroupEntities = entity.getHostGroups();
//
//    assertEquals(2, hostGroupEntities.size());
//    for (HostGroupEntity hostGroup : hostGroupEntities) {
//      assertEquals(BLUEPRINT_NAME, hostGroup.getBlueprintName());
//      assertNotNull(hostGroup.getBlueprintEntity());
//      Collection<HostGroupComponentEntity> componentEntities = hostGroup.getComponents();
//      if (hostGroup.getName().equals("group1")) {
//        assertEquals("1", hostGroup.getCardinality());
//        assertEquals(2, componentEntities.size());
//        Iterator<HostGroupComponentEntity> componentIterator = componentEntities.iterator();
//        String name = componentIterator.next().getName();
//        assertTrue(name.equals("component1") || name.equals("component2"));
//        String name2 = componentIterator.next().getName();
//        assertFalse(name.equals(name2));
//        assertTrue(name2.equals("component1") || name2.equals("component2"));
//      } else if (hostGroup.getName().equals("group2")) {
//        assertEquals("2", hostGroup.getCardinality());
//        assertEquals(1, componentEntities.size());
//        HostGroupComponentEntity componentEntity = componentEntities.iterator().next();
//        assertEquals("component1", componentEntity.getName());
//
//        if (containsConfig) {
//          Collection<HostGroupConfigEntity> configurations = hostGroup.getConfigurations();
//          assertEquals(1, configurations.size());
//          HostGroupConfigEntity hostGroupConfigEntity = configurations.iterator().next();
//          assertEquals(BLUEPRINT_NAME, hostGroupConfigEntity.getBlueprintName());
//          assertSame(hostGroup, hostGroupConfigEntity.getHostGroupEntity());
//          assertEquals("core-site", hostGroupConfigEntity.getType());
//          Map<String, String> properties = gson.<Map<String, String>>fromJson(
//              hostGroupConfigEntity.getConfigData(), Map.class);
//          assertEquals(1, properties.size());
//          assertEquals("anything", properties.get("my.custom.hg.property"));
//        }
//      } else {
//        fail("Unexpected host group name");
//      }
//    }
//    Collection<BlueprintConfigEntity> configurations = entity.getConfigurations();
//    if (containsConfig) {
//      assertEquals(1, configurations.size());
//      BlueprintConfigEntity blueprintConfigEntity = configurations.iterator().next();
//      assertEquals(BLUEPRINT_NAME, blueprintConfigEntity.getBlueprintName());
//      assertSame(entity, blueprintConfigEntity.getBlueprintEntity());
//      assertEquals("core-site", blueprintConfigEntity.getType());
//      Map<String, String> properties = gson.<Map<String, String>>fromJson(
//          blueprintConfigEntity.getConfigData(), Map.class);
//      assertEquals(2, properties.size());
//      assertEquals("480", properties.get("fs.trash.interval"));
//      assertEquals("8500", properties.get("ipc.client.idlethreshold"));
//    } else {
//      assertEquals(0, configurations.size());
//    }
//  }



  //  @Test
//  public void testCreateResource_Validate__Cardinality__ExternalComponent() throws Exception {
//
//    Set<Map<String, Object>> setProperties = getTestProperties();
//    setConfigurationProperties(setProperties);
//    ((Set<Map<String, String>>) setProperties.iterator().next().get("configurations")).
//        add(Collections.singletonMap("global/hive_database", "Existing MySQL Database"));
//
//    Iterator iter = ((HashSet<Map<String, HashSet<Map<String, String>>>>) setProperties.iterator().next().
//        get(BlueprintResourceProvider.HOST_GROUP_PROPERTY_ID)).
//        iterator().next().get("components").iterator();
//    iter.next();
//    iter.remove();
//
//    AmbariManagementController managementController = createMock(AmbariManagementController.class);
//    Capture<Set<StackServiceRequest>> stackServiceRequestCapture = EasyMock.newCapture();
//    Capture<Set<StackServiceComponentRequest>> serviceComponentRequestCapture = EasyMock.newCapture();
//    Capture<StackConfigurationRequest> stackConfigurationRequestCapture = EasyMock.newCapture();
//    Capture<StackLevelConfigurationRequest> stackLevelConfigurationRequestCapture = EasyMock.newCapture();
//    Request request = createMock(Request.class);
//    StackServiceResponse stackServiceResponse = createMock(StackServiceResponse.class);
//    StackServiceComponentResponse stackServiceComponentResponse = createNiceMock(StackServiceComponentResponse.class);
//    StackServiceComponentResponse stackServiceComponentResponse2 = createNiceMock(StackServiceComponentResponse.class);
//    Set<StackServiceComponentResponse> setServiceComponents = new HashSet<StackServiceComponentResponse>();
//    setServiceComponents.add(stackServiceComponentResponse);
//    setServiceComponents.add(stackServiceComponentResponse2);
//
//    Map<String, ServiceInfo> services = new HashMap<String, ServiceInfo>();
//    ServiceInfo service = new ServiceInfo();
//    service.setName("test-service");
//    services.put("test-service", service);
//
//    List<ComponentInfo> serviceComponents = new ArrayList<ComponentInfo>();
//    ComponentInfo component1 = new ComponentInfo();
//    component1.setName("component1");
//    ComponentInfo component2 = new ComponentInfo();
//    component2.setName("MYSQL_SERVER");
//    serviceComponents.add(component1);
//    serviceComponents.add(component2);
//
//    Capture<BlueprintEntity> entityCapture = EasyMock.newCapture();
//
//    // set expectations
//    expect(blueprintFactory.createBlueprint(setProperties.iterator().next())).andReturn(blueprint).once();
//    expect(blueprintValidator.validateRequiredProperties()).andReturn(Collections.<String, Map<String, Collection<String>>>emptyMap()).once(blueprint);
//    expect(blueprint.toEntity()).andReturn(entity);
//    expect(blueprint.getName()).andReturn(BLUEPRINT_NAME).atLeastOnce();
//    expect(managementController.getStackServices(capture(stackServiceRequestCapture))).andReturn(
//        Collections.<StackServiceResponse>singleton(stackServiceResponse));
//    expect(stackServiceResponse.getServiceName()).andReturn("test-service").anyTimes();
//    expect(stackServiceResponse.getStackName()).andReturn("test-stack-name").anyTimes();
//    expect(stackServiceResponse.getStackVersion()).andReturn("test-stack-version").anyTimes();
//    expect(stackServiceResponse.getExcludedConfigTypes()).andReturn(Collections.<String>emptySet());
//
//    expect(managementController.getStackComponents(capture(serviceComponentRequestCapture))).andReturn(setServiceComponents).anyTimes();
//    expect(stackServiceComponentResponse.getCardinality()).andReturn("2").anyTimes();
//    expect(stackServiceComponentResponse.getComponentName()).andReturn("component1").anyTimes();
//    expect(stackServiceComponentResponse.getServiceName()).andReturn("test-service").anyTimes();
//    expect(stackServiceComponentResponse.getStackName()).andReturn("test-stack-name").anyTimes();
//    expect(stackServiceComponentResponse.getStackVersion()).andReturn("test-stack-version").anyTimes();
//    expect(stackServiceComponentResponse2.getCardinality()).andReturn("1").anyTimes();
//    expect(stackServiceComponentResponse2.getComponentName()).andReturn("MYSQL_SERVER").anyTimes();
//    expect(stackServiceComponentResponse2.getServiceName()).andReturn("test-service").anyTimes();
//    expect(stackServiceComponentResponse2.getStackName()).andReturn("test-stack-name").anyTimes();
//    expect(stackServiceComponentResponse2.getStackVersion()).andReturn("test-stack-version").anyTimes();
//
//    expect(managementController.getStackConfigurations(Collections.singleton(capture(stackConfigurationRequestCapture)))).
//        andReturn(Collections.<StackConfigurationResponse>emptySet());
//    expect(managementController.getStackLevelConfigurations(Collections.singleton(capture(stackLevelConfigurationRequestCapture)))).
//    andReturn(Collections.<StackConfigurationResponse>emptySet());
//
//    expect(metaInfo.getComponentDependencies("test-stack-name", "test-stack-version", "test-service", "MYSQL_SERVER")).
//        andReturn(Collections.<DependencyInfo>emptyList()).anyTimes();
//    expect(metaInfo.getComponentDependencies("test-stack-name", "test-stack-version", "test-service", "component1")).
//        andReturn(Collections.<DependencyInfo>emptyList()).anyTimes();
//
//    expect(request.getProperties()).andReturn(setProperties);
//    expect(request.getRequestInfoProperties()).andReturn(Collections.<String, String>emptyMap());
//    expect(dao.findByName(BLUEPRINT_NAME)).andReturn(null);
//    expect(metaInfo.getServices("test-stack-name", "test-stack-version")).andReturn(services).anyTimes();
//    expect(metaInfo.getComponentsByService("test-stack-name", "test-stack-version", "test-service")).
//        andReturn(serviceComponents).anyTimes();
//    expect(metaInfo.getComponentToService("test-stack-name", "test-stack-version", "component1")).
//        andReturn("test-service").anyTimes();
//    expect(metaInfo.getComponentToService("test-stack-name", "test-stack-version", "component2")).
//        andReturn("test-service").anyTimes();
//    expect(metaInfo.getService("test-stack-name", "test-stack-version", "test-service")).andReturn(service).anyTimes();
//    dao.create(capture(entityCapture));
//
//    replay(dao, metaInfo, request, managementController, stackServiceResponse,
//        stackServiceComponentResponse, stackServiceComponentResponse2);
//    // end expectations
//
//    ResourceProvider provider = AbstractControllerResourceProvider.getResourceProvider(
//        Resource.Type.Blueprint,
//        PropertyHelper.getPropertyIds(Resource.Type.Blueprint),
//        PropertyHelper.getKeyPropertyIds(Resource.Type.Blueprint),
//        managementController);
//
//    AbstractResourceProviderTest.TestObserver observer = new AbstractResourceProviderTest.TestObserver();
//    ((ObservableResourceProvider)provider).addObserver(observer);
//
//    provider.createResources(request);
//
//    ResourceProviderEvent lastEvent = observer.getLastEvent();
//    assertNotNull(lastEvent);
//    assertEquals(Resource.Type.Blueprint, lastEvent.getResourceType());
//    assertEquals(ResourceProviderEvent.Type.Create, lastEvent.getType());
//    assertEquals(request, lastEvent.getRequest());
//    assertNull(lastEvent.getPredicate());
//
//    verify(dao, metaInfo, request, managementController, stackServiceResponse,
//        stackServiceComponentResponse, stackServiceComponentResponse2);
//  }

//  @Test
//   public void testCreateResource_Validate__Cardinality__MultipleDependencyInstances() throws AmbariException, ResourceAlreadyExistsException,
//      SystemException, UnsupportedPropertyException, NoSuchParentResourceException {
//
//    Set<Map<String, Object>> setProperties = getTestProperties();
//    setConfigurationProperties(setProperties);
//
//    AmbariManagementController managementController = createMock(AmbariManagementController.class);
//    Capture<Set<StackServiceRequest>> stackServiceRequestCapture = EasyMock.newCapture();
//    Capture<Set<StackServiceComponentRequest>> serviceComponentRequestCapture = EasyMock.newCapture();
//    Capture<StackConfigurationRequest> stackConfigurationRequestCapture = EasyMock.newCapture();
//    Capture<StackLevelConfigurationRequest> stackLevelConfigurationRequestCapture = EasyMock.newCapture();
//    Request request = createMock(Request.class);
//    StackServiceResponse stackServiceResponse = createMock(StackServiceResponse.class);
//    StackServiceComponentResponse stackServiceComponentResponse = createNiceMock(StackServiceComponentResponse.class);
//    StackServiceComponentResponse stackServiceComponentResponse2 = createNiceMock(StackServiceComponentResponse.class);
//    Set<StackServiceComponentResponse> setServiceComponents = new HashSet<StackServiceComponentResponse>();
//    setServiceComponents.add(stackServiceComponentResponse);
//    setServiceComponents.add(stackServiceComponentResponse2);
//
//    DependencyInfo dependencyInfo = new DependencyInfo();
//    AutoDeployInfo autoDeployInfo = new AutoDeployInfo();
//    autoDeployInfo.setEnabled(false);
//    dependencyInfo.setAutoDeploy(autoDeployInfo);
//    dependencyInfo.setScope("cluster");
//    dependencyInfo.setName("test-service/component1");
//
//    Map<String, ServiceInfo> services = new HashMap<String, ServiceInfo>();
//    ServiceInfo service = new ServiceInfo();
//    service.setName("test-service");
//    services.put("test-service", service);
//
//    List<ComponentInfo> serviceComponents = new ArrayList<ComponentInfo>();
//    ComponentInfo component1 = new ComponentInfo();
//    component1.setName("component1");
//    ComponentInfo component2 = new ComponentInfo();
//    component2.setName("component2");
//    serviceComponents.add(component1);
//    serviceComponents.add(component2);
//
//    Capture<BlueprintEntity> entityCapture = EasyMock.newCapture();
//
//    // set expectations
//    expect(managementController.getStackServices(capture(stackServiceRequestCapture))).andReturn(
//        Collections.<StackServiceResponse>singleton(stackServiceResponse));
//    expect(stackServiceResponse.getServiceName()).andReturn("test-service").anyTimes();
//    expect(stackServiceResponse.getStackName()).andReturn("test-stack-name").anyTimes();
//    expect(stackServiceResponse.getStackVersion()).andReturn("test-stack-version").anyTimes();
//    expect(stackServiceResponse.getExcludedConfigTypes()).andReturn(Collections.<String>emptySet());
//
//    expect(managementController.getStackComponents(capture(serviceComponentRequestCapture))).andReturn(setServiceComponents).anyTimes();
//    expect(stackServiceComponentResponse.getCardinality()).andReturn("2").anyTimes();
//    expect(stackServiceComponentResponse.getComponentName()).andReturn("component1").anyTimes();
//    expect(stackServiceComponentResponse.getServiceName()).andReturn("test-service").anyTimes();
//    expect(stackServiceComponentResponse.getStackName()).andReturn("test-stack-name").anyTimes();
//    expect(stackServiceComponentResponse.getStackVersion()).andReturn("test-stack-version").anyTimes();
//    expect(stackServiceComponentResponse2.getCardinality()).andReturn("1").anyTimes();
//    expect(stackServiceComponentResponse2.getComponentName()).andReturn("component2").anyTimes();
//    expect(stackServiceComponentResponse2.getServiceName()).andReturn("test-service").anyTimes();
//    expect(stackServiceComponentResponse2.getStackName()).andReturn("test-stack-name").anyTimes();
//    expect(stackServiceComponentResponse2.getStackVersion()).andReturn("test-stack-version").anyTimes();
//
//    expect(managementController.getStackConfigurations(Collections.singleton(capture(stackConfigurationRequestCapture)))).
//        andReturn(Collections.<StackConfigurationResponse>emptySet());
//    expect(managementController.getStackLevelConfigurations(Collections.singleton(capture(stackLevelConfigurationRequestCapture)))).
//        andReturn(Collections.<StackConfigurationResponse>emptySet());
//
//    expect(metaInfo.getComponentDependencies("test-stack-name", "test-stack-version", "test-service", "component2")).
//        andReturn(Collections.<DependencyInfo>singletonList(dependencyInfo)).anyTimes();
//    expect(metaInfo.getComponentDependencies("test-stack-name", "test-stack-version", "test-service", "component1")).
//        andReturn(Collections.<DependencyInfo>emptyList()).anyTimes();
//
//    expect(request.getProperties()).andReturn(setProperties);
//    expect(request.getRequestInfoProperties()).andReturn(Collections.<String, String>emptyMap());
//    expect(dao.findByName(BLUEPRINT_NAME)).andReturn(null);
//    expect(metaInfo.getServices("test-stack-name", "test-stack-version")).andReturn(services).anyTimes();
//    expect(metaInfo.getComponentsByService("test-stack-name", "test-stack-version", "test-service")).
//        andReturn(serviceComponents).anyTimes();
//    expect(metaInfo.getComponentToService("test-stack-name", "test-stack-version", "component1")).
//        andReturn("test-service").anyTimes();
//    expect(metaInfo.getComponentToService("test-stack-name", "test-stack-version", "component2")).
//        andReturn("test-service").anyTimes();
//    expect(metaInfo.getService("test-stack-name", "test-stack-version", "test-service")).andReturn(service).anyTimes();
//    dao.create(capture(entityCapture));
//
//    replay(dao, metaInfo, request, managementController, stackServiceResponse,
//        stackServiceComponentResponse, stackServiceComponentResponse2);
//    // end expectations
//
//    ResourceProvider provider = AbstractControllerResourceProvider.getResourceProvider(
//        Resource.Type.Blueprint,
//        PropertyHelper.getPropertyIds(Resource.Type.Blueprint),
//        PropertyHelper.getKeyPropertyIds(Resource.Type.Blueprint),
//        managementController);
//
//    AbstractResourceProviderTest.TestObserver observer = new AbstractResourceProviderTest.TestObserver();
//    ((ObservableResourceProvider)provider).addObserver(observer);
//
//    provider.createResources(request);
//
//    ResourceProviderEvent lastEvent = observer.getLastEvent();
//    assertNotNull(lastEvent);
//    assertEquals(Resource.Type.Blueprint, lastEvent.getResourceType());
//    assertEquals(ResourceProviderEvent.Type.Create, lastEvent.getType());
//    assertEquals(request, lastEvent.getRequest());
//    assertNull(lastEvent.getPredicate());
//
//    verify(dao, metaInfo, request, managementController, stackServiceResponse,
//        stackServiceComponentResponse, stackServiceComponentResponse2);
//  }

//  @Test
//  public void testCreateResource_Validate__Cardinality__AutoCommit() throws AmbariException, ResourceAlreadyExistsException,
//      SystemException, UnsupportedPropertyException, NoSuchParentResourceException {
//
//    Set<Map<String, Object>> setProperties = getTestProperties();
//    setConfigurationProperties(setProperties);
//
//    // remove component2 from BP
//    Iterator iter = ((HashSet<Map<String, HashSet<Map<String, String>>>>) setProperties.iterator().next().
//        get(BlueprintResourceProvider.HOST_GROUP_PROPERTY_ID)).
//        iterator().next().get("components").iterator();
//    iter.next();
//    iter.remove();
//
//    AmbariManagementController managementController = createMock(AmbariManagementController.class);
//    Capture<Set<StackServiceRequest>> stackServiceRequestCapture = EasyMock.newCapture();
//    Capture<Set<StackServiceComponentRequest>> serviceComponentRequestCapture = EasyMock.newCapture();
//    Capture<StackConfigurationRequest> stackConfigurationRequestCapture = EasyMock.newCapture();
//    Capture<StackLevelConfigurationRequest> stackLevelConfigurationRequestCapture = EasyMock.newCapture();
//    Request request = createMock(Request.class);
//    StackServiceResponse stackServiceResponse = createMock(StackServiceResponse.class);
//    StackServiceComponentResponse stackServiceComponentResponse = createNiceMock(StackServiceComponentResponse.class);
//    StackServiceComponentResponse stackServiceComponentResponse2 = createNiceMock(StackServiceComponentResponse.class);
//    Set<StackServiceComponentResponse> setServiceComponents = new HashSet<StackServiceComponentResponse>();
//    setServiceComponents.add(stackServiceComponentResponse);
//    setServiceComponents.add(stackServiceComponentResponse2);
//
//    DependencyInfo dependencyInfo = new DependencyInfo();
//    AutoDeployInfo autoDeployInfo = new AutoDeployInfo();
//    autoDeployInfo.setEnabled(true);
//    autoDeployInfo.setCoLocate("test-service/component1");
//    dependencyInfo.setAutoDeploy(autoDeployInfo);
//    dependencyInfo.setScope("cluster");
//    dependencyInfo.setName("test-service/component2");
//
//    Map<String, ServiceInfo> services = new HashMap<String, ServiceInfo>();
//    ServiceInfo service = new ServiceInfo();
//    service.setName("test-service");
//    services.put("test-service", service);
//
//    List<ComponentInfo> serviceComponents = new ArrayList<ComponentInfo>();
//    ComponentInfo component1 = new ComponentInfo();
//    component1.setName("component1");
//    ComponentInfo component2 = new ComponentInfo();
//    component2.setName("component2");
//    serviceComponents.add(component1);
//    serviceComponents.add(component2);
//
//    Capture<BlueprintEntity> entityCapture = EasyMock.newCapture();
//
//    // set expectations
//    expect(managementController.getStackServices(capture(stackServiceRequestCapture))).andReturn(
//        Collections.<StackServiceResponse>singleton(stackServiceResponse));
//    expect(stackServiceResponse.getServiceName()).andReturn("test-service").anyTimes();
//    expect(stackServiceResponse.getStackName()).andReturn("test-stack-name").anyTimes();
//    expect(stackServiceResponse.getStackVersion()).andReturn("test-stack-version").anyTimes();
//    expect(stackServiceResponse.getExcludedConfigTypes()).andReturn(Collections.<String>emptySet());
//
//    expect(managementController.getStackComponents(capture(serviceComponentRequestCapture))).andReturn(setServiceComponents).anyTimes();
//    expect(stackServiceComponentResponse.getCardinality()).andReturn("2").anyTimes();
//    expect(stackServiceComponentResponse.getComponentName()).andReturn("component1").anyTimes();
//    expect(stackServiceComponentResponse.getServiceName()).andReturn("test-service").anyTimes();
//    expect(stackServiceComponentResponse.getStackName()).andReturn("test-stack-name").anyTimes();
//    expect(stackServiceComponentResponse.getStackVersion()).andReturn("test-stack-version").anyTimes();
//    expect(stackServiceComponentResponse2.getCardinality()).andReturn("1").anyTimes();
//    expect(stackServiceComponentResponse2.getComponentName()).andReturn("component2").anyTimes();
//    expect(stackServiceComponentResponse2.getServiceName()).andReturn("test-service").anyTimes();
//    expect(stackServiceComponentResponse2.getStackName()).andReturn("test-stack-name").anyTimes();
//    expect(stackServiceComponentResponse2.getStackVersion()).andReturn("test-stack-version").anyTimes();
//
//    expect(managementController.getStackConfigurations(Collections.singleton(capture(stackConfigurationRequestCapture)))).
//        andReturn(Collections.<StackConfigurationResponse>emptySet());
//    expect(managementController.getStackLevelConfigurations(Collections.singleton(capture(stackLevelConfigurationRequestCapture)))).
//        andReturn(Collections.<StackConfigurationResponse>emptySet());
//
//    expect(metaInfo.getComponentDependencies("test-stack-name", "test-stack-version", "test-service", "component2")).
//        andReturn(Collections.<DependencyInfo>emptyList()).anyTimes();
//    expect(metaInfo.getComponentDependencies("test-stack-name", "test-stack-version", "test-service", "component1")).
//        andReturn(Collections.<DependencyInfo>singletonList(dependencyInfo)).anyTimes();
//
//    expect(request.getProperties()).andReturn(setProperties);
//    expect(request.getRequestInfoProperties()).andReturn(Collections.<String, String>emptyMap());
//    expect(dao.findByName(BLUEPRINT_NAME)).andReturn(null);
//    expect(metaInfo.getServices("test-stack-name", "test-stack-version")).andReturn(services).anyTimes();
//    expect(metaInfo.getComponentsByService("test-stack-name", "test-stack-version", "test-service")).
//        andReturn(serviceComponents).anyTimes();
//    expect(metaInfo.getComponentToService("test-stack-name", "test-stack-version", "component1")).
//        andReturn("test-service").anyTimes();
//    expect(metaInfo.getComponentToService("test-stack-name", "test-stack-version", "component2")).
//        andReturn("test-service").anyTimes();
//    expect(metaInfo.getService("test-stack-name", "test-stack-version", "test-service")).andReturn(service).anyTimes();
//    dao.create(capture(entityCapture));
//
//    replay(dao, metaInfo, request, managementController, stackServiceResponse,
//        stackServiceComponentResponse, stackServiceComponentResponse2);
//    // end expectations
//
//    ResourceProvider provider = AbstractControllerResourceProvider.getResourceProvider(
//        Resource.Type.Blueprint,
//        PropertyHelper.getPropertyIds(Resource.Type.Blueprint),
//        PropertyHelper.getKeyPropertyIds(Resource.Type.Blueprint),
//        managementController);
//
//    AbstractResourceProviderTest.TestObserver observer = new AbstractResourceProviderTest.TestObserver();
//    ((ObservableResourceProvider)provider).addObserver(observer);
//
//    provider.createResources(request);
//
//    ResourceProviderEvent lastEvent = observer.getLastEvent();
//    assertNotNull(lastEvent);
//    assertEquals(Resource.Type.Blueprint, lastEvent.getResourceType());
//    assertEquals(ResourceProviderEvent.Type.Create, lastEvent.getType());
//    assertEquals(request, lastEvent.getRequest());
//    assertNull(lastEvent.getPredicate());
//
//    verify(dao, metaInfo, request, managementController, stackServiceResponse,
//        stackServiceComponentResponse, stackServiceComponentResponse2);
//  }

//  @Test
//  public void testCreateResource_Validate__Cardinality__Fail() throws AmbariException, ResourceAlreadyExistsException,
//      SystemException, UnsupportedPropertyException, NoSuchParentResourceException {
//
//    Set<Map<String, Object>> setProperties = getTestProperties();
//    setConfigurationProperties(setProperties);
//
//    Iterator iter = ((HashSet<Map<String, HashSet<Map<String, String>>>>) setProperties.iterator().next().
//        get(BlueprintResourceProvider.HOST_GROUP_PROPERTY_ID)).
//        iterator().next().get("components").iterator();
//    iter.next();
//    iter.remove();
//
//    AmbariManagementController managementController = createMock(AmbariManagementController.class);
//    Capture<Set<StackServiceRequest>> stackServiceRequestCapture = EasyMock.newCapture();
//    Capture<Set<StackServiceComponentRequest>> serviceComponentRequestCapture = EasyMock.newCapture();
//    Capture<StackConfigurationRequest> stackConfigurationRequestCapture = EasyMock.newCapture();
//    Capture<StackLevelConfigurationRequest> stackLevelConfigurationRequestCapture = EasyMock.newCapture();
//    Request request = createMock(Request.class);
//    StackServiceResponse stackServiceResponse = createMock(StackServiceResponse.class);
//    StackServiceComponentResponse stackServiceComponentResponse = createNiceMock(StackServiceComponentResponse.class);
//    StackServiceComponentResponse stackServiceComponentResponse2 = createNiceMock(StackServiceComponentResponse.class);
//    Set<StackServiceComponentResponse> setServiceComponents = new HashSet<StackServiceComponentResponse>();
//    setServiceComponents.add(stackServiceComponentResponse);
//    setServiceComponents.add(stackServiceComponentResponse2);
//
//    Map<String, ServiceInfo> services = new HashMap<String, ServiceInfo>();
//    ServiceInfo service = new ServiceInfo();
//    service.setName("test-service");
//    services.put("test-service", service);
//
//    List<ComponentInfo> serviceComponents = new ArrayList<ComponentInfo>();
//    ComponentInfo component1 = new ComponentInfo();
//    component1.setName("component1");
//    ComponentInfo component2 = new ComponentInfo();
//    component2.setName("MYSQL_SERVER");
//    serviceComponents.add(component1);
//    serviceComponents.add(component2);
//
//    // set expectations
//    expect(managementController.getStackServices(capture(stackServiceRequestCapture))).andReturn(
//        Collections.<StackServiceResponse>singleton(stackServiceResponse));
//    expect(stackServiceResponse.getServiceName()).andReturn("test-service").anyTimes();
//    expect(stackServiceResponse.getStackName()).andReturn("test-stack-name").anyTimes();
//    expect(stackServiceResponse.getStackVersion()).andReturn("test-stack-version").anyTimes();
//    expect(stackServiceResponse.getExcludedConfigTypes()).andReturn(Collections.<String>emptySet());
//
//    expect(managementController.getStackComponents(capture(serviceComponentRequestCapture))).andReturn(setServiceComponents).anyTimes();
//    expect(stackServiceComponentResponse.getCardinality()).andReturn("2").anyTimes();
//    expect(stackServiceComponentResponse.getComponentName()).andReturn("component1").anyTimes();
//    expect(stackServiceComponentResponse.getServiceName()).andReturn("test-service").anyTimes();
//    expect(stackServiceComponentResponse.getStackName()).andReturn("test-stack-name").anyTimes();
//    expect(stackServiceComponentResponse.getStackVersion()).andReturn("test-stack-version").anyTimes();
//    expect(stackServiceComponentResponse2.getCardinality()).andReturn("1").anyTimes();
//    expect(stackServiceComponentResponse2.getComponentName()).andReturn("MYSQL_SERVER").anyTimes();
//    expect(stackServiceComponentResponse2.getServiceName()).andReturn("test-service").anyTimes();
//    expect(stackServiceComponentResponse2.getStackName()).andReturn("test-stack-name").anyTimes();
//    expect(stackServiceComponentResponse2.getStackVersion()).andReturn("test-stack-version").anyTimes();
//
//    expect(managementController.getStackConfigurations(Collections.singleton(capture(stackConfigurationRequestCapture)))).
//        andReturn(Collections.<StackConfigurationResponse>emptySet());
//    expect(managementController.getStackLevelConfigurations(Collections.singleton(capture(stackLevelConfigurationRequestCapture)))).
//        andReturn(Collections.<StackConfigurationResponse>emptySet());
//
//    expect(metaInfo.getComponentDependencies("test-stack-name", "test-stack-version", "test-service", "MYSQL_SERVER")).
//        andReturn(Collections.<DependencyInfo>emptyList()).anyTimes();
//    expect(metaInfo.getComponentDependencies("test-stack-name", "test-stack-version", "test-service", "component1")).
//        andReturn(Collections.<DependencyInfo>emptyList()).anyTimes();
//
//    expect(request.getProperties()).andReturn(setProperties);
//    expect(request.getRequestInfoProperties()).andReturn(Collections.<String, String>emptyMap());
//    expect(dao.findByName(BLUEPRINT_NAME)).andReturn(null);
//    expect(metaInfo.getServices("test-stack-name", "test-stack-version")).andReturn(services).anyTimes();
//    expect(metaInfo.getComponentsByService("test-stack-name", "test-stack-version", "test-service")).
//        andReturn(serviceComponents).anyTimes();
//    expect(metaInfo.getComponentToService("test-stack-name", "test-stack-version", "component1")).
//        andReturn("test-service").anyTimes();
//    expect(metaInfo.getComponentToService("test-stack-name", "test-stack-version", "component2")).
//        andReturn("test-service").anyTimes();
//    expect(metaInfo.getService("test-stack-name", "test-stack-version", "test-service")).andReturn(service).anyTimes();
//
//    replay(dao, metaInfo, request, managementController, stackServiceResponse,
//        stackServiceComponentResponse, stackServiceComponentResponse2);
//    // end expectations
//
//    ResourceProvider provider = AbstractControllerResourceProvider.getResourceProvider(
//        Resource.Type.Blueprint,
//        PropertyHelper.getPropertyIds(Resource.Type.Blueprint),
//        PropertyHelper.getKeyPropertyIds(Resource.Type.Blueprint),
//        managementController);
//
//    AbstractResourceProviderTest.TestObserver observer = new AbstractResourceProviderTest.TestObserver();
//    ((ObservableResourceProvider)provider).addObserver(observer);
//
//    try {
//      provider.createResources(request);
//      fail("Expected validation failure for MYSQL_SERVER");
//    } catch (IllegalArgumentException e) {
//      // expected
//    }
//
//    verify(dao, metaInfo, request, managementController, stackServiceResponse,
//        stackServiceComponentResponse, stackServiceComponentResponse2);
//  }

//  @Test
//  public void testCreateResource_Validate__AmbariServerComponent() throws AmbariException, ResourceAlreadyExistsException,
//      SystemException, UnsupportedPropertyException, NoSuchParentResourceException
//  {
//    Request request = createMock(Request.class);
//    AmbariManagementController managementController = createMock(AmbariManagementController.class);
//    Capture<Set<StackServiceRequest>> stackServiceRequestCapture = EasyMock.newCapture();
//
//    Map<String, ServiceInfo> services = new HashMap<String, ServiceInfo>();
//    ServiceInfo service = new ServiceInfo();
//    service.setName("test-service");
//    services.put("test-service", service);
//
//    List<ComponentInfo> serviceComponents = new ArrayList<ComponentInfo>();
//    ComponentInfo component1 = new ComponentInfo();
//    component1.setName("component1");
//    ComponentInfo component2 = new ComponentInfo();
//    component2.setName("component2");
//    serviceComponents.add(component1);
//    serviceComponents.add(component2);
//
//
//    Set<Map<String, Object>> setProperties = getTestProperties();
//    ((HashSet<Map<String, String>>) ((HashSet<Map<String, Object>>) setProperties.iterator().next().get(
//        BlueprintResourceProvider.HOST_GROUP_PROPERTY_ID)).iterator().next().get("components")).
//        iterator().next().put("name", "AMBARI_SERVER");
//
//    Capture<BlueprintEntity> entityCapture = EasyMock.newCapture();
//
//    // set expectations
//    expect(managementController.getStackServices(capture(stackServiceRequestCapture))).andReturn(
//        Collections.<StackServiceResponse>emptySet());
//    expect(request.getProperties()).andReturn(setProperties);
//    expect(request.getRequestInfoProperties()).andReturn(Collections.<String, String>emptyMap());
//    expect(dao.findByName(BLUEPRINT_NAME)).andReturn(null);
//    expect(metaInfo.getServices("test-stack-name", "test-stack-version")).andReturn(services).anyTimes();
//    expect(metaInfo.getComponentsByService("test-stack-name", "test-stack-version", "test-service")).
//        andReturn(serviceComponents).anyTimes();
//    expect(metaInfo.getComponentToService("test-stack-name", "test-stack-version", "component1")).
//        andReturn("test-service").anyTimes();
//    expect(metaInfo.getService("test-stack-name", "test-stack-version", "test-service")).andReturn(service).anyTimes();
//
//    dao.create(capture(entityCapture));
//
//    replay(dao, metaInfo, request, managementController);
//    // end expectations
//
//    ResourceProvider provider = AbstractControllerResourceProvider.getResourceProvider(
//        Resource.Type.Blueprint,
//        PropertyHelper.getPropertyIds(Resource.Type.Blueprint),
//        PropertyHelper.getKeyPropertyIds(Resource.Type.Blueprint),
//        managementController);
//
//    AbstractResourceProviderTest.TestObserver observer = new AbstractResourceProviderTest.TestObserver();
//    ((ObservableResourceProvider)provider).addObserver(observer);
//
//    provider.createResources(request);
//
//    ResourceProviderEvent lastEvent = observer.getLastEvent();
//    assertNotNull(lastEvent);
//    assertEquals(Resource.Type.Blueprint, lastEvent.getResourceType());
//    assertEquals(ResourceProviderEvent.Type.Create, lastEvent.getType());
//    assertEquals(request, lastEvent.getRequest());
//    assertNull(lastEvent.getPredicate());
//
//    verify(dao, metaInfo, request, managementController);
//  }


=======
    replay(stack, group1, group2, serverConfig);

    // WHEN
    new BlueprintImpl("test", hostGroups, emptySet(), emptySet(), configuration, null, null);
  }

>>>>>>> 5be3604f
}<|MERGE_RESOLUTION|>--- conflicted
+++ resolved
@@ -23,7 +23,6 @@
 import static org.easymock.EasyMock.createNiceMock;
 import static org.easymock.EasyMock.expect;
 import static org.easymock.EasyMock.replay;
-import static org.easymock.EasyMock.reset;
 import static org.easymock.EasyMock.verify;
 import static org.junit.Assert.assertTrue;
 
@@ -59,13 +58,9 @@
   Map<String, String> hdfsProps = new HashMap<>();
   Configuration configuration = new Configuration(properties, EMPTY_ATTRIBUTES, EMPTY_CONFIGURATION);
   private final org.apache.ambari.server.configuration.Configuration serverConfig = createNiceMock(org.apache.ambari.server.configuration.Configuration.class);
-<<<<<<< HEAD
-  private final BlueprintValidator blueprintValidator = new BlueprintValidatorImpl(serverConfig);
-=======
->>>>>>> 5be3604f
 
   @Before
-  public void setup() throws NoSuchFieldException, IllegalAccessException {
+  public void setup() {
     properties.put("hdfs-site", hdfsProps);
     hdfsProps.put("foo", "val");
     hdfsProps.put("bar", "val");
@@ -106,16 +101,11 @@
     requiredService2Properties.add(new Stack.ConfigProperty("category2", "prop2", null));
     expect(stack.getRequiredConfigurationProperties("HDFS")).andReturn(requiredHDFSProperties).anyTimes();
     expect(stack.getRequiredConfigurationProperties("SERVICE2")).andReturn(requiredService2Properties).anyTimes();
-
-    setupConfigurationWithGPLLicense(true);
   }
 
   @Test
   public void testValidateConfigurations__basic_positive() throws Exception {
-<<<<<<< HEAD
-=======
     // GIVEN
->>>>>>> 5be3604f
     expect(group1.getCardinality()).andReturn("1").atLeastOnce();
     expect(group1.getComponents()).andReturn(Arrays.asList(new Component("c1"), new Component("c2"))).atLeastOnce();
     expect(group2.getCardinality()).andReturn("1").atLeastOnce();
@@ -129,14 +119,9 @@
     category2Props.put("prop2", "val");
 
     SecurityConfiguration securityConfiguration = new SecurityConfiguration(SecurityType.KERBEROS, "testRef", null);
-<<<<<<< HEAD
-    Blueprint blueprint = new BlueprintImpl("test", hostGroups, stack, emptySet(), emptySet(), configuration, securityConfiguration, null);
-    blueprintValidator.validateRequiredProperties(blueprint);
-=======
 
     // WHEN
     Blueprint blueprint = new BlueprintImpl("test", hostGroups, emptySet(), emptySet(), configuration, securityConfiguration, null);
->>>>>>> 5be3604f
     BlueprintEntity entity = blueprint.toEntity();
 
     // THEN
@@ -175,14 +160,9 @@
     hadoopProps.put("dfs_ha_initial_namenode_active", "%HOSTGROUP:group1%");
     hadoopProps.put("dfs_ha_initial_namenode_standby", "%HOSTGROUP:group2%");
     replay(stack, group1, group2, serverConfig);
-<<<<<<< HEAD
-    Blueprint blueprint = new BlueprintImpl("test", hostGroups, stack, emptySet(), emptySet(), configuration, null, null);
-    blueprintValidator.validateRequiredProperties(blueprint);
-=======
 
     // WHEN
     Blueprint blueprint = new BlueprintImpl("test", hostGroups, emptySet(), emptySet(), configuration, null, null);
->>>>>>> 5be3604f
     BlueprintEntity entity = blueprint.toEntity();
 
     // THEN
@@ -225,18 +205,11 @@
     hadoopProps.put("dfs_ha_initial_namenode_standby", "%HOSTGROUP::group2%");
     replay(stack, group1, group2, serverConfig);
 
-<<<<<<< HEAD
-    Blueprint blueprint = new BlueprintImpl("test", hostGroups, stack, emptySet(), emptySet(), configuration, null, null);
-    blueprintValidator.validateRequiredProperties(blueprint);
-    BlueprintEntity entity = blueprint.toEntity();
-
-=======
     // WHEN
     Blueprint blueprint = new BlueprintImpl("test", hostGroups, emptySet(), emptySet(), configuration, null, null);
     BlueprintEntity entity = blueprint.toEntity();
 
     // THEN
->>>>>>> 5be3604f
     verify(stack, group1, group2, serverConfig);
     assertTrue(entity.getSecurityType() == SecurityType.NONE);
     assertTrue(entity.getSecurityDescriptorReference() == null);
@@ -275,15 +248,9 @@
     hadoopProps.put("dfs_ha_initial_namenode_active", "%HOSTGROUP::group2%");
     hadoopProps.put("dfs_ha_initial_namenode_standby", "%HOSTGROUP::group3%");
     replay(stack, group1, group2, serverConfig);
-<<<<<<< HEAD
-    Blueprint blueprint = new BlueprintImpl("test", hostGroups, stack, emptySet(), emptySet(), configuration, null, null);
-    blueprintValidator.validateRequiredProperties(blueprint);
-    verify(stack, group1, group2, serverConfig);
-=======
 
     // WHEN
     new BlueprintImpl("test", hostGroups, emptySet(), emptySet(), configuration, null, null);
->>>>>>> 5be3604f
   }
 
   @Ignore // move out NAMENODE-specific test
@@ -318,705 +285,10 @@
     properties.put("hadoop-env", hadoopProps);
     hadoopProps.put("dfs_ha_initial_namenode_active", "%HOSTGROUP::group2%");
     hadoopProps.put("dfs_ha_initial_namenode_standby", "%HOSTGROUP::group2%");
-<<<<<<< HEAD
-    replay(stack, group1, group2, serverConfig);
-    Blueprint blueprint = new BlueprintImpl("test", hostGroups, stack, emptySet(), emptySet(), configuration, null, null);
-    blueprintValidator.validateRequiredProperties(blueprint);
-    verify(stack, group1, group2, serverConfig);
-  }
-  @Test(expected = InvalidTopologyException.class)
-  public void testValidateConfigurations__secretReference() throws InvalidTopologyException,
-      GPLLicenseNotAcceptedException, NoSuchFieldException, IllegalAccessException {
-    Map<String, Map<String, String>> group2Props = new HashMap<>();
-    Map<String, String> group2Category2Props = new HashMap<>();
-
-    group2Props.put("category2", group2Category2Props);
-    group2Category2Props.put("prop2", "val");
-    hdfsProps.put("secret", "SECRET:hdfs-site:1:test");
-    replay(stack, group1, group2, serverConfig);
-
-    Blueprint blueprint = new BlueprintImpl("test", hostGroups, stack, emptySet(), emptySet(), configuration, null, null);
-    blueprintValidator.validateRequiredProperties(blueprint);
-    verify(stack, group1, group2, serverConfig);
-  }
-
-  @Test(expected = GPLLicenseNotAcceptedException.class)
-  public void testValidateConfigurations__gplIsNotAllowedCodecsProperty() throws InvalidTopologyException,
-      GPLLicenseNotAcceptedException, NoSuchFieldException, IllegalAccessException {
-    Map<String, Map<String, String>> lzoProperties = new HashMap<>();
-    lzoProperties.put("core-site", new HashMap<String, String>(){{
-      put(BlueprintValidatorImpl.CODEC_CLASSES_PROPERTY_NAME, "OtherCodec, " + BlueprintValidatorImpl.LZO_CODEC_CLASS);
-    }});
-    Configuration lzoUsageConfiguration = new Configuration(lzoProperties, EMPTY_ATTRIBUTES, EMPTY_CONFIGURATION);
-
-    setupConfigurationWithGPLLicense(false);
-    replay(stack, group1, group2, serverConfig);
-
-    Blueprint blueprint = new BlueprintImpl("test", hostGroups, stack, emptySet(), emptySet(), lzoUsageConfiguration, null, null);
-    blueprintValidator.validateRequiredProperties(blueprint);
-    verify(stack, group1, group2, serverConfig);
-  }
-
-  @Test(expected = GPLLicenseNotAcceptedException.class)
-  public void testValidateConfigurations__gplIsNotAllowedLZOProperty() throws InvalidTopologyException,
-      GPLLicenseNotAcceptedException, NoSuchFieldException, IllegalAccessException {
-    Map<String, Map<String, String>> lzoProperties = new HashMap<>();
-    lzoProperties.put("core-site", new HashMap<String, String>(){{
-      put(BlueprintValidatorImpl.LZO_CODEC_CLASS_PROPERTY_NAME, BlueprintValidatorImpl.LZO_CODEC_CLASS);
-    }});
-    Configuration lzoUsageConfiguration = new Configuration(lzoProperties, EMPTY_ATTRIBUTES, EMPTY_CONFIGURATION);
-
-    setupConfigurationWithGPLLicense(false);
-    replay(stack, group1, group2, serverConfig);
-
-    Blueprint blueprint = new BlueprintImpl("test", hostGroups, stack, emptySet(), emptySet(), lzoUsageConfiguration, null, null);
-    blueprintValidator.validateRequiredProperties(blueprint);
-    verify(stack, group1, group2, serverConfig);
-  }
-
-  @Test
-  public void testValidateConfigurations__gplISAllowed() throws InvalidTopologyException,
-      GPLLicenseNotAcceptedException, NoSuchFieldException, IllegalAccessException {
-    Map<String, Map<String, String>> lzoProperties = new HashMap<>();
-    lzoProperties.put("core-site", new HashMap<String, String>(){{
-      put(BlueprintValidatorImpl.LZO_CODEC_CLASS_PROPERTY_NAME, BlueprintValidatorImpl.LZO_CODEC_CLASS);
-      put(BlueprintValidatorImpl.CODEC_CLASSES_PROPERTY_NAME, "OtherCodec, " + BlueprintValidatorImpl.LZO_CODEC_CLASS);
-    }});
-    Configuration lzoUsageConfiguration = new Configuration(lzoProperties, EMPTY_ATTRIBUTES, EMPTY_CONFIGURATION);
-
-    expect(group2.getConfiguration()).andReturn(EMPTY_CONFIGURATION).atLeastOnce();
-    replay(stack, group1, group2, serverConfig);
-
-    Blueprint blueprint = new BlueprintImpl("test", hostGroups, stack, emptySet(), emptySet(), lzoUsageConfiguration, null, null);
-    blueprintValidator.validateRequiredProperties(blueprint);
-    verify(stack, group1, group2, serverConfig);
-  }
-
-  @Test
-  public void testAutoSkipFailureEnabled() {
-    HashMap<String, String> skipFailureSetting = new HashMap<>();
-    skipFailureSetting.put(Setting.SETTING_NAME_SKIP_FAILURE, "true");
-    expect(stack.getName()).andReturn("HDPCORE").anyTimes();
-    expect(stack.getVersion()).andReturn("3.0.0.0").anyTimes();
-    expect(setting.getSettingValue(Setting.SETTING_NAME_DEPLOYMENT_SETTINGS)).andReturn(Collections.singleton(skipFailureSetting));
-    replay(stack, setting);
-
-    Blueprint blueprint = new BlueprintImpl("test", hostGroups, stack, emptySet(), emptySet(), configuration, null, setting);
-    assertTrue(blueprint.shouldSkipFailure());
-
-    verify(stack, setting);
-  }
-
-  @Test
-  public void testAutoSkipFailureDisabled() {
-    HashMap<String, String> skipFailureSetting = new HashMap<>();
-    skipFailureSetting.put(Setting.SETTING_NAME_SKIP_FAILURE, "false");
-    expect(setting.getSettingValue(Setting.SETTING_NAME_DEPLOYMENT_SETTINGS)).andReturn(Collections.singleton(skipFailureSetting));
-    replay(stack, setting);
-
-    Blueprint blueprint = new BlueprintImpl("test", hostGroups, stack, emptySet(), emptySet(), configuration, null, setting);
-    assertFalse(blueprint.shouldSkipFailure());
-
-    verify(stack, setting);
-  }
-
-  private org.apache.ambari.server.configuration.Configuration setupConfigurationWithGPLLicense(boolean isGPLAllowed) {
-    reset(serverConfig);
-    expect(serverConfig.getGplLicenseAccepted()).andReturn(isGPLAllowed).atLeastOnce();
-    return serverConfig;
-  }
-
-  //todo: ensure coverage for these existing tests
-
-  //  private void validateEntity(BlueprintEntity entity, boolean containsConfig) {
-//    assertEquals(BLUEPRINT_NAME, entity.getBlueprintName());
-//
-//    StackEntity stackEntity = entity.getStack();
-//    assertEquals("test-stack-name", stackEntity.getStackName());
-//    assertEquals("test-stack-version", stackEntity.getStackVersion());
-//
-//    Collection<HostGroupEntity> hostGroupEntities = entity.getHostGroups();
-//
-//    assertEquals(2, hostGroupEntities.size());
-//    for (HostGroupEntity hostGroup : hostGroupEntities) {
-//      assertEquals(BLUEPRINT_NAME, hostGroup.getBlueprintName());
-//      assertNotNull(hostGroup.getBlueprintEntity());
-//      Collection<HostGroupComponentEntity> componentEntities = hostGroup.getComponents();
-//      if (hostGroup.getName().equals("group1")) {
-//        assertEquals("1", hostGroup.getCardinality());
-//        assertEquals(2, componentEntities.size());
-//        Iterator<HostGroupComponentEntity> componentIterator = componentEntities.iterator();
-//        String name = componentIterator.next().getName();
-//        assertTrue(name.equals("component1") || name.equals("component2"));
-//        String name2 = componentIterator.next().getName();
-//        assertFalse(name.equals(name2));
-//        assertTrue(name2.equals("component1") || name2.equals("component2"));
-//      } else if (hostGroup.getName().equals("group2")) {
-//        assertEquals("2", hostGroup.getCardinality());
-//        assertEquals(1, componentEntities.size());
-//        HostGroupComponentEntity componentEntity = componentEntities.iterator().next();
-//        assertEquals("component1", componentEntity.getName());
-//
-//        if (containsConfig) {
-//          Collection<HostGroupConfigEntity> configurations = hostGroup.getConfigurations();
-//          assertEquals(1, configurations.size());
-//          HostGroupConfigEntity hostGroupConfigEntity = configurations.iterator().next();
-//          assertEquals(BLUEPRINT_NAME, hostGroupConfigEntity.getBlueprintName());
-//          assertSame(hostGroup, hostGroupConfigEntity.getHostGroupEntity());
-//          assertEquals("core-site", hostGroupConfigEntity.getType());
-//          Map<String, String> properties = gson.<Map<String, String>>fromJson(
-//              hostGroupConfigEntity.getConfigData(), Map.class);
-//          assertEquals(1, properties.size());
-//          assertEquals("anything", properties.get("my.custom.hg.property"));
-//        }
-//      } else {
-//        fail("Unexpected host group name");
-//      }
-//    }
-//    Collection<BlueprintConfigEntity> configurations = entity.getConfigurations();
-//    if (containsConfig) {
-//      assertEquals(1, configurations.size());
-//      BlueprintConfigEntity blueprintConfigEntity = configurations.iterator().next();
-//      assertEquals(BLUEPRINT_NAME, blueprintConfigEntity.getBlueprintName());
-//      assertSame(entity, blueprintConfigEntity.getBlueprintEntity());
-//      assertEquals("core-site", blueprintConfigEntity.getType());
-//      Map<String, String> properties = gson.<Map<String, String>>fromJson(
-//          blueprintConfigEntity.getConfigData(), Map.class);
-//      assertEquals(2, properties.size());
-//      assertEquals("480", properties.get("fs.trash.interval"));
-//      assertEquals("8500", properties.get("ipc.client.idlethreshold"));
-//    } else {
-//      assertEquals(0, configurations.size());
-//    }
-//  }
-
-
-
-  //  @Test
-//  public void testCreateResource_Validate__Cardinality__ExternalComponent() throws Exception {
-//
-//    Set<Map<String, Object>> setProperties = getTestProperties();
-//    setConfigurationProperties(setProperties);
-//    ((Set<Map<String, String>>) setProperties.iterator().next().get("configurations")).
-//        add(Collections.singletonMap("global/hive_database", "Existing MySQL Database"));
-//
-//    Iterator iter = ((HashSet<Map<String, HashSet<Map<String, String>>>>) setProperties.iterator().next().
-//        get(BlueprintResourceProvider.HOST_GROUP_PROPERTY_ID)).
-//        iterator().next().get("components").iterator();
-//    iter.next();
-//    iter.remove();
-//
-//    AmbariManagementController managementController = createMock(AmbariManagementController.class);
-//    Capture<Set<StackServiceRequest>> stackServiceRequestCapture = EasyMock.newCapture();
-//    Capture<Set<StackServiceComponentRequest>> serviceComponentRequestCapture = EasyMock.newCapture();
-//    Capture<StackConfigurationRequest> stackConfigurationRequestCapture = EasyMock.newCapture();
-//    Capture<StackLevelConfigurationRequest> stackLevelConfigurationRequestCapture = EasyMock.newCapture();
-//    Request request = createMock(Request.class);
-//    StackServiceResponse stackServiceResponse = createMock(StackServiceResponse.class);
-//    StackServiceComponentResponse stackServiceComponentResponse = createNiceMock(StackServiceComponentResponse.class);
-//    StackServiceComponentResponse stackServiceComponentResponse2 = createNiceMock(StackServiceComponentResponse.class);
-//    Set<StackServiceComponentResponse> setServiceComponents = new HashSet<StackServiceComponentResponse>();
-//    setServiceComponents.add(stackServiceComponentResponse);
-//    setServiceComponents.add(stackServiceComponentResponse2);
-//
-//    Map<String, ServiceInfo> services = new HashMap<String, ServiceInfo>();
-//    ServiceInfo service = new ServiceInfo();
-//    service.setName("test-service");
-//    services.put("test-service", service);
-//
-//    List<ComponentInfo> serviceComponents = new ArrayList<ComponentInfo>();
-//    ComponentInfo component1 = new ComponentInfo();
-//    component1.setName("component1");
-//    ComponentInfo component2 = new ComponentInfo();
-//    component2.setName("MYSQL_SERVER");
-//    serviceComponents.add(component1);
-//    serviceComponents.add(component2);
-//
-//    Capture<BlueprintEntity> entityCapture = EasyMock.newCapture();
-//
-//    // set expectations
-//    expect(blueprintFactory.createBlueprint(setProperties.iterator().next())).andReturn(blueprint).once();
-//    expect(blueprintValidator.validateRequiredProperties()).andReturn(Collections.<String, Map<String, Collection<String>>>emptyMap()).once(blueprint);
-//    expect(blueprint.toEntity()).andReturn(entity);
-//    expect(blueprint.getName()).andReturn(BLUEPRINT_NAME).atLeastOnce();
-//    expect(managementController.getStackServices(capture(stackServiceRequestCapture))).andReturn(
-//        Collections.<StackServiceResponse>singleton(stackServiceResponse));
-//    expect(stackServiceResponse.getServiceName()).andReturn("test-service").anyTimes();
-//    expect(stackServiceResponse.getStackName()).andReturn("test-stack-name").anyTimes();
-//    expect(stackServiceResponse.getStackVersion()).andReturn("test-stack-version").anyTimes();
-//    expect(stackServiceResponse.getExcludedConfigTypes()).andReturn(Collections.<String>emptySet());
-//
-//    expect(managementController.getStackComponents(capture(serviceComponentRequestCapture))).andReturn(setServiceComponents).anyTimes();
-//    expect(stackServiceComponentResponse.getCardinality()).andReturn("2").anyTimes();
-//    expect(stackServiceComponentResponse.getComponentName()).andReturn("component1").anyTimes();
-//    expect(stackServiceComponentResponse.getServiceName()).andReturn("test-service").anyTimes();
-//    expect(stackServiceComponentResponse.getStackName()).andReturn("test-stack-name").anyTimes();
-//    expect(stackServiceComponentResponse.getStackVersion()).andReturn("test-stack-version").anyTimes();
-//    expect(stackServiceComponentResponse2.getCardinality()).andReturn("1").anyTimes();
-//    expect(stackServiceComponentResponse2.getComponentName()).andReturn("MYSQL_SERVER").anyTimes();
-//    expect(stackServiceComponentResponse2.getServiceName()).andReturn("test-service").anyTimes();
-//    expect(stackServiceComponentResponse2.getStackName()).andReturn("test-stack-name").anyTimes();
-//    expect(stackServiceComponentResponse2.getStackVersion()).andReturn("test-stack-version").anyTimes();
-//
-//    expect(managementController.getStackConfigurations(Collections.singleton(capture(stackConfigurationRequestCapture)))).
-//        andReturn(Collections.<StackConfigurationResponse>emptySet());
-//    expect(managementController.getStackLevelConfigurations(Collections.singleton(capture(stackLevelConfigurationRequestCapture)))).
-//    andReturn(Collections.<StackConfigurationResponse>emptySet());
-//
-//    expect(metaInfo.getComponentDependencies("test-stack-name", "test-stack-version", "test-service", "MYSQL_SERVER")).
-//        andReturn(Collections.<DependencyInfo>emptyList()).anyTimes();
-//    expect(metaInfo.getComponentDependencies("test-stack-name", "test-stack-version", "test-service", "component1")).
-//        andReturn(Collections.<DependencyInfo>emptyList()).anyTimes();
-//
-//    expect(request.getProperties()).andReturn(setProperties);
-//    expect(request.getRequestInfoProperties()).andReturn(Collections.<String, String>emptyMap());
-//    expect(dao.findByName(BLUEPRINT_NAME)).andReturn(null);
-//    expect(metaInfo.getServices("test-stack-name", "test-stack-version")).andReturn(services).anyTimes();
-//    expect(metaInfo.getComponentsByService("test-stack-name", "test-stack-version", "test-service")).
-//        andReturn(serviceComponents).anyTimes();
-//    expect(metaInfo.getComponentToService("test-stack-name", "test-stack-version", "component1")).
-//        andReturn("test-service").anyTimes();
-//    expect(metaInfo.getComponentToService("test-stack-name", "test-stack-version", "component2")).
-//        andReturn("test-service").anyTimes();
-//    expect(metaInfo.getService("test-stack-name", "test-stack-version", "test-service")).andReturn(service).anyTimes();
-//    dao.create(capture(entityCapture));
-//
-//    replay(dao, metaInfo, request, managementController, stackServiceResponse,
-//        stackServiceComponentResponse, stackServiceComponentResponse2);
-//    // end expectations
-//
-//    ResourceProvider provider = AbstractControllerResourceProvider.getResourceProvider(
-//        Resource.Type.Blueprint,
-//        PropertyHelper.getPropertyIds(Resource.Type.Blueprint),
-//        PropertyHelper.getKeyPropertyIds(Resource.Type.Blueprint),
-//        managementController);
-//
-//    AbstractResourceProviderTest.TestObserver observer = new AbstractResourceProviderTest.TestObserver();
-//    ((ObservableResourceProvider)provider).addObserver(observer);
-//
-//    provider.createResources(request);
-//
-//    ResourceProviderEvent lastEvent = observer.getLastEvent();
-//    assertNotNull(lastEvent);
-//    assertEquals(Resource.Type.Blueprint, lastEvent.getResourceType());
-//    assertEquals(ResourceProviderEvent.Type.Create, lastEvent.getType());
-//    assertEquals(request, lastEvent.getRequest());
-//    assertNull(lastEvent.getPredicate());
-//
-//    verify(dao, metaInfo, request, managementController, stackServiceResponse,
-//        stackServiceComponentResponse, stackServiceComponentResponse2);
-//  }
-
-//  @Test
-//   public void testCreateResource_Validate__Cardinality__MultipleDependencyInstances() throws AmbariException, ResourceAlreadyExistsException,
-//      SystemException, UnsupportedPropertyException, NoSuchParentResourceException {
-//
-//    Set<Map<String, Object>> setProperties = getTestProperties();
-//    setConfigurationProperties(setProperties);
-//
-//    AmbariManagementController managementController = createMock(AmbariManagementController.class);
-//    Capture<Set<StackServiceRequest>> stackServiceRequestCapture = EasyMock.newCapture();
-//    Capture<Set<StackServiceComponentRequest>> serviceComponentRequestCapture = EasyMock.newCapture();
-//    Capture<StackConfigurationRequest> stackConfigurationRequestCapture = EasyMock.newCapture();
-//    Capture<StackLevelConfigurationRequest> stackLevelConfigurationRequestCapture = EasyMock.newCapture();
-//    Request request = createMock(Request.class);
-//    StackServiceResponse stackServiceResponse = createMock(StackServiceResponse.class);
-//    StackServiceComponentResponse stackServiceComponentResponse = createNiceMock(StackServiceComponentResponse.class);
-//    StackServiceComponentResponse stackServiceComponentResponse2 = createNiceMock(StackServiceComponentResponse.class);
-//    Set<StackServiceComponentResponse> setServiceComponents = new HashSet<StackServiceComponentResponse>();
-//    setServiceComponents.add(stackServiceComponentResponse);
-//    setServiceComponents.add(stackServiceComponentResponse2);
-//
-//    DependencyInfo dependencyInfo = new DependencyInfo();
-//    AutoDeployInfo autoDeployInfo = new AutoDeployInfo();
-//    autoDeployInfo.setEnabled(false);
-//    dependencyInfo.setAutoDeploy(autoDeployInfo);
-//    dependencyInfo.setScope("cluster");
-//    dependencyInfo.setName("test-service/component1");
-//
-//    Map<String, ServiceInfo> services = new HashMap<String, ServiceInfo>();
-//    ServiceInfo service = new ServiceInfo();
-//    service.setName("test-service");
-//    services.put("test-service", service);
-//
-//    List<ComponentInfo> serviceComponents = new ArrayList<ComponentInfo>();
-//    ComponentInfo component1 = new ComponentInfo();
-//    component1.setName("component1");
-//    ComponentInfo component2 = new ComponentInfo();
-//    component2.setName("component2");
-//    serviceComponents.add(component1);
-//    serviceComponents.add(component2);
-//
-//    Capture<BlueprintEntity> entityCapture = EasyMock.newCapture();
-//
-//    // set expectations
-//    expect(managementController.getStackServices(capture(stackServiceRequestCapture))).andReturn(
-//        Collections.<StackServiceResponse>singleton(stackServiceResponse));
-//    expect(stackServiceResponse.getServiceName()).andReturn("test-service").anyTimes();
-//    expect(stackServiceResponse.getStackName()).andReturn("test-stack-name").anyTimes();
-//    expect(stackServiceResponse.getStackVersion()).andReturn("test-stack-version").anyTimes();
-//    expect(stackServiceResponse.getExcludedConfigTypes()).andReturn(Collections.<String>emptySet());
-//
-//    expect(managementController.getStackComponents(capture(serviceComponentRequestCapture))).andReturn(setServiceComponents).anyTimes();
-//    expect(stackServiceComponentResponse.getCardinality()).andReturn("2").anyTimes();
-//    expect(stackServiceComponentResponse.getComponentName()).andReturn("component1").anyTimes();
-//    expect(stackServiceComponentResponse.getServiceName()).andReturn("test-service").anyTimes();
-//    expect(stackServiceComponentResponse.getStackName()).andReturn("test-stack-name").anyTimes();
-//    expect(stackServiceComponentResponse.getStackVersion()).andReturn("test-stack-version").anyTimes();
-//    expect(stackServiceComponentResponse2.getCardinality()).andReturn("1").anyTimes();
-//    expect(stackServiceComponentResponse2.getComponentName()).andReturn("component2").anyTimes();
-//    expect(stackServiceComponentResponse2.getServiceName()).andReturn("test-service").anyTimes();
-//    expect(stackServiceComponentResponse2.getStackName()).andReturn("test-stack-name").anyTimes();
-//    expect(stackServiceComponentResponse2.getStackVersion()).andReturn("test-stack-version").anyTimes();
-//
-//    expect(managementController.getStackConfigurations(Collections.singleton(capture(stackConfigurationRequestCapture)))).
-//        andReturn(Collections.<StackConfigurationResponse>emptySet());
-//    expect(managementController.getStackLevelConfigurations(Collections.singleton(capture(stackLevelConfigurationRequestCapture)))).
-//        andReturn(Collections.<StackConfigurationResponse>emptySet());
-//
-//    expect(metaInfo.getComponentDependencies("test-stack-name", "test-stack-version", "test-service", "component2")).
-//        andReturn(Collections.<DependencyInfo>singletonList(dependencyInfo)).anyTimes();
-//    expect(metaInfo.getComponentDependencies("test-stack-name", "test-stack-version", "test-service", "component1")).
-//        andReturn(Collections.<DependencyInfo>emptyList()).anyTimes();
-//
-//    expect(request.getProperties()).andReturn(setProperties);
-//    expect(request.getRequestInfoProperties()).andReturn(Collections.<String, String>emptyMap());
-//    expect(dao.findByName(BLUEPRINT_NAME)).andReturn(null);
-//    expect(metaInfo.getServices("test-stack-name", "test-stack-version")).andReturn(services).anyTimes();
-//    expect(metaInfo.getComponentsByService("test-stack-name", "test-stack-version", "test-service")).
-//        andReturn(serviceComponents).anyTimes();
-//    expect(metaInfo.getComponentToService("test-stack-name", "test-stack-version", "component1")).
-//        andReturn("test-service").anyTimes();
-//    expect(metaInfo.getComponentToService("test-stack-name", "test-stack-version", "component2")).
-//        andReturn("test-service").anyTimes();
-//    expect(metaInfo.getService("test-stack-name", "test-stack-version", "test-service")).andReturn(service).anyTimes();
-//    dao.create(capture(entityCapture));
-//
-//    replay(dao, metaInfo, request, managementController, stackServiceResponse,
-//        stackServiceComponentResponse, stackServiceComponentResponse2);
-//    // end expectations
-//
-//    ResourceProvider provider = AbstractControllerResourceProvider.getResourceProvider(
-//        Resource.Type.Blueprint,
-//        PropertyHelper.getPropertyIds(Resource.Type.Blueprint),
-//        PropertyHelper.getKeyPropertyIds(Resource.Type.Blueprint),
-//        managementController);
-//
-//    AbstractResourceProviderTest.TestObserver observer = new AbstractResourceProviderTest.TestObserver();
-//    ((ObservableResourceProvider)provider).addObserver(observer);
-//
-//    provider.createResources(request);
-//
-//    ResourceProviderEvent lastEvent = observer.getLastEvent();
-//    assertNotNull(lastEvent);
-//    assertEquals(Resource.Type.Blueprint, lastEvent.getResourceType());
-//    assertEquals(ResourceProviderEvent.Type.Create, lastEvent.getType());
-//    assertEquals(request, lastEvent.getRequest());
-//    assertNull(lastEvent.getPredicate());
-//
-//    verify(dao, metaInfo, request, managementController, stackServiceResponse,
-//        stackServiceComponentResponse, stackServiceComponentResponse2);
-//  }
-
-//  @Test
-//  public void testCreateResource_Validate__Cardinality__AutoCommit() throws AmbariException, ResourceAlreadyExistsException,
-//      SystemException, UnsupportedPropertyException, NoSuchParentResourceException {
-//
-//    Set<Map<String, Object>> setProperties = getTestProperties();
-//    setConfigurationProperties(setProperties);
-//
-//    // remove component2 from BP
-//    Iterator iter = ((HashSet<Map<String, HashSet<Map<String, String>>>>) setProperties.iterator().next().
-//        get(BlueprintResourceProvider.HOST_GROUP_PROPERTY_ID)).
-//        iterator().next().get("components").iterator();
-//    iter.next();
-//    iter.remove();
-//
-//    AmbariManagementController managementController = createMock(AmbariManagementController.class);
-//    Capture<Set<StackServiceRequest>> stackServiceRequestCapture = EasyMock.newCapture();
-//    Capture<Set<StackServiceComponentRequest>> serviceComponentRequestCapture = EasyMock.newCapture();
-//    Capture<StackConfigurationRequest> stackConfigurationRequestCapture = EasyMock.newCapture();
-//    Capture<StackLevelConfigurationRequest> stackLevelConfigurationRequestCapture = EasyMock.newCapture();
-//    Request request = createMock(Request.class);
-//    StackServiceResponse stackServiceResponse = createMock(StackServiceResponse.class);
-//    StackServiceComponentResponse stackServiceComponentResponse = createNiceMock(StackServiceComponentResponse.class);
-//    StackServiceComponentResponse stackServiceComponentResponse2 = createNiceMock(StackServiceComponentResponse.class);
-//    Set<StackServiceComponentResponse> setServiceComponents = new HashSet<StackServiceComponentResponse>();
-//    setServiceComponents.add(stackServiceComponentResponse);
-//    setServiceComponents.add(stackServiceComponentResponse2);
-//
-//    DependencyInfo dependencyInfo = new DependencyInfo();
-//    AutoDeployInfo autoDeployInfo = new AutoDeployInfo();
-//    autoDeployInfo.setEnabled(true);
-//    autoDeployInfo.setCoLocate("test-service/component1");
-//    dependencyInfo.setAutoDeploy(autoDeployInfo);
-//    dependencyInfo.setScope("cluster");
-//    dependencyInfo.setName("test-service/component2");
-//
-//    Map<String, ServiceInfo> services = new HashMap<String, ServiceInfo>();
-//    ServiceInfo service = new ServiceInfo();
-//    service.setName("test-service");
-//    services.put("test-service", service);
-//
-//    List<ComponentInfo> serviceComponents = new ArrayList<ComponentInfo>();
-//    ComponentInfo component1 = new ComponentInfo();
-//    component1.setName("component1");
-//    ComponentInfo component2 = new ComponentInfo();
-//    component2.setName("component2");
-//    serviceComponents.add(component1);
-//    serviceComponents.add(component2);
-//
-//    Capture<BlueprintEntity> entityCapture = EasyMock.newCapture();
-//
-//    // set expectations
-//    expect(managementController.getStackServices(capture(stackServiceRequestCapture))).andReturn(
-//        Collections.<StackServiceResponse>singleton(stackServiceResponse));
-//    expect(stackServiceResponse.getServiceName()).andReturn("test-service").anyTimes();
-//    expect(stackServiceResponse.getStackName()).andReturn("test-stack-name").anyTimes();
-//    expect(stackServiceResponse.getStackVersion()).andReturn("test-stack-version").anyTimes();
-//    expect(stackServiceResponse.getExcludedConfigTypes()).andReturn(Collections.<String>emptySet());
-//
-//    expect(managementController.getStackComponents(capture(serviceComponentRequestCapture))).andReturn(setServiceComponents).anyTimes();
-//    expect(stackServiceComponentResponse.getCardinality()).andReturn("2").anyTimes();
-//    expect(stackServiceComponentResponse.getComponentName()).andReturn("component1").anyTimes();
-//    expect(stackServiceComponentResponse.getServiceName()).andReturn("test-service").anyTimes();
-//    expect(stackServiceComponentResponse.getStackName()).andReturn("test-stack-name").anyTimes();
-//    expect(stackServiceComponentResponse.getStackVersion()).andReturn("test-stack-version").anyTimes();
-//    expect(stackServiceComponentResponse2.getCardinality()).andReturn("1").anyTimes();
-//    expect(stackServiceComponentResponse2.getComponentName()).andReturn("component2").anyTimes();
-//    expect(stackServiceComponentResponse2.getServiceName()).andReturn("test-service").anyTimes();
-//    expect(stackServiceComponentResponse2.getStackName()).andReturn("test-stack-name").anyTimes();
-//    expect(stackServiceComponentResponse2.getStackVersion()).andReturn("test-stack-version").anyTimes();
-//
-//    expect(managementController.getStackConfigurations(Collections.singleton(capture(stackConfigurationRequestCapture)))).
-//        andReturn(Collections.<StackConfigurationResponse>emptySet());
-//    expect(managementController.getStackLevelConfigurations(Collections.singleton(capture(stackLevelConfigurationRequestCapture)))).
-//        andReturn(Collections.<StackConfigurationResponse>emptySet());
-//
-//    expect(metaInfo.getComponentDependencies("test-stack-name", "test-stack-version", "test-service", "component2")).
-//        andReturn(Collections.<DependencyInfo>emptyList()).anyTimes();
-//    expect(metaInfo.getComponentDependencies("test-stack-name", "test-stack-version", "test-service", "component1")).
-//        andReturn(Collections.<DependencyInfo>singletonList(dependencyInfo)).anyTimes();
-//
-//    expect(request.getProperties()).andReturn(setProperties);
-//    expect(request.getRequestInfoProperties()).andReturn(Collections.<String, String>emptyMap());
-//    expect(dao.findByName(BLUEPRINT_NAME)).andReturn(null);
-//    expect(metaInfo.getServices("test-stack-name", "test-stack-version")).andReturn(services).anyTimes();
-//    expect(metaInfo.getComponentsByService("test-stack-name", "test-stack-version", "test-service")).
-//        andReturn(serviceComponents).anyTimes();
-//    expect(metaInfo.getComponentToService("test-stack-name", "test-stack-version", "component1")).
-//        andReturn("test-service").anyTimes();
-//    expect(metaInfo.getComponentToService("test-stack-name", "test-stack-version", "component2")).
-//        andReturn("test-service").anyTimes();
-//    expect(metaInfo.getService("test-stack-name", "test-stack-version", "test-service")).andReturn(service).anyTimes();
-//    dao.create(capture(entityCapture));
-//
-//    replay(dao, metaInfo, request, managementController, stackServiceResponse,
-//        stackServiceComponentResponse, stackServiceComponentResponse2);
-//    // end expectations
-//
-//    ResourceProvider provider = AbstractControllerResourceProvider.getResourceProvider(
-//        Resource.Type.Blueprint,
-//        PropertyHelper.getPropertyIds(Resource.Type.Blueprint),
-//        PropertyHelper.getKeyPropertyIds(Resource.Type.Blueprint),
-//        managementController);
-//
-//    AbstractResourceProviderTest.TestObserver observer = new AbstractResourceProviderTest.TestObserver();
-//    ((ObservableResourceProvider)provider).addObserver(observer);
-//
-//    provider.createResources(request);
-//
-//    ResourceProviderEvent lastEvent = observer.getLastEvent();
-//    assertNotNull(lastEvent);
-//    assertEquals(Resource.Type.Blueprint, lastEvent.getResourceType());
-//    assertEquals(ResourceProviderEvent.Type.Create, lastEvent.getType());
-//    assertEquals(request, lastEvent.getRequest());
-//    assertNull(lastEvent.getPredicate());
-//
-//    verify(dao, metaInfo, request, managementController, stackServiceResponse,
-//        stackServiceComponentResponse, stackServiceComponentResponse2);
-//  }
-
-//  @Test
-//  public void testCreateResource_Validate__Cardinality__Fail() throws AmbariException, ResourceAlreadyExistsException,
-//      SystemException, UnsupportedPropertyException, NoSuchParentResourceException {
-//
-//    Set<Map<String, Object>> setProperties = getTestProperties();
-//    setConfigurationProperties(setProperties);
-//
-//    Iterator iter = ((HashSet<Map<String, HashSet<Map<String, String>>>>) setProperties.iterator().next().
-//        get(BlueprintResourceProvider.HOST_GROUP_PROPERTY_ID)).
-//        iterator().next().get("components").iterator();
-//    iter.next();
-//    iter.remove();
-//
-//    AmbariManagementController managementController = createMock(AmbariManagementController.class);
-//    Capture<Set<StackServiceRequest>> stackServiceRequestCapture = EasyMock.newCapture();
-//    Capture<Set<StackServiceComponentRequest>> serviceComponentRequestCapture = EasyMock.newCapture();
-//    Capture<StackConfigurationRequest> stackConfigurationRequestCapture = EasyMock.newCapture();
-//    Capture<StackLevelConfigurationRequest> stackLevelConfigurationRequestCapture = EasyMock.newCapture();
-//    Request request = createMock(Request.class);
-//    StackServiceResponse stackServiceResponse = createMock(StackServiceResponse.class);
-//    StackServiceComponentResponse stackServiceComponentResponse = createNiceMock(StackServiceComponentResponse.class);
-//    StackServiceComponentResponse stackServiceComponentResponse2 = createNiceMock(StackServiceComponentResponse.class);
-//    Set<StackServiceComponentResponse> setServiceComponents = new HashSet<StackServiceComponentResponse>();
-//    setServiceComponents.add(stackServiceComponentResponse);
-//    setServiceComponents.add(stackServiceComponentResponse2);
-//
-//    Map<String, ServiceInfo> services = new HashMap<String, ServiceInfo>();
-//    ServiceInfo service = new ServiceInfo();
-//    service.setName("test-service");
-//    services.put("test-service", service);
-//
-//    List<ComponentInfo> serviceComponents = new ArrayList<ComponentInfo>();
-//    ComponentInfo component1 = new ComponentInfo();
-//    component1.setName("component1");
-//    ComponentInfo component2 = new ComponentInfo();
-//    component2.setName("MYSQL_SERVER");
-//    serviceComponents.add(component1);
-//    serviceComponents.add(component2);
-//
-//    // set expectations
-//    expect(managementController.getStackServices(capture(stackServiceRequestCapture))).andReturn(
-//        Collections.<StackServiceResponse>singleton(stackServiceResponse));
-//    expect(stackServiceResponse.getServiceName()).andReturn("test-service").anyTimes();
-//    expect(stackServiceResponse.getStackName()).andReturn("test-stack-name").anyTimes();
-//    expect(stackServiceResponse.getStackVersion()).andReturn("test-stack-version").anyTimes();
-//    expect(stackServiceResponse.getExcludedConfigTypes()).andReturn(Collections.<String>emptySet());
-//
-//    expect(managementController.getStackComponents(capture(serviceComponentRequestCapture))).andReturn(setServiceComponents).anyTimes();
-//    expect(stackServiceComponentResponse.getCardinality()).andReturn("2").anyTimes();
-//    expect(stackServiceComponentResponse.getComponentName()).andReturn("component1").anyTimes();
-//    expect(stackServiceComponentResponse.getServiceName()).andReturn("test-service").anyTimes();
-//    expect(stackServiceComponentResponse.getStackName()).andReturn("test-stack-name").anyTimes();
-//    expect(stackServiceComponentResponse.getStackVersion()).andReturn("test-stack-version").anyTimes();
-//    expect(stackServiceComponentResponse2.getCardinality()).andReturn("1").anyTimes();
-//    expect(stackServiceComponentResponse2.getComponentName()).andReturn("MYSQL_SERVER").anyTimes();
-//    expect(stackServiceComponentResponse2.getServiceName()).andReturn("test-service").anyTimes();
-//    expect(stackServiceComponentResponse2.getStackName()).andReturn("test-stack-name").anyTimes();
-//    expect(stackServiceComponentResponse2.getStackVersion()).andReturn("test-stack-version").anyTimes();
-//
-//    expect(managementController.getStackConfigurations(Collections.singleton(capture(stackConfigurationRequestCapture)))).
-//        andReturn(Collections.<StackConfigurationResponse>emptySet());
-//    expect(managementController.getStackLevelConfigurations(Collections.singleton(capture(stackLevelConfigurationRequestCapture)))).
-//        andReturn(Collections.<StackConfigurationResponse>emptySet());
-//
-//    expect(metaInfo.getComponentDependencies("test-stack-name", "test-stack-version", "test-service", "MYSQL_SERVER")).
-//        andReturn(Collections.<DependencyInfo>emptyList()).anyTimes();
-//    expect(metaInfo.getComponentDependencies("test-stack-name", "test-stack-version", "test-service", "component1")).
-//        andReturn(Collections.<DependencyInfo>emptyList()).anyTimes();
-//
-//    expect(request.getProperties()).andReturn(setProperties);
-//    expect(request.getRequestInfoProperties()).andReturn(Collections.<String, String>emptyMap());
-//    expect(dao.findByName(BLUEPRINT_NAME)).andReturn(null);
-//    expect(metaInfo.getServices("test-stack-name", "test-stack-version")).andReturn(services).anyTimes();
-//    expect(metaInfo.getComponentsByService("test-stack-name", "test-stack-version", "test-service")).
-//        andReturn(serviceComponents).anyTimes();
-//    expect(metaInfo.getComponentToService("test-stack-name", "test-stack-version", "component1")).
-//        andReturn("test-service").anyTimes();
-//    expect(metaInfo.getComponentToService("test-stack-name", "test-stack-version", "component2")).
-//        andReturn("test-service").anyTimes();
-//    expect(metaInfo.getService("test-stack-name", "test-stack-version", "test-service")).andReturn(service).anyTimes();
-//
-//    replay(dao, metaInfo, request, managementController, stackServiceResponse,
-//        stackServiceComponentResponse, stackServiceComponentResponse2);
-//    // end expectations
-//
-//    ResourceProvider provider = AbstractControllerResourceProvider.getResourceProvider(
-//        Resource.Type.Blueprint,
-//        PropertyHelper.getPropertyIds(Resource.Type.Blueprint),
-//        PropertyHelper.getKeyPropertyIds(Resource.Type.Blueprint),
-//        managementController);
-//
-//    AbstractResourceProviderTest.TestObserver observer = new AbstractResourceProviderTest.TestObserver();
-//    ((ObservableResourceProvider)provider).addObserver(observer);
-//
-//    try {
-//      provider.createResources(request);
-//      fail("Expected validation failure for MYSQL_SERVER");
-//    } catch (IllegalArgumentException e) {
-//      // expected
-//    }
-//
-//    verify(dao, metaInfo, request, managementController, stackServiceResponse,
-//        stackServiceComponentResponse, stackServiceComponentResponse2);
-//  }
-
-//  @Test
-//  public void testCreateResource_Validate__AmbariServerComponent() throws AmbariException, ResourceAlreadyExistsException,
-//      SystemException, UnsupportedPropertyException, NoSuchParentResourceException
-//  {
-//    Request request = createMock(Request.class);
-//    AmbariManagementController managementController = createMock(AmbariManagementController.class);
-//    Capture<Set<StackServiceRequest>> stackServiceRequestCapture = EasyMock.newCapture();
-//
-//    Map<String, ServiceInfo> services = new HashMap<String, ServiceInfo>();
-//    ServiceInfo service = new ServiceInfo();
-//    service.setName("test-service");
-//    services.put("test-service", service);
-//
-//    List<ComponentInfo> serviceComponents = new ArrayList<ComponentInfo>();
-//    ComponentInfo component1 = new ComponentInfo();
-//    component1.setName("component1");
-//    ComponentInfo component2 = new ComponentInfo();
-//    component2.setName("component2");
-//    serviceComponents.add(component1);
-//    serviceComponents.add(component2);
-//
-//
-//    Set<Map<String, Object>> setProperties = getTestProperties();
-//    ((HashSet<Map<String, String>>) ((HashSet<Map<String, Object>>) setProperties.iterator().next().get(
-//        BlueprintResourceProvider.HOST_GROUP_PROPERTY_ID)).iterator().next().get("components")).
-//        iterator().next().put("name", "AMBARI_SERVER");
-//
-//    Capture<BlueprintEntity> entityCapture = EasyMock.newCapture();
-//
-//    // set expectations
-//    expect(managementController.getStackServices(capture(stackServiceRequestCapture))).andReturn(
-//        Collections.<StackServiceResponse>emptySet());
-//    expect(request.getProperties()).andReturn(setProperties);
-//    expect(request.getRequestInfoProperties()).andReturn(Collections.<String, String>emptyMap());
-//    expect(dao.findByName(BLUEPRINT_NAME)).andReturn(null);
-//    expect(metaInfo.getServices("test-stack-name", "test-stack-version")).andReturn(services).anyTimes();
-//    expect(metaInfo.getComponentsByService("test-stack-name", "test-stack-version", "test-service")).
-//        andReturn(serviceComponents).anyTimes();
-//    expect(metaInfo.getComponentToService("test-stack-name", "test-stack-version", "component1")).
-//        andReturn("test-service").anyTimes();
-//    expect(metaInfo.getService("test-stack-name", "test-stack-version", "test-service")).andReturn(service).anyTimes();
-//
-//    dao.create(capture(entityCapture));
-//
-//    replay(dao, metaInfo, request, managementController);
-//    // end expectations
-//
-//    ResourceProvider provider = AbstractControllerResourceProvider.getResourceProvider(
-//        Resource.Type.Blueprint,
-//        PropertyHelper.getPropertyIds(Resource.Type.Blueprint),
-//        PropertyHelper.getKeyPropertyIds(Resource.Type.Blueprint),
-//        managementController);
-//
-//    AbstractResourceProviderTest.TestObserver observer = new AbstractResourceProviderTest.TestObserver();
-//    ((ObservableResourceProvider)provider).addObserver(observer);
-//
-//    provider.createResources(request);
-//
-//    ResourceProviderEvent lastEvent = observer.getLastEvent();
-//    assertNotNull(lastEvent);
-//    assertEquals(Resource.Type.Blueprint, lastEvent.getResourceType());
-//    assertEquals(ResourceProviderEvent.Type.Create, lastEvent.getType());
-//    assertEquals(request, lastEvent.getRequest());
-//    assertNull(lastEvent.getPredicate());
-//
-//    verify(dao, metaInfo, request, managementController);
-//  }
-
-
-=======
     replay(stack, group1, group2, serverConfig);
 
     // WHEN
     new BlueprintImpl("test", hostGroups, emptySet(), emptySet(), configuration, null, null);
   }
 
->>>>>>> 5be3604f
 }