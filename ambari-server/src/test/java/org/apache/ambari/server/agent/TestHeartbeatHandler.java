/*
 * Licensed to the Apache Software Foundation (ASF) under one
 * or more contributor license agreements.  See the NOTICE file
 * distributed with this work for additional information
 * regarding copyright ownership.  The ASF licenses this file
 * to you under the Apache License, Version 2.0 (the
 * "License"); you may not use this file except in compliance
 * with the License.  You may obtain a copy of the License at
 *
 *     http://www.apache.org/licenses/LICENSE-2.0
 *
 * Unless required by applicable law or agreed to in writing, software
 * distributed under the License is distributed on an "AS IS" BASIS,
 * WITHOUT WARRANTIES OR CONDITIONS OF ANY KIND, either express or implied.
 * See the License for the specific language governing permissions and
 * limitations under the License.
 */
package org.apache.ambari.server.agent;

import static org.apache.ambari.server.agent.DummyHeartbeatConstants.DATANODE;
import static org.apache.ambari.server.agent.DummyHeartbeatConstants.DummyCluster;
import static org.apache.ambari.server.agent.DummyHeartbeatConstants.DummyClusterId;
import static org.apache.ambari.server.agent.DummyHeartbeatConstants.DummyCurrentPingPort;
import static org.apache.ambari.server.agent.DummyHeartbeatConstants.DummyHostStatus;
import static org.apache.ambari.server.agent.DummyHeartbeatConstants.DummyHostname1;
import static org.apache.ambari.server.agent.DummyHeartbeatConstants.DummyOSRelease;
import static org.apache.ambari.server.agent.DummyHeartbeatConstants.DummyOs;
import static org.apache.ambari.server.agent.DummyHeartbeatConstants.DummyOsType;
import static org.apache.ambari.server.agent.DummyHeartbeatConstants.DummyStackId;
import static org.apache.ambari.server.agent.DummyHeartbeatConstants.HDFS;
import static org.apache.ambari.server.agent.DummyHeartbeatConstants.HDFS_CLIENT;
import static org.apache.ambari.server.agent.DummyHeartbeatConstants.NAMENODE;
import static org.apache.ambari.server.agent.DummyHeartbeatConstants.SECONDARY_NAMENODE;
import static org.apache.ambari.server.controller.KerberosHelperImpl.SET_KEYTAB;
import static org.easymock.EasyMock.createMock;
import static org.easymock.EasyMock.expect;
import static org.easymock.EasyMock.replay;
import static org.easymock.EasyMock.reset;
import static org.junit.Assert.assertEquals;
import static org.junit.Assert.assertFalse;
import static org.junit.Assert.assertNotNull;
import static org.junit.Assert.assertNull;
import static org.junit.Assert.assertTrue;
import static org.junit.Assert.fail;
import static org.mockito.Matchers.anyString;
import static org.mockito.Mockito.mock;
import static org.mockito.Mockito.when;

import java.io.BufferedWriter;
import java.io.File;
import java.io.FileWriter;
import java.io.IOException;
import java.lang.reflect.Field;
import java.lang.reflect.Method;
import java.util.ArrayList;
import java.util.Collection;
import java.util.Collections;
import java.util.Date;
import java.util.HashMap;
import java.util.List;
import java.util.Map;

import javax.xml.bind.JAXBException;

import org.apache.ambari.server.AmbariException;
import org.apache.ambari.server.H2DatabaseCleaner;
import org.apache.ambari.server.Role;
import org.apache.ambari.server.RoleCommand;
import org.apache.ambari.server.actionmanager.ActionDBAccessor;
import org.apache.ambari.server.actionmanager.ActionManager;
import org.apache.ambari.server.actionmanager.ActionManagerTestHelper;
import org.apache.ambari.server.actionmanager.HostRoleCommand;
import org.apache.ambari.server.actionmanager.HostRoleCommandFactory;
import org.apache.ambari.server.actionmanager.HostRoleStatus;
import org.apache.ambari.server.actionmanager.Request;
import org.apache.ambari.server.actionmanager.Stage;
import org.apache.ambari.server.actionmanager.StageFactory;
import org.apache.ambari.server.agent.HostStatus.Status;
import org.apache.ambari.server.api.services.AmbariMetaInfo;
import org.apache.ambari.server.audit.AuditLogger;
import org.apache.ambari.server.configuration.Configuration;
import org.apache.ambari.server.events.publishers.AgentCommandsPublisher;
import org.apache.ambari.server.orm.GuiceJpaInitializer;
import org.apache.ambari.server.orm.InMemoryDefaultTestModule;
import org.apache.ambari.server.serveraction.kerberos.KerberosIdentityDataFileWriter;
import org.apache.ambari.server.serveraction.kerberos.KerberosServerAction;
import org.apache.ambari.server.serveraction.kerberos.stageutils.KerberosKeytabController;
import org.apache.ambari.server.serveraction.kerberos.stageutils.ResolvedKerberosKeytab;
import org.apache.ambari.server.serveraction.kerberos.stageutils.ResolvedKerberosPrincipal;
import org.apache.ambari.server.state.Alert;
import org.apache.ambari.server.state.Cluster;
import org.apache.ambari.server.state.Clusters;
import org.apache.ambari.server.state.Host;
import org.apache.ambari.server.state.HostHealthStatus;
import org.apache.ambari.server.state.HostState;
import org.apache.ambari.server.state.MaintenanceState;
import org.apache.ambari.server.state.Service;
import org.apache.ambari.server.state.ServiceComponent;
import org.apache.ambari.server.state.ServiceComponentHost;
import org.apache.ambari.server.state.ServiceGroup;
import org.apache.ambari.server.state.StackId;
import org.apache.ambari.server.state.State;
import org.apache.ambari.server.state.fsm.InvalidStateTransitionException;
import org.apache.ambari.server.state.svccomphost.ServiceComponentHostInstallEvent;
import org.apache.ambari.server.utils.StageUtils;
import org.apache.commons.codec.binary.Base64;
import org.apache.commons.codec.digest.DigestUtils;
import org.codehaus.jackson.JsonGenerationException;
import org.easymock.EasyMock;
import org.junit.After;
import org.junit.Before;
import org.junit.Ignore;
import org.junit.Rule;
import org.junit.Test;
import org.junit.rules.TemporaryFolder;
import org.slf4j.Logger;
import org.slf4j.LoggerFactory;

import com.google.common.collect.Sets;
import com.google.inject.Guice;
import com.google.inject.Inject;
import com.google.inject.Injector;

import junit.framework.Assert;

public class TestHeartbeatHandler {

  private static final Logger log = LoggerFactory.getLogger(TestHeartbeatHandler.class);
  private Injector injector;
  private Clusters clusters;
  long requestId = 23;
  long stageId = 31;

  @Inject
  AmbariMetaInfo metaInfo;

  @Inject
  Configuration config;

  @Inject
  ActionDBAccessor actionDBAccessor;

  @Inject
  StageFactory stageFactory;

  @Inject
  HostRoleCommandFactory hostRoleCommandFactory;

  @Inject
  HeartbeatTestHelper heartbeatTestHelper;

  @Inject
  ActionManagerTestHelper actionManagerTestHelper;

  @Inject
  AuditLogger auditLogger;

  @Inject
  private AgentCommandsPublisher agentCommandsPublisher;

  @Rule
  public TemporaryFolder temporaryFolder = new TemporaryFolder();


  private InMemoryDefaultTestModule module;

  @Before
  public void setup() throws Exception {
    module = HeartbeatTestHelper.getTestModule();
    injector = Guice.createInjector(module);
    injector.getInstance(GuiceJpaInitializer.class);
    clusters = injector.getInstance(Clusters.class);
    injector.injectMembers(this);
    EasyMock.replay(auditLogger);
  }

  @After
  public void teardown() throws Exception {
    H2DatabaseCleaner.clearDatabaseAndStopPersistenceService(injector);
    EasyMock.reset(auditLogger);
  }

  @Test
  public void testHeartbeat() throws Exception {
    ActionManager am = actionManagerTestHelper.getMockActionManager();
    expect(am.getTasks(EasyMock.<List<Long>>anyObject())).andReturn(new ArrayList<>());
    replay(am);

    Cluster cluster = heartbeatTestHelper.getDummyCluster();
    Service hdfs = addService(cluster, HDFS);
    hdfs.addServiceComponent(DATANODE, DATANODE);
    hdfs.addServiceComponent(NAMENODE, NAMENODE);
    hdfs.addServiceComponent(SECONDARY_NAMENODE, SECONDARY_NAMENODE);
    Collection<Host> hosts = cluster.getHosts();
    assertEquals(hosts.size(), 1);

    Clusters fsm = clusters;
    Host hostObject = hosts.iterator().next();
    hostObject.setIPv4("ipv4");
    hostObject.setIPv6("ipv6");
    hostObject.setOsType(DummyOsType);

    String hostname = hostObject.getHostName();

    HeartBeatHandler handler = new HeartBeatHandler(fsm, am, injector);
    Register reg = new Register();
    HostInfo hi = new HostInfo();
    hi.setHostName(hostname);
    hi.setOS(DummyOs);
    hi.setOSRelease(DummyOSRelease);
    reg.setHostname(hostname);
    reg.setHardwareProfile(hi);
    reg.setAgentVersion(metaInfo.getServerVersion());
    handler.handleRegistration(reg);

    hostObject.setState(HostState.UNHEALTHY);

    HeartBeat hb = new HeartBeat();
    hb.setResponseId(0);
    HostStatus hs = new HostStatus(Status.HEALTHY, DummyHostStatus);
    List<Alert> al = new ArrayList<>();
    al.add(new Alert());
    hb.setNodeStatus(hs);
    hb.setHostname(hostname);

    handler.handleHeartBeat(hb);
    assertEquals(HostState.HEALTHY, hostObject.getState());
  }

  @Test
  public void testStatusHeartbeatWithAnnotation() throws Exception {
    Cluster cluster = heartbeatTestHelper.getDummyCluster();
    Service hdfs = addService(cluster, HDFS);
    hdfs.addServiceComponent(DATANODE, DATANODE);
    hdfs.addServiceComponent(NAMENODE, NAMENODE);
    hdfs.addServiceComponent(SECONDARY_NAMENODE, SECONDARY_NAMENODE);

    HeartBeat hb = new HeartBeat();
    hb.setTimestamp(System.currentTimeMillis());
    hb.setResponseId(0);
    hb.setHostname(DummyHostname1);
    hb.setNodeStatus(new HostStatus(Status.HEALTHY, DummyHostStatus));
    hb.setReports(new ArrayList<>());
    ArrayList<ComponentStatus> componentStatuses = new ArrayList<>();
    hb.setComponentStatus(componentStatuses);

    final HostRoleCommand command = hostRoleCommandFactory.create(DummyHostname1,
            Role.DATANODE, null, null);

    ActionManager am = actionManagerTestHelper.getMockActionManager();
    expect(am.getTasks(EasyMock.<List<Long>>anyObject())).andReturn(
            new ArrayList<HostRoleCommand>() {{
              add(command);
            }}).anyTimes();
    replay(am);

    HeartBeatHandler handler = heartbeatTestHelper.getHeartBeatHandler(am);
    HeartBeatResponse resp = handler.handleHeartBeat(hb);
    Assert.assertFalse(resp.hasMappedComponents());

    hdfs.getServiceComponent(DATANODE).addServiceComponentHost(DummyHostname1);
    ServiceComponentHost serviceComponentHost1 = clusters.getCluster(DummyCluster).getService(HDFS).
        getServiceComponent(DATANODE).getServiceComponentHost(DummyHostname1);
    serviceComponentHost1.setState(State.INIT);

    hb = new HeartBeat();
    hb.setTimestamp(System.currentTimeMillis());
    hb.setResponseId(1);
    hb.setHostname(DummyHostname1);
    hb.setNodeStatus(new HostStatus(Status.HEALTHY, DummyHostStatus));
    hb.setReports(new ArrayList<>());
    hb.setComponentStatus(componentStatuses);

    resp = handler.handleHeartBeat(hb);
    Assert.assertTrue(resp.hasMappedComponents());
  }

  @Test
  @Ignore
  //TODO should be rewritten, componentStatuses already are not actual as a part of heartbeat.
  public void testLiveStatusUpdateAfterStopFailed() throws Exception {
    Cluster cluster = heartbeatTestHelper.getDummyCluster();
    Service hdfs = addService(cluster, HDFS);
    hdfs.addServiceComponent(DATANODE, DATANODE);
    hdfs.getServiceComponent(DATANODE).
        addServiceComponentHost(DummyHostname1);
    hdfs.addServiceComponent(NAMENODE, DATANODE);
    hdfs.getServiceComponent(NAMENODE).
        addServiceComponentHost(DummyHostname1);

    ServiceComponentHost serviceComponentHost1 = clusters.
            getCluster(DummyCluster).getService(HDFS).
            getServiceComponent(DATANODE).
            getServiceComponentHost(DummyHostname1);
    ServiceComponentHost serviceComponentHost2 = clusters.
            getCluster(DummyCluster).getService(HDFS).
            getServiceComponent(NAMENODE).
            getServiceComponentHost(DummyHostname1);
    serviceComponentHost1.setState(State.STARTED);
    serviceComponentHost2.setState(State.STARTED);

    HeartBeat hb = new HeartBeat();
    hb.setTimestamp(System.currentTimeMillis());
    hb.setResponseId(0);
    hb.setHostname(DummyHostname1);
    hb.setNodeStatus(new HostStatus(Status.HEALTHY, DummyHostStatus));
    hb.setReports(new ArrayList<>());
    ArrayList<ComponentStatus> componentStatuses = new ArrayList<>();

    ComponentStatus componentStatus1 = new ComponentStatus();
    //componentStatus1.setClusterName(DummyCluster);
    componentStatus1.setServiceName(HDFS);
    componentStatus1.setMessage(DummyHostStatus);
    componentStatus1.setStatus(State.STARTED.name());
    componentStatus1.setComponentName(DATANODE);
    componentStatuses.add(componentStatus1);

    ComponentStatus componentStatus2 = new ComponentStatus();
    //componentStatus2.setClusterName(DummyCluster);
    componentStatus2.setServiceName(HDFS);
    componentStatus2.setMessage(DummyHostStatus);
    componentStatus2.setStatus(State.INSTALLED.name());
    componentStatus2.setComponentName(NAMENODE);
    componentStatuses.add(componentStatus2);

    hb.setComponentStatus(componentStatuses);

    final HostRoleCommand command = hostRoleCommandFactory.create(DummyHostname1,
            Role.DATANODE, null, null);

    ActionManager am = actionManagerTestHelper.getMockActionManager();
    expect(am.getTasks(EasyMock.<List<Long>>anyObject())).andReturn(
            new ArrayList<HostRoleCommand>() {{
              add(command);
              add(command);
            }});
    replay(am);

    HeartBeatHandler handler = heartbeatTestHelper.getHeartBeatHandler(am);
    HeartbeatProcessor heartbeatProcessor = handler.getHeartbeatProcessor();
    heartbeatProcessor.processHeartbeat(hb);

    State componentState1 = serviceComponentHost1.getState();
    State componentState2 = serviceComponentHost2.getState();
    assertEquals(State.STARTED, componentState1);
    assertEquals(State.INSTALLED, componentState2);
  }


  @Test
  public void testRegistration() throws Exception,
      InvalidStateTransitionException {
    ActionManager am = actionManagerTestHelper.getMockActionManager();
    replay(am);
    Clusters fsm = clusters;
    HeartBeatHandler handler = new HeartBeatHandler(fsm, am,
        injector);
    clusters.addHost(DummyHostname1);
    Host hostObject = clusters.getHost(DummyHostname1);
    hostObject.setIPv4("ipv4");
    hostObject.setIPv6("ipv6");

    Register reg = new Register();
    HostInfo hi = new HostInfo();
    hi.setHostName(DummyHostname1);
    hi.setOS(DummyOsType);
    reg.setHostname(DummyHostname1);
    reg.setCurrentPingPort(DummyCurrentPingPort);
    reg.setHardwareProfile(hi);
    reg.setAgentVersion(metaInfo.getServerVersion());
    reg.setPrefix(Configuration.PREFIX_DIR);
    handler.handleRegistration(reg);
    assertEquals(hostObject.getState(), HostState.WAITING_FOR_HOST_STATUS_UPDATES);
    assertEquals(DummyOsType, hostObject.getOsType());
    assertEquals(DummyCurrentPingPort, hostObject.getCurrentPingPort());
    assertTrue(hostObject.getLastRegistrationTime() != 0);
    assertEquals(hostObject.getLastHeartbeatTime(),
        hostObject.getLastRegistrationTime());
  }

  @Test
  @Ignore
  // TODO should be rewritten after STOMP protocol implementation.
  public void testRegistrationRecoveryConfig() throws Exception {
    Cluster cluster = heartbeatTestHelper.getDummyCluster();
    Service hdfs = addService(cluster, HDFS);

    hdfs.addServiceComponent(DATANODE, DATANODE).setRecoveryEnabled(true);
    hdfs.getServiceComponent(DATANODE);
    hdfs.getServiceComponent(DATANODE).addServiceComponentHost(DummyHostname1);

    hdfs.addServiceComponent(NAMENODE, NAMENODE).setRecoveryEnabled(true);
    hdfs.getServiceComponent(NAMENODE);
    hdfs.getServiceComponent(NAMENODE).addServiceComponentHost(DummyHostname1);

    hdfs.addServiceComponent(HDFS_CLIENT, HDFS_CLIENT);
    hdfs.getServiceComponent(HDFS_CLIENT).addServiceComponentHost(DummyHostname1);

    // Create helper after creating service to avoid race condition caused by asynchronous recovery configs
    // timestamp invalidation (RecoveryConfigHelper.handleServiceComponentInstalledEvent())
    ActionManager am = actionManagerTestHelper.getMockActionManager();
    replay(am);
    Clusters fsm = clusters;
    HeartBeatHandler handler = new HeartBeatHandler(fsm, am,
        injector);
    handler.start();

    Host hostObject = clusters.getHost(DummyHostname1);
    hostObject.setIPv4("ipv4");
    hostObject.setIPv6("ipv6");

    Register reg = new Register();
    HostInfo hi = new HostInfo();
    hi.setHostName(DummyHostname1);
    hi.setOS(DummyOsType);
    reg.setHostname(DummyHostname1);
    reg.setCurrentPingPort(DummyCurrentPingPort);
    reg.setHardwareProfile(hi);
    reg.setAgentVersion(metaInfo.getServerVersion());
    reg.setPrefix(Configuration.PREFIX_DIR);
    RegistrationResponse rr = handler.handleRegistration(reg);
    RecoveryConfig rc = rr.getRecoveryConfig();
    assertEquals(rc.getEnabledComponents(), "DATANODE,NAMENODE");

    // Send a heart beat with the recovery timestamp set to the
    // recovery timestamp from registration. The heart beat
    // response should not contain a recovery config since
    // nothing changed between the registration and heart beat.
    HeartBeat hb = new HeartBeat();
    hb.setTimestamp(System.currentTimeMillis());
    hb.setResponseId(0);
    hb.setHostname(DummyHostname1);
    hb.setNodeStatus(new HostStatus(Status.HEALTHY, DummyHostStatus));

    HeartBeatResponse hbr = handler.handleHeartBeat(hb);
    assertNull(hbr.getRecoveryConfig());
    handler.stop();
  }

  //
  // Same as testRegistrationRecoveryConfig but will test
  // maintenance mode set to ON for a service component host
  //
  @Test
  @Ignore
  // TODO should be rewritten after STOMP protocol implementation.
  public void testRegistrationRecoveryConfigMaintenanceMode()
      throws Exception, InvalidStateTransitionException {
    ActionManager am = actionManagerTestHelper.getMockActionManager();
    replay(am);
    Clusters fsm = clusters;
    HeartBeatHandler handler = new HeartBeatHandler(fsm, am,
            injector);
    Cluster cluster = heartbeatTestHelper.getDummyCluster();
    Service hdfs = addService(cluster, HDFS);

    /*
     * Add three service components enabled for auto start.
     */
    hdfs.addServiceComponent(DATANODE, DATANODE).setRecoveryEnabled(true);
    hdfs.getServiceComponent(DATANODE);
    hdfs.getServiceComponent(DATANODE).addServiceComponentHost(DummyHostname1);

    hdfs.addServiceComponent(NAMENODE, NAMENODE).setRecoveryEnabled(true);
    hdfs.getServiceComponent(NAMENODE);
    hdfs.getServiceComponent(NAMENODE).addServiceComponentHost(DummyHostname1);

    hdfs.addServiceComponent(HDFS_CLIENT, HDFS_CLIENT).setRecoveryEnabled(true);
    hdfs.getServiceComponent(HDFS_CLIENT);
    hdfs.getServiceComponent(HDFS_CLIENT).addServiceComponentHost(DummyHostname1);

    Host hostObject = clusters.getHost(DummyHostname1);
    hostObject.setIPv4("ipv4");
    hostObject.setIPv6("ipv6");

    // set maintenance mode on HDFS_CLIENT on host1 to true
    ServiceComponentHost schHdfsClient = hdfs.getServiceComponent(HDFS_CLIENT).getServiceComponentHost(DummyHostname1);
    schHdfsClient.setMaintenanceState(MaintenanceState.ON);


    Register reg = new Register();
    HostInfo hi = new HostInfo();
    hi.setHostName(DummyHostname1);
    hi.setOS(DummyOsType);
    reg.setHostname(DummyHostname1);
    reg.setCurrentPingPort(DummyCurrentPingPort);
    reg.setHardwareProfile(hi);
    reg.setAgentVersion(metaInfo.getServerVersion());
    reg.setPrefix(Configuration.PREFIX_DIR);
    RegistrationResponse rr = handler.handleRegistration(reg);
    RecoveryConfig rc = rr.getRecoveryConfig();
    assertEquals(rc.getEnabledComponents(), "DATANODE,NAMENODE"); // HDFS_CLIENT is in maintenance mode
  }

  @Test
  @Ignore
  // TODO should be rewritten after STOMP protocol implementation.
  public void testRegistrationAgentConfig() throws Exception,
      InvalidStateTransitionException {
    ActionManager am = actionManagerTestHelper.getMockActionManager();
    replay(am);
    Clusters fsm = clusters;
    HeartBeatHandler handler = new HeartBeatHandler(fsm, am,
                                                    injector);
    clusters.addHost(DummyHostname1);
    Host hostObject = clusters.getHost(DummyHostname1);
    hostObject.setIPv4("ipv4");
    hostObject.setIPv6("ipv6");

    Register reg = new Register();
    HostInfo hi = new HostInfo();
    hi.setHostName(DummyHostname1);
    hi.setOS(DummyOsType);
    reg.setHostname(DummyHostname1);
    reg.setCurrentPingPort(DummyCurrentPingPort);
    reg.setHardwareProfile(hi);
    reg.setAgentVersion(metaInfo.getServerVersion());
    reg.setPrefix(Configuration.PREFIX_DIR);
    RegistrationResponse rr = handler.handleRegistration(reg);
    Map<String, String> config = rr.getAgentConfig();
    assertFalse(config.isEmpty());
    assertTrue(config.containsKey(Configuration.CHECK_REMOTE_MOUNTS.getKey()));
    assertTrue("false".equals(config.get(Configuration.CHECK_REMOTE_MOUNTS.getKey())));
    assertTrue(config.containsKey(Configuration.CHECK_MOUNTS_TIMEOUT.getKey()));
    assertTrue("0".equals(config.get(Configuration.CHECK_MOUNTS_TIMEOUT.getKey())));
    assertTrue("true".equals(config.get(Configuration.ENABLE_AUTO_AGENT_CACHE_UPDATE.getKey())));
  }

  @Test
  public void testRegistrationWithBadVersion() throws Exception,
      InvalidStateTransitionException {

    ActionManager am = actionManagerTestHelper.getMockActionManager();
    replay(am);
    Clusters fsm = clusters;
    HeartBeatHandler handler = new HeartBeatHandler(fsm, am,
        injector);
    clusters.addHost(DummyHostname1);
    Host hostObject = clusters.getHost(DummyHostname1);
    hostObject.setIPv4("ipv4");
    hostObject.setIPv6("ipv6");

    Register reg = new Register();
    HostInfo hi = new HostInfo();
    hi.setHostName(DummyHostname1);
    hi.setOS(DummyOsType);

    reg.setHostname(DummyHostname1);
    reg.setHardwareProfile(hi);
    reg.setAgentVersion(""); // Invalid agent version
    reg.setPrefix(Configuration.PREFIX_DIR);
    try {
      handler.handleRegistration(reg);
      fail ("Expected failure for non compatible agent version");
    } catch (AmbariException e) {
      log.debug("Error:{}", e.getMessage());
      Assert.assertTrue(e.getMessage().contains(
          "Cannot register host with non compatible agent version"));
    }

    reg.setAgentVersion(null); // Invalid agent version
    try {
      handler.handleRegistration(reg);
      fail ("Expected failure for non compatible agent version");
    } catch (AmbariException e) {
      log.debug("Error:{}", e.getMessage());
      Assert.assertTrue(e.getMessage().contains(
          "Cannot register host with non compatible agent version"));
    }
  }

  @Test
  public void testRegistrationPublicHostname() throws Exception, InvalidStateTransitionException {
    ActionManager am = actionManagerTestHelper.getMockActionManager();
    replay(am);
    Clusters fsm = clusters;
    HeartBeatHandler handler = new HeartBeatHandler(fsm, am,
        injector);
    clusters.addHost(DummyHostname1);
    Host hostObject = clusters.getHost(DummyHostname1);
    hostObject.setIPv4("ipv4");
    hostObject.setIPv6("ipv6");

    Register reg = new Register();
    HostInfo hi = new HostInfo();
    hi.setHostName(DummyHostname1);
    hi.setOS(DummyOsType);
    reg.setHostname(DummyHostname1);
    reg.setHardwareProfile(hi);
    reg.setPublicHostname(DummyHostname1 + "-public");
    reg.setAgentVersion(metaInfo.getServerVersion());
    handler.handleRegistration(reg);
    assertEquals(hostObject.getState(), HostState.WAITING_FOR_HOST_STATUS_UPDATES);
    assertEquals(DummyOsType, hostObject.getOsType());
    assertTrue(hostObject.getLastRegistrationTime() != 0);
    assertEquals(hostObject.getLastHeartbeatTime(),
        hostObject.getLastRegistrationTime());

    Host verifyHost = clusters.getHost(DummyHostname1);
    assertEquals(verifyHost.getPublicHostName(), reg.getPublicHostname());
  }


  @Test
  public void testInvalidOSRegistration() throws Exception,
      InvalidStateTransitionException {
    ActionManager am = actionManagerTestHelper.getMockActionManager();
    replay(am);
    Clusters fsm = clusters;
    HeartBeatHandler handler = new HeartBeatHandler(fsm, am,
        injector);
    clusters.addHost(DummyHostname1);
    Host hostObject = clusters.getHost(DummyHostname1);
    hostObject.setIPv4("ipv4");
    hostObject.setIPv6("ipv6");

    Register reg = new Register();
    HostInfo hi = new HostInfo();
    hi.setHostName(DummyHostname1);
    hi.setOS("MegaOperatingSystem");
    reg.setHostname(DummyHostname1);
    reg.setHardwareProfile(hi);
    reg.setAgentVersion(metaInfo.getServerVersion());
    try {
      handler.handleRegistration(reg);
      fail ("Expected failure for non matching os type");
    } catch (AmbariException e) {
      // Expected
    }
  }

  @Test
  public void testIncompatibleAgentRegistration() throws Exception,
          InvalidStateTransitionException {

    ActionManager am = actionManagerTestHelper.getMockActionManager();
    replay(am);
    Clusters fsm = clusters;
    HeartBeatHandler handler = new HeartBeatHandler(fsm, am,
            injector);
    clusters.addHost(DummyHostname1);
    Host hostObject = clusters.getHost(DummyHostname1);
    hostObject.setIPv4("ipv4");
    hostObject.setIPv6("ipv6");

    Register reg = new Register();
    HostInfo hi = new HostInfo();
    hi.setHostName(DummyHostname1);
    hi.setOS(DummyOsType);
    reg.setHostname(DummyHostname1);
    reg.setHardwareProfile(hi);
    reg.setAgentVersion("0.0.0"); // Invalid agent version
    try {
      handler.handleRegistration(reg);
      fail ("Expected failure for non compatible agent version");
    } catch (AmbariException e) {
      // Expected
    }
  }

  @Test
  public void testRegisterNewNode()
      throws Exception, InvalidStateTransitionException {
    ActionManager am = actionManagerTestHelper.getMockActionManager();
    replay(am);
    Clusters fsm = clusters;
    fsm.addHost(DummyHostname1);
    Host hostObject = clusters.getHost(DummyHostname1);
    hostObject.setIPv4("ipv4");
    hostObject.setIPv6("ipv6");

    HeartBeatHandler handler = new HeartBeatHandler(fsm, am,
        injector);
    Register reg = new Register();
    HostInfo hi = new HostInfo();
    hi.setHostName(DummyHostname1);
    hi.setOS("redhat5");
    reg.setHostname(DummyHostname1);
    reg.setHardwareProfile(hi);
    reg.setAgentVersion(metaInfo.getServerVersion());
    reg.setPrefix(Configuration.PREFIX_DIR);
    RegistrationResponse response = handler.handleRegistration(reg);

    assertEquals(hostObject.getState(), HostState.WAITING_FOR_HOST_STATUS_UPDATES);
    assertEquals("redhat5", hostObject.getOsType());
    assertEquals(0, response.getResponseId());
    assertEquals(reg.getPrefix(), hostObject.getPrefix());
  }

  @Test
  public void testRequestId() throws IOException,
      InvalidStateTransitionException, JsonGenerationException, JAXBException {
    HeartBeatHandler heartBeatHandler = injector.getInstance(
        HeartBeatHandler.class);

    Register register = new Register();
    register.setHostname("newHost");
    register.setTimestamp(new Date().getTime());
    register.setResponseId(123);
    HostInfo hi = new HostInfo();
    hi.setHostName(DummyHostname1);
    hi.setOS("redhat5");
    register.setHardwareProfile(hi);
    register.setAgentVersion(metaInfo.getServerVersion());
    RegistrationResponse registrationResponse = heartBeatHandler.handleRegistration(register);

    assertEquals("ResponseId should start from zero", 0L, registrationResponse.getResponseId());

    HeartBeat heartBeat = constructHeartBeat("newHost", registrationResponse.getResponseId(), Status.HEALTHY);
    HeartBeatResponse hbResponse = heartBeatHandler.handleHeartBeat(heartBeat);

    assertEquals("responseId was not incremented", 1L, hbResponse.getResponseId());
    assertTrue("Not cached response returned", hbResponse == heartBeatHandler.handleHeartBeat(heartBeat));

    heartBeat.setResponseId(1L);
    hbResponse = heartBeatHandler.handleHeartBeat(heartBeat);
    assertEquals("responseId was not incremented", 2L, hbResponse.getResponseId());
    assertTrue("Agent is flagged for restart", hbResponse.isRestartAgent() == null);

    log.debug(StageUtils.jaxbToString(hbResponse));

    heartBeat.setResponseId(20L);
    hbResponse = heartBeatHandler.handleHeartBeat(heartBeat);
//    assertEquals("responseId was not incremented", 2L, hbResponse.getResponseId());
    assertTrue("Agent is not flagged for restart", hbResponse.isRestartAgent());

    log.debug(StageUtils.jaxbToString(hbResponse));

  }

  private HeartBeat constructHeartBeat(String hostName, long responseId, Status status) {
    HeartBeat heartBeat = new HeartBeat();
    heartBeat.setHostname(hostName);
    heartBeat.setTimestamp(new Date().getTime());
    heartBeat.setResponseId(responseId);
    HostStatus hs = new HostStatus();
    hs.setCause("");
    hs.setStatus(status);
    heartBeat.setNodeStatus(hs);
    heartBeat.setReports(Collections.emptyList());

    return heartBeat;
  }

  @Test
  @Ignore
  //TODO should be rewritten, statusCommand already is not actual as a part of heartbeat.
  public void testStateCommandsAtRegistration() throws Exception, InvalidStateTransitionException {
    List<StatusCommand> dummyCmds = new ArrayList<>();
    StatusCommand statusCmd1 = new StatusCommand();
    statusCmd1.setClusterName(DummyCluster);
    statusCmd1.setServiceName(HDFS);
    dummyCmds.add(statusCmd1);
    HeartbeatMonitor hm = mock(HeartbeatMonitor.class);
    when(hm.generateStatusCommands(anyString())).thenReturn(dummyCmds);

    ActionManager am = actionManagerTestHelper.getMockActionManager();
    replay(am);
    Clusters fsm = clusters;
    HeartBeatHandler handler = new HeartBeatHandler(fsm, am,
        injector);
    handler.setHeartbeatMonitor(hm);
    clusters.addHost(DummyHostname1);
    Host hostObject = clusters.getHost(DummyHostname1);
    hostObject.setIPv4("ipv4");
    hostObject.setIPv6("ipv6");

    Register reg = new Register();
    HostInfo hi = new HostInfo();
    hi.setHostName(DummyHostname1);
    hi.setOS(DummyOsType);
    reg.setHostname(DummyHostname1);
    reg.setHardwareProfile(hi);
    reg.setAgentVersion(metaInfo.getServerVersion());
    RegistrationResponse registrationResponse = handler.handleRegistration(reg);
    registrationResponse.getStatusCommands();
    assertTrue(registrationResponse.getStatusCommands().size() == 1);
    assertTrue(registrationResponse.getStatusCommands().get(0).equals(statusCmd1));
  }

  @Test
  public void testTaskInProgressHandling() throws Exception, InvalidStateTransitionException {
    Cluster cluster = heartbeatTestHelper.getDummyCluster();
    Service hdfs = addService(cluster, HDFS);
    hdfs.addServiceComponent(DATANODE, DATANODE);
    hdfs.getServiceComponent(DATANODE).addServiceComponentHost(DummyHostname1);
    hdfs.addServiceComponent(NAMENODE, NAMENODE);
    hdfs.getServiceComponent(NAMENODE).addServiceComponentHost(DummyHostname1);
    hdfs.addServiceComponent(SECONDARY_NAMENODE, SECONDARY_NAMENODE);
    hdfs.getServiceComponent(SECONDARY_NAMENODE).addServiceComponentHost(DummyHostname1);

    ServiceComponentHost serviceComponentHost1 = clusters.getCluster(DummyCluster).getService(HDFS).
            getServiceComponent(DATANODE).getServiceComponentHost(DummyHostname1);
    serviceComponentHost1.setState(State.INSTALLING);

    HeartBeat hb = new HeartBeat();
    hb.setTimestamp(System.currentTimeMillis());
    hb.setResponseId(0);
    hb.setHostname(DummyHostname1);
    hb.setNodeStatus(new HostStatus(Status.HEALTHY, DummyHostStatus));

    List<CommandReport> reports = new ArrayList<>();
    CommandReport cr = new CommandReport();
    cr.setActionId(StageUtils.getActionId(requestId, stageId));
    cr.setTaskId(1);
    cr.setServiceName(HDFS);
    cr.setRole(DATANODE);
    cr.setRoleCommand("INSTALL");
    cr.setStatus("IN_PROGRESS");
    cr.setStdErr("none");
    cr.setStdOut("dummy output");
    cr.setExitCode(777);
    cr.setClusterId("1");
    reports.add(cr);
    hb.setReports(reports);
    hb.setComponentStatus(new ArrayList<>());

    final HostRoleCommand command = hostRoleCommandFactory.create(DummyHostname1,
            Role.DATANODE, null, RoleCommand.INSTALL);

    ActionManager am = actionManagerTestHelper.getMockActionManager();
    expect(am.getTasks(EasyMock.<List<Long>>anyObject())).andReturn(
            new ArrayList<HostRoleCommand>() {{
              add(command);
            }});
    replay(am);

    HeartBeatHandler handler = heartbeatTestHelper.getHeartBeatHandler(am);
    handler.handleHeartBeat(hb);
    handler.getHeartbeatProcessor().processHeartbeat(hb);
    State componentState1 = serviceComponentHost1.getState();
    assertEquals("Host state should still be installing", State.INSTALLING, componentState1);
  }

  @Test
  public void testOPFailedEventForAbortedTask() throws Exception, InvalidStateTransitionException {
    Cluster cluster = heartbeatTestHelper.getDummyCluster();
    Service hdfs = addService(cluster, HDFS);
    hdfs.addServiceComponent(DATANODE, DATANODE);
    hdfs.getServiceComponent(DATANODE).addServiceComponentHost(DummyHostname1);
    hdfs.addServiceComponent(NAMENODE, NAMENODE);
    hdfs.getServiceComponent(NAMENODE).addServiceComponentHost(DummyHostname1);
    hdfs.addServiceComponent(SECONDARY_NAMENODE, SECONDARY_NAMENODE);
    hdfs.getServiceComponent(SECONDARY_NAMENODE).addServiceComponentHost(DummyHostname1);

    ServiceComponentHost serviceComponentHost1 = clusters.getCluster(DummyCluster).getService(HDFS).
      getServiceComponent(DATANODE).getServiceComponentHost(DummyHostname1);
    serviceComponentHost1.setState(State.INSTALLING);

    Stage s = stageFactory.createNew(1, "/a/b", "cluster1", 1L, "action manager test",
      "commandParamsStage", "hostParamsStage");
    s.setStageId(1);
    s.addHostRoleExecutionCommand(DummyHostname1, Role.DATANODE, RoleCommand.INSTALL,
      new ServiceComponentHostInstallEvent(Role.DATANODE.toString(),
        DummyHostname1, System.currentTimeMillis(), "HDP-1.3.0"),
          DummyCluster, 1L, "core", "HDFS", false, false);
    List<Stage> stages = new ArrayList<>();
    stages.add(s);
    Request request = new Request(stages, "clusterHostInfo", clusters);
    actionDBAccessor.persistActions(request);
    actionDBAccessor.abortHostRole(DummyHostname1, 1, 1, Role.DATANODE.name());

    HeartBeat hb = new HeartBeat();
    hb.setTimestamp(System.currentTimeMillis());
    hb.setResponseId(0);
    hb.setHostname(DummyHostname1);
    hb.setNodeStatus(new HostStatus(Status.HEALTHY, DummyHostStatus));

    List<CommandReport> reports = new ArrayList<>();
    CommandReport cr = new CommandReport();
    cr.setActionId(StageUtils.getActionId(1, 1));
    cr.setTaskId(1);
    cr.setServiceName(HDFS);
    cr.setRole(DATANODE);
    cr.setRoleCommand("INSTALL");
    cr.setStatus("FAILED");
    cr.setStdErr("none");
    cr.setStdOut("dummy output");
    cr.setExitCode(777);
    cr.setClusterId("1");
    reports.add(cr);
    hb.setReports(reports);
    hb.setComponentStatus(new ArrayList<>());

    final HostRoleCommand command = hostRoleCommandFactory.create(DummyHostname1,
            Role.DATANODE, null, null);

    ActionManager am = actionManagerTestHelper.getMockActionManager();
    expect(am.getTasks(EasyMock.<List<Long>>anyObject())).andReturn(
            new ArrayList<HostRoleCommand>() {{
              add(command);
            }});
    replay(am);

    HeartBeatHandler handler = heartbeatTestHelper.getHeartBeatHandler(am);
    handler.handleHeartBeat(hb);
    handler.getHeartbeatProcessor().processHeartbeat(hb);
    State componentState1 = serviceComponentHost1.getState();
    assertEquals("Host state should still be installing", State.INSTALLING,
      componentState1);
  }

  @Test
  @Ignore
  //TODO should be rewritten, componentStatuses already are not actual as a part of heartbeat.
  public void testStatusHeartbeat() throws Exception {
    Cluster cluster = heartbeatTestHelper.getDummyCluster();
    Service hdfs = addService(cluster, HDFS);
    hdfs.addServiceComponent(DATANODE, DATANODE);
    hdfs.getServiceComponent(DATANODE).addServiceComponentHost(DummyHostname1);
    hdfs.addServiceComponent(NAMENODE, NAMENODE);
    hdfs.getServiceComponent(NAMENODE).addServiceComponentHost(DummyHostname1);
    hdfs.addServiceComponent(HDFS_CLIENT, HDFS_CLIENT);
    hdfs.getServiceComponent(HDFS_CLIENT).addServiceComponentHost(DummyHostname1);

    ServiceComponentHost serviceComponentHost1 = clusters.getCluster(DummyCluster).getService(HDFS).
        getServiceComponent(DATANODE).getServiceComponentHost(DummyHostname1);
    ServiceComponentHost serviceComponentHost2 = clusters.getCluster(DummyCluster).getService(HDFS).
        getServiceComponent(NAMENODE).getServiceComponentHost(DummyHostname1);
    ServiceComponentHost serviceComponentHost3 = clusters.getCluster(DummyCluster).getService(HDFS).
        getServiceComponent(HDFS_CLIENT).getServiceComponentHost(DummyHostname1);

    serviceComponentHost1.setState(State.INSTALLED);
    serviceComponentHost2.setState(State.STARTED);
    serviceComponentHost3.setState(State.STARTED);

    HeartBeat hb = new HeartBeat();
    hb.setTimestamp(System.currentTimeMillis());
    hb.setResponseId(0);
    hb.setHostname(DummyHostname1);
    hb.setNodeStatus(new HostStatus(Status.HEALTHY, DummyHostStatus));
    hb.setReports(new ArrayList<>());
    hb.setAgentEnv(new AgentEnv());
    hb.setMounts(new ArrayList<>());

    ArrayList<ComponentStatus> componentStatuses = new ArrayList<>();
    ComponentStatus componentStatus1 = createComponentStatus(new Long(DummyClusterId), HDFS, DummyHostStatus, State.STARTED,
      DATANODE, "{\"stackName\":\"HDP\",\"stackVersion\":\"1.3.0\"}");
    ComponentStatus componentStatus2 =
        createComponentStatus(new Long(DummyClusterId), HDFS, DummyHostStatus, State.STARTED, NAMENODE, "");
    ComponentStatus componentStatus3 = createComponentStatus(new Long(DummyClusterId), HDFS, DummyHostStatus, State.INSTALLED,
      HDFS_CLIENT, "{\"stackName\":\"HDP\",\"stackVersion\":\"1.3.0\"}");

    componentStatuses.add(componentStatus1);
    componentStatuses.add(componentStatus2);
    componentStatuses.add(componentStatus3);
    hb.setComponentStatus(componentStatuses);

    ActionManager am = actionManagerTestHelper.getMockActionManager();
    expect(am.getTasks(EasyMock.<List<Long>>anyObject())).andReturn(new ArrayList<>());
    replay(am);

    HeartBeatHandler handler = heartbeatTestHelper.getHeartBeatHandler(am);
    HeartbeatProcessor heartbeatProcessor = handler.getHeartbeatProcessor();
    handler.handleHeartBeat(hb);
    heartbeatProcessor.processHeartbeat(hb);

    assertTrue(hb.getAgentEnv().getHostHealth().getServerTimeStampAtReporting() >= hb.getTimestamp());
  }

  @Test
  public void testRecoveryStatusReports() throws Exception {
    Clusters fsm = clusters;

    Cluster cluster = heartbeatTestHelper.getDummyCluster();
    Host hostObject = clusters.getHost(DummyHostname1);
    Service hdfs = addService(cluster, HDFS);
    hdfs.addServiceComponent(DATANODE, DATANODE);
    hdfs.getServiceComponent(DATANODE).addServiceComponentHost(DummyHostname1);
    hdfs.addServiceComponent(NAMENODE, NAMENODE);
    hdfs.getServiceComponent(NAMENODE).addServiceComponentHost(DummyHostname1);
    hdfs.getServiceComponent(NAMENODE).getServiceComponentHost(DummyHostname1).setState(State.STARTED);
    hdfs.getServiceComponent(DATANODE).getServiceComponentHost(DummyHostname1).setState(State.STARTED);

    final HostRoleCommand command = hostRoleCommandFactory.create(DummyHostname1, Role.DATANODE, null, null);
    ActionManager am = actionManagerTestHelper.getMockActionManager();
    expect(am.getTasks(EasyMock.<List<Long>>anyObject())).andReturn(
        new ArrayList<HostRoleCommand>() {{
          add(command);
          add(command);
        }}).anyTimes();
    replay(am);
    HeartBeatHandler handler = new HeartBeatHandler(fsm, am, injector);

    Register reg = new Register();
    HostInfo hi = new HostInfo();
    hi.setHostName(DummyHostname1);
    hi.setOS(DummyOs);
    hi.setOSRelease(DummyOSRelease);
    reg.setHostname(DummyHostname1);
    reg.setHardwareProfile(hi);
    reg.setAgentVersion(metaInfo.getServerVersion());
    handler.handleRegistration(reg);

    hostObject.setState(HostState.UNHEALTHY);

    //aq.enqueue(DummyHostname1, new StatusCommand());

    //All components are up
    HeartBeat hb1 = new HeartBeat();
    hb1.setResponseId(0);
    hb1.setNodeStatus(new HostStatus(Status.HEALTHY, DummyHostStatus));
    hb1.setHostname(DummyHostname1);
    RecoveryReport rr = new RecoveryReport();
    rr.setSummary("RECOVERABLE");
    List<ComponentRecoveryReport> compRecReports = new ArrayList<>();
    ComponentRecoveryReport compRecReport = new ComponentRecoveryReport();
    compRecReport.setLimitReached(Boolean.FALSE);
    compRecReport.setName("DATANODE");
    compRecReport.setNumAttempts(2);
    compRecReports.add(compRecReport);
    rr.setComponentReports(compRecReports);
    hb1.setRecoveryReport(rr);
    handler.handleHeartBeat(hb1);
    assertEquals("RECOVERABLE", hostObject.getRecoveryReport().getSummary());
    assertEquals(1, hostObject.getRecoveryReport().getComponentReports().size());
    assertEquals(2, hostObject.getRecoveryReport().getComponentReports().get(0).getNumAttempts());

    HeartBeat hb2 = new HeartBeat();
    hb2.setResponseId(1);
    hb2.setNodeStatus(new HostStatus(Status.HEALTHY, DummyHostStatus));
    hb2.setHostname(DummyHostname1);
    rr = new RecoveryReport();
    rr.setSummary("UNRECOVERABLE");
    compRecReports = new ArrayList<>();
    compRecReport = new ComponentRecoveryReport();
    compRecReport.setLimitReached(Boolean.TRUE);
    compRecReport.setName("DATANODE");
    compRecReport.setNumAttempts(5);
    compRecReports.add(compRecReport);
    rr.setComponentReports(compRecReports);
    hb2.setRecoveryReport(rr);
    handler.handleHeartBeat(hb2);
    assertEquals("UNRECOVERABLE", hostObject.getRecoveryReport().getSummary());
    assertEquals(1, hostObject.getRecoveryReport().getComponentReports().size());
    assertEquals(5, hostObject.getRecoveryReport().getComponentReports().get(0).getNumAttempts());
  }

  @Test
  @Ignore
  //TODO should be rewritten, componentStatuses already are not actual as a part of heartbeat.
  public void testProcessStatusReports() throws Exception {
    Clusters fsm = clusters;

    Cluster cluster = heartbeatTestHelper.getDummyCluster();
    Host hostObject = clusters.getHost(DummyHostname1);
    Service hdfs = addService(cluster, HDFS);
    hdfs.addServiceComponent(DATANODE, DATANODE);
    hdfs.getServiceComponent(DATANODE).addServiceComponentHost(DummyHostname1);
    hdfs.addServiceComponent(NAMENODE, NAMENODE);
    hdfs.getServiceComponent(NAMENODE).addServiceComponentHost(DummyHostname1);
    hdfs.getServiceComponent(NAMENODE).getServiceComponentHost(DummyHostname1).setState(State.STARTED);
    hdfs.getServiceComponent(DATANODE).getServiceComponentHost(DummyHostname1).setState(State.STARTED);

    final HostRoleCommand command = hostRoleCommandFactory.create(DummyHostname1,
            Role.DATANODE, null, null);
    ActionManager am = actionManagerTestHelper.getMockActionManager();
    expect(am.getTasks(EasyMock.<List<Long>>anyObject())).andReturn(
            new ArrayList<HostRoleCommand>() {{
              add(command);
              add(command);
            }}).anyTimes();
    replay(am);
    HeartBeatHandler handler = new HeartBeatHandler(fsm, am, injector);
    HeartbeatProcessor heartbeatProcessor = handler.getHeartbeatProcessor();

    Register reg = new Register();
    HostInfo hi = new HostInfo();
    hi.setHostName(DummyHostname1);
    hi.setOS(DummyOs);
    hi.setOSRelease(DummyOSRelease);
    reg.setHostname(DummyHostname1);
    reg.setHardwareProfile(hi);
    reg.setAgentVersion(metaInfo.getServerVersion());
    handler.handleRegistration(reg);

    hostObject.setState(HostState.UNHEALTHY);

    //aq.enqueue(DummyHostname1, new StatusCommand());

    //All components are up
    HeartBeat hb1 = new HeartBeat();
    hb1.setResponseId(0);
    hb1.setNodeStatus(new HostStatus(Status.HEALTHY, DummyHostStatus));
    hb1.setHostname(DummyHostname1);
    List<ComponentStatus> componentStatus = new ArrayList<>();
    ComponentStatus dataNodeStatus = new ComponentStatus();
    //dataNodeStatus.setClusterName(cluster.getClusterName());
    dataNodeStatus.setServiceName(HDFS);
    dataNodeStatus.setComponentName(DATANODE);
    dataNodeStatus.setStatus("STARTED");
    componentStatus.add(dataNodeStatus);
    ComponentStatus nameNodeStatus = new ComponentStatus();
    //nameNodeStatus.setClusterName(cluster.getClusterName());
    nameNodeStatus.setServiceName(HDFS);
    nameNodeStatus.setComponentName(NAMENODE);
    nameNodeStatus.setStatus("STARTED");
    componentStatus.add(nameNodeStatus);
    hb1.setComponentStatus(componentStatus);
    handler.handleHeartBeat(hb1);
    heartbeatProcessor.processHeartbeat(hb1);
    assertEquals(HostHealthStatus.HealthStatus.HEALTHY.name(), hostObject.getStatus());

    //Some slaves are down, masters are up
    HeartBeat hb2 = new HeartBeat();
    hb2.setResponseId(1);
    hb2.setNodeStatus(new HostStatus(Status.HEALTHY, DummyHostStatus));
    hb2.setHostname(DummyHostname1);
    componentStatus = new ArrayList<>();
    dataNodeStatus = new ComponentStatus();
    //dataNodeStatus.setClusterName(cluster.getClusterName());
    dataNodeStatus.setServiceName(HDFS);
    dataNodeStatus.setComponentName(DATANODE);
    dataNodeStatus.setStatus("INSTALLED");
    componentStatus.add(dataNodeStatus);
    nameNodeStatus = new ComponentStatus();
    //nameNodeStatus.setClusterName(cluster.getClusterName());
    nameNodeStatus.setServiceName(HDFS);
    nameNodeStatus.setComponentName(NAMENODE);
    nameNodeStatus.setStatus("STARTED");
    componentStatus.add(nameNodeStatus);
    hb2.setComponentStatus(componentStatus);
    handler.handleHeartBeat(hb2);
    heartbeatProcessor.processHeartbeat(hb2);
    assertEquals(HostHealthStatus.HealthStatus.ALERT.name(), hostObject.getStatus());

    // mark the installed DN as maintenance
    hdfs.getServiceComponent(DATANODE).getServiceComponentHost(
        DummyHostname1).setMaintenanceState(MaintenanceState.ON);
    HeartBeat hb2a = new HeartBeat();
    hb2a.setResponseId(2);
    hb2a.setNodeStatus(new HostStatus(Status.HEALTHY, DummyHostStatus));
    hb2a.setHostname(DummyHostname1);
    componentStatus = new ArrayList<>();
    dataNodeStatus = new ComponentStatus();
    //dataNodeStatus.setClusterName(cluster.getClusterName());
    dataNodeStatus.setServiceName(HDFS);
    dataNodeStatus.setComponentName(DATANODE);
    dataNodeStatus.setStatus("INSTALLED");
    componentStatus.add(dataNodeStatus);
    nameNodeStatus = new ComponentStatus();
    //nameNodeStatus.setClusterName(cluster.getClusterName());
    nameNodeStatus.setServiceName(HDFS);
    nameNodeStatus.setComponentName(NAMENODE);
    nameNodeStatus.setStatus("STARTED");
    componentStatus.add(nameNodeStatus);
    hb2a.setComponentStatus(componentStatus);
    handler.handleHeartBeat(hb2a);
    heartbeatProcessor.processHeartbeat(hb2a);
    assertEquals(HostHealthStatus.HealthStatus.HEALTHY.name(), hostObject.getStatus());

    hdfs.getServiceComponent(DATANODE).getServiceComponentHost(
        DummyHostname1).setMaintenanceState(MaintenanceState.OFF);

    //Some masters are down
    HeartBeat hb3 = new HeartBeat();
    hb3.setResponseId(3);
    hb3.setNodeStatus(new HostStatus(Status.HEALTHY, DummyHostStatus));
    hb3.setHostname(DummyHostname1);
    componentStatus = new ArrayList<>();
    dataNodeStatus = new ComponentStatus();
    //dataNodeStatus.setClusterName(cluster.getClusterName());
    dataNodeStatus.setServiceName(HDFS);
    dataNodeStatus.setComponentName(DATANODE);
    dataNodeStatus.setStatus("INSTALLED");
    componentStatus.add(dataNodeStatus);
    nameNodeStatus = new ComponentStatus();
    //nameNodeStatus.setClusterName(cluster.getClusterName());
    nameNodeStatus.setServiceName(HDFS);
    nameNodeStatus.setComponentName(NAMENODE);
    nameNodeStatus.setStatus("INSTALLED");
    componentStatus.add(nameNodeStatus);
    hb3.setComponentStatus(componentStatus);
    handler.handleHeartBeat(hb3);
    heartbeatProcessor.processHeartbeat(hb3);
    assertEquals(HostHealthStatus.HealthStatus.UNHEALTHY.name(), hostObject.getStatus());

    //All are up
    hb1.setResponseId(4);
    handler.handleHeartBeat(hb1);
    heartbeatProcessor.processHeartbeat(hb1);
    assertEquals(HostHealthStatus.HealthStatus.HEALTHY.name(), hostObject.getStatus());

    reset(am);
    expect(am.getTasks(EasyMock.<List<Long>>anyObject())).andReturn(
            new ArrayList<HostRoleCommand>() {{
              add(command);
            }}).anyTimes();
    replay(am);

    //Only one component reported status
    hdfs.getServiceComponent(NAMENODE).getServiceComponentHost(DummyHostname1).setState(State.INSTALLED);
    HeartBeat hb4 = new HeartBeat();
    hb4.setResponseId(5);
    hb4.setNodeStatus(new HostStatus(Status.HEALTHY, DummyHostStatus));
    hb4.setHostname(DummyHostname1);
    componentStatus = new ArrayList<>();
    dataNodeStatus = new ComponentStatus();
    //dataNodeStatus.setClusterName(cluster.getClusterName());
    dataNodeStatus.setServiceName(HDFS);
    dataNodeStatus.setComponentName(DATANODE);
    dataNodeStatus.setStatus("STARTED");
    componentStatus.add(dataNodeStatus);
    hb4.setComponentStatus(componentStatus);
    handler.handleHeartBeat(hb4);
    heartbeatProcessor.processHeartbeat(hb4);
    assertEquals(HostHealthStatus.HealthStatus.UNHEALTHY.name(), hostObject.getStatus());

    hb1.setResponseId(6);
    handler.handleHeartBeat(hb1);
    heartbeatProcessor.processHeartbeat(hb1);
    assertEquals(HostHealthStatus.HealthStatus.HEALTHY.name(), hostObject.getStatus());

    //Some command reports
    HeartBeat hb5 = new HeartBeat();
    hb5.setResponseId(7);
    hb5.setNodeStatus(new HostStatus(Status.HEALTHY, DummyHostStatus));
    hb5.setHostname(DummyHostname1);
    CommandReport cr1 = new CommandReport();
    cr1.setActionId(StageUtils.getActionId(requestId, stageId));
    cr1.setServiceName(HDFS);
    cr1.setTaskId(1);
    cr1.setRole(DATANODE);
    cr1.setStatus("COMPLETED");
    cr1.setStdErr("");
    cr1.setStdOut("");
    cr1.setExitCode(215);
    cr1.setClusterId("1");
    cr1.setRoleCommand("STOP");
    //cr1.setClusterName(DummyCluster);
    ArrayList<CommandReport> reports = new ArrayList<>();
    reports.add(cr1);
    hb5.setReports(reports);
    handler.handleHeartBeat(hb5);
    heartbeatProcessor.processHeartbeat(hb5);
    assertEquals(HostHealthStatus.HealthStatus.ALERT.name(), hostObject.getStatus());
  }

  @Test
  @Ignore
  //TODO should be rewritten, commandReports already are not actual as a part of heartbeat.
  public void testIgnoreCustomActionReport() throws Exception, InvalidStateTransitionException {
    CommandReport cr1 = new CommandReport();
    cr1.setActionId(StageUtils.getActionId(requestId, stageId));
    cr1.setTaskId(1);
    //cr1.setClusterName(DummyCluster);
    cr1.setServiceName(HDFS);
    cr1.setRole(NAMENODE);
    cr1.setStatus(HostRoleStatus.FAILED.toString());
    cr1.setRoleCommand("CUSTOM_COMMAND");
    cr1.setStdErr("none");
    cr1.setStdOut("dummy output");
    cr1.setExitCode(0);
    cr1.setClusterId("1");
    CommandReport cr2 = new CommandReport();
    cr2.setActionId(StageUtils.getActionId(requestId, stageId));
    cr2.setTaskId(2);
    //cr2.setClusterName(DummyCluster);
    cr2.setServiceName(HDFS);
    cr2.setRole(NAMENODE);
    cr2.setStatus(HostRoleStatus.FAILED.toString());
    cr2.setRoleCommand("ACTIONEXECUTE");
    cr2.setStdErr("none");
    cr2.setStdOut("dummy output");
    cr2.setExitCode(0);
    cr2.setClusterId("1");

    ArrayList<CommandReport> reports = new ArrayList<>();
    reports.add(cr1);
    reports.add(cr2);

    HeartBeat hb = new HeartBeat();
    hb.setTimestamp(System.currentTimeMillis());
    hb.setResponseId(0);
    hb.setHostname(DummyHostname1);
    hb.setNodeStatus(new HostStatus(Status.HEALTHY, DummyHostStatus));
    hb.setReports(reports);

    final HostRoleCommand command = hostRoleCommandFactory.create(DummyHostname1,
            Role.DATANODE, null, null);

    ActionManager am = actionManagerTestHelper.getMockActionManager();
    expect(am.getTasks(EasyMock.<List<Long>>anyObject())).andReturn(
            new ArrayList<HostRoleCommand>() {{
              add(command);
              add(command);
            }});
    replay(am);

    HeartBeatHandler handler = heartbeatTestHelper.getHeartBeatHandler(am);

    // CUSTOM_COMMAND and ACTIONEXECUTE reports are ignored
    // they should not change the host component state
    try {
      handler.handleHeartBeat(hb);
      handler.getHeartbeatProcessor().processHeartbeat(hb);
    } catch (Exception e) {
      fail();
    }

  }

  @Test @Ignore
  public void testComponents() throws Exception {

    ComponentsResponse expected = new ComponentsResponse();
    StackId dummyStackId = new StackId(DummyStackId);
    Map<String, Map<String, String>> dummyComponents = new HashMap<>();

    Map<String, String> dummyCategoryMap = new HashMap<>();
    dummyCategoryMap.put("NAMENODE", "MASTER");
    dummyComponents.put("HDFS", dummyCategoryMap);

    expected.setClusterName(DummyCluster);
    expected.setStackName(dummyStackId.getStackName());
    expected.setStackVersion(dummyStackId.getStackVersion());
    expected.setComponents(dummyComponents);

    Cluster cluster = heartbeatTestHelper.getDummyCluster();
    Service service = cluster.getService("HDFS");
    Map<String, ServiceComponent> componentMap = new HashMap<>();
    ServiceComponent nnComponent = EasyMock.createNiceMock(ServiceComponent.class);
    expect(nnComponent.getName()).andReturn("NAMENODE").anyTimes();
    expect(nnComponent.getStackId()).andReturn(service.getStackId()).anyTimes();
    replay(nnComponent);
    componentMap.put("NAMENODE", nnComponent);
<<<<<<< HEAD
    service.addServiceComponent(nnComponent);
=======

    expect(service.getServiceComponents()).andReturn(componentMap).atLeastOnce();
    expect(service.getServiceId()).andReturn(1L).atLeastOnce();
    expect(service.getServiceType()).andReturn("HDFS").atLeastOnce();
    expect(service.getStackId()).andReturn(dummyStackId).atLeastOnce();

    ActionManager am = actionManagerTestHelper.getMockActionManager();

    replay(service, nnComponent, am);

    cluster.addService(service);
>>>>>>> b1f8afdf

    HeartBeatHandler handler = heartbeatTestHelper.getHeartBeatHandler(am);
    // Make sure handler is not null, this has possibly been an intermittent problem in the past
    assertNotNull(handler);

    ComponentsResponse actual = handler.handleComponents(DummyCluster);

    if (log.isDebugEnabled()) {
      log.debug(actual.toString());
    }

    assertEquals(expected.getClusterName(), actual.getClusterName());
    assertEquals(expected.getComponents(), actual.getComponents());
  }




  private ComponentStatus createComponentStatus(Long clusterId, String serviceName, String message,
                                                State state,
                                                String componentName, String stackVersion) {
    ComponentStatus componentStatus1 = new ComponentStatus();
    componentStatus1.setClusterId(clusterId);
    componentStatus1.setServiceName(serviceName);
    componentStatus1.setMessage(message);
    componentStatus1.setStatus(state.name());
    componentStatus1.setComponentName(componentName);
    componentStatus1.setStackVersion(stackVersion);
    return componentStatus1;
  }

  @Test
  public void testCommandStatusProcesses_empty() throws Exception {
    Cluster cluster = heartbeatTestHelper.getDummyCluster();
    Service hdfs = addService(cluster, HDFS);
    hdfs.addServiceComponent(DATANODE, DATANODE);
    hdfs.getServiceComponent(DATANODE).addServiceComponentHost(DummyHostname1);
    hdfs.getServiceComponent(DATANODE).getServiceComponentHost(DummyHostname1).setState(State.STARTED);

    HeartBeat hb = new HeartBeat();
    hb.setTimestamp(System.currentTimeMillis());
    hb.setResponseId(0);
    hb.setHostname(DummyHostname1);
    hb.setNodeStatus(new HostStatus(Status.HEALTHY, DummyHostStatus));
    hb.setReports(new ArrayList<>());

    ArrayList<ComponentStatus> componentStatuses = new ArrayList<>();
    ComponentStatus componentStatus1 = new ComponentStatus();
    //componentStatus1.setClusterName(DummyCluster);
    componentStatus1.setServiceName(HDFS);
    componentStatus1.setMessage(DummyHostStatus);
    componentStatus1.setStatus(State.STARTED.name());
    componentStatus1.setComponentName(DATANODE);

    componentStatuses.add(componentStatus1);
    hb.setComponentStatus(componentStatuses);

    final HostRoleCommand command = hostRoleCommandFactory.create(DummyHostname1,
            Role.DATANODE, null, null);

    ActionManager am = actionManagerTestHelper.getMockActionManager();
    expect(am.getTasks(EasyMock.<List<Long>>anyObject())).andReturn(
            new ArrayList<HostRoleCommand>() {{
              add(command);
            }});
    replay(am);

    ServiceComponentHost sch = hdfs.getServiceComponent(DATANODE).getServiceComponentHost(DummyHostname1);

    Assert.assertEquals(Integer.valueOf(0), Integer.valueOf(sch.getProcesses().size()));
  }


  @Test
  public void testInjectKeytabApplicableHost() throws Exception {
    List<Map<String, String>> kcp;
    Map<String, String> properties;

    Cluster cluster = heartbeatTestHelper.getDummyCluster();
    Service hdfs = addService(cluster, HDFS);
    hdfs.addServiceComponent(DATANODE, DATANODE);
    hdfs.addServiceComponent(NAMENODE, NAMENODE);
    hdfs.addServiceComponent(SECONDARY_NAMENODE, SECONDARY_NAMENODE);

    kcp = testInjectKeytabSetKeytab("c6403.ambari.apache.org");
    Assert.assertNotNull(kcp);
    Assert.assertEquals(1, kcp.size());

    properties = kcp.get(0);
    Assert.assertNotNull(properties);
    Assert.assertEquals("c6403.ambari.apache.org", properties.get(KerberosIdentityDataFileWriter.HOSTNAME));
    Assert.assertEquals("dn/_HOST@_REALM", properties.get(KerberosIdentityDataFileWriter.PRINCIPAL));
    Assert.assertEquals("/etc/security/keytabs/dn.service.keytab", properties.get(KerberosIdentityDataFileWriter.KEYTAB_FILE_PATH));
    Assert.assertEquals("hdfs", properties.get(KerberosIdentityDataFileWriter.KEYTAB_FILE_OWNER_NAME));
    Assert.assertEquals("r", properties.get(KerberosIdentityDataFileWriter.KEYTAB_FILE_OWNER_ACCESS));
    Assert.assertEquals("hadoop", properties.get(KerberosIdentityDataFileWriter.KEYTAB_FILE_GROUP_NAME));
    Assert.assertEquals("", properties.get(KerberosIdentityDataFileWriter.KEYTAB_FILE_GROUP_ACCESS));

    Assert.assertEquals(Base64.encodeBase64String("hello".getBytes()), kcp.get(0).get(KerberosServerAction.KEYTAB_CONTENT_BASE64));


    kcp = testInjectKeytabRemoveKeytab("c6403.ambari.apache.org");

    Assert.assertNotNull(kcp);
    Assert.assertEquals(1, kcp.size());

    properties = kcp.get(0);
    Assert.assertNotNull(properties);
    Assert.assertEquals("c6403.ambari.apache.org", properties.get(KerberosIdentityDataFileWriter.HOSTNAME));
    Assert.assertEquals("dn/_HOST@_REALM", properties.get(KerberosIdentityDataFileWriter.PRINCIPAL));
    Assert.assertEquals("/etc/security/keytabs/dn.service.keytab", properties.get(KerberosIdentityDataFileWriter.KEYTAB_FILE_PATH));
    Assert.assertFalse(properties.containsKey(KerberosIdentityDataFileWriter.KEYTAB_FILE_OWNER_NAME));
    Assert.assertFalse(properties.containsKey(KerberosIdentityDataFileWriter.KEYTAB_FILE_OWNER_ACCESS));
    Assert.assertFalse(properties.containsKey(KerberosIdentityDataFileWriter.KEYTAB_FILE_GROUP_NAME));
    Assert.assertFalse(properties.containsKey(KerberosIdentityDataFileWriter.KEYTAB_FILE_GROUP_ACCESS));
    Assert.assertFalse(properties.containsKey(KerberosServerAction.KEYTAB_CONTENT_BASE64));
  }

  @Test
  public void testInjectKeytabNotApplicableHost() throws Exception {
    Cluster cluster = heartbeatTestHelper.getDummyCluster();
    Service hdfs = addService(cluster, HDFS);
    hdfs.addServiceComponent(DATANODE, DATANODE);
    hdfs.addServiceComponent(NAMENODE, NAMENODE);
    hdfs.addServiceComponent(SECONDARY_NAMENODE, SECONDARY_NAMENODE);

    List<Map<String, String>> kcp;
    kcp = testInjectKeytabSetKeytab("c6401.ambari.apache.org");
    Assert.assertNotNull(kcp);
    Assert.assertTrue(kcp.isEmpty());

    kcp = testInjectKeytabRemoveKeytab("c6401.ambari.apache.org");
    Assert.assertNotNull(kcp);
    Assert.assertTrue(kcp.isEmpty());
  }

  private List<Map<String, String>> testInjectKeytabSetKeytab(String targetHost) throws Exception {

    ExecutionCommand executionCommand = new ExecutionCommand();

    Map<String, String> hlp = new HashMap<>();
    hlp.put("custom_command", SET_KEYTAB);
    executionCommand.setHostLevelParams(hlp);

    Map<String, String> commandparams = new HashMap<>();
    commandparams.put(KerberosServerAction.AUTHENTICATED_USER_NAME, "admin");
    executionCommand.setCommandParams(commandparams);
    executionCommand.setClusterName(DummyCluster);

    final HostRoleCommand command = hostRoleCommandFactory.create(DummyHostname1,
        Role.DATANODE, null, null);

    ActionManager am = actionManagerTestHelper.getMockActionManager();
    expect(am.getTasks(EasyMock.<List<Long>>anyObject())).andReturn(
        new ArrayList<HostRoleCommand>() {{
          add(command);
        }});
    replay(am);

    Method injectKeytabMethod = agentCommandsPublisher.getClass().getDeclaredMethod("injectKeytab",
        ExecutionCommand.class, String.class, String.class);
    injectKeytabMethod.setAccessible(true);
    commandparams.put(KerberosServerAction.DATA_DIRECTORY, createTestKeytabData(agentCommandsPublisher).getAbsolutePath());
    injectKeytabMethod.invoke(agentCommandsPublisher, executionCommand, "SET_KEYTAB", targetHost);

    return executionCommand.getKerberosCommandParams();
  }


  private List<Map<String, String>> testInjectKeytabRemoveKeytab(String targetHost) throws Exception {

    ExecutionCommand executionCommand = new ExecutionCommand();

    Map<String, String> hlp = new HashMap<>();
    hlp.put("custom_command", "REMOVE_KEYTAB");
    executionCommand.setHostLevelParams(hlp);

    Map<String, String> commandparams = new HashMap<>();
    commandparams.put(KerberosServerAction.AUTHENTICATED_USER_NAME, "admin");
    executionCommand.setCommandParams(commandparams);
    executionCommand.setClusterName(DummyCluster);

    final HostRoleCommand command = hostRoleCommandFactory.create(DummyHostname1,
        Role.DATANODE, null, null);

    ActionManager am = actionManagerTestHelper.getMockActionManager();
    expect(am.getTasks(EasyMock.<List<Long>>anyObject())).andReturn(
        new ArrayList<HostRoleCommand>() {{
          add(command);
        }});
    replay(am);

    Method injectKeytabMethod = agentCommandsPublisher.getClass().getDeclaredMethod("injectKeytab",
        ExecutionCommand.class, String.class, String.class);
    injectKeytabMethod.setAccessible(true);
    commandparams.put(KerberosServerAction.DATA_DIRECTORY, createTestKeytabData(agentCommandsPublisher).getAbsolutePath());
    injectKeytabMethod.invoke(agentCommandsPublisher, executionCommand, "REMOVE_KEYTAB", targetHost);

    return executionCommand.getKerberosCommandParams();
  }


  private File createTestKeytabData(AgentCommandsPublisher agentCommandsPublisher) throws Exception {
    KerberosKeytabController kerberosKeytabControllerMock = createMock(KerberosKeytabController.class);
    Map<String, Collection<String>> filter = new HashMap<>();
    filter.put("HDFS", Collections.singletonList("*"));
    expect(kerberosKeytabControllerMock.getFilteredKeytabs(filter,null,null)).andReturn(
      Sets.newHashSet(
        new ResolvedKerberosKeytab(
          "/etc/security/keytabs/dn.service.keytab",
          "hdfs",
          "r",
          "hadoop",
          "",
          Sets.newHashSet(new ResolvedKerberosPrincipal(
              1L,
              "c6403.ambari.apache.org",
              "dn/_HOST@_REALM",
              false,
              "/tmp",
              "HDFS",
              "DATANODE",
              "/etc/security/keytabs/dn.service.keytab"
            )
          ),
          false,
          false
        )
      )
    ).once();

    replay(kerberosKeytabControllerMock);

    Field controllerField = agentCommandsPublisher.getClass().getDeclaredField("kerberosKeytabController");
    controllerField.setAccessible(true);
    controllerField.set(agentCommandsPublisher, kerberosKeytabControllerMock);

    File dataDirectory = temporaryFolder.newFolder();
    File hostDirectory = new File(dataDirectory, "c6403.ambari.apache.org");
    File keytabFile;
    if(hostDirectory.mkdirs()) {
      keytabFile = new File(hostDirectory, DigestUtils.sha256Hex("/etc/security/keytabs/dn.service.keytab"));
      FileWriter fw = new FileWriter(keytabFile);
      BufferedWriter bw = new BufferedWriter(fw);
      bw.write("hello");
      bw.close();
    } else {
      throw new Exception("Failed to create " + hostDirectory.getAbsolutePath());
    }

    return dataDirectory;
  }

  /**
   * Adds the service to the cluster using the current cluster version as the
   * repository version for the service.
   *
   * @param cluster
   *          the cluster.
   * @param serviceName
   *          the service name.
   * @return the newly added service.
   * @throws AmbariException
   */
  private Service addService(Cluster cluster, String serviceName) throws AmbariException {
    ServiceGroup serviceGroup = cluster.getServiceGroup("CORE");
    if (serviceGroup == null) {
      serviceGroup = cluster.addServiceGroup("CORE", DummyStackId);
    }
    Service service = null;
    try {
      service = cluster.getService(serviceName);
    } catch (Exception e) {
      service = cluster.addService(serviceGroup, serviceName, serviceName);
    }
    return service;
  }

}<|MERGE_RESOLUTION|>--- conflicted
+++ resolved
@@ -1324,21 +1324,7 @@
     expect(nnComponent.getStackId()).andReturn(service.getStackId()).anyTimes();
     replay(nnComponent);
     componentMap.put("NAMENODE", nnComponent);
-<<<<<<< HEAD
     service.addServiceComponent(nnComponent);
-=======
-
-    expect(service.getServiceComponents()).andReturn(componentMap).atLeastOnce();
-    expect(service.getServiceId()).andReturn(1L).atLeastOnce();
-    expect(service.getServiceType()).andReturn("HDFS").atLeastOnce();
-    expect(service.getStackId()).andReturn(dummyStackId).atLeastOnce();
-
-    ActionManager am = actionManagerTestHelper.getMockActionManager();
-
-    replay(service, nnComponent, am);
-
-    cluster.addService(service);
->>>>>>> b1f8afdf
 
     HeartBeatHandler handler = heartbeatTestHelper.getHeartBeatHandler(am);
     // Make sure handler is not null, this has possibly been an intermittent problem in the past
