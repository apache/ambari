/*
 * Licensed to the Apache Software Foundation (ASF) under one
 * or more contributor license agreements.  See the NOTICE file
 * distributed with this work for additional information
 * regarding copyright ownership.  The ASF licenses this file
 * to you under the Apache License, Version 2.0 (the
 * "License"); you may not use this file except in compliance
 * with the License.  You may obtain a copy of the License at
 *
 *     http://www.apache.org/licenses/LICENSE-2.0
 *
 * Unless required by applicable law or agreed to in writing, software
 * distributed under the License is distributed on an "AS IS" BASIS,
 * WITHOUT WARRANTIES OR CONDITIONS OF ANY KIND, either express or implied.
 * See the License for the specific language governing permissions and
 * limitations under the License.
 */
package org.apache.ambari.server.agent;

import static org.apache.ambari.server.agent.DummyHeartbeatConstants.DATANODE;
import static org.apache.ambari.server.agent.DummyHeartbeatConstants.DummyCluster;
import static org.apache.ambari.server.agent.DummyHeartbeatConstants.DummyCurrentPingPort;
import static org.apache.ambari.server.agent.DummyHeartbeatConstants.DummyHostStatus;
import static org.apache.ambari.server.agent.DummyHeartbeatConstants.DummyHostname1;
import static org.apache.ambari.server.agent.DummyHeartbeatConstants.DummyOSRelease;
import static org.apache.ambari.server.agent.DummyHeartbeatConstants.DummyOs;
import static org.apache.ambari.server.agent.DummyHeartbeatConstants.DummyOsType;
import static org.apache.ambari.server.agent.DummyHeartbeatConstants.DummyStackId;
import static org.apache.ambari.server.agent.DummyHeartbeatConstants.HDFS;
import static org.apache.ambari.server.agent.DummyHeartbeatConstants.HDFS_CLIENT;
import static org.apache.ambari.server.agent.DummyHeartbeatConstants.NAMENODE;
import static org.apache.ambari.server.agent.DummyHeartbeatConstants.SECONDARY_NAMENODE;
import static org.apache.ambari.server.controller.KerberosHelperImpl.REMOVE_KEYTAB;
import static org.apache.ambari.server.controller.KerberosHelperImpl.SET_KEYTAB;
import static org.easymock.EasyMock.createMock;
import static org.easymock.EasyMock.expect;
import static org.easymock.EasyMock.replay;
import static org.easymock.EasyMock.reset;
import static org.junit.Assert.assertEquals;
import static org.junit.Assert.assertFalse;
import static org.junit.Assert.assertNull;
import static org.junit.Assert.assertTrue;
import static org.junit.Assert.fail;
import static org.mockito.Matchers.anyString;
import static org.mockito.Mockito.mock;
import static org.mockito.Mockito.when;

import java.io.BufferedWriter;
import java.io.File;
import java.io.FileWriter;
import java.io.IOException;
import java.lang.reflect.Field;
import java.util.ArrayList;
import java.util.Collection;
import java.util.Collections;
import java.util.Date;
import java.util.HashMap;
import java.util.List;
import java.util.Map;

import javax.xml.bind.JAXBException;

import org.apache.ambari.server.AmbariException;
import org.apache.ambari.server.H2DatabaseCleaner;
import org.apache.ambari.server.Role;
import org.apache.ambari.server.RoleCommand;
import org.apache.ambari.server.actionmanager.ActionDBAccessor;
import org.apache.ambari.server.actionmanager.ActionManager;
import org.apache.ambari.server.actionmanager.ActionManagerTestHelper;
import org.apache.ambari.server.actionmanager.HostRoleCommand;
import org.apache.ambari.server.actionmanager.HostRoleCommandFactory;
import org.apache.ambari.server.actionmanager.HostRoleStatus;
import org.apache.ambari.server.actionmanager.Request;
import org.apache.ambari.server.actionmanager.Stage;
import org.apache.ambari.server.actionmanager.StageFactory;
import org.apache.ambari.server.agent.HostStatus.Status;
import org.apache.ambari.server.api.services.AmbariMetaInfo;
import org.apache.ambari.server.audit.AuditLogger;
import org.apache.ambari.server.configuration.Configuration;
import org.apache.ambari.server.orm.GuiceJpaInitializer;
import org.apache.ambari.server.orm.InMemoryDefaultTestModule;
import org.apache.ambari.server.orm.OrmTestHelper;
import org.apache.ambari.server.orm.entities.RepositoryVersionEntity;
import org.apache.ambari.server.serveraction.kerberos.KerberosIdentityDataFileWriter;
import org.apache.ambari.server.serveraction.kerberos.KerberosServerAction;
import org.apache.ambari.server.serveraction.kerberos.stageutils.KerberosKeytabController;
import org.apache.ambari.server.serveraction.kerberos.stageutils.ResolvedKerberosKeytab;
import org.apache.ambari.server.serveraction.kerberos.stageutils.ResolvedKerberosPrincipal;
import org.apache.ambari.server.state.Alert;
import org.apache.ambari.server.state.Cluster;
import org.apache.ambari.server.state.Clusters;
import org.apache.ambari.server.state.Host;
import org.apache.ambari.server.state.HostHealthStatus;
import org.apache.ambari.server.state.HostState;
import org.apache.ambari.server.state.MaintenanceState;
import org.apache.ambari.server.state.Service;
import org.apache.ambari.server.state.ServiceComponent;
import org.apache.ambari.server.state.ServiceComponentHost;
import org.apache.ambari.server.state.ServiceGroup;
import org.apache.ambari.server.state.StackId;
import org.apache.ambari.server.state.State;
import org.apache.ambari.server.state.fsm.InvalidStateTransitionException;
import org.apache.ambari.server.state.svccomphost.ServiceComponentHostInstallEvent;
import org.apache.ambari.server.utils.StageUtils;
import org.apache.commons.codec.binary.Base64;
import org.apache.commons.codec.digest.DigestUtils;
import org.codehaus.jackson.JsonGenerationException;
import org.easymock.EasyMock;
import org.junit.After;
import org.junit.Before;
import org.junit.Rule;
import org.junit.Test;
import org.junit.rules.TemporaryFolder;
import org.slf4j.Logger;
import org.slf4j.LoggerFactory;

import com.google.common.collect.Sets;
import com.google.inject.Guice;
import com.google.inject.Inject;
import com.google.inject.Injector;

import junit.framework.Assert;

public class TestHeartbeatHandler {

  private static final Logger log = LoggerFactory.getLogger(TestHeartbeatHandler.class);
  private Injector injector;
  private Clusters clusters;
  long requestId = 23;
  long stageId = 31;

  @Inject
  AmbariMetaInfo metaInfo;

  @Inject
  Configuration config;

  @Inject
  ActionDBAccessor actionDBAccessor;

  @Inject
  StageFactory stageFactory;

  @Inject
  HostRoleCommandFactory hostRoleCommandFactory;

  @Inject
  HeartbeatTestHelper heartbeatTestHelper;

  @Inject
  ActionManagerTestHelper actionManagerTestHelper;

  @Inject
  AuditLogger auditLogger;

  @Inject
  private OrmTestHelper helper;

  @Rule
  public TemporaryFolder temporaryFolder = new TemporaryFolder();


  private InMemoryDefaultTestModule module;

  @Before
  public void setup() throws Exception {
    module = HeartbeatTestHelper.getTestModule();
    injector = Guice.createInjector(module);
    injector.getInstance(GuiceJpaInitializer.class);
    clusters = injector.getInstance(Clusters.class);
    injector.injectMembers(this);
    EasyMock.replay(auditLogger);
  }

  @After
  public void teardown() throws Exception {
    H2DatabaseCleaner.clearDatabaseAndStopPersistenceService(injector);
    EasyMock.reset(auditLogger);
  }

  @Test
  public void testHeartbeat() throws Exception {
    ActionManager am = actionManagerTestHelper.getMockActionManager();
    expect(am.getTasks(EasyMock.<List<Long>>anyObject())).andReturn(new ArrayList<>());
    replay(am);

    Cluster cluster = heartbeatTestHelper.getDummyCluster();
    Service hdfs = addService(cluster, HDFS);
    hdfs.addServiceComponent(DATANODE, DATANODE);
    hdfs.addServiceComponent(NAMENODE, NAMENODE);
    hdfs.addServiceComponent(SECONDARY_NAMENODE, SECONDARY_NAMENODE);
    Collection<Host> hosts = cluster.getHosts();
    assertEquals(hosts.size(), 1);

    Clusters fsm = clusters;
    Host hostObject = hosts.iterator().next();
    hostObject.setIPv4("ipv4");
    hostObject.setIPv6("ipv6");
    hostObject.setOsType(DummyOsType);

    String hostname = hostObject.getHostName();
    ActionQueue aq = new ActionQueue();

    HeartBeatHandler handler = new HeartBeatHandler(fsm, aq, am, injector);
    Register reg = new Register();
    HostInfo hi = new HostInfo();
    hi.setHostName(hostname);
    hi.setOS(DummyOs);
    hi.setOSRelease(DummyOSRelease);
    reg.setHostname(hostname);
    reg.setHardwareProfile(hi);
    reg.setAgentVersion(metaInfo.getServerVersion());
    handler.handleRegistration(reg);

    hostObject.setState(HostState.UNHEALTHY);

    ExecutionCommand execCmd = new ExecutionCommand();
    execCmd.setRequestAndStage(2, 34);
    execCmd.setHostname(hostname);
    execCmd.setClusterName(cluster.getClusterName());
    execCmd.setServiceName(HDFS);
    aq.enqueue(hostname, execCmd);
    HeartBeat hb = new HeartBeat();
    hb.setResponseId(0);
    HostStatus hs = new HostStatus(Status.HEALTHY, DummyHostStatus);
    List<Alert> al = new ArrayList<>();
    al.add(new Alert());
    hb.setNodeStatus(hs);
    hb.setHostname(hostname);

    handler.handleHeartBeat(hb);
    assertEquals(HostState.HEALTHY, hostObject.getState());
    assertEquals(0, aq.dequeueAll(hostname).size());
  }

  @Test
  public void testStatusHeartbeatWithAnnotation() throws Exception {
    Cluster cluster = heartbeatTestHelper.getDummyCluster();
    Service hdfs = addService(cluster, HDFS);
    hdfs.addServiceComponent(DATANODE, DATANODE);
    hdfs.addServiceComponent(NAMENODE, NAMENODE);
    hdfs.addServiceComponent(SECONDARY_NAMENODE, SECONDARY_NAMENODE);

    ActionQueue aq = new ActionQueue();

    HeartBeat hb = new HeartBeat();
    hb.setTimestamp(System.currentTimeMillis());
    hb.setResponseId(0);
    hb.setHostname(DummyHostname1);
    hb.setNodeStatus(new HostStatus(Status.HEALTHY, DummyHostStatus));
    hb.setReports(new ArrayList<>());
    ArrayList<ComponentStatus> componentStatuses = new ArrayList<>();
    hb.setComponentStatus(componentStatuses);

    final HostRoleCommand command = hostRoleCommandFactory.create(DummyHostname1,
            Role.DATANODE, null, null);

    ActionManager am = actionManagerTestHelper.getMockActionManager();
    expect(am.getTasks(EasyMock.<List<Long>>anyObject())).andReturn(
            new ArrayList<HostRoleCommand>() {{
              add(command);
            }}).anyTimes();
    replay(am);

    HeartBeatHandler handler = heartbeatTestHelper.getHeartBeatHandler(am, aq);
    HeartBeatResponse resp = handler.handleHeartBeat(hb);
    Assert.assertFalse(resp.hasMappedComponents());

    hdfs.getServiceComponent(DATANODE).addServiceComponentHost(DummyHostname1);
    ServiceComponentHost serviceComponentHost1 = clusters.getCluster(DummyCluster).getService(HDFS).
        getServiceComponent(DATANODE).getServiceComponentHost(DummyHostname1);
    serviceComponentHost1.setState(State.INIT);

    hb = new HeartBeat();
    hb.setTimestamp(System.currentTimeMillis());
    hb.setResponseId(1);
    hb.setHostname(DummyHostname1);
    hb.setNodeStatus(new HostStatus(Status.HEALTHY, DummyHostStatus));
    hb.setReports(new ArrayList<>());
    hb.setComponentStatus(componentStatuses);

    resp = handler.handleHeartBeat(hb);
    Assert.assertTrue(resp.hasMappedComponents());
  }

  @Test
  public void testLiveStatusUpdateAfterStopFailed() throws Exception {
    Cluster cluster = heartbeatTestHelper.getDummyCluster();
    Service hdfs = addService(cluster, HDFS);
    hdfs.addServiceComponent(DATANODE, DATANODE);
    hdfs.getServiceComponent(DATANODE).
        addServiceComponentHost(DummyHostname1);
    hdfs.addServiceComponent(NAMENODE, DATANODE);
    hdfs.getServiceComponent(NAMENODE).
        addServiceComponentHost(DummyHostname1);

    ActionQueue aq = new ActionQueue();

    ServiceComponentHost serviceComponentHost1 = clusters.
            getCluster(DummyCluster).getService(HDFS).
            getServiceComponent(DATANODE).
            getServiceComponentHost(DummyHostname1);
    ServiceComponentHost serviceComponentHost2 = clusters.
            getCluster(DummyCluster).getService(HDFS).
            getServiceComponent(NAMENODE).
            getServiceComponentHost(DummyHostname1);
    serviceComponentHost1.setState(State.STARTED);
    serviceComponentHost2.setState(State.STARTED);

    HeartBeat hb = new HeartBeat();
    hb.setTimestamp(System.currentTimeMillis());
    hb.setResponseId(0);
    hb.setHostname(DummyHostname1);
    hb.setNodeStatus(new HostStatus(Status.HEALTHY, DummyHostStatus));
    hb.setReports(new ArrayList<>());
    ArrayList<ComponentStatus> componentStatuses = new ArrayList<>();

    ComponentStatus componentStatus1 = new ComponentStatus();
    componentStatus1.setClusterName(DummyCluster);
    componentStatus1.setServiceName(HDFS);
    componentStatus1.setMessage(DummyHostStatus);
    componentStatus1.setStatus(State.STARTED.name());
    componentStatus1.setComponentName(DATANODE);
    componentStatuses.add(componentStatus1);

    ComponentStatus componentStatus2 = new ComponentStatus();
    componentStatus2.setClusterName(DummyCluster);
    componentStatus2.setServiceName(HDFS);
    componentStatus2.setMessage(DummyHostStatus);
    componentStatus2.setStatus(State.INSTALLED.name());
    componentStatus2.setComponentName(NAMENODE);
    componentStatuses.add(componentStatus2);

    hb.setComponentStatus(componentStatuses);

    final HostRoleCommand command = hostRoleCommandFactory.create(DummyHostname1,
            Role.DATANODE, null, null);

    ActionManager am = actionManagerTestHelper.getMockActionManager();
    expect(am.getTasks(EasyMock.<List<Long>>anyObject())).andReturn(
            new ArrayList<HostRoleCommand>() {{
              add(command);
              add(command);
            }});
    replay(am);

    HeartBeatHandler handler = heartbeatTestHelper.getHeartBeatHandler(am, aq);
    HeartbeatProcessor heartbeatProcessor = handler.getHeartbeatProcessor();
    heartbeatProcessor.processHeartbeat(hb);

    State componentState1 = serviceComponentHost1.getState();
    State componentState2 = serviceComponentHost2.getState();
    assertEquals(State.STARTED, componentState1);
    assertEquals(State.INSTALLED, componentState2);
  }


  @Test
  public void testRegistration() throws Exception,
      InvalidStateTransitionException {
    ActionManager am = actionManagerTestHelper.getMockActionManager();
    replay(am);
    Clusters fsm = clusters;
    HeartBeatHandler handler = new HeartBeatHandler(fsm, new ActionQueue(), am,
        injector);
    clusters.addHost(DummyHostname1);
    Host hostObject = clusters.getHost(DummyHostname1);
    hostObject.setIPv4("ipv4");
    hostObject.setIPv6("ipv6");

    Register reg = new Register();
    HostInfo hi = new HostInfo();
    hi.setHostName(DummyHostname1);
    hi.setOS(DummyOsType);
    reg.setHostname(DummyHostname1);
    reg.setCurrentPingPort(DummyCurrentPingPort);
    reg.setHardwareProfile(hi);
    reg.setAgentVersion(metaInfo.getServerVersion());
    reg.setPrefix(Configuration.PREFIX_DIR);
    handler.handleRegistration(reg);
    assertEquals(hostObject.getState(), HostState.HEALTHY);
    assertEquals(DummyOsType, hostObject.getOsType());
    assertEquals(DummyCurrentPingPort, hostObject.getCurrentPingPort());
    assertTrue(hostObject.getLastRegistrationTime() != 0);
    assertEquals(hostObject.getLastHeartbeatTime(),
        hostObject.getLastRegistrationTime());
  }

  @Test
  public void testRegistrationRecoveryConfig() throws Exception {
    Cluster cluster = heartbeatTestHelper.getDummyCluster();
    Service hdfs = addService(cluster, HDFS);

    hdfs.addServiceComponent(DATANODE, DATANODE).setRecoveryEnabled(true);
    hdfs.getServiceComponent(DATANODE);
    hdfs.getServiceComponent(DATANODE).addServiceComponentHost(DummyHostname1);

    hdfs.addServiceComponent(NAMENODE, NAMENODE).setRecoveryEnabled(true);
    hdfs.getServiceComponent(NAMENODE);
    hdfs.getServiceComponent(NAMENODE).addServiceComponentHost(DummyHostname1);

    hdfs.addServiceComponent(HDFS_CLIENT, HDFS_CLIENT);
    hdfs.getServiceComponent(HDFS_CLIENT).addServiceComponentHost(DummyHostname1);

    // Create helper after creating service to avoid race condition caused by asynchronous recovery configs
    // timestamp invalidation (RecoveryConfigHelper.handleServiceComponentInstalledEvent())
    ActionManager am = actionManagerTestHelper.getMockActionManager();
    replay(am);
    Clusters fsm = clusters;
    HeartBeatHandler handler = new HeartBeatHandler(fsm, new ActionQueue(), am,
        injector);
    handler.start();

    Host hostObject = clusters.getHost(DummyHostname1);
    hostObject.setIPv4("ipv4");
    hostObject.setIPv6("ipv6");

    Register reg = new Register();
    HostInfo hi = new HostInfo();
    hi.setHostName(DummyHostname1);
    hi.setOS(DummyOsType);
    reg.setHostname(DummyHostname1);
    reg.setCurrentPingPort(DummyCurrentPingPort);
    reg.setHardwareProfile(hi);
    reg.setAgentVersion(metaInfo.getServerVersion());
    reg.setPrefix(Configuration.PREFIX_DIR);
    RegistrationResponse rr = handler.handleRegistration(reg);
    RecoveryConfig rc = rr.getRecoveryConfig();
    assertEquals(rc.getMaxCount(), "4");
    assertEquals(rc.getType(), "AUTO_START");
    assertEquals(rc.getMaxLifetimeCount(), "10");
    assertEquals(rc.getRetryGap(), "2");
    assertEquals(rc.getWindowInMinutes(), "23");
    assertEquals(rc.getEnabledComponents(), "DATANODE,NAMENODE");

    // Send a heart beat with the recovery timestamp set to the
    // recovery timestamp from registration. The heart beat
    // response should not contain a recovery config since
    // nothing changed between the registration and heart beat.
    HeartBeat hb = new HeartBeat();
    hb.setTimestamp(System.currentTimeMillis());
    hb.setResponseId(0);
    hb.setHostname(DummyHostname1);
    hb.setNodeStatus(new HostStatus(Status.HEALTHY, DummyHostStatus));
    hb.setRecoveryTimestamp(rc.getRecoveryTimestamp());

    HeartBeatResponse hbr = handler.handleHeartBeat(hb);
    assertNull(hbr.getRecoveryConfig());
    handler.stop();
  }

  //
  // Same as testRegistrationRecoveryConfig but will test
  // maintenance mode set to ON for a service component host
  //
  @Test
  public void testRegistrationRecoveryConfigMaintenanceMode()
      throws Exception, InvalidStateTransitionException {
    ActionManager am = actionManagerTestHelper.getMockActionManager();
    replay(am);
    Clusters fsm = clusters;
    HeartBeatHandler handler = new HeartBeatHandler(fsm, new ActionQueue(), am,
            injector);
    Cluster cluster = heartbeatTestHelper.getDummyCluster();
    Service hdfs = addService(cluster, HDFS);

    /*
     * Add three service components enabled for auto start.
     */
    hdfs.addServiceComponent(DATANODE, DATANODE).setRecoveryEnabled(true);
    hdfs.getServiceComponent(DATANODE);
    hdfs.getServiceComponent(DATANODE).addServiceComponentHost(DummyHostname1);

    hdfs.addServiceComponent(NAMENODE, NAMENODE).setRecoveryEnabled(true);
    hdfs.getServiceComponent(NAMENODE);
    hdfs.getServiceComponent(NAMENODE).addServiceComponentHost(DummyHostname1);

    hdfs.addServiceComponent(HDFS_CLIENT, HDFS_CLIENT).setRecoveryEnabled(true);
    hdfs.getServiceComponent(HDFS_CLIENT);
    hdfs.getServiceComponent(HDFS_CLIENT).addServiceComponentHost(DummyHostname1);

    Host hostObject = clusters.getHost(DummyHostname1);
    hostObject.setIPv4("ipv4");
    hostObject.setIPv6("ipv6");

    // set maintenance mode on HDFS_CLIENT on host1 to true
    ServiceComponentHost schHdfsClient = hdfs.getServiceComponent(HDFS_CLIENT).getServiceComponentHost(DummyHostname1);
    schHdfsClient.setMaintenanceState(MaintenanceState.ON);


    Register reg = new Register();
    HostInfo hi = new HostInfo();
    hi.setHostName(DummyHostname1);
    hi.setOS(DummyOsType);
    reg.setHostname(DummyHostname1);
    reg.setCurrentPingPort(DummyCurrentPingPort);
    reg.setHardwareProfile(hi);
    reg.setAgentVersion(metaInfo.getServerVersion());
    reg.setPrefix(Configuration.PREFIX_DIR);
    RegistrationResponse rr = handler.handleRegistration(reg);
    RecoveryConfig rc = rr.getRecoveryConfig();
    assertEquals(rc.getMaxCount(), "4");
    assertEquals(rc.getType(), "AUTO_START");
    assertEquals(rc.getMaxLifetimeCount(), "10");
    assertEquals(rc.getRetryGap(), "2");
    assertEquals(rc.getWindowInMinutes(), "23");
    assertEquals(rc.getEnabledComponents(), "DATANODE,NAMENODE"); // HDFS_CLIENT is in maintenance mode
  }

  @Test
  public void testRegistrationAgentConfig() throws Exception,
      InvalidStateTransitionException {
    ActionManager am = actionManagerTestHelper.getMockActionManager();
    replay(am);
    Clusters fsm = clusters;
    HeartBeatHandler handler = new HeartBeatHandler(fsm, new ActionQueue(), am,
                                                    injector);
    clusters.addHost(DummyHostname1);
    Host hostObject = clusters.getHost(DummyHostname1);
    hostObject.setIPv4("ipv4");
    hostObject.setIPv6("ipv6");

    Register reg = new Register();
    HostInfo hi = new HostInfo();
    hi.setHostName(DummyHostname1);
    hi.setOS(DummyOsType);
    reg.setHostname(DummyHostname1);
    reg.setCurrentPingPort(DummyCurrentPingPort);
    reg.setHardwareProfile(hi);
    reg.setAgentVersion(metaInfo.getServerVersion());
    reg.setPrefix(Configuration.PREFIX_DIR);
    RegistrationResponse rr = handler.handleRegistration(reg);
    Map<String, String> config = rr.getAgentConfig();
    assertFalse(config.isEmpty());
    assertTrue(config.containsKey(Configuration.CHECK_REMOTE_MOUNTS.getKey()));
    assertTrue("false".equals(config.get(Configuration.CHECK_REMOTE_MOUNTS.getKey())));
    assertTrue(config.containsKey(Configuration.CHECK_MOUNTS_TIMEOUT.getKey()));
    assertTrue("0".equals(config.get(Configuration.CHECK_MOUNTS_TIMEOUT.getKey())));
    assertTrue("true".equals(config.get(Configuration.ENABLE_AUTO_AGENT_CACHE_UPDATE.getKey())));
  }

  @Test
  public void testRegistrationWithBadVersion() throws Exception,
      InvalidStateTransitionException {

    ActionManager am = actionManagerTestHelper.getMockActionManager();
    replay(am);
    Clusters fsm = clusters;
    HeartBeatHandler handler = new HeartBeatHandler(fsm, new ActionQueue(), am,
        injector);
    clusters.addHost(DummyHostname1);
    Host hostObject = clusters.getHost(DummyHostname1);
    hostObject.setIPv4("ipv4");
    hostObject.setIPv6("ipv6");

    Register reg = new Register();
    HostInfo hi = new HostInfo();
    hi.setHostName(DummyHostname1);
    hi.setOS(DummyOsType);

    reg.setHostname(DummyHostname1);
    reg.setHardwareProfile(hi);
    reg.setAgentVersion(""); // Invalid agent version
    reg.setPrefix(Configuration.PREFIX_DIR);
    try {
      handler.handleRegistration(reg);
      fail ("Expected failure for non compatible agent version");
    } catch (AmbariException e) {
      log.debug("Error:{}", e.getMessage());
      Assert.assertTrue(e.getMessage().contains(
          "Cannot register host with non compatible agent version"));
    }

    reg.setAgentVersion(null); // Invalid agent version
    try {
      handler.handleRegistration(reg);
      fail ("Expected failure for non compatible agent version");
    } catch (AmbariException e) {
      log.debug("Error:{}", e.getMessage());
      Assert.assertTrue(e.getMessage().contains(
          "Cannot register host with non compatible agent version"));
    }
  }

  @Test
  public void testRegistrationPublicHostname() throws Exception, InvalidStateTransitionException {
    ActionManager am = actionManagerTestHelper.getMockActionManager();
    replay(am);
    Clusters fsm = clusters;
    HeartBeatHandler handler = new HeartBeatHandler(fsm, new ActionQueue(), am,
        injector);
    clusters.addHost(DummyHostname1);
    Host hostObject = clusters.getHost(DummyHostname1);
    hostObject.setIPv4("ipv4");
    hostObject.setIPv6("ipv6");

    Register reg = new Register();
    HostInfo hi = new HostInfo();
    hi.setHostName(DummyHostname1);
    hi.setOS(DummyOsType);
    reg.setHostname(DummyHostname1);
    reg.setHardwareProfile(hi);
    reg.setPublicHostname(DummyHostname1 + "-public");
    reg.setAgentVersion(metaInfo.getServerVersion());
    handler.handleRegistration(reg);
    assertEquals(hostObject.getState(), HostState.HEALTHY);
    assertEquals(DummyOsType, hostObject.getOsType());
    assertTrue(hostObject.getLastRegistrationTime() != 0);
    assertEquals(hostObject.getLastHeartbeatTime(),
        hostObject.getLastRegistrationTime());

    Host verifyHost = clusters.getHost(DummyHostname1);
    assertEquals(verifyHost.getPublicHostName(), reg.getPublicHostname());
  }


  @Test
  public void testInvalidOSRegistration() throws Exception,
      InvalidStateTransitionException {
    ActionManager am = actionManagerTestHelper.getMockActionManager();
    replay(am);
    Clusters fsm = clusters;
    HeartBeatHandler handler = new HeartBeatHandler(fsm, new ActionQueue(), am,
        injector);
    clusters.addHost(DummyHostname1);
    Host hostObject = clusters.getHost(DummyHostname1);
    hostObject.setIPv4("ipv4");
    hostObject.setIPv6("ipv6");

    Register reg = new Register();
    HostInfo hi = new HostInfo();
    hi.setHostName(DummyHostname1);
    hi.setOS("MegaOperatingSystem");
    reg.setHostname(DummyHostname1);
    reg.setHardwareProfile(hi);
    reg.setAgentVersion(metaInfo.getServerVersion());
    try {
      handler.handleRegistration(reg);
      fail ("Expected failure for non matching os type");
    } catch (AmbariException e) {
      // Expected
    }
  }

  @Test
  public void testIncompatibleAgentRegistration() throws Exception,
          InvalidStateTransitionException {

    ActionManager am = actionManagerTestHelper.getMockActionManager();
    replay(am);
    Clusters fsm = clusters;
    HeartBeatHandler handler = new HeartBeatHandler(fsm, new ActionQueue(), am,
            injector);
    clusters.addHost(DummyHostname1);
    Host hostObject = clusters.getHost(DummyHostname1);
    hostObject.setIPv4("ipv4");
    hostObject.setIPv6("ipv6");

    Register reg = new Register();
    HostInfo hi = new HostInfo();
    hi.setHostName(DummyHostname1);
    hi.setOS(DummyOsType);
    reg.setHostname(DummyHostname1);
    reg.setHardwareProfile(hi);
    reg.setAgentVersion("0.0.0"); // Invalid agent version
    try {
      handler.handleRegistration(reg);
      fail ("Expected failure for non compatible agent version");
    } catch (AmbariException e) {
      // Expected
    }
  }

  @Test
  public void testRegisterNewNode()
      throws Exception, InvalidStateTransitionException {
    ActionManager am = actionManagerTestHelper.getMockActionManager();
    replay(am);
    Clusters fsm = clusters;
    fsm.addHost(DummyHostname1);
    Host hostObject = clusters.getHost(DummyHostname1);
    hostObject.setIPv4("ipv4");
    hostObject.setIPv6("ipv6");

    HeartBeatHandler handler = new HeartBeatHandler(fsm, new ActionQueue(), am,
        injector);
    Register reg = new Register();
    HostInfo hi = new HostInfo();
    hi.setHostName(DummyHostname1);
    hi.setOS("redhat5");
    reg.setHostname(DummyHostname1);
    reg.setHardwareProfile(hi);
    reg.setAgentVersion(metaInfo.getServerVersion());
    reg.setPrefix(Configuration.PREFIX_DIR);
    RegistrationResponse response = handler.handleRegistration(reg);

    assertEquals(hostObject.getState(), HostState.HEALTHY);
    assertEquals("redhat5", hostObject.getOsType());
    assertEquals(RegistrationStatus.OK, response.getResponseStatus());
    assertEquals(0, response.getResponseId());
    assertEquals(reg.getPrefix(), hostObject.getPrefix());
    assertTrue(response.getStatusCommands().isEmpty());
  }

  @Test
  public void testRequestId() throws IOException,
      InvalidStateTransitionException, JsonGenerationException, JAXBException {
    HeartBeatHandler heartBeatHandler = injector.getInstance(
        HeartBeatHandler.class);

    Register register = new Register();
    register.setHostname("newHost");
    register.setTimestamp(new Date().getTime());
    register.setResponseId(123);
    HostInfo hi = new HostInfo();
    hi.setHostName(DummyHostname1);
    hi.setOS("redhat5");
    register.setHardwareProfile(hi);
    register.setAgentVersion(metaInfo.getServerVersion());
    RegistrationResponse registrationResponse = heartBeatHandler.handleRegistration(register);

    assertEquals("ResponseId should start from zero", 0L, registrationResponse.getResponseId());

    HeartBeat heartBeat = constructHeartBeat("newHost", registrationResponse.getResponseId(), Status.HEALTHY);
    HeartBeatResponse hbResponse = heartBeatHandler.handleHeartBeat(heartBeat);

    assertEquals("responseId was not incremented", 1L, hbResponse.getResponseId());
    assertTrue("Not cached response returned", hbResponse == heartBeatHandler.handleHeartBeat(heartBeat));

    heartBeat.setResponseId(1L);
    hbResponse = heartBeatHandler.handleHeartBeat(heartBeat);
    assertEquals("responseId was not incremented", 2L, hbResponse.getResponseId());
    assertFalse("Agent is flagged for restart", hbResponse.isRestartAgent());

    log.debug(StageUtils.jaxbToString(hbResponse));

    heartBeat.setResponseId(20L);
    hbResponse = heartBeatHandler.handleHeartBeat(heartBeat);
//    assertEquals("responseId was not incremented", 2L, hbResponse.getResponseId());
    assertTrue("Agent is not flagged for restart", hbResponse.isRestartAgent());

    log.debug(StageUtils.jaxbToString(hbResponse));

  }

  private HeartBeat constructHeartBeat(String hostName, long responseId, Status status) {
    HeartBeat heartBeat = new HeartBeat();
    heartBeat.setHostname(hostName);
    heartBeat.setTimestamp(new Date().getTime());
    heartBeat.setResponseId(responseId);
    HostStatus hs = new HostStatus();
    hs.setCause("");
    hs.setStatus(status);
    heartBeat.setNodeStatus(hs);
    heartBeat.setReports(Collections.emptyList());

    return heartBeat;
  }

  @Test
  public void testStateCommandsAtRegistration() throws Exception, InvalidStateTransitionException {
    List<StatusCommand> dummyCmds = new ArrayList<>();
    StatusCommand statusCmd1 = new StatusCommand();
    statusCmd1.setClusterName(DummyCluster);
    statusCmd1.setServiceName(HDFS);
    dummyCmds.add(statusCmd1);
    HeartbeatMonitor hm = mock(HeartbeatMonitor.class);
    when(hm.generateStatusCommands(anyString())).thenReturn(dummyCmds);

    ActionManager am = actionManagerTestHelper.getMockActionManager();
    replay(am);
    Clusters fsm = clusters;
    ActionQueue actionQueue = new ActionQueue();
    HeartBeatHandler handler = new HeartBeatHandler(fsm, actionQueue, am,
        injector);
    handler.setHeartbeatMonitor(hm);
    clusters.addHost(DummyHostname1);
    Host hostObject = clusters.getHost(DummyHostname1);
    hostObject.setIPv4("ipv4");
    hostObject.setIPv6("ipv6");

    Register reg = new Register();
    HostInfo hi = new HostInfo();
    hi.setHostName(DummyHostname1);
    hi.setOS(DummyOsType);
    reg.setHostname(DummyHostname1);
    reg.setHardwareProfile(hi);
    reg.setAgentVersion(metaInfo.getServerVersion());
    RegistrationResponse registrationResponse = handler.handleRegistration(reg);
    registrationResponse.getStatusCommands();
    assertTrue(registrationResponse.getStatusCommands().size() == 1);
    assertTrue(registrationResponse.getStatusCommands().get(0).equals(statusCmd1));
  }

  @Test
  public void testTaskInProgressHandling() throws Exception, InvalidStateTransitionException {
    Cluster cluster = heartbeatTestHelper.getDummyCluster();
    Service hdfs = addService(cluster, HDFS);
    hdfs.addServiceComponent(DATANODE, DATANODE);
    hdfs.getServiceComponent(DATANODE).addServiceComponentHost(DummyHostname1);
    hdfs.addServiceComponent(NAMENODE, NAMENODE);
    hdfs.getServiceComponent(NAMENODE).addServiceComponentHost(DummyHostname1);
    hdfs.addServiceComponent(SECONDARY_NAMENODE, SECONDARY_NAMENODE);
    hdfs.getServiceComponent(SECONDARY_NAMENODE).addServiceComponentHost(DummyHostname1);

    ActionQueue aq = new ActionQueue();

    ServiceComponentHost serviceComponentHost1 = clusters.getCluster(DummyCluster).getService(HDFS).
            getServiceComponent(DATANODE).getServiceComponentHost(DummyHostname1);
    serviceComponentHost1.setState(State.INSTALLING);

    HeartBeat hb = new HeartBeat();
    hb.setTimestamp(System.currentTimeMillis());
    hb.setResponseId(0);
    hb.setHostname(DummyHostname1);
    hb.setNodeStatus(new HostStatus(Status.HEALTHY, DummyHostStatus));

    List<CommandReport> reports = new ArrayList<>();
    CommandReport cr = new CommandReport();
    cr.setActionId(StageUtils.getActionId(requestId, stageId));
    cr.setTaskId(1);
    cr.setClusterName(DummyCluster);
    cr.setServiceName(HDFS);
    cr.setRole(DATANODE);
    cr.setRoleCommand("INSTALL");
    cr.setStatus("IN_PROGRESS");
    cr.setStdErr("none");
    cr.setStdOut("dummy output");
    cr.setExitCode(777);
    reports.add(cr);
    hb.setReports(reports);
    hb.setComponentStatus(new ArrayList<>());

    final HostRoleCommand command = hostRoleCommandFactory.create(DummyHostname1,
            Role.DATANODE, null, RoleCommand.INSTALL);

    ActionManager am = actionManagerTestHelper.getMockActionManager();
    expect(am.getTasks(EasyMock.<List<Long>>anyObject())).andReturn(
            new ArrayList<HostRoleCommand>() {{
              add(command);
            }});
    replay(am);

    HeartBeatHandler handler = heartbeatTestHelper.getHeartBeatHandler(am, aq);
    handler.handleHeartBeat(hb);
    handler.getHeartbeatProcessor().processHeartbeat(hb);
    State componentState1 = serviceComponentHost1.getState();
    assertEquals("Host state should still be installing", State.INSTALLING, componentState1);
  }

  @Test
  public void testOPFailedEventForAbortedTask() throws Exception, InvalidStateTransitionException {
    Cluster cluster = heartbeatTestHelper.getDummyCluster();
    Service hdfs = addService(cluster, HDFS);
    hdfs.addServiceComponent(DATANODE, DATANODE);
    hdfs.getServiceComponent(DATANODE).addServiceComponentHost(DummyHostname1);
    hdfs.addServiceComponent(NAMENODE, NAMENODE);
    hdfs.getServiceComponent(NAMENODE).addServiceComponentHost(DummyHostname1);
    hdfs.addServiceComponent(SECONDARY_NAMENODE, SECONDARY_NAMENODE);
    hdfs.getServiceComponent(SECONDARY_NAMENODE).addServiceComponentHost(DummyHostname1);

    ActionQueue aq = new ActionQueue();

    ServiceComponentHost serviceComponentHost1 = clusters.getCluster(DummyCluster).getService(HDFS).
      getServiceComponent(DATANODE).getServiceComponentHost(DummyHostname1);
    serviceComponentHost1.setState(State.INSTALLING);

    Stage s = stageFactory.createNew(1, "/a/b", "cluster1", 1L, "action manager test",
      "commandParamsStage", "hostParamsStage");
    s.setStageId(1);
    s.addHostRoleExecutionCommand(DummyHostname1, Role.DATANODE, RoleCommand.INSTALL,
      new ServiceComponentHostInstallEvent(Role.DATANODE.toString(),
        DummyHostname1, System.currentTimeMillis(), "HDP-1.3.0"),
          DummyCluster, "core", "HDFS", false, false);
    List<Stage> stages = new ArrayList<>();
    stages.add(s);
    Request request = new Request(stages, "clusterHostInfo", clusters);
    actionDBAccessor.persistActions(request);
    actionDBAccessor.abortHostRole(DummyHostname1, 1, 1, Role.DATANODE.name());

    HeartBeat hb = new HeartBeat();
    hb.setTimestamp(System.currentTimeMillis());
    hb.setResponseId(0);
    hb.setHostname(DummyHostname1);
    hb.setNodeStatus(new HostStatus(Status.HEALTHY, DummyHostStatus));

    List<CommandReport> reports = new ArrayList<>();
    CommandReport cr = new CommandReport();
    cr.setActionId(StageUtils.getActionId(1, 1));
    cr.setTaskId(1);
    cr.setClusterName(DummyCluster);
    cr.setServiceName(HDFS);
    cr.setRole(DATANODE);
    cr.setRoleCommand("INSTALL");
    cr.setStatus("FAILED");
    cr.setStdErr("none");
    cr.setStdOut("dummy output");
    cr.setExitCode(777);
    reports.add(cr);
    hb.setReports(reports);
    hb.setComponentStatus(new ArrayList<>());

    final HostRoleCommand command = hostRoleCommandFactory.create(DummyHostname1,
            Role.DATANODE, null, null);

    ActionManager am = actionManagerTestHelper.getMockActionManager();
    expect(am.getTasks(EasyMock.<List<Long>>anyObject())).andReturn(
            new ArrayList<HostRoleCommand>() {{
              add(command);
            }});
    replay(am);

    HeartBeatHandler handler = heartbeatTestHelper.getHeartBeatHandler(am, aq);
    handler.handleHeartBeat(hb);
    handler.getHeartbeatProcessor().processHeartbeat(hb);
    State componentState1 = serviceComponentHost1.getState();
    assertEquals("Host state should still be installing", State.INSTALLING,
      componentState1);
  }

  @Test
  public void testStatusHeartbeat() throws Exception {
    Cluster cluster = heartbeatTestHelper.getDummyCluster();
    Service hdfs = addService(cluster, HDFS);
    hdfs.addServiceComponent(DATANODE, DATANODE);
    hdfs.getServiceComponent(DATANODE).addServiceComponentHost(DummyHostname1);
    hdfs.addServiceComponent(NAMENODE, NAMENODE);
    hdfs.getServiceComponent(NAMENODE).addServiceComponentHost(DummyHostname1);
    hdfs.addServiceComponent(HDFS_CLIENT, HDFS_CLIENT);
    hdfs.getServiceComponent(HDFS_CLIENT).addServiceComponentHost(DummyHostname1);

    ServiceComponentHost serviceComponentHost1 = clusters.getCluster(DummyCluster).getService(HDFS).
        getServiceComponent(DATANODE).getServiceComponentHost(DummyHostname1);
    ServiceComponentHost serviceComponentHost2 = clusters.getCluster(DummyCluster).getService(HDFS).
        getServiceComponent(NAMENODE).getServiceComponentHost(DummyHostname1);
    ServiceComponentHost serviceComponentHost3 = clusters.getCluster(DummyCluster).getService(HDFS).
        getServiceComponent(HDFS_CLIENT).getServiceComponentHost(DummyHostname1);

    serviceComponentHost1.setState(State.INSTALLED);
    serviceComponentHost2.setState(State.STARTED);
    serviceComponentHost3.setState(State.STARTED);

    HeartBeat hb = new HeartBeat();
    hb.setTimestamp(System.currentTimeMillis());
    hb.setResponseId(0);
    hb.setHostname(DummyHostname1);
    hb.setNodeStatus(new HostStatus(Status.HEALTHY, DummyHostStatus));
    hb.setReports(new ArrayList<>());
    hb.setAgentEnv(new AgentEnv());
    hb.setMounts(new ArrayList<>());

    ArrayList<ComponentStatus> componentStatuses = new ArrayList<>();
    ComponentStatus componentStatus1 = createComponentStatus(DummyCluster, HDFS, DummyHostStatus, State.STARTED,
      DATANODE, "{\"stackName\":\"HDP\",\"stackVersion\":\"1.3.0\"}");
    ComponentStatus componentStatus2 =
        createComponentStatus(DummyCluster, HDFS, DummyHostStatus, State.STARTED, NAMENODE, "");
    ComponentStatus componentStatus3 = createComponentStatus(DummyCluster, HDFS, DummyHostStatus, State.INSTALLED,
      HDFS_CLIENT, "{\"stackName\":\"HDP\",\"stackVersion\":\"1.3.0\"}");

    componentStatuses.add(componentStatus1);
    componentStatuses.add(componentStatus2);
    componentStatuses.add(componentStatus3);
    hb.setComponentStatus(componentStatuses);

    ActionQueue aq = new ActionQueue();
    ActionManager am = actionManagerTestHelper.getMockActionManager();
    expect(am.getTasks(EasyMock.<List<Long>>anyObject())).andReturn(new ArrayList<>());
    replay(am);

    HeartBeatHandler handler = heartbeatTestHelper.getHeartBeatHandler(am, aq);
    HeartbeatProcessor heartbeatProcessor = handler.getHeartbeatProcessor();
    handler.handleHeartBeat(hb);
    heartbeatProcessor.processHeartbeat(hb);

    assertTrue(hb.getAgentEnv().getHostHealth().getServerTimeStampAtReporting() >= hb.getTimestamp());
  }

  @Test
  public void testRecoveryStatusReports() throws Exception {
    Clusters fsm = clusters;

    Cluster cluster = heartbeatTestHelper.getDummyCluster();
    Host hostObject = clusters.getHost(DummyHostname1);
    Service hdfs = addService(cluster, HDFS);
    hdfs.addServiceComponent(DATANODE, DATANODE);
    hdfs.getServiceComponent(DATANODE).addServiceComponentHost(DummyHostname1);
    hdfs.addServiceComponent(NAMENODE, NAMENODE);
    hdfs.getServiceComponent(NAMENODE).addServiceComponentHost(DummyHostname1);
    hdfs.getServiceComponent(NAMENODE).getServiceComponentHost(DummyHostname1).setState(State.STARTED);
    hdfs.getServiceComponent(DATANODE).getServiceComponentHost(DummyHostname1).setState(State.STARTED);

    ActionQueue aq = new ActionQueue();

    final HostRoleCommand command = hostRoleCommandFactory.create(DummyHostname1, Role.DATANODE, null, null);
    ActionManager am = actionManagerTestHelper.getMockActionManager();
    expect(am.getTasks(EasyMock.<List<Long>>anyObject())).andReturn(
        new ArrayList<HostRoleCommand>() {{
          add(command);
          add(command);
        }}).anyTimes();
    replay(am);
    HeartBeatHandler handler = new HeartBeatHandler(fsm, aq, am, injector);

    Register reg = new Register();
    HostInfo hi = new HostInfo();
    hi.setHostName(DummyHostname1);
    hi.setOS(DummyOs);
    hi.setOSRelease(DummyOSRelease);
    reg.setHostname(DummyHostname1);
    reg.setHardwareProfile(hi);
    reg.setAgentVersion(metaInfo.getServerVersion());
    handler.handleRegistration(reg);

    hostObject.setState(HostState.UNHEALTHY);

    aq.enqueue(DummyHostname1, new StatusCommand());

    //All components are up
    HeartBeat hb1 = new HeartBeat();
    hb1.setResponseId(0);
    hb1.setNodeStatus(new HostStatus(Status.HEALTHY, DummyHostStatus));
    hb1.setHostname(DummyHostname1);
    RecoveryReport rr = new RecoveryReport();
    rr.setSummary("RECOVERABLE");
    List<ComponentRecoveryReport> compRecReports = new ArrayList<>();
    ComponentRecoveryReport compRecReport = new ComponentRecoveryReport();
    compRecReport.setLimitReached(Boolean.FALSE);
    compRecReport.setName("DATANODE");
    compRecReport.setNumAttempts(2);
    compRecReports.add(compRecReport);
    rr.setComponentReports(compRecReports);
    hb1.setRecoveryReport(rr);
    handler.handleHeartBeat(hb1);
    assertEquals("RECOVERABLE", hostObject.getRecoveryReport().getSummary());
    assertEquals(1, hostObject.getRecoveryReport().getComponentReports().size());
    assertEquals(2, hostObject.getRecoveryReport().getComponentReports().get(0).getNumAttempts());

    HeartBeat hb2 = new HeartBeat();
    hb2.setResponseId(1);
    hb2.setNodeStatus(new HostStatus(Status.HEALTHY, DummyHostStatus));
    hb2.setHostname(DummyHostname1);
    rr = new RecoveryReport();
    rr.setSummary("UNRECOVERABLE");
    compRecReports = new ArrayList<>();
    compRecReport = new ComponentRecoveryReport();
    compRecReport.setLimitReached(Boolean.TRUE);
    compRecReport.setName("DATANODE");
    compRecReport.setNumAttempts(5);
    compRecReports.add(compRecReport);
    rr.setComponentReports(compRecReports);
    hb2.setRecoveryReport(rr);
    handler.handleHeartBeat(hb2);
    assertEquals("UNRECOVERABLE", hostObject.getRecoveryReport().getSummary());
    assertEquals(1, hostObject.getRecoveryReport().getComponentReports().size());
    assertEquals(5, hostObject.getRecoveryReport().getComponentReports().get(0).getNumAttempts());
  }

  @Test
  public void testProcessStatusReports() throws Exception {
    Clusters fsm = clusters;

    Cluster cluster = heartbeatTestHelper.getDummyCluster();
    Host hostObject = clusters.getHost(DummyHostname1);
    Service hdfs = addService(cluster, HDFS);
    hdfs.addServiceComponent(DATANODE, DATANODE);
    hdfs.getServiceComponent(DATANODE).addServiceComponentHost(DummyHostname1);
    hdfs.addServiceComponent(NAMENODE, NAMENODE);
    hdfs.getServiceComponent(NAMENODE).addServiceComponentHost(DummyHostname1);
    hdfs.getServiceComponent(NAMENODE).getServiceComponentHost(DummyHostname1).setState(State.STARTED);
    hdfs.getServiceComponent(DATANODE).getServiceComponentHost(DummyHostname1).setState(State.STARTED);

    ActionQueue aq = new ActionQueue();

    final HostRoleCommand command = hostRoleCommandFactory.create(DummyHostname1,
            Role.DATANODE, null, null);
    ActionManager am = actionManagerTestHelper.getMockActionManager();
    expect(am.getTasks(EasyMock.<List<Long>>anyObject())).andReturn(
            new ArrayList<HostRoleCommand>() {{
              add(command);
              add(command);
            }}).anyTimes();
    replay(am);
    HeartBeatHandler handler = new HeartBeatHandler(fsm, aq, am, injector);
    HeartbeatProcessor heartbeatProcessor = handler.getHeartbeatProcessor();

    Register reg = new Register();
    HostInfo hi = new HostInfo();
    hi.setHostName(DummyHostname1);
    hi.setOS(DummyOs);
    hi.setOSRelease(DummyOSRelease);
    reg.setHostname(DummyHostname1);
    reg.setHardwareProfile(hi);
    reg.setAgentVersion(metaInfo.getServerVersion());
    handler.handleRegistration(reg);

    hostObject.setState(HostState.UNHEALTHY);

    aq.enqueue(DummyHostname1, new StatusCommand());

    //All components are up
    HeartBeat hb1 = new HeartBeat();
    hb1.setResponseId(0);
    hb1.setNodeStatus(new HostStatus(Status.HEALTHY, DummyHostStatus));
    hb1.setHostname(DummyHostname1);
    List<ComponentStatus> componentStatus = new ArrayList<>();
    ComponentStatus dataNodeStatus = new ComponentStatus();
    dataNodeStatus.setClusterName(cluster.getClusterName());
    dataNodeStatus.setServiceName(HDFS);
    dataNodeStatus.setComponentName(DATANODE);
    dataNodeStatus.setStatus("STARTED");
    componentStatus.add(dataNodeStatus);
    ComponentStatus nameNodeStatus = new ComponentStatus();
    nameNodeStatus.setClusterName(cluster.getClusterName());
    nameNodeStatus.setServiceName(HDFS);
    nameNodeStatus.setComponentName(NAMENODE);
    nameNodeStatus.setStatus("STARTED");
    componentStatus.add(nameNodeStatus);
    hb1.setComponentStatus(componentStatus);
    handler.handleHeartBeat(hb1);
    heartbeatProcessor.processHeartbeat(hb1);
    assertEquals(HostHealthStatus.HealthStatus.HEALTHY.name(), hostObject.getStatus());

    //Some slaves are down, masters are up
    HeartBeat hb2 = new HeartBeat();
    hb2.setResponseId(1);
    hb2.setNodeStatus(new HostStatus(Status.HEALTHY, DummyHostStatus));
    hb2.setHostname(DummyHostname1);
    componentStatus = new ArrayList<>();
    dataNodeStatus = new ComponentStatus();
    dataNodeStatus.setClusterName(cluster.getClusterName());
    dataNodeStatus.setServiceName(HDFS);
    dataNodeStatus.setComponentName(DATANODE);
    dataNodeStatus.setStatus("INSTALLED");
    componentStatus.add(dataNodeStatus);
    nameNodeStatus = new ComponentStatus();
    nameNodeStatus.setClusterName(cluster.getClusterName());
    nameNodeStatus.setServiceName(HDFS);
    nameNodeStatus.setComponentName(NAMENODE);
    nameNodeStatus.setStatus("STARTED");
    componentStatus.add(nameNodeStatus);
    hb2.setComponentStatus(componentStatus);
    handler.handleHeartBeat(hb2);
    heartbeatProcessor.processHeartbeat(hb2);
    assertEquals(HostHealthStatus.HealthStatus.ALERT.name(), hostObject.getStatus());

    // mark the installed DN as maintenance
    hdfs.getServiceComponent(DATANODE).getServiceComponentHost(
        DummyHostname1).setMaintenanceState(MaintenanceState.ON);
    HeartBeat hb2a = new HeartBeat();
    hb2a.setResponseId(2);
    hb2a.setNodeStatus(new HostStatus(Status.HEALTHY, DummyHostStatus));
    hb2a.setHostname(DummyHostname1);
    componentStatus = new ArrayList<>();
    dataNodeStatus = new ComponentStatus();
    dataNodeStatus.setClusterName(cluster.getClusterName());
    dataNodeStatus.setServiceName(HDFS);
    dataNodeStatus.setComponentName(DATANODE);
    dataNodeStatus.setStatus("INSTALLED");
    componentStatus.add(dataNodeStatus);
    nameNodeStatus = new ComponentStatus();
    nameNodeStatus.setClusterName(cluster.getClusterName());
    nameNodeStatus.setServiceName(HDFS);
    nameNodeStatus.setComponentName(NAMENODE);
    nameNodeStatus.setStatus("STARTED");
    componentStatus.add(nameNodeStatus);
    hb2a.setComponentStatus(componentStatus);
    handler.handleHeartBeat(hb2a);
    heartbeatProcessor.processHeartbeat(hb2a);
    assertEquals(HostHealthStatus.HealthStatus.HEALTHY.name(), hostObject.getStatus());

    hdfs.getServiceComponent(DATANODE).getServiceComponentHost(
        DummyHostname1).setMaintenanceState(MaintenanceState.OFF);

    //Some masters are down
    HeartBeat hb3 = new HeartBeat();
    hb3.setResponseId(3);
    hb3.setNodeStatus(new HostStatus(Status.HEALTHY, DummyHostStatus));
    hb3.setHostname(DummyHostname1);
    componentStatus = new ArrayList<>();
    dataNodeStatus = new ComponentStatus();
    dataNodeStatus.setClusterName(cluster.getClusterName());
    dataNodeStatus.setServiceName(HDFS);
    dataNodeStatus.setComponentName(DATANODE);
    dataNodeStatus.setStatus("INSTALLED");
    componentStatus.add(dataNodeStatus);
    nameNodeStatus = new ComponentStatus();
    nameNodeStatus.setClusterName(cluster.getClusterName());
    nameNodeStatus.setServiceName(HDFS);
    nameNodeStatus.setComponentName(NAMENODE);
    nameNodeStatus.setStatus("INSTALLED");
    componentStatus.add(nameNodeStatus);
    hb3.setComponentStatus(componentStatus);
    handler.handleHeartBeat(hb3);
    heartbeatProcessor.processHeartbeat(hb3);
    assertEquals(HostHealthStatus.HealthStatus.UNHEALTHY.name(), hostObject.getStatus());

    //All are up
    hb1.setResponseId(4);
    handler.handleHeartBeat(hb1);
    heartbeatProcessor.processHeartbeat(hb1);
    assertEquals(HostHealthStatus.HealthStatus.HEALTHY.name(), hostObject.getStatus());

    reset(am);
    expect(am.getTasks(EasyMock.<List<Long>>anyObject())).andReturn(
            new ArrayList<HostRoleCommand>() {{
              add(command);
            }}).anyTimes();
    replay(am);

    //Only one component reported status
    hdfs.getServiceComponent(NAMENODE).getServiceComponentHost(DummyHostname1).setState(State.INSTALLED);
    HeartBeat hb4 = new HeartBeat();
    hb4.setResponseId(5);
    hb4.setNodeStatus(new HostStatus(Status.HEALTHY, DummyHostStatus));
    hb4.setHostname(DummyHostname1);
    componentStatus = new ArrayList<>();
    dataNodeStatus = new ComponentStatus();
    dataNodeStatus.setClusterName(cluster.getClusterName());
    dataNodeStatus.setServiceName(HDFS);
    dataNodeStatus.setComponentName(DATANODE);
    dataNodeStatus.setStatus("STARTED");
    componentStatus.add(dataNodeStatus);
    hb4.setComponentStatus(componentStatus);
    handler.handleHeartBeat(hb4);
    heartbeatProcessor.processHeartbeat(hb4);
    assertEquals(HostHealthStatus.HealthStatus.UNHEALTHY.name(), hostObject.getStatus());

    hb1.setResponseId(6);
    handler.handleHeartBeat(hb1);
    heartbeatProcessor.processHeartbeat(hb1);
    assertEquals(HostHealthStatus.HealthStatus.HEALTHY.name(), hostObject.getStatus());

    //Some command reports
    HeartBeat hb5 = new HeartBeat();
    hb5.setResponseId(7);
    hb5.setNodeStatus(new HostStatus(Status.HEALTHY, DummyHostStatus));
    hb5.setHostname(DummyHostname1);
    CommandReport cr1 = new CommandReport();
    cr1.setActionId(StageUtils.getActionId(requestId, stageId));
    cr1.setServiceName(HDFS);
    cr1.setTaskId(1);
    cr1.setRole(DATANODE);
    cr1.setStatus("COMPLETED");
    cr1.setStdErr("");
    cr1.setStdOut("");
    cr1.setExitCode(215);
    cr1.setRoleCommand("STOP");
    cr1.setClusterName(DummyCluster);
    ArrayList<CommandReport> reports = new ArrayList<>();
    reports.add(cr1);
    hb5.setReports(reports);
    handler.handleHeartBeat(hb5);
    heartbeatProcessor.processHeartbeat(hb5);
    assertEquals(HostHealthStatus.HealthStatus.ALERT.name(), hostObject.getStatus());
  }

  @Test
  public void testIgnoreCustomActionReport() throws Exception, InvalidStateTransitionException {
    CommandReport cr1 = new CommandReport();
    cr1.setActionId(StageUtils.getActionId(requestId, stageId));
    cr1.setTaskId(1);
    cr1.setClusterName(DummyCluster);
    cr1.setServiceName(HDFS);
    cr1.setRole(NAMENODE);
    cr1.setStatus(HostRoleStatus.FAILED.toString());
    cr1.setRoleCommand("CUSTOM_COMMAND");
    cr1.setStdErr("none");
    cr1.setStdOut("dummy output");
    cr1.setExitCode(0);
    CommandReport cr2 = new CommandReport();
    cr2.setActionId(StageUtils.getActionId(requestId, stageId));
    cr2.setTaskId(2);
    cr2.setClusterName(DummyCluster);
    cr2.setServiceName(HDFS);
    cr2.setRole(NAMENODE);
    cr2.setStatus(HostRoleStatus.FAILED.toString());
    cr2.setRoleCommand("ACTIONEXECUTE");
    cr2.setStdErr("none");
    cr2.setStdOut("dummy output");
    cr2.setExitCode(0);

    ArrayList<CommandReport> reports = new ArrayList<>();
    reports.add(cr1);
    reports.add(cr2);

    HeartBeat hb = new HeartBeat();
    hb.setTimestamp(System.currentTimeMillis());
    hb.setResponseId(0);
    hb.setHostname(DummyHostname1);
    hb.setNodeStatus(new HostStatus(Status.HEALTHY, DummyHostStatus));
    hb.setReports(reports);

    ActionQueue aq = new ActionQueue();

    final HostRoleCommand command = hostRoleCommandFactory.create(DummyHostname1,
            Role.DATANODE, null, null);

    ActionManager am = actionManagerTestHelper.getMockActionManager();
    expect(am.getTasks(EasyMock.<List<Long>>anyObject())).andReturn(
            new ArrayList<HostRoleCommand>() {{
              add(command);
              add(command);
            }});
    replay(am);

    HeartBeatHandler handler = heartbeatTestHelper.getHeartBeatHandler(am, aq);

    // CUSTOM_COMMAND and ACTIONEXECUTE reports are ignored
    // they should not change the host component state
    try {
      handler.handleHeartBeat(hb);
      handler.getHeartbeatProcessor().processHeartbeat(hb);
    } catch (Exception e) {
      fail();
    }

  }

  @Test
  public void testComponents() throws Exception,
      InvalidStateTransitionException {

    ComponentsResponse expected = new ComponentsResponse();
    StackId dummyStackId = new StackId(DummyStackId);
    Map<String, Map<String, String>> dummyComponents = new HashMap<>();

    Map<String, String> dummyCategoryMap = new HashMap<>();

    dummyCategoryMap = new HashMap<>();
    dummyCategoryMap.put("NAMENODE", "MASTER");
    dummyComponents.put("HDFS", dummyCategoryMap);

    expected.setClusterName(DummyCluster);
    expected.setStackName(dummyStackId.getStackName());
    expected.setStackVersion(dummyStackId.getStackVersion());
    expected.setComponents(dummyComponents);

    Cluster cluster = heartbeatTestHelper.getDummyCluster();
    Service service = EasyMock.createNiceMock(Service.class);
    expect(service.getName()).andReturn("HDFS").atLeastOnce();

    Map<String, ServiceComponent> componentMap = new HashMap<>();
    ServiceComponent nnComponent = EasyMock.createNiceMock(ServiceComponent.class);
    expect(nnComponent.getName()).andReturn("NAMENODE").atLeastOnce();
    expect(nnComponent.getDesiredStackId()).andReturn(dummyStackId).atLeastOnce();
    componentMap.put("NAMENODE", nnComponent);

    expect(service.getServiceComponents()).andReturn(componentMap);
    expect(service.getServiceId()).andReturn(1L).atLeastOnce();
    expect(service.getServiceType()).andReturn("HDFS").atLeastOnce();
    expect(service.getDesiredStackId()).andReturn(dummyStackId).atLeastOnce();

    replay(service, nnComponent);

    cluster.addService(service);

    HeartBeatHandler handler = heartbeatTestHelper.getHeartBeatHandler(
        actionManagerTestHelper.getMockActionManager(),
        new ActionQueue());

    ComponentsResponse actual = handler.handleComponents(DummyCluster);

    if (log.isDebugEnabled()) {
      log.debug(actual.toString());
    }

    assertEquals(expected.getClusterName(), actual.getClusterName());
    assertEquals(expected.getComponents(), actual.getComponents());
  }




  private ComponentStatus createComponentStatus(String clusterName, String serviceName, String message,
                                                State state,
                                                String componentName, String stackVersion) {
    ComponentStatus componentStatus1 = new ComponentStatus();
    componentStatus1.setClusterName(clusterName);
    componentStatus1.setServiceName(serviceName);
    componentStatus1.setMessage(message);
    componentStatus1.setStatus(state.name());
    componentStatus1.setComponentName(componentName);
    componentStatus1.setStackVersion(stackVersion);
    return componentStatus1;
  }

  @Test
  public void testCommandStatusProcesses_empty() throws Exception {
    Cluster cluster = heartbeatTestHelper.getDummyCluster();
    Service hdfs = addService(cluster, HDFS);
    hdfs.addServiceComponent(DATANODE, DATANODE);
    hdfs.getServiceComponent(DATANODE).addServiceComponentHost(DummyHostname1);
    hdfs.getServiceComponent(DATANODE).getServiceComponentHost(DummyHostname1).setState(State.STARTED);

    HeartBeat hb = new HeartBeat();
    hb.setTimestamp(System.currentTimeMillis());
    hb.setResponseId(0);
    hb.setHostname(DummyHostname1);
    hb.setNodeStatus(new HostStatus(Status.HEALTHY, DummyHostStatus));
    hb.setReports(new ArrayList<>());

    ArrayList<ComponentStatus> componentStatuses = new ArrayList<>();
    ComponentStatus componentStatus1 = new ComponentStatus();
    componentStatus1.setClusterName(DummyCluster);
    componentStatus1.setServiceName(HDFS);
    componentStatus1.setMessage(DummyHostStatus);
    componentStatus1.setStatus(State.STARTED.name());
    componentStatus1.setComponentName(DATANODE);

    componentStatuses.add(componentStatus1);
    hb.setComponentStatus(componentStatuses);

    final HostRoleCommand command = hostRoleCommandFactory.create(DummyHostname1,
            Role.DATANODE, null, null);

    ActionManager am = actionManagerTestHelper.getMockActionManager();
    expect(am.getTasks(EasyMock.<List<Long>>anyObject())).andReturn(
            new ArrayList<HostRoleCommand>() {{
              add(command);
            }});
    replay(am);

    ServiceComponentHost sch = hdfs.getServiceComponent(DATANODE).getServiceComponentHost(DummyHostname1);

    Assert.assertEquals(Integer.valueOf(0), Integer.valueOf(sch.getProcesses().size()));
  }


  @Test
  public void testInjectKeytabApplicableHost() throws Exception {
    List<Map<String, String>> kcp;
    Map<String, String> properties;

    kcp = testInjectKeytabSetKeytab("c6403.ambari.apache.org");
    Assert.assertNotNull(kcp);
    Assert.assertEquals(1, kcp.size());

    properties = kcp.get(0);
    Assert.assertNotNull(properties);
    Assert.assertEquals("c6403.ambari.apache.org", properties.get(KerberosIdentityDataFileWriter.HOSTNAME));
    Assert.assertEquals("dn/_HOST@_REALM", properties.get(KerberosIdentityDataFileWriter.PRINCIPAL));
    Assert.assertEquals("/etc/security/keytabs/dn.service.keytab", properties.get(KerberosIdentityDataFileWriter.KEYTAB_FILE_PATH));
    Assert.assertEquals("hdfs", properties.get(KerberosIdentityDataFileWriter.KEYTAB_FILE_OWNER_NAME));
    Assert.assertEquals("r", properties.get(KerberosIdentityDataFileWriter.KEYTAB_FILE_OWNER_ACCESS));
    Assert.assertEquals("hadoop", properties.get(KerberosIdentityDataFileWriter.KEYTAB_FILE_GROUP_NAME));
    Assert.assertEquals("", properties.get(KerberosIdentityDataFileWriter.KEYTAB_FILE_GROUP_ACCESS));

    Assert.assertEquals(Base64.encodeBase64String("hello".getBytes()), kcp.get(0).get(KerberosServerAction.KEYTAB_CONTENT_BASE64));


    kcp = testInjectKeytabRemoveKeytab("c6403.ambari.apache.org");

    Assert.assertNotNull(kcp);
    Assert.assertEquals(1, kcp.size());

    properties = kcp.get(0);
    Assert.assertNotNull(properties);
    Assert.assertEquals("c6403.ambari.apache.org", properties.get(KerberosIdentityDataFileWriter.HOSTNAME));
    Assert.assertEquals("dn/_HOST@_REALM", properties.get(KerberosIdentityDataFileWriter.PRINCIPAL));
    Assert.assertEquals("/etc/security/keytabs/dn.service.keytab", properties.get(KerberosIdentityDataFileWriter.KEYTAB_FILE_PATH));
    Assert.assertFalse(properties.containsKey(KerberosIdentityDataFileWriter.KEYTAB_FILE_OWNER_NAME));
    Assert.assertFalse(properties.containsKey(KerberosIdentityDataFileWriter.KEYTAB_FILE_OWNER_ACCESS));
    Assert.assertFalse(properties.containsKey(KerberosIdentityDataFileWriter.KEYTAB_FILE_GROUP_NAME));
    Assert.assertFalse(properties.containsKey(KerberosIdentityDataFileWriter.KEYTAB_FILE_GROUP_ACCESS));
    Assert.assertFalse(properties.containsKey(KerberosServerAction.KEYTAB_CONTENT_BASE64));
  }

  @Test
  public void testInjectKeytabNotApplicableHost() throws Exception {
    List<Map<String, String>> kcp;
    kcp = testInjectKeytabSetKeytab("c6401.ambari.apache.org");
    Assert.assertNotNull(kcp);
    Assert.assertTrue(kcp.isEmpty());

    kcp = testInjectKeytabRemoveKeytab("c6401.ambari.apache.org");
    Assert.assertNotNull(kcp);
    Assert.assertTrue(kcp.isEmpty());
  }

  private List<Map<String, String>> testInjectKeytabSetKeytab(String targetHost) throws Exception {

    ExecutionCommand executionCommand = new ExecutionCommand();

    Map<String, String> hlp = new HashMap<>();
    hlp.put("custom_command", SET_KEYTAB);
    executionCommand.setHostLevelParams(hlp);

    Map<String, String> commandparams = new HashMap<>();
    commandparams.put(KerberosServerAction.AUTHENTICATED_USER_NAME, "admin");
    executionCommand.setCommandParams(commandparams);

    ActionQueue aq = new ActionQueue();

    final HostRoleCommand command = hostRoleCommandFactory.create(DummyHostname1,
        Role.DATANODE, null, null);

    ActionManager am = actionManagerTestHelper.getMockActionManager();
    expect(am.getTasks(EasyMock.<List<Long>>anyObject())).andReturn(
        new ArrayList<HostRoleCommand>() {{
          add(command);
        }});
    replay(am);


    HeartBeatHandler handler = heartbeatTestHelper.getHeartBeatHandler(am, aq);
    commandparams.put(KerberosServerAction.DATA_DIRECTORY, createTestKeytabData(handler).getAbsolutePath());
    handler.injectKeytab(executionCommand, SET_KEYTAB, targetHost);

    return executionCommand.getKerberosCommandParams();
  }


  private List<Map<String, String>> testInjectKeytabRemoveKeytab(String targetHost) throws Exception {

    ExecutionCommand executionCommand = new ExecutionCommand();

    Map<String, String> hlp = new HashMap<>();
    hlp.put("custom_command", "REMOVE_KEYTAB");
    executionCommand.setHostLevelParams(hlp);

    Map<String, String> commandparams = new HashMap<>();
    commandparams.put(KerberosServerAction.AUTHENTICATED_USER_NAME, "admin");
    executionCommand.setCommandParams(commandparams);

    ActionQueue aq = new ActionQueue();

    final HostRoleCommand command = hostRoleCommandFactory.create(DummyHostname1,
        Role.DATANODE, null, null);

    ActionManager am = actionManagerTestHelper.getMockActionManager();
    expect(am.getTasks(EasyMock.<List<Long>>anyObject())).andReturn(
        new ArrayList<HostRoleCommand>() {{
          add(command);
        }});
    replay(am);

    HeartBeatHandler handler = heartbeatTestHelper.getHeartBeatHandler(am, aq);
    commandparams.put(KerberosServerAction.DATA_DIRECTORY, createTestKeytabData(handler).getAbsolutePath());
    handler.injectKeytab(executionCommand, REMOVE_KEYTAB, targetHost);

    return executionCommand.getKerberosCommandParams();
  }


  private File createTestKeytabData(HeartBeatHandler heartbeatHandler) throws Exception {
    KerberosKeytabController kerberosKeytabControllerMock = createMock(KerberosKeytabController.class);
    expect(kerberosKeytabControllerMock.getFilteredKeytabs(null,null,null)).andReturn(
      Sets.newHashSet(
        new ResolvedKerberosKeytab(
          "/etc/security/keytabs/dn.service.keytab",
          "hdfs",
          "r",
          "hadoop",
          "",
          Sets.newHashSet(new ResolvedKerberosPrincipal(
              1L,
              "c6403.ambari.apache.org",
              "dn/_HOST@_REALM",
              false,
              "/tmp",
              "HDFS",
              "DATANODE",
              "/etc/security/keytabs/dn.service.keytab"
            )
          ),
          false,
          false
        )
      )
    ).once();

    replay(kerberosKeytabControllerMock);

    Field controllerField = heartbeatHandler.getClass().getDeclaredField("kerberosKeytabController");
    controllerField.setAccessible(true);
    controllerField.set(heartbeatHandler, kerberosKeytabControllerMock);

    File dataDirectory = temporaryFolder.newFolder();
    File hostDirectory = new File(dataDirectory, "c6403.ambari.apache.org");
    File keytabFile;
    if(hostDirectory.mkdirs()) {
      keytabFile = new File(hostDirectory, DigestUtils.sha256Hex("/etc/security/keytabs/dn.service.keytab"));
      FileWriter fw = new FileWriter(keytabFile);
      BufferedWriter bw = new BufferedWriter(fw);
      bw.write("hello");
      bw.close();
    } else {
      throw new Exception("Failed to create " + hostDirectory.getAbsolutePath());
    }

    return dataDirectory;
  }

  /**
   * Adds the service to the cluster using the current cluster version as the
   * repository version for the service.
   *
   * @param cluster
   *          the cluster.
   * @param serviceName
   *          the service name.
   * @return the newly added service.
   * @throws AmbariException
   */
  private Service addService(Cluster cluster, String serviceName) throws AmbariException {
    RepositoryVersionEntity repositoryVersion = helper.getOrCreateRepositoryVersion(cluster);
<<<<<<< HEAD
    ServiceGroup serviceGroup = cluster.addServiceGroup("CORE", "HDP-2.6.0");
=======
    ServiceGroup serviceGroup = cluster.addServiceGroup("CORE", DummyStackId);
>>>>>>> 5be3604f
    return cluster.addService(serviceGroup, serviceName, serviceName, repositoryVersion);
  }

}<|MERGE_RESOLUTION|>--- conflicted
+++ resolved
@@ -1604,11 +1604,7 @@
    */
   private Service addService(Cluster cluster, String serviceName) throws AmbariException {
     RepositoryVersionEntity repositoryVersion = helper.getOrCreateRepositoryVersion(cluster);
-<<<<<<< HEAD
-    ServiceGroup serviceGroup = cluster.addServiceGroup("CORE", "HDP-2.6.0");
-=======
     ServiceGroup serviceGroup = cluster.addServiceGroup("CORE", DummyStackId);
->>>>>>> 5be3604f
     return cluster.addService(serviceGroup, serviceName, serviceName, repositoryVersion);
   }
 
