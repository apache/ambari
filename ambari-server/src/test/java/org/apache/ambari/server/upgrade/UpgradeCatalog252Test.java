/*
 * Licensed to the Apache Software Foundation (ASF) under one
 * or more contributor license agreements.  See the NOTICE file
 * distributed with this work for additional information
 * regarding copyright ownership.  The ASF licenses this file
 * to you under the Apache License, Version 2.0 (the
 * "License"); you may not use this file except in compliance
 * with the License.  You may obtain a copy of the License at
 *
 *     http://www.apache.org/licenses/LICENSE-2.0
 *
 * Unless required by applicable law or agreed to in writing, software
 * distributed under the License is distributed on an "AS IS" BASIS,
 * WITHOUT WARRANTIES OR CONDITIONS OF ANY KIND, either express or implied.
 * See the License for the specific language governing permissions and
 * limitations under the License.
 */

package org.apache.ambari.server.upgrade;

import static org.easymock.EasyMock.anyLong;
import static org.easymock.EasyMock.anyObject;
import static org.easymock.EasyMock.anyString;
import static org.easymock.EasyMock.capture;
import static org.easymock.EasyMock.createMock;
import static org.easymock.EasyMock.createNiceMock;
import static org.easymock.EasyMock.createStrictMock;
import static org.easymock.EasyMock.eq;
import static org.easymock.EasyMock.expect;
import static org.easymock.EasyMock.expectLastCall;
import static org.easymock.EasyMock.newCapture;
import static org.easymock.EasyMock.replay;
import static org.easymock.EasyMock.reset;
import static org.easymock.EasyMock.verify;

import java.lang.reflect.Type;
import java.sql.Connection;
import java.sql.ResultSet;
import java.sql.Statement;
import java.util.Collections;
import java.util.Map;
import java.util.Set;

import javax.persistence.EntityManager;

import org.apache.ambari.server.AmbariException;
import org.apache.ambari.server.actionmanager.ActionDBAccessor;
import org.apache.ambari.server.actionmanager.ActionDBAccessorImpl;
import org.apache.ambari.server.actionmanager.ActionManager;
import org.apache.ambari.server.actionmanager.HostRoleCommandFactory;
import org.apache.ambari.server.actionmanager.HostRoleCommandFactoryImpl;
import org.apache.ambari.server.actionmanager.StageFactory;
import org.apache.ambari.server.actionmanager.StageFactoryImpl;
import org.apache.ambari.server.agent.stomp.AgentConfigsHolder;
import org.apache.ambari.server.agent.stomp.MetadataHolder;
import org.apache.ambari.server.api.services.AmbariMetaInfo;
import org.apache.ambari.server.audit.AuditLogger;
import org.apache.ambari.server.audit.AuditLoggerDefaultImpl;
import org.apache.ambari.server.configuration.Configuration;
import org.apache.ambari.server.controller.AbstractRootServiceResponseFactory;
import org.apache.ambari.server.controller.AmbariManagementController;
import org.apache.ambari.server.controller.AmbariManagementControllerImpl;
import org.apache.ambari.server.controller.KerberosHelper;
import org.apache.ambari.server.controller.KerberosHelperImpl;
import org.apache.ambari.server.controller.MaintenanceStateHelper;
import org.apache.ambari.server.controller.RootServiceResponseFactory;
import org.apache.ambari.server.hooks.HookService;
import org.apache.ambari.server.hooks.users.UserHookService;
import org.apache.ambari.server.metadata.CachedRoleCommandOrderProvider;
import org.apache.ambari.server.metadata.RoleCommandOrderProvider;
import org.apache.ambari.server.orm.DBAccessor;
import org.apache.ambari.server.orm.DBAccessor.DBColumnInfo;
import org.apache.ambari.server.orm.dao.ArtifactDAO;
import org.apache.ambari.server.orm.entities.ArtifactEntity;
import org.apache.ambari.server.scheduler.ExecutionScheduler;
import org.apache.ambari.server.security.encryption.CredentialStoreService;
import org.apache.ambari.server.stack.StackManagerFactory;
import org.apache.ambari.server.state.Cluster;
import org.apache.ambari.server.state.Clusters;
import org.apache.ambari.server.state.Config;
import org.apache.ambari.server.state.ConfigHelper;
import org.apache.ambari.server.state.Service;
import org.apache.ambari.server.state.ServiceComponentHostFactory;
import org.apache.ambari.server.state.StackId;
import org.apache.ambari.server.state.kerberos.KerberosComponentDescriptor;
import org.apache.ambari.server.state.kerberos.KerberosDescriptor;
import org.apache.ambari.server.state.kerberos.KerberosDescriptorFactory;
import org.apache.ambari.server.state.stack.OsFamily;
import org.apache.ambari.server.testutils.PartialNiceMockBinder;
import org.apache.ambari.server.topology.PersistedState;
import org.apache.ambari.server.topology.PersistedStateImpl;
import org.easymock.Capture;
import org.easymock.EasyMockRunner;
import org.easymock.Mock;
import org.easymock.MockType;
import org.junit.After;
import org.junit.Assert;
import org.junit.Before;
import org.junit.Test;
import org.junit.runner.RunWith;
import org.springframework.security.crypto.password.PasswordEncoder;
import org.springframework.security.crypto.password.StandardPasswordEncoder;

import com.google.gson.Gson;
import com.google.gson.reflect.TypeToken;
import com.google.inject.Binder;
import com.google.inject.Guice;
import com.google.inject.Injector;
import com.google.inject.Module;
import com.google.inject.Provider;
import com.google.inject.persist.UnitOfWork;

/**
 * {@link org.apache.ambari.server.upgrade.UpgradeCatalog252} unit tests.
 */
@RunWith(EasyMockRunner.class)
public class UpgradeCatalog252Test {

  //  private Injector injector;
  @Mock(type = MockType.STRICT)
  private Provider<EntityManager> entityManagerProvider;

  @Mock(type = MockType.NICE)
  private EntityManager entityManager;

  @Mock(type = MockType.NICE)
  private DBAccessor dbAccessor;

  @Mock(type = MockType.NICE)
  private Configuration configuration;

  @Mock(type = MockType.NICE)
  private Connection connection;

  @Mock(type = MockType.NICE)
  private Statement statement;

  @Mock(type = MockType.NICE)
  private ResultSet resultSet;

  @Mock(type = MockType.NICE)
  private OsFamily osFamily;

  @Mock(type = MockType.NICE)
  private KerberosHelper kerberosHelper;

  @Mock(type = MockType.NICE)
  private ActionManager actionManager;

  @Mock(type = MockType.NICE)
  private Config config;

  @Mock(type = MockType.STRICT)
  private Service service;

  @Mock(type = MockType.NICE)
  private Clusters clusters;

  @Mock(type = MockType.NICE)
  private Cluster cluster;

  @Mock(type = MockType.NICE)
  private MetadataHolder metadataHolder;

  @Mock(type = MockType.NICE)
  private Injector injector;

  @Before
  public void init() {
    reset(entityManagerProvider, injector);

    expect(entityManagerProvider.get()).andReturn(entityManager).anyTimes();

    expect(injector.getInstance(Gson.class)).andReturn(null).anyTimes();
    expect(injector.getInstance(MaintenanceStateHelper.class)).andReturn(null).anyTimes();
    expect(injector.getInstance(KerberosHelper.class)).andReturn(kerberosHelper).anyTimes();

    replay(entityManagerProvider, injector);
  }

  @After
  public void tearDown() {
  }

  @Test
  public void testExecuteDDLUpdates() throws Exception {
    Capture<DBColumnInfo> hrcBackgroundColumnCapture = newCapture();
    dbAccessor.addColumn(eq(UpgradeCatalog252.CLUSTERCONFIG_TABLE), capture(hrcBackgroundColumnCapture));

    expect(dbAccessor.getConnection()).andReturn(connection).anyTimes();
    expect(connection.createStatement()).andReturn(statement).anyTimes();
    expect(statement.executeQuery(anyObject(String.class))).andReturn(resultSet).anyTimes();
    expect(configuration.getDatabaseType()).andReturn(Configuration.DatabaseType.POSTGRES).anyTimes();

    replay(dbAccessor, configuration, connection, statement, resultSet);

    Injector injector = getInjector(createMock(Clusters.class), createNiceMock(AmbariManagementControllerImpl.class));
    UpgradeCatalog252 upgradeCatalog252 = injector.getInstance(UpgradeCatalog252.class);
    upgradeCatalog252.executeDDLUpdates();

    verify(dbAccessor);

    DBColumnInfo captured = hrcBackgroundColumnCapture.getValue();
    Assert.assertEquals(UpgradeCatalog252.SERVICE_DELETED_COLUMN, captured.getName());
    Assert.assertEquals(0, captured.getDefaultValue());
    Assert.assertEquals(Short.class, captured.getType());
  }

  @Test
  public void testFixLivySuperUsers() throws AmbariException {

    final Clusters clusters = createMock(Clusters.class);
    final Cluster cluster = createMock(Cluster.class);
    final Config zeppelinEnv = createMock(Config.class);
    final Config livyConf = createMock(Config.class);
    final Config livyConfNew = createMock(Config.class);
    final Config livy2Conf = createMock(Config.class);
    final Config livy2ConfNew = createMock(Config.class);
    final Service sparkMock = createNiceMock(Service.class);
    final Service spark2Mock = createNiceMock(Service.class);
    final AmbariManagementController controller = createMock(AmbariManagementController.class);

    StackId stackId = new StackId("HDP", "2.2");


    Capture<? extends Map<String, String>> captureLivyConfProperties = newCapture();
    Capture<? extends Map<String, String>> captureLivy2ConfProperties = newCapture();

    expect(clusters.getClusters()).andReturn(Collections.singletonMap("c1", cluster)).once();

    expect(cluster.getClusterName()).andReturn("c1").atLeastOnce();
    expect(cluster.getClusterId()).andReturn(1L).anyTimes();
    expect(cluster.getDesiredStackVersion()).andReturn(stackId).atLeastOnce();
    expect(cluster.getDesiredConfigByType("zeppelin-env")).andReturn(zeppelinEnv).atLeastOnce();
    expect(cluster.getServiceByConfigType("livy-conf")).andReturn(sparkMock).atLeastOnce();
    expect(cluster.getDesiredConfigByType("livy-conf")).andReturn(livyConf).atLeastOnce();
    expect(cluster.getConfigsByType("livy-conf")).andReturn(Collections.singletonMap("tag1", livyConf)).atLeastOnce();
    expect(cluster.getConfig(eq("livy-conf"), anyString())).andReturn(livyConfNew).atLeastOnce();
    expect(cluster.getServiceByConfigType("livy2-conf")).andReturn(spark2Mock).atLeastOnce();
    expect(cluster.getDesiredConfigByType("livy2-conf")).andReturn(livy2Conf).atLeastOnce();
    expect(cluster.getConfigsByType("livy2-conf")).andReturn(Collections.singletonMap("tag1", livy2Conf)).atLeastOnce();
    expect(cluster.getConfig(eq("livy2-conf"), anyString())).andReturn(livy2ConfNew).atLeastOnce();
    expect(cluster.addDesiredConfig(eq("ambari-upgrade"), anyObject(Set.class), anyString())).andReturn(null).atLeastOnce();

    expect(zeppelinEnv.getProperties()).andReturn(Collections.singletonMap("zeppelin.server.kerberos.principal", "zeppelin_user@AMBARI.LOCAL")).once();

    expect(sparkMock.getName()).andReturn("SPARK").atLeastOnce();
    expect(spark2Mock.getName()).andReturn("SPARK2").atLeastOnce();

    expect(livyConf.getProperties()).andReturn(Collections.singletonMap("livy.superusers", "zeppelin-c1, some_user")).atLeastOnce();
    expect(livyConf.getPropertiesAttributes()).andReturn(Collections.<String, Map<String, String>>emptyMap()).atLeastOnce();
    expect(livy2Conf.getProperties()).andReturn(Collections.<String, String>emptyMap()).atLeastOnce();
    expect(livy2Conf.getPropertiesAttributes()).andReturn(Collections.<String, Map<String, String>>emptyMap()).atLeastOnce();

    expect(controller.createConfig(eq(cluster), eq(stackId), eq("livy-conf"), capture(captureLivyConfProperties), anyString(), anyObject(Map.class), anyLong()))
        .andReturn(livyConfNew)
        .once();
    expect(controller.createConfig(eq(cluster), eq(stackId), eq("livy2-conf"), capture(captureLivy2ConfProperties), anyString(), anyObject(Map.class), anyLong()))
        .andReturn(livy2ConfNew)
        .once();

    replay(clusters, cluster, zeppelinEnv, livy2Conf, livyConf, controller, sparkMock, spark2Mock);


    Injector injector = getInjector(clusters, controller);

    final ConfigHelper configHelper = injector.getInstance(ConfigHelper.class);
    configHelper.updateAgentConfigs(anyObject(Set.class));
    expectLastCall().times(2);

    replay(configHelper);

    UpgradeCatalog252 upgradeCatalog252 = injector.getInstance(UpgradeCatalog252.class);
    upgradeCatalog252.fixLivySuperusers();

<<<<<<< HEAD
    verify(clusters, cluster, zeppelinEnv, livy2Conf, livyConf, controller, sparkMock, spark2Mock);
=======
    verify(clusters, cluster, zeppelinEnv, livy2Conf, livyConf, controller, configHelper);
>>>>>>> 7bedbef6

    Assert.assertTrue(captureLivyConfProperties.hasCaptured());
    Assert.assertEquals("some_user,zeppelin_user", captureLivyConfProperties.getValue().get("livy.superusers"));

    Assert.assertTrue(captureLivy2ConfProperties.hasCaptured());
    Assert.assertEquals("zeppelin_user", captureLivy2ConfProperties.getValue().get("livy.superusers"));
  }

  @Test
  public void testUpdateKerberosDescriptorArtifact() throws AmbariException {
    String initialJson = "{" +
        "  \"services\": [" +
        "    {" +
        "      \"name\": \"SPARK\"," +
        "      \"configurations\": [" +
        "        {" +
        "          \"livy-conf\": {" +
        "            \"property1\": \"true\"," +
        "            \"property2\": \"true\"," +
        "            \"livy.superusers\": \"somevalue\"" +
        "          }" +
        "        }," +
        "        {" +
        "          \"some-env\": {" +
        "            \"groups\": \"${hadoop-env/proxyuser_group}\"," +
        "            \"hosts\": \"${clusterHostInfo/existing_service_master_hosts}\"" +
        "          }" +
        "        }" +
        "      ]" +
        "    }," +
        "    {" +
        "      \"name\": \"SPARK2\"," +
        "      \"configurations\": [" +
        "        {" +
        "          \"livy2-conf\": {" +
        "            \"property1\": \"true\"," +
        "            \"property2\": \"true\"," +
        "            \"livy.superusers\": \"somevalue\"" +
        "          }" +
        "        }," +
        "        {" +
        "          \"some2-env\": {" +
        "            \"groups\": \"${hadoop-env/proxyuser_group}\"," +
        "            \"hosts\": \"${clusterHostInfo/existing_service_master_hosts}\"" +
        "          }" +
        "        }" +
        "      ]" +
        "    }," +
        "    {" +
        "      \"name\": \"KNOX\"," +
        "      \"components\": [" +
        "        {" +
        "          \"name\": \"KNOX_GATEWAY\"," +
        "          \"configurations\": [" +
        "            {" +
        "              \"core-site\": {" +
        "                \"property1\": \"true\"," +
        "                \"property2\": \"true\"," +
        "                \"hadoop.proxyuser.knox.groups\": \"somevalue\"," +
        "                \"hadoop.proxyuser.knox.hosts\": \"somevalue\"" +
        "              }" +
        "            }," +
        "            {" +
        "              \"webhcat-site\": {" +
        "                \"webhcat.proxyuser.knox.groups\": \"somevalue\"," +
        "                \"webhcat.proxyuser.knox.hosts\": \"somevalue\"" +
        "              }" +
        "            }," +
        "            {" +
        "              \"oozie-site\": {" +
        "                \"oozie.service.ProxyUserService.proxyuser.knox.groups\": \"somevalue\"," +
        "                \"oozie.service.ProxyUserService.proxyuser.knox.hosts\": \"somevalue\"" +
        "              }" +
        "            }," +
        "            {" +
        "              \"falcon-runtime.properties\": {" +
        "                \"*.falcon.service.ProxyUserService.proxyuser.knox.groups\": \"somevalue\"," +
        "                \"*.falcon.service.ProxyUserService.proxyuser.knox.hosts\": \"somevalue\"" +
        "              }" +
        "            }," +
        "            {" +
        "              \"some-env\": {" +
        "                \"groups\": \"${hadoop-env/proxyuser_group}\"," +
        "                \"hosts\": \"${clusterHostInfo/existing_service_master_hosts}\"" +
        "              }" +
        "            }" +
        "          ]" +
        "        }" +
        "      ]" +
        "    }," +
        "    {" +
        "      \"name\": \"NOT_SPARK\"," +
        "      \"configurations\": [" +
        "        {" +
        "          \"not-livy-conf\": {" +
        "            \"property1\": \"true\"," +
        "            \"property2\": \"true\"," +
        "            \"livy.superusers\": \"somevalue\"" +
        "          }" +
        "        }," +
        "        {" +
        "          \"some2-env\": {" +
        "            \"groups\": \"${hadoop-env/proxyuser_group}\"," +
        "            \"hosts\": \"${clusterHostInfo/existing_service_master_hosts}\"" +
        "          }" +
        "        }" +
        "      ]" +
        "    }" +
        "  ]" +
        "}";


    Type type = new TypeToken<Map<String, Object>>() {
    }.getType();
    Map<String,Object> map = new Gson().fromJson(initialJson, type);

    Capture<? extends Map<String, Object>> captureMap = newCapture();
    ArtifactEntity artifactEntity = createMock(ArtifactEntity.class);

    expect(artifactEntity.getArtifactData()).andReturn(map).once();
    artifactEntity.setArtifactData(capture(captureMap));
    expectLastCall().once();

    ArtifactDAO artifactDAO = createMock(ArtifactDAO.class);
    expect(artifactDAO.merge(artifactEntity)).andReturn(artifactEntity).once();

    replay(artifactDAO, artifactEntity);

    Injector injector = getInjector(createMock(Clusters.class), createNiceMock(AmbariManagementControllerImpl.class));
    UpgradeCatalog252 upgradeCatalog252 = injector.getInstance(UpgradeCatalog252.class);
    upgradeCatalog252.updateKerberosDescriptorArtifact(artifactDAO, artifactEntity);

    verify(artifactDAO, artifactEntity);

    Assert.assertTrue(captureMap.hasCaptured());

    KerberosDescriptor result = new KerberosDescriptorFactory().createInstance(captureMap.getValue());

    Assert.assertNotNull(result.getService("SPARK"));
    Assert.assertNotNull(result.getService("SPARK").getConfiguration("livy-conf"));
    Assert.assertNotNull(result.getService("SPARK").getConfiguration("livy-conf").getProperties());
    Assert.assertFalse(result.getService("SPARK").getConfiguration("livy-conf").getProperties().containsKey("livy.superusers"));

    Assert.assertNotNull(result.getService("SPARK2"));
    Assert.assertNotNull(result.getService("SPARK2").getConfiguration("livy2-conf"));
    Assert.assertNotNull(result.getService("SPARK2").getConfiguration("livy2-conf").getProperties());
    Assert.assertFalse(result.getService("SPARK2").getConfiguration("livy2-conf").getProperties().containsKey("livy.superusers"));

    Assert.assertNotNull(result.getService("NOT_SPARK"));
    Assert.assertNotNull(result.getService("NOT_SPARK").getConfiguration("not-livy-conf"));
    Assert.assertNotNull(result.getService("NOT_SPARK").getConfiguration("not-livy-conf").getProperties());
    Assert.assertTrue(result.getService("NOT_SPARK").getConfiguration("not-livy-conf").getProperties().containsKey("livy.superusers"));

    Assert.assertNotNull(result.getService("KNOX"));

    KerberosComponentDescriptor knoxGateway = result.getService("KNOX").getComponent("KNOX_GATEWAY");
    Assert.assertNotNull(knoxGateway);
    Assert.assertNotNull(knoxGateway.getConfiguration("core-site"));
    Assert.assertNotNull(knoxGateway.getConfiguration("core-site").getProperties());
    Assert.assertTrue(knoxGateway.getConfiguration("core-site").getProperties().containsKey("property1"));
    Assert.assertFalse(knoxGateway.getConfiguration("core-site").getProperties().containsKey("hadoop.proxyuser.knox.groups"));
    Assert.assertFalse(knoxGateway.getConfiguration("core-site").getProperties().containsKey("hadoop.proxyuser.knox.hosts"));
    Assert.assertNull(knoxGateway.getConfiguration("oozie-site"));
    Assert.assertNull(knoxGateway.getConfiguration("webhcat-site"));
    Assert.assertNull(knoxGateway.getConfiguration("falcon-runtime.properties"));
    Assert.assertNotNull(knoxGateway.getConfiguration("some-env"));
  }

  private Injector getInjector(Clusters clusters, AmbariManagementController ambariManagementController) {
    Module module = new Module() {
      @Override
      public void configure(Binder binder) {
        PartialNiceMockBinder.newBuilder().addConfigsBindings().addFactoriesInstallBinding().build().configure(binder);

        binder.bind(DBAccessor.class).toInstance(dbAccessor);
        binder.bind(OsFamily.class).toInstance(osFamily);
        binder.bind(EntityManager.class).toInstance(entityManager);
        binder.bind(Clusters.class).toInstance(clusters);
        binder.bind(AmbariManagementController.class).toInstance(ambariManagementController);
        binder.bind(ActionDBAccessor.class).toInstance(createNiceMock(ActionDBAccessorImpl.class));
        binder.bind(PersistedState.class).toInstance(createMock(PersistedStateImpl.class));
        binder.bind(HostRoleCommandFactory.class).to(HostRoleCommandFactoryImpl.class);
        binder.bind(AuditLogger.class).toInstance(createNiceMock(AuditLoggerDefaultImpl.class));
        binder.bind(StageFactory.class).to(StageFactoryImpl.class);
        binder.bind(UnitOfWork.class).toInstance(createNiceMock(UnitOfWork.class));
        binder.bind(RoleCommandOrderProvider.class).to(CachedRoleCommandOrderProvider.class);
        binder.bind(PasswordEncoder.class).toInstance(new StandardPasswordEncoder());
        binder.bind(HookService.class).to(UserHookService.class);
        binder.bind(ServiceComponentHostFactory.class).toInstance(createNiceMock(ServiceComponentHostFactory.class));
        binder.bind(AbstractRootServiceResponseFactory.class).to(RootServiceResponseFactory.class);
        binder.bind(CredentialStoreService.class).toInstance(createNiceMock(CredentialStoreService.class));
        binder.bind(ExecutionScheduler.class).toInstance(createNiceMock(ExecutionScheduler.class));
        binder.bind(AmbariMetaInfo.class).toInstance(createNiceMock(AmbariMetaInfo.class));
        binder.bind(KerberosHelper.class).toInstance(createNiceMock(KerberosHelperImpl.class));
        binder.bind(MetadataHolder.class).toInstance(metadataHolder);
        binder.bind(AgentConfigsHolder.class).toInstance(createNiceMock(AgentConfigsHolder.class));
        binder.bind(StackManagerFactory.class).toInstance(createNiceMock(StackManagerFactory.class));
        binder.bind(ConfigHelper.class).toInstance(createStrictMock(ConfigHelper.class));
      }
    };
    return Guice.createInjector(module);
  }
}<|MERGE_RESOLUTION|>--- conflicted
+++ resolved
@@ -273,11 +273,7 @@
     UpgradeCatalog252 upgradeCatalog252 = injector.getInstance(UpgradeCatalog252.class);
     upgradeCatalog252.fixLivySuperusers();
 
-<<<<<<< HEAD
-    verify(clusters, cluster, zeppelinEnv, livy2Conf, livyConf, controller, sparkMock, spark2Mock);
-=======
-    verify(clusters, cluster, zeppelinEnv, livy2Conf, livyConf, controller, configHelper);
->>>>>>> 7bedbef6
+    verify(clusters, cluster, zeppelinEnv, livy2Conf, livyConf, controller, sparkMock, spark2Mock, configHelper);
 
     Assert.assertTrue(captureLivyConfProperties.hasCaptured());
     Assert.assertEquals("some_user,zeppelin_user", captureLivyConfProperties.getValue().get("livy.superusers"));
