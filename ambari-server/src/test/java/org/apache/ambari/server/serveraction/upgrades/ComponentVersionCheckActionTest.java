/*
 * Licensed to the Apache Software Foundation (ASF) under one
 * or more contributor license agreements.  See the NOTICE file
 * distributed with this work for additional information
 * regarding copyright ownership.  The ASF licenses this file
 * to you under the Apache License, Version 2.0 (the
 * "License"); you may not use this file except in compliance
 * with the License.  You may obtain a copy of the License at
 *
 *     http://www.apache.org/licenses/LICENSE-2.0
 *
 * Unless required by applicable law or agreed to in writing, software
 * distributed under the License is distributed on an "AS IS" BASIS,
 * WITHOUT WARRANTIES OR CONDITIONS OF ANY KIND, either express or implied.
 * See the License for the specific language governing permissions and
 * limitations under the License.
 */
package org.apache.ambari.server.serveraction.upgrades;

import static org.junit.Assert.assertEquals;
import static org.junit.Assert.assertNotNull;
import static org.junit.Assert.assertTrue;

import java.util.HashMap;
import java.util.List;
import java.util.Map;

import javax.persistence.EntityManager;

import org.apache.ambari.server.AmbariException;
import org.apache.ambari.server.H2DatabaseCleaner;
import org.apache.ambari.server.ServiceComponentNotFoundException;
import org.apache.ambari.server.actionmanager.ExecutionCommandWrapper;
import org.apache.ambari.server.actionmanager.HostRoleCommand;
import org.apache.ambari.server.actionmanager.HostRoleCommandFactory;
import org.apache.ambari.server.actionmanager.HostRoleStatus;
import org.apache.ambari.server.agent.CommandReport;
import org.apache.ambari.server.agent.ExecutionCommand;
import org.apache.ambari.server.orm.GuiceJpaInitializer;
import org.apache.ambari.server.orm.InMemoryDefaultTestModule;
import org.apache.ambari.server.orm.OrmTestHelper;
import org.apache.ambari.server.orm.dao.HostDAO;
import org.apache.ambari.server.orm.dao.HostVersionDAO;
import org.apache.ambari.server.orm.dao.RepositoryVersionDAO;
import org.apache.ambari.server.orm.dao.RequestDAO;
import org.apache.ambari.server.orm.dao.StackDAO;
import org.apache.ambari.server.orm.dao.UpgradeDAO;
import org.apache.ambari.server.orm.entities.HostVersionEntity;
import org.apache.ambari.server.orm.entities.RepositoryVersionEntity;
import org.apache.ambari.server.orm.entities.RequestEntity;
import org.apache.ambari.server.orm.entities.StackEntity;
import org.apache.ambari.server.orm.entities.UpgradeEntity;
import org.apache.ambari.server.orm.entities.UpgradeHistoryEntity;
import org.apache.ambari.server.state.Cluster;
import org.apache.ambari.server.state.Clusters;
import org.apache.ambari.server.state.ConfigFactory;
import org.apache.ambari.server.state.Host;
import org.apache.ambari.server.state.RepositoryVersionState;
import org.apache.ambari.server.state.Service;
import org.apache.ambari.server.state.ServiceComponent;
import org.apache.ambari.server.state.ServiceComponentFactory;
import org.apache.ambari.server.state.ServiceComponentHost;
import org.apache.ambari.server.state.ServiceComponentHostFactory;
import org.apache.ambari.server.state.ServiceFactory;
import org.apache.ambari.server.state.StackId;
import org.apache.ambari.server.state.State;
import org.apache.ambari.server.state.stack.upgrade.UpgradeType;
import org.apache.ambari.server.utils.EventBusSynchronizer;
import org.junit.After;
import org.junit.Assert;
import org.junit.Before;
import org.junit.Test;

import com.google.inject.Guice;
import com.google.inject.Inject;
import com.google.inject.Injector;
import com.google.inject.persist.UnitOfWork;

/**
 * Tests upgrade-related server side actions
 */
public class ComponentVersionCheckActionTest {

  private static final String HDP_2_1_1_0 = "2.1.1.0-1";
  private static final String HDP_2_1_1_1 = "2.1.1.1-2";

  private static final String HDP_2_2_1_0 = "2.2.1.0-1";

  private static final StackId HDP_21_STACK = new StackId("HDP-2.1.1");
  private static final StackId HDP_22_STACK = new StackId("HDP-2.2.0");

  private static final String HDP_211_CENTOS6_REPO_URL = "http://public-repo-1.hortonworks.com/HDP/centos6/2.x/updates/2.0.6.0";

  private Injector m_injector;

  @Inject
  private OrmTestHelper m_helper;

  @Inject
  private RepositoryVersionDAO repoVersionDAO;

  @Inject
  private HostVersionDAO hostVersionDAO;

  @Inject
  private HostRoleCommandFactory hostRoleCommandFactory;

  @Inject
  private ServiceFactory serviceFactory;

  @Inject
  private ServiceComponentFactory serviceComponentFactory;

  @Inject
  private ServiceComponentHostFactory serviceComponentHostFactory;

  @Inject
  private ConfigFactory configFactory;

  @Before
  public void setup() throws Exception {
    m_injector = Guice.createInjector(new InMemoryDefaultTestModule());
    EventBusSynchronizer.synchronizeAmbariEventPublisher(m_injector);
    m_injector.getInstance(GuiceJpaInitializer.class);
    m_injector.injectMembers(this);
    m_injector.getInstance(UnitOfWork.class).begin();
  }

  @After
  public void teardown() throws Exception {
    m_injector.getInstance(UnitOfWork.class).end();
    H2DatabaseCleaner.clearDatabase(m_injector.getProvider(EntityManager.class).get());
  }

  private void makeUpgradeCluster(StackId sourceStack, String sourceRepo, StackId targetStack, String targetRepo) throws Exception {
    String clusterName = "c1";
    String hostName = "h1";

    m_helper.createStack(sourceStack);

    Clusters clusters = m_injector.getInstance(Clusters.class);
    clusters.addCluster(clusterName, sourceStack);

    StackDAO stackDAO = m_injector.getInstance(StackDAO.class);
    RequestDAO requestDAO = m_injector.getInstance(RequestDAO.class);
    UpgradeDAO upgradeDAO = m_injector.getInstance(UpgradeDAO.class);

    StackEntity stackEntitySource = stackDAO.find(sourceStack.getStackName(), sourceStack.getStackVersion());
    StackEntity stackEntityTarget = stackDAO.find(targetStack.getStackName(), targetStack.getStackVersion());
    assertNotNull(stackEntitySource);
    assertNotNull(stackEntityTarget);

    Cluster c = clusters.getCluster(clusterName);
    c.setDesiredStackVersion(sourceStack);

    // add a host component
    clusters.addHost(hostName);

    Host host = clusters.getHost(hostName);

    Map<String, String> hostAttributes = new HashMap<>();
    hostAttributes.put("os_family", "redhat");
    hostAttributes.put("os_release_version", "6");
    host.setHostAttributes(hostAttributes);

    // Create the starting repo version
    m_helper.getOrCreateRepositoryVersion(sourceStack, sourceRepo);

    // Create the new repo version
    String urlInfo = "[{'repositories':["
        + "{'Repositories/base_url':'http://foo1','Repositories/repo_name':'HDP','Repositories/repo_id':'" + targetStack.getStackId() + "'}"
        + "], 'OperatingSystems/os_type':'redhat6'}]";

    RepositoryVersionEntity toRepositoryVersion = repoVersionDAO.create(stackEntityTarget,
        targetRepo, String.valueOf(System.currentTimeMillis()), urlInfo);

    // Start upgrading the newer repo
    c.setCurrentStackVersion(targetStack);

    HostDAO hostDAO = m_injector.getInstance(HostDAO.class);

    HostVersionEntity entity = new HostVersionEntity();
    entity.setHostEntity(hostDAO.findByName(hostName));
    entity.setRepositoryVersion(repoVersionDAO.findByStackAndVersion(targetStack, targetRepo));
    entity.setState(RepositoryVersionState.INSTALLED);
    hostVersionDAO.create(entity);

    RequestEntity requestEntity = new RequestEntity();
    requestEntity.setClusterId(c.getClusterId());
    requestEntity.setRequestId(1L);
    requestEntity.setStartTime(System.currentTimeMillis());
    requestEntity.setCreateTime(System.currentTimeMillis());
    requestDAO.create(requestEntity);

    UpgradeEntity upgradeEntity = new UpgradeEntity();
    upgradeEntity.setId(1L);
    upgradeEntity.setClusterId(c.getClusterId());
    upgradeEntity.setRequestEntity(requestEntity);
    upgradeEntity.setUpgradePackage("");
    upgradeEntity.setRepositoryVersion(toRepositoryVersion);
    upgradeEntity.setUpgradeType(UpgradeType.NON_ROLLING);
    upgradeDAO.create(upgradeEntity);

    c.setUpgradeEntity(upgradeEntity);
  }

  /**
   * Creates a cluster with a running upgrade. The upgrade will have no services
   * attached to it, so those will need to be set after this is called.
   *
   * @param sourceStack
   * @param sourceRepo
   * @param targetStack
   * @param targetRepo
   * @param clusterName
   * @param hostName
   * @throws Exception
   */
  private void makeCrossStackUpgradeCluster(StackId sourceStack, String sourceRepo,
      StackId targetStack, String targetRepo, String clusterName, String hostName)
      throws Exception {

    m_helper.createStack(sourceStack);
    m_helper.createStack(targetStack);

    Clusters clusters = m_injector.getInstance(Clusters.class);
    clusters.addCluster(clusterName, sourceStack);

    StackDAO stackDAO = m_injector.getInstance(StackDAO.class);
    RequestDAO requestDAO = m_injector.getInstance(RequestDAO.class);
    UpgradeDAO upgradeDAO = m_injector.getInstance(UpgradeDAO.class);

    StackEntity stackEntitySource = stackDAO.find(sourceStack.getStackName(), sourceStack.getStackVersion());
    StackEntity stackEntityTarget = stackDAO.find(targetStack.getStackName(), targetStack.getStackVersion());

    assertNotNull(stackEntitySource);
    assertNotNull(stackEntityTarget);

    Cluster c = clusters.getCluster(clusterName);
    c.setCurrentStackVersion(sourceStack);
    c.setDesiredStackVersion(sourceStack);

    // add a host component
    clusters.addHost(hostName);
    Host host = clusters.getHost(hostName);

    Map<String, String> hostAttributes = new HashMap<>();
    hostAttributes.put("os_family", "redhat");
    hostAttributes.put("os_release_version", "6");
    host.setHostAttributes(hostAttributes);

    clusters.mapHostToCluster(hostName, clusterName);

    // Create the starting repo version
    m_helper.getOrCreateRepositoryVersion(sourceStack, sourceRepo);

    // create the new repo version
    RepositoryVersionEntity toRepositoryVersion = m_helper.getOrCreateRepositoryVersion(targetStack,
        targetRepo);

    RequestEntity requestEntity = new RequestEntity();
    requestEntity.setClusterId(c.getClusterId());
    requestEntity.setRequestId(1L);
    requestEntity.setStartTime(System.currentTimeMillis());
    requestEntity.setCreateTime(System.currentTimeMillis());
    requestDAO.create(requestEntity);

    UpgradeEntity upgradeEntity = new UpgradeEntity();
    upgradeEntity.setId(1L);
    upgradeEntity.setClusterId(c.getClusterId());
    upgradeEntity.setRequestEntity(requestEntity);
    upgradeEntity.setUpgradePackage("");
    upgradeEntity.setRepositoryVersion(toRepositoryVersion);
    upgradeEntity.setUpgradeType(UpgradeType.NON_ROLLING);
    upgradeDAO.create(upgradeEntity);

    c.setUpgradeEntity(upgradeEntity);
  }

  /**
   * Creates a new {@link HostVersionEntity} instance in the
   * {@link RepositoryVersionState#INSTALLED} for the specified host.
   *
   * @param hostName
   * @param repositoryVersion
   * @throws AmbariException
   */
  private void installRepositoryOnHost(String hostName, RepositoryVersionEntity repositoryVersion)
      throws AmbariException {
    // Start upgrading the newer repo
    HostDAO hostDAO = m_injector.getInstance(HostDAO.class);

    HostVersionEntity entity = new HostVersionEntity();
    entity.setHostEntity(hostDAO.findByName(hostName));
    entity.setRepositoryVersion(repositoryVersion);
    entity.setState(RepositoryVersionState.INSTALLED);
    hostVersionDAO.create(entity);
  }

  @Test
  public void testMatchingVersions() throws Exception {
    StackId sourceStack = HDP_21_STACK;
    StackId targetStack = HDP_21_STACK;
    String sourceRepo = HDP_2_1_1_0;
    String targetRepo = HDP_2_1_1_1;

    makeUpgradeCluster(sourceStack, sourceRepo, targetStack, targetRepo);

    // Finalize the upgrade
    Map<String, String> commandParams = new HashMap<>();
<<<<<<< HEAD
    commandParams.put(FinalizeUpgradeAction.UPGRADE_DIRECTION_KEY, "upgrade");
    commandParams.put(FinalizeUpgradeAction.VERSION_KEY, targetRepo);

=======
>>>>>>> 9d802b7c
    ExecutionCommand executionCommand = new ExecutionCommand();
    executionCommand.setCommandParams(commandParams);
    executionCommand.setClusterName("c1");

    HostRoleCommand hostRoleCommand = hostRoleCommandFactory.create(null, null, null, null);
    hostRoleCommand.setExecutionCommandWrapper(new ExecutionCommandWrapper(executionCommand));

    ComponentVersionCheckAction action = m_injector.getInstance(ComponentVersionCheckAction.class);
    action.setExecutionCommand(executionCommand);
    action.setHostRoleCommand(hostRoleCommand);

    CommandReport report = action.execute(null);
    assertNotNull(report);
    assertEquals(HostRoleStatus.COMPLETED.name(), report.getStatus());
    assertEquals(0, report.getExitCode());
  }

  @Test
  public void testMixedComponentVersions() throws Exception {
    StackId sourceStack = HDP_21_STACK;
    StackId targetStack = HDP_22_STACK;
    String sourceVersion = HDP_2_1_1_0;
    String targetVersion = HDP_2_2_1_0;
    String clusterName = "c1";
    String hostName = "h1";

    makeCrossStackUpgradeCluster(sourceStack, sourceVersion, targetStack, targetVersion,
        clusterName, hostName);

    Clusters clusters = m_injector.getInstance(Clusters.class);
    Cluster cluster = clusters.getCluster("c1");

    RepositoryVersionEntity sourceRepoVersion = m_helper.getOrCreateRepositoryVersion(HDP_21_STACK, HDP_2_1_1_0);
    RepositoryVersionEntity targetRepoVersion = m_helper.getOrCreateRepositoryVersion(HDP_22_STACK, HDP_2_2_1_0);

    Service service = installService(cluster, "HDFS", sourceRepoVersion);
    addServiceComponent(cluster, service, "NAMENODE");
    addServiceComponent(cluster, service, "DATANODE");
    createNewServiceComponentHost(cluster, "HDFS", "NAMENODE", hostName);
    createNewServiceComponentHost(cluster, "HDFS", "DATANODE", hostName);

    // create some configs
    createConfigs(cluster);

    // install the target repo
    installRepositoryOnHost(hostName, targetRepoVersion);

    // setup the cluster for the upgrade across stacks
    cluster.setCurrentStackVersion(sourceStack);
    cluster.setDesiredStackVersion(targetStack);

    // tell the upgrade that HDFS is upgrading - without this, no services will
    // be participating in the upgrade
    UpgradeEntity upgrade = cluster.getUpgradeInProgress();
    UpgradeHistoryEntity history = new UpgradeHistoryEntity();
    history.setUpgrade(upgrade);
    history.setServiceName("HDFS");
    history.setComponentName("NAMENODE");
    history.setFromRepositoryVersion(sourceRepoVersion);
    history.setTargetRepositoryVersion(targetRepoVersion);
    upgrade.addHistory(history);

    history = new UpgradeHistoryEntity();
    history.setUpgrade(upgrade);
    history.setServiceName("HDFS");
    history.setComponentName("DATANODE");
    history.setFromRepositoryVersion(sourceRepoVersion);
    history.setTargetRepositoryVersion(targetRepoVersion);
    upgrade.addHistory(history);

    UpgradeDAO upgradeDAO = m_injector.getInstance(UpgradeDAO.class);
    upgrade = upgradeDAO.merge(upgrade);

    // set the SCH versions to the new stack so that the finalize action is
    // happy - don't update DATANODE - we want to make the action complain
    cluster.getServiceComponentHosts("HDFS", "NAMENODE").get(0).setVersion(targetVersion);

    // verify the conditions for the test are met properly
    List<HostVersionEntity> hostVersions = hostVersionDAO.findByClusterStackAndVersion("c1",
        HDP_22_STACK, targetVersion);

    assertTrue(hostVersions.size() > 0);
    for (HostVersionEntity hostVersion : hostVersions) {
      assertEquals(RepositoryVersionState.INSTALLED, hostVersion.getState());
    }

    // now finalize and ensure we can transition from UPGRADING to UPGRADED
    // automatically before CURRENT
    Map<String, String> commandParams = new HashMap<>();
<<<<<<< HEAD
    commandParams.put(FinalizeUpgradeAction.UPGRADE_DIRECTION_KEY, "upgrade");
    commandParams.put(FinalizeUpgradeAction.VERSION_KEY, targetRepo);
    commandParams.put(FinalizeUpgradeAction.ORIGINAL_STACK_KEY, sourceStack.getStackId());
    commandParams.put(FinalizeUpgradeAction.TARGET_STACK_KEY, targetStack.getStackId());

=======
>>>>>>> 9d802b7c
    ExecutionCommand executionCommand = new ExecutionCommand();
    executionCommand.setCommandParams(commandParams);
    executionCommand.setClusterName("c1");

    HostRoleCommand hostRoleCommand = hostRoleCommandFactory.create(null, null, null, null);

    hostRoleCommand.setExecutionCommandWrapper(new ExecutionCommandWrapper(executionCommand));

    ComponentVersionCheckAction action = m_injector.getInstance(ComponentVersionCheckAction.class);
    action.setExecutionCommand(executionCommand);
    action.setHostRoleCommand(hostRoleCommand);

    CommandReport report = action.execute(null);
    assertNotNull(report);
    assertEquals(HostRoleStatus.FAILED.name(), report.getStatus());
    assertEquals(-1, report.getExitCode());

    // OK, now set the datanode so it completes
    cluster.getServiceComponentHosts("HDFS", "DATANODE").get(0).setVersion(targetVersion);

    report = action.execute(null);
    assertNotNull(report);
    assertEquals(HostRoleStatus.COMPLETED.name(), report.getStatus());
    assertEquals(0, report.getExitCode());
  }

  @Test
  public void testMatchingPartialVersions() throws Exception {
    StackId sourceStack = HDP_21_STACK;
    StackId targetStack = HDP_21_STACK;
    String sourceRepo = HDP_2_1_1_0;
    String targetRepo = HDP_2_1_1_1;

    makeUpgradeCluster(sourceStack, sourceRepo, targetStack, targetRepo);

    Clusters clusters = m_injector.getInstance(Clusters.class);

    Host host = clusters.getHost("h1");
    Assert.assertNotNull(host);
    host.setOsInfo("redhat6");

    Cluster cluster = clusters.getCluster("c1");
    clusters.mapHostToCluster("h1", "c1");

    RepositoryVersionEntity repositoryVersion2110 = m_helper.getOrCreateRepositoryVersion(
        HDP_21_STACK, HDP_2_1_1_0);

    RepositoryVersionEntity repositoryVersion2111 = m_helper.getOrCreateRepositoryVersion(
        HDP_21_STACK, HDP_2_1_1_1);

    Service service = installService(cluster, "HDFS", repositoryVersion2110);
    addServiceComponent(cluster, service, "NAMENODE");
    addServiceComponent(cluster, service, "DATANODE");

    ServiceComponentHost sch = createNewServiceComponentHost(cluster, "HDFS", "NAMENODE", "h1");
    sch.setVersion(HDP_2_1_1_0);
    sch = createNewServiceComponentHost(cluster, "HDFS", "DATANODE", "h1");
    sch.setVersion(HDP_2_1_1_0);

    service = installService(cluster, "ZOOKEEPER", repositoryVersion2111);
    addServiceComponent(cluster, service, "ZOOKEEPER_SERVER");

    sch = createNewServiceComponentHost(cluster, "ZOOKEEPER", "ZOOKEEPER_SERVER", "h1");
    sch.setVersion(HDP_2_1_1_1);

    // Finalize the upgrade
    Map<String, String> commandParams = new HashMap<>();
    ExecutionCommand executionCommand = new ExecutionCommand();
    executionCommand.setCommandParams(commandParams);
    executionCommand.setClusterName("c1");

    HostRoleCommand hostRoleCommand = hostRoleCommandFactory.create(null, null, null, null);
    hostRoleCommand.setExecutionCommandWrapper(new ExecutionCommandWrapper(executionCommand));

    ComponentVersionCheckAction action = m_injector.getInstance(ComponentVersionCheckAction.class);
    action.setExecutionCommand(executionCommand);
    action.setHostRoleCommand(hostRoleCommand);

    CommandReport report = action.execute(null);
    assertNotNull(report);
    assertEquals(HostRoleStatus.COMPLETED.name(), report.getStatus());
    assertEquals(0, report.getExitCode());

  }

  private ServiceComponentHost createNewServiceComponentHost(Cluster cluster, String svc,
                                                             String svcComponent, String hostName) throws AmbariException {
    Assert.assertNotNull(cluster.getConfigGroups());
    Service s = cluster.getService(svc);
    ServiceComponent sc = addServiceComponent(cluster, s, svcComponent);

    ServiceComponentHost sch = serviceComponentHostFactory.createNew(sc, hostName);

    sc.addServiceComponentHost(sch);
    sch.setDesiredState(State.INSTALLED);
    sch.setState(State.INSTALLED);

    return sch;
  }

  private Service installService(Cluster cluster, String serviceName, RepositoryVersionEntity repositoryVersion) throws AmbariException {
    Service service = serviceFactory.createNew(cluster, serviceName, repositoryVersion);
    cluster.addService(service);
    return service;
  }

  private ServiceComponent addServiceComponent(Cluster cluster, Service service,
                                               String componentName) throws AmbariException {
    ServiceComponent serviceComponent = null;
    try {
      serviceComponent = service.getServiceComponent(componentName);
    } catch (ServiceComponentNotFoundException e) {
      serviceComponent = serviceComponentFactory.createNew(service, componentName);
      service.addServiceComponent(serviceComponent);
      serviceComponent.setDesiredState(State.INSTALLED);
    }

    return serviceComponent;
  }

  private void createConfigs(Cluster cluster) {
    Map<String, String> properties = new HashMap<>();
    Map<String, Map<String, String>> propertiesAttributes = new HashMap<>();
    properties.put("a", "a1");
    properties.put("b", "b1");

    configFactory.createNew(cluster, "hdfs-site", "version1", properties, propertiesAttributes);
    properties.put("c", "c1");
    properties.put("d", "d1");

    configFactory.createNew(cluster, "core-site", "version1", properties, propertiesAttributes);
    configFactory.createNew(cluster, "foo-site", "version1", properties, propertiesAttributes);
  }
}<|MERGE_RESOLUTION|>--- conflicted
+++ resolved
@@ -36,6 +36,7 @@
 import org.apache.ambari.server.actionmanager.HostRoleStatus;
 import org.apache.ambari.server.agent.CommandReport;
 import org.apache.ambari.server.agent.ExecutionCommand;
+import org.apache.ambari.server.api.services.AmbariMetaInfo;
 import org.apache.ambari.server.orm.GuiceJpaInitializer;
 import org.apache.ambari.server.orm.InMemoryDefaultTestModule;
 import org.apache.ambari.server.orm.OrmTestHelper;
@@ -55,6 +56,7 @@
 import org.apache.ambari.server.state.Clusters;
 import org.apache.ambari.server.state.ConfigFactory;
 import org.apache.ambari.server.state.Host;
+import org.apache.ambari.server.state.RepositoryInfo;
 import org.apache.ambari.server.state.RepositoryVersionState;
 import org.apache.ambari.server.state.Service;
 import org.apache.ambari.server.state.ServiceComponent;
@@ -306,14 +308,14 @@
 
     makeUpgradeCluster(sourceStack, sourceRepo, targetStack, targetRepo);
 
+    // Verify the repo before calling Finalize
+    AmbariMetaInfo metaInfo = m_injector.getInstance(AmbariMetaInfo.class);
+
+    RepositoryInfo repo = metaInfo.getRepository(sourceStack.getStackName(), sourceStack.getStackVersion(), "redhat6", sourceStack.getStackId());
+    assertEquals(HDP_211_CENTOS6_REPO_URL, repo.getBaseUrl());
+
     // Finalize the upgrade
     Map<String, String> commandParams = new HashMap<>();
-<<<<<<< HEAD
-    commandParams.put(FinalizeUpgradeAction.UPGRADE_DIRECTION_KEY, "upgrade");
-    commandParams.put(FinalizeUpgradeAction.VERSION_KEY, targetRepo);
-
-=======
->>>>>>> 9d802b7c
     ExecutionCommand executionCommand = new ExecutionCommand();
     executionCommand.setCommandParams(commandParams);
     executionCommand.setClusterName("c1");
@@ -403,14 +405,6 @@
     // now finalize and ensure we can transition from UPGRADING to UPGRADED
     // automatically before CURRENT
     Map<String, String> commandParams = new HashMap<>();
-<<<<<<< HEAD
-    commandParams.put(FinalizeUpgradeAction.UPGRADE_DIRECTION_KEY, "upgrade");
-    commandParams.put(FinalizeUpgradeAction.VERSION_KEY, targetRepo);
-    commandParams.put(FinalizeUpgradeAction.ORIGINAL_STACK_KEY, sourceStack.getStackId());
-    commandParams.put(FinalizeUpgradeAction.TARGET_STACK_KEY, targetStack.getStackId());
-
-=======
->>>>>>> 9d802b7c
     ExecutionCommand executionCommand = new ExecutionCommand();
     executionCommand.setCommandParams(commandParams);
     executionCommand.setClusterName("c1");
@@ -475,6 +469,12 @@
 
     sch = createNewServiceComponentHost(cluster, "ZOOKEEPER", "ZOOKEEPER_SERVER", "h1");
     sch.setVersion(HDP_2_1_1_1);
+
+    // Verify the repo before calling Finalize
+    AmbariMetaInfo metaInfo = m_injector.getInstance(AmbariMetaInfo.class);
+
+    RepositoryInfo repo = metaInfo.getRepository(sourceStack.getStackName(), sourceStack.getStackVersion(), "redhat6", sourceStack.getStackId());
+    assertEquals(HDP_211_CENTOS6_REPO_URL, repo.getBaseUrl());
 
     // Finalize the upgrade
     Map<String, String> commandParams = new HashMap<>();
