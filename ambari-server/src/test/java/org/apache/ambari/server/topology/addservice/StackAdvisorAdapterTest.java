--- conflicted
+++ resolved
@@ -314,11 +314,7 @@
       "KAFKA",
       ImmutableMap.of("KAFKA_BROKER", emptySet()));
 
-<<<<<<< HEAD
-    AddServiceInfo info = new AddServiceInfo(null, "c1", stack, org.apache.ambari.server.topology.Configuration.newEmpty(), null, newServices, null);
-=======
-    AddServiceInfo info = new AddServiceInfo(null, "c1", stack, org.apache.ambari.server.topology.Configuration.newEmpty(), null, null, newServices);
->>>>>>> 6c9c06c3
+    AddServiceInfo info = new AddServiceInfo(null, "c1", stack, org.apache.ambari.server.topology.Configuration.newEmpty(), null, null, newServices, null);
     AddServiceInfo infoWithRecommendations = adapter.recommendLayout(info);
 
     Map<String, Map<String, Set<String>>> expectedNewLayout = ImmutableMap.of(
@@ -331,7 +327,7 @@
 
   @Test(expected = IllegalStateException.class)
   public void recommendConfigurations_noLayoutInfo() {
-    AddServiceInfo info = new AddServiceInfo(request(ConfigRecommendationStrategy.ALWAYS_APPLY), null, null , null, null, null, null);
+    AddServiceInfo info = new AddServiceInfo(request(ConfigRecommendationStrategy.ALWAYS_APPLY), null, null , null, null, null, null, null);
     adapter.recommendConfigurations(info);
   }
 
@@ -357,7 +353,7 @@
 
     LayoutRecommendationInfo layoutRecommendationInfo = new LayoutRecommendationInfo(new HashMap<>(), new HashMap<>()); // contents doesn't matter for the test
     AddServiceInfo info = new AddServiceInfo(request(ConfigRecommendationStrategy.ALWAYS_APPLY), "c1", stack , userConfig,
-      null, newServices, layoutRecommendationInfo);
+      null, null, newServices, layoutRecommendationInfo);
     AddServiceInfo infoWithConfig = adapter.recommendConfigurations(info);
 
     Configuration recommendedConfig = infoWithConfig.getConfig();
@@ -407,7 +403,7 @@
 
     LayoutRecommendationInfo layoutRecommendationInfo = new LayoutRecommendationInfo(new HashMap<>(), new HashMap<>()); // contents doesn't matter for the test
     AddServiceInfo info = new AddServiceInfo(request(ConfigRecommendationStrategy.ALWAYS_APPLY_DONT_OVERRIDE_CUSTOM_VALUES), "c1", stack , userConfig,
-      null, newServices, layoutRecommendationInfo);
+      null, null, newServices, layoutRecommendationInfo);
     AddServiceInfo infoWithConfig = adapter.recommendConfigurations(info);
 
     assertSame(userConfig, infoWithConfig.getConfig()); // user config stays top priority
@@ -462,7 +458,7 @@
 
     LayoutRecommendationInfo layoutRecommendationInfo = new LayoutRecommendationInfo(new HashMap<>(), new HashMap<>()); // contents doesn't matter for the test
     AddServiceInfo info = new AddServiceInfo(request(ConfigRecommendationStrategy.NEVER_APPLY), "c1", stack , userConfig,
-      null, newServices, layoutRecommendationInfo);
+      null, null, newServices, layoutRecommendationInfo);
     AddServiceInfo infoWithConfig = adapter.recommendConfigurations(info);
 
     // No recommended config, no stack config
@@ -503,7 +499,7 @@
 
     LayoutRecommendationInfo layoutRecommendationInfo = new LayoutRecommendationInfo(new HashMap<>(), new HashMap<>()); // contents doesn't matter for the test
     AddServiceInfo info = new AddServiceInfo(request(ConfigRecommendationStrategy.ONLY_STACK_DEFAULTS_APPLY), "c1", stack , userConfig,
-      null, newServices, layoutRecommendationInfo);
+      null, null, newServices, layoutRecommendationInfo);
     AddServiceInfo infoWithConfig = adapter.recommendConfigurations(info);
     Configuration recommendedConfig = infoWithConfig.getConfig().getParentConfiguration();
 
