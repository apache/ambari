--- conflicted
+++ resolved
@@ -53,6 +53,7 @@
 
 import javax.persistence.EntityManager;
 
+import org.apache.ambari.server.AmbariException;
 import org.apache.ambari.server.ClusterNotFoundException;
 import org.apache.ambari.server.DuplicateResourceException;
 import org.apache.ambari.server.H2DatabaseCleaner;
@@ -156,7 +157,6 @@
 import org.easymock.Capture;
 import org.easymock.EasyMock;
 
-
 import org.junit.After;
 import org.junit.AfterClass;
 import org.junit.Assert;
@@ -467,13 +467,8 @@
 
   private long stopService(String clusterName, String serviceName,
       boolean runSmokeTests, boolean reconfigureClients) throws
-<<<<<<< HEAD
           AmbariException, AuthorizationException {
     ServiceRequest r = new ServiceRequest(clusterName, "", serviceName, null, State.INSTALLED.toString(), null);
-=======
-      Exception, AuthorizationException {
-    ServiceRequest r = new ServiceRequest(clusterName, serviceName, null, State.INSTALLED.toString(), null);
->>>>>>> b2655aa6
     Set<ServiceRequest> requests = new HashSet<>();
     requests.add(r);
     Map<String, String> mapRequestProps = new HashMap<>();
@@ -537,13 +532,8 @@
   private long startService(String clusterName, String serviceName,
                             boolean runSmokeTests, boolean reconfigureClients,
                             MaintenanceStateHelper maintenanceStateHelper) throws
-<<<<<<< HEAD
       AmbariException, AuthorizationException {
     ServiceRequest r = new ServiceRequest(clusterName, "", serviceName, repositoryVersion02.getId(),
-=======
-      Exception, AuthorizationException {
-    ServiceRequest r = new ServiceRequest(clusterName, serviceName, repositoryVersion02.getId(),
->>>>>>> b2655aa6
         State.STARTED.toString(), null);
     Set<ServiceRequest> requests = new HashSet<>();
     requests.add(r);
