/*
 * Licensed to the Apache Software Foundation (ASF) under one
 * or more contributor license agreements.  See the NOTICE file
 * distributed with this work for additional information
 * regarding copyright ownership.  The ASF licenses this file
 * to you under the Apache License, Version 2.0 (the
 * "License"); you may not use this file except in compliance
 * with the License.  You may obtain a copy of the License at
 *
 *     http://www.apache.org/licenses/LICENSE-2.0
 *
 * Unless required by applicable law or agreed to in writing, software
 * distributed under the License is distributed on an "AS IS" BASIS,
 * WITHOUT WARRANTIES OR CONDITIONS OF ANY KIND, either express or implied.
 * See the License for the specific language governing permissions and
 * limitations under the License.
 */

package org.apache.ambari.server.controller;

import static org.easymock.EasyMock.capture;
import static org.easymock.EasyMock.createNiceMock;
import static org.easymock.EasyMock.createStrictMock;
import static org.easymock.EasyMock.expect;
import static org.easymock.EasyMock.replay;
import static org.easymock.EasyMock.verify;
import static org.hamcrest.CoreMatchers.is;
import static org.junit.Assert.assertEquals;
import static org.junit.Assert.assertFalse;
import static org.junit.Assert.assertNotNull;
import static org.junit.Assert.assertNull;
import static org.junit.Assert.assertSame;
import static org.junit.Assert.assertThat;
import static org.junit.Assert.assertTrue;
import static org.junit.Assert.fail;

import java.io.StringReader;
import java.lang.reflect.Type;
import java.net.UnknownHostException;
import java.text.MessageFormat;
import java.util.ArrayList;
import java.util.Arrays;
import java.util.Collection;
import java.util.Collections;
import java.util.HashMap;
import java.util.HashSet;
import java.util.List;
import java.util.Map;
import java.util.Properties;
import java.util.Set;
import java.util.UUID;

import javax.net.ssl.HostnameVerifier;
import javax.net.ssl.HttpsURLConnection;
import javax.net.ssl.SSLSession;
import javax.persistence.EntityManager;

import org.apache.ambari.server.AmbariException;
import org.apache.ambari.server.ClusterNotFoundException;
import org.apache.ambari.server.DuplicateResourceException;
import org.apache.ambari.server.H2DatabaseCleaner;
import org.apache.ambari.server.HostNotFoundException;
import org.apache.ambari.server.ObjectNotFoundException;
import org.apache.ambari.server.ParentObjectNotFoundException;
import org.apache.ambari.server.Role;
import org.apache.ambari.server.RoleCommand;
import org.apache.ambari.server.ServiceNotFoundException;
import org.apache.ambari.server.StackAccessException;
import org.apache.ambari.server.actionmanager.ActionDBAccessor;
import org.apache.ambari.server.actionmanager.ActionManager;
import org.apache.ambari.server.actionmanager.ActionType;
import org.apache.ambari.server.actionmanager.ExecutionCommandWrapper;
import org.apache.ambari.server.actionmanager.HostRoleCommand;
import org.apache.ambari.server.actionmanager.HostRoleStatus;
import org.apache.ambari.server.actionmanager.Request;
import org.apache.ambari.server.actionmanager.Stage;
import org.apache.ambari.server.actionmanager.StageFactory;
import org.apache.ambari.server.actionmanager.TargetHostType;
import org.apache.ambari.server.agent.ExecutionCommand;
import org.apache.ambari.server.api.services.AmbariMetaInfo;
import org.apache.ambari.server.audit.AuditLogger;
import org.apache.ambari.server.configuration.Configuration;
import org.apache.ambari.server.controller.internal.ClusterStackVersionResourceProviderTest;
import org.apache.ambari.server.controller.internal.ComponentResourceProviderTest;
import org.apache.ambari.server.controller.internal.DeleteStatusMetaData;
import org.apache.ambari.server.controller.internal.HostComponentResourceProviderTest;
import org.apache.ambari.server.controller.internal.HostResourceProviderTest;
import org.apache.ambari.server.controller.internal.RequestOperationLevel;
import org.apache.ambari.server.controller.internal.RequestResourceFilter;
import org.apache.ambari.server.controller.internal.ServiceResourceProviderTest;
import org.apache.ambari.server.controller.internal.TaskResourceProvider;
import org.apache.ambari.server.controller.spi.Predicate;
import org.apache.ambari.server.controller.spi.Resource;
import org.apache.ambari.server.controller.utilities.PredicateBuilder;
import org.apache.ambari.server.controller.utilities.PropertyHelper;
import org.apache.ambari.server.customactions.ActionDefinition;
import org.apache.ambari.server.metadata.ActionMetadata;
import org.apache.ambari.server.orm.GuiceJpaInitializer;
import org.apache.ambari.server.orm.InMemoryDefaultTestModule;
import org.apache.ambari.server.orm.OrmTestHelper;
import org.apache.ambari.server.orm.dao.ExecutionCommandDAO;
import org.apache.ambari.server.orm.dao.HostDAO;
import org.apache.ambari.server.orm.dao.HostRoleCommandDAO;
import org.apache.ambari.server.orm.dao.RepositoryVersionDAO;
import org.apache.ambari.server.orm.dao.StackDAO;
import org.apache.ambari.server.orm.dao.TopologyHostInfoDAO;
import org.apache.ambari.server.orm.dao.WidgetDAO;
import org.apache.ambari.server.orm.dao.WidgetLayoutDAO;
import org.apache.ambari.server.orm.entities.ExecutionCommandEntity;
import org.apache.ambari.server.orm.entities.HostEntity;
import org.apache.ambari.server.orm.entities.HostRoleCommandEntity;
import org.apache.ambari.server.orm.entities.RepositoryVersionEntity;
import org.apache.ambari.server.orm.entities.StackEntity;
import org.apache.ambari.server.orm.entities.WidgetEntity;
import org.apache.ambari.server.orm.entities.WidgetLayoutEntity;
import org.apache.ambari.server.orm.entities.WidgetLayoutUserWidgetEntity;
import org.apache.ambari.server.security.TestAuthenticationFactory;
import org.apache.ambari.server.security.authorization.AuthorizationException;
import org.apache.ambari.server.serveraction.ServerAction;
import org.apache.ambari.server.stack.StackManagerMock;
import org.apache.ambari.server.state.Cluster;
import org.apache.ambari.server.state.Clusters;
import org.apache.ambari.server.state.Config;
import org.apache.ambari.server.state.ConfigFactory;
import org.apache.ambari.server.state.ConfigHelper;
import org.apache.ambari.server.state.Host;
import org.apache.ambari.server.state.HostComponentAdminState;
import org.apache.ambari.server.state.HostState;
import org.apache.ambari.server.state.MaintenanceState;
import org.apache.ambari.server.state.RepositoryInfo;
import org.apache.ambari.server.state.SecurityType;
import org.apache.ambari.server.state.Service;
import org.apache.ambari.server.state.ServiceComponent;
import org.apache.ambari.server.state.ServiceComponentFactory;
import org.apache.ambari.server.state.ServiceComponentHost;
import org.apache.ambari.server.state.ServiceComponentHostFactory;
import org.apache.ambari.server.state.ServiceFactory;
import org.apache.ambari.server.state.ServiceInfo;
import org.apache.ambari.server.state.ServiceOsSpecific;
import org.apache.ambari.server.state.StackId;
import org.apache.ambari.server.state.StackInfo;
import org.apache.ambari.server.state.State;
import org.apache.ambari.server.state.configgroup.ConfigGroup;
import org.apache.ambari.server.state.configgroup.ConfigGroupFactory;
import org.apache.ambari.server.state.svccomphost.ServiceComponentHostInstallEvent;
import org.apache.ambari.server.state.svccomphost.ServiceComponentHostOpSucceededEvent;
import org.apache.ambari.server.state.svccomphost.ServiceComponentHostServerActionEvent;
import org.apache.ambari.server.state.svccomphost.ServiceComponentHostStartEvent;
import org.apache.ambari.server.state.svccomphost.ServiceComponentHostStartedEvent;
import org.apache.ambari.server.state.svccomphost.ServiceComponentHostStopEvent;
import org.apache.ambari.server.state.svccomphost.ServiceComponentHostStoppedEvent;
import org.apache.ambari.server.topology.TopologyManager;
import org.apache.ambari.server.utils.EventBusSynchronizer;
import org.apache.ambari.server.utils.StageUtils;
import org.apache.commons.collections.CollectionUtils;
import org.easymock.Capture;
import org.easymock.EasyMock;
import org.junit.After;
import org.junit.AfterClass;
import org.junit.Assert;
import org.junit.Before;
import org.junit.BeforeClass;
import org.junit.Ignore;
import org.junit.Rule;
import org.junit.Test;
import org.junit.rules.ExpectedException;
import org.slf4j.Logger;
import org.slf4j.LoggerFactory;
import org.springframework.security.core.context.SecurityContextHolder;

import com.google.common.collect.Lists;
import com.google.gson.Gson;
import com.google.gson.reflect.TypeToken;
import com.google.inject.Guice;
import com.google.inject.Injector;

public class AmbariManagementControllerTest {

  private static final Logger LOG =
      LoggerFactory.getLogger(AmbariManagementControllerTest.class);

  private static final String STACK_NAME = "HDP";

  private static final String SERVICE_NAME_YARN = "YARN";
  private static final String COMPONENT_NAME_NODEMANAGER = "NODEMANAGER";
  private static final String SERVICE_NAME_HBASE = "HBASE";
  private static final String COMPONENT_NAME_REGIONSERVER = "HBASE_REGIONSERVER";
  private static final String COMPONENT_NAME_DATANODE = "DATANODE";
  private static final String SERVICE_NAME_HIVE = "HIVE";
  private static final String COMPONENT_NAME_HIVE_METASTORE = "HIVE_METASTORE";
  private static final String COMPONENT_NAME_HIVE_SERVER = "HIVE_SERVER";
  private static final String STACK_VERSION = "0.2";
  private static final String NEW_STACK_VERSION = "2.0.6";
  private static final String OS_TYPE = "centos5";
  private static final String REPO_ID = "HDP-1.1.1.16";
  private static final String PROPERTY_NAME = "hbase.regionserver.msginterval";
  private static final String SERVICE_NAME = "HDFS";
  private static final String FAKE_SERVICE_NAME = "FAKENAGIOS";
  private static final int STACK_VERSIONS_CNT = 16;
  private static final int REPOS_CNT = 3;
  private static final int STACK_PROPERTIES_CNT = 103;
  private static final int STACK_COMPONENTS_CNT = 4;
  private static final int OS_CNT = 2;

  private static final String NON_EXT_VALUE = "XXX";
  private static final String INCORRECT_BASE_URL = "http://incorrect.url";

  private static final String COMPONENT_NAME = "NAMENODE";

  private static final String REQUEST_CONTEXT_PROPERTY = "context";

  private static final String CLUSTER_HOST_INFO = "clusterHostInfo";

  private static AmbariManagementController controller;
  private static Clusters clusters;
  private ActionDBAccessor actionDB;
  private static Injector injector;
  private ServiceFactory serviceFactory;
  private ServiceComponentFactory serviceComponentFactory;
  private ServiceComponentHostFactory serviceComponentHostFactory;
  private static AmbariMetaInfo ambariMetaInfo;
  private EntityManager entityManager;
  private static Properties backingProperties;
  private Configuration configuration;
  private ConfigHelper configHelper;
  private ConfigGroupFactory configGroupFactory;
  private OrmTestHelper helper;
  private StageFactory stageFactory;
  private HostDAO hostDAO;
  private TopologyHostInfoDAO topologyHostInfoDAO;
  private HostRoleCommandDAO hostRoleCommandDAO;
  private StackManagerMock stackManagerMock;
  private RepositoryVersionDAO repositoryVersionDAO;

  RepositoryVersionEntity repositoryVersion01;
  RepositoryVersionEntity repositoryVersion02;
  RepositoryVersionEntity repositoryVersion120;
  RepositoryVersionEntity repositoryVersion201;
  RepositoryVersionEntity repositoryVersion206;
  RepositoryVersionEntity repositoryVersion207;
  RepositoryVersionEntity repositoryVersion208;
  RepositoryVersionEntity repositoryVersion220;

  @Rule
  public ExpectedException expectedException = ExpectedException.none();

  @BeforeClass
  public static void beforeClass() throws Exception {
    InMemoryDefaultTestModule module = new InMemoryDefaultTestModule();
    backingProperties = module.getProperties();
    injector = Guice.createInjector(module);
    H2DatabaseCleaner.resetSequences(injector);
    injector.getInstance(GuiceJpaInitializer.class);
    ambariMetaInfo = injector.getInstance(AmbariMetaInfo.class);
    ambariMetaInfo.init();
    clusters = injector.getInstance(Clusters.class);
    controller = injector.getInstance(AmbariManagementController.class);
    TopologyManager topologyManager = injector.getInstance(TopologyManager.class);
    StageUtils.setTopologyManager(topologyManager);
    Configuration configuration = injector.getInstance(Configuration.class);
    StageUtils.setConfiguration(configuration);
    ActionManager.setTopologyManager(topologyManager);

    SecurityContextHolder.getContext().setAuthentication(TestAuthenticationFactory.createAdministrator());
  }

  @Before
  public void setup() throws Exception {
    EventBusSynchronizer.synchronizeAmbariEventPublisher(injector);

    entityManager = injector.getProvider(EntityManager.class).get();
    actionDB = injector.getInstance(ActionDBAccessor.class);
    serviceFactory = injector.getInstance(ServiceFactory.class);
    serviceComponentFactory = injector.getInstance(
        ServiceComponentFactory.class);
    serviceComponentHostFactory = injector.getInstance(
        ServiceComponentHostFactory.class);
    configuration = injector.getInstance(Configuration.class);
    configHelper = injector.getInstance(ConfigHelper.class);
    configGroupFactory = injector.getInstance(ConfigGroupFactory.class);
    helper = injector.getInstance(OrmTestHelper.class);
    stageFactory = injector.getInstance(StageFactory.class);
    hostDAO = injector.getInstance(HostDAO.class);
    topologyHostInfoDAO = injector.getInstance(TopologyHostInfoDAO.class);
    hostRoleCommandDAO = injector.getInstance(HostRoleCommandDAO.class);
    stackManagerMock = (StackManagerMock) ambariMetaInfo.getStackManager();
    EasyMock.replay(injector.getInstance(AuditLogger.class));

    repositoryVersion01 = helper.getOrCreateRepositoryVersion(
        new StackId("HDP-0.1"), "0.1-1234");

    repositoryVersion02 = helper.getOrCreateRepositoryVersion(
        new StackId("HDP-0.2"), "0.2-1234");

    repositoryVersion120 = helper.getOrCreateRepositoryVersion(
        new StackId("HDP-1.2.0"), "1.2.0-1234");

    repositoryVersion201 = helper.getOrCreateRepositoryVersion(
        new StackId("HDP-2.0.1"), "2.0.1-1234");

    repositoryVersion206 = helper.getOrCreateRepositoryVersion(
        new StackId("HDP-2.0.6"), "2.0.6-1234");

    repositoryVersion207 = helper.getOrCreateRepositoryVersion(
        new StackId("HDP-2.0.7"), "2.0.7-1234");

    repositoryVersion208 = helper.getOrCreateRepositoryVersion(
        new StackId("HDP-2.0.8"), "2.0.8-1234");

    repositoryVersion220 = helper.getOrCreateRepositoryVersion(
        new StackId("HDP-2.2.0"), "2.2.0-1234");

    repositoryVersionDAO = injector.getInstance(RepositoryVersionDAO.class);
  }

  @After
  public void teardown() {
    actionDB = null;
    EasyMock.reset(injector.getInstance(AuditLogger.class));
  }

  @AfterClass
  public static void afterClass() throws Exception {
    H2DatabaseCleaner.clearDatabaseAndStopPersistenceService(injector);
  }

  private static String getUniqueName() {
    return UUID.randomUUID().toString();
  }


  private void setOsFamily(Host host, String osFamily, String osVersion) {
    Map<String, String> hostAttributes = new HashMap<>();
    hostAttributes.put("os_family", osFamily);
    hostAttributes.put("os_release_version", osVersion);

    host.setHostAttributes(hostAttributes);
  }

  private void addHost(String hostname) throws AmbariException {
    addHostToCluster(hostname, null);
  }

  private void addHostToCluster(String hostname, String clusterName) throws AmbariException {

    if (!clusters.hostExists(hostname)) {
      clusters.addHost(hostname);
      setOsFamily(clusters.getHost(hostname), "redhat", "6.3");
      clusters.getHost(hostname).setState(HostState.HEALTHY);
    }

    if (null != clusterName) {
      clusters.mapHostToCluster(hostname, clusterName);
    }
  }

  private void deleteHost(String hostname) throws AmbariException {
    clusters.deleteHost(hostname);
  }

  /**
   * Creates a Cluster object, along with its corresponding ClusterVersion based on the stack.
   * @param clusterName Cluster name
   * @throws AmbariException
   */
  private void createCluster(String clusterName) throws AmbariException, AuthorizationException {
    ClusterRequest r = new ClusterRequest(null, clusterName, State.INSTALLED.name(), SecurityType.NONE, "HDP-0.1", null);
    controller.createCluster(r);
  }

  private void createService(String clusterName, String serviceName, State desiredState) throws AmbariException, AuthorizationException {
    createService(clusterName, serviceName, repositoryVersion02, desiredState);
  }

  private void createService(String clusterName, String serviceName,
      RepositoryVersionEntity repositoryVersion, State desiredState)
      throws AmbariException, AuthorizationException {
    String dStateStr = null;
    if (desiredState != null) {
      dStateStr = desiredState.toString();
    }

    ServiceRequest r1 = new ServiceRequest(clusterName, serviceName,
        repositoryVersion.getStackId().getStackId(), repositoryVersion.getVersion(), dStateStr,
        null);

    Set<ServiceRequest> requests = new HashSet<>();
    requests.add(r1);

    ServiceResourceProviderTest.createServices(controller, repositoryVersionDAO, requests);
  }

  private void createServiceComponent(String clusterName,
      String serviceName, String componentName, State desiredState)
      throws AmbariException, AuthorizationException {
    String dStateStr = null;
    if (desiredState != null) {
      dStateStr = desiredState.toString();
    }
    ServiceComponentRequest r = new ServiceComponentRequest(clusterName,
        serviceName, componentName, dStateStr);
    Set<ServiceComponentRequest> requests =
      new HashSet<>();
    requests.add(r);
    ComponentResourceProviderTest.createComponents(controller, requests);
  }

  private void createServiceComponentHost(String clusterName,
      String serviceName, String componentName, String hostname,
      State desiredState) throws AmbariException, AuthorizationException {
    String dStateStr = null;
    if (desiredState != null) {
      dStateStr = desiredState.toString();
    }
    ServiceComponentHostRequest r = new ServiceComponentHostRequest(clusterName,
        serviceName, componentName, hostname, dStateStr);
    Set<ServiceComponentHostRequest> requests =
      new HashSet<>();
    requests.add(r);
    controller.createHostComponents(requests);
  }

  private void deleteServiceComponentHost(String clusterName,
                                          String serviceName, String componentName, String hostname,
                                          State desiredState) throws AmbariException, AuthorizationException {
    String dStateStr = null;
    if (desiredState != null) {
      dStateStr = desiredState.toString();
    }
    ServiceComponentHostRequest r = new ServiceComponentHostRequest(clusterName,
        serviceName, componentName, hostname, dStateStr);
    Set<ServiceComponentHostRequest> requests =
      new HashSet<>();
    requests.add(r);
    controller.deleteHostComponents(requests);
  }

  private Long createConfigGroup(Cluster cluster, String serviceName, String name, String tag,
                              List<String> hosts, List<Config> configs)
                              throws AmbariException {

    Map<Long, Host> hostMap = new HashMap<>();
    Map<String, Config> configMap = new HashMap<>();

    for (String hostname : hosts) {
      Host host = clusters.getHost(hostname);
      HostEntity hostEntity = hostDAO.findByName(hostname);
      hostMap.put(hostEntity.getHostId(), host);
    }

    for (Config config : configs) {
      configMap.put(config.getType(), config);
    }

    ConfigGroup configGroup = configGroupFactory.createNew(cluster, serviceName, name,
      tag, "", configMap, hostMap);

    configGroup.setServiceName(serviceName);

    cluster.addConfigGroup(configGroup);

    return configGroup.getId();
  }

  private long stopService(String clusterName, String serviceName,
      boolean runSmokeTests, boolean reconfigureClients) throws
      AmbariException, AuthorizationException {
    ServiceRequest r = new ServiceRequest(clusterName, serviceName, null, null, State.INSTALLED.toString(), null);
    Set<ServiceRequest> requests = new HashSet<>();
    requests.add(r);
    Map<String, String> mapRequestProps = new HashMap<>();
    mapRequestProps.put("context", "Called from a test");
    RequestStatusResponse resp = ServiceResourceProviderTest.updateServices(controller, requests,
      mapRequestProps, runSmokeTests, reconfigureClients);

    Assert.assertEquals(State.INSTALLED,
      clusters.getCluster(clusterName).getService(serviceName)
        .getDesiredState());

    // manually change live state to stopped as no running action manager
    for (ServiceComponent sc :
      clusters.getCluster(clusterName).getService(serviceName)
        .getServiceComponents().values()) {
      for (ServiceComponentHost sch : sc.getServiceComponentHosts().values()) {
        sch.setState(State.INSTALLED);
      }
    }

    return resp.getRequestId();
  }

  private long stopServiceComponentHosts(String clusterName,
      String serviceName) throws Exception {
    Cluster c = clusters.getCluster(clusterName);
    Service s = c.getService(serviceName);
    Set<ServiceComponentHostRequest> requests = new
      HashSet<>();
    for (ServiceComponent sc : s.getServiceComponents().values()) {
      for (ServiceComponentHost sch : sc.getServiceComponentHosts().values()) {
        ServiceComponentHostRequest schr = new ServiceComponentHostRequest
          (clusterName, serviceName, sc.getName(),
            sch.getHostName(), State.INSTALLED.name());
        requests.add(schr);
      }
    }
    Map<String, String> mapRequestProps = new HashMap<>();
    mapRequestProps.put("context", "Called from a test");
    RequestStatusResponse resp = HostComponentResourceProviderTest.updateHostComponents(controller, injector, requests,
        mapRequestProps, false);

    // manually change live state to started as no running action manager
    for (ServiceComponent sc :
      clusters.getCluster(clusterName).getService(serviceName)
        .getServiceComponents().values()) {
      for (ServiceComponentHost sch : sc.getServiceComponentHosts().values()) {
        sch.setState(State.INSTALLED);
      }
    }
    return resp.getRequestId();
  }

  private long startService(String clusterName, String serviceName,
                            boolean runSmokeTests, boolean reconfigureClients) throws
      AmbariException, AuthorizationException {
    return startService(clusterName, serviceName, runSmokeTests, reconfigureClients, null);
  }


  private long startService(String clusterName, String serviceName,
                            boolean runSmokeTests, boolean reconfigureClients,
                            MaintenanceStateHelper maintenanceStateHelper) throws
      AmbariException, AuthorizationException {
    ServiceRequest r = new ServiceRequest(clusterName, serviceName, "HDP-0.2", "0.2-1234",
        State.STARTED.toString(), null);
    Set<ServiceRequest> requests = new HashSet<>();
    requests.add(r);
    Map<String, String> mapRequestProps = new HashMap<>();
    mapRequestProps.put("context", "Called from a test");
    RequestStatusResponse resp = ServiceResourceProviderTest.updateServices(controller, requests,
        mapRequestProps, runSmokeTests, reconfigureClients, maintenanceStateHelper);

    Assert.assertEquals(State.STARTED,
        clusters.getCluster(clusterName).getService(serviceName)
            .getDesiredState());

    if (resp != null) {
      // manually change live state to stopped as no running action manager
      List<HostRoleCommand> commands = actionDB.getRequestTasks(resp.getRequestId());
      for (HostRoleCommand cmd : commands) {
        String scName = cmd.getRole().toString();
        if (!scName.endsWith("CHECK")) {
          Cluster cluster = clusters.getCluster(clusterName);
          String hostname = cmd.getHostName();
          for (Service s : cluster.getServices().values()) {
            if (s.getServiceComponents().containsKey(scName) &&
              !s.getServiceComponent(scName).isClientComponent()) {
              s.getServiceComponent(scName).getServiceComponentHost(hostname).
                setState(State.STARTED);
              break;
            }
          }
        }
      }
      return resp.getRequestId();
    } else {
      return -1;
    }
  }


  private long installService(String clusterName, String serviceName,
                              boolean runSmokeTests, boolean reconfigureClients)
      throws AmbariException, AuthorizationException {
    return installService(clusterName, serviceName, runSmokeTests, reconfigureClients, null, null);
  }


  /**
   * Allows to set maintenanceStateHelper. For use when there is anything to test
   * with maintenance mode.
   */
  private long installService(String clusterName, String serviceName,
                              boolean runSmokeTests, boolean reconfigureClients,
                              MaintenanceStateHelper maintenanceStateHelper,
                              Map<String, String> mapRequestPropsInput)
      throws AmbariException, AuthorizationException {

    ServiceRequest r = new ServiceRequest(clusterName, serviceName, "HDP-0.2", "0.2-1234",
        State.INSTALLED.toString(), null);

    Set<ServiceRequest> requests = new HashSet<>();
    requests.add(r);

    Map<String, String> mapRequestProps = new HashMap<>();
    mapRequestProps.put("context", "Called from a test");
    if(mapRequestPropsInput != null) {
      mapRequestProps.putAll(mapRequestPropsInput);
    }

    RequestStatusResponse resp = ServiceResourceProviderTest.updateServices(controller, requests,
        mapRequestProps, runSmokeTests, reconfigureClients, maintenanceStateHelper);

    Assert.assertEquals(State.INSTALLED,
        clusters.getCluster(clusterName).getService(serviceName)
            .getDesiredState());

    if (resp != null) {
      // manually change live state to stopped as no running action manager
      List<HostRoleCommand> commands = actionDB.getRequestTasks(resp.getRequestId());
      for (HostRoleCommand cmd : commands) {
        clusters.getCluster(clusterName).getService(serviceName).getServiceComponent(cmd.getRole().name())
            .getServiceComponentHost(cmd.getHostName()).setState(State.INSTALLED);
      }
      return resp.getRequestId();
    } else {
      return -1;
    }
  }


  private boolean checkExceptionType(Throwable e, Class<? extends Exception> exceptionClass) {
    return e != null && (exceptionClass.isAssignableFrom(e.getClass()) || checkExceptionType(e.getCause(), exceptionClass));
  }

  @Test
  public void testCreateClusterSimple() throws AmbariException, AuthorizationException {
    String cluster1 = getUniqueName();
    createCluster(cluster1);
    Set<ClusterResponse> r =
        controller.getClusters(Collections.singleton(
            new ClusterRequest(null, cluster1, null, null)));
    Assert.assertEquals(1, r.size());
    ClusterResponse c = r.iterator().next();
    Assert.assertEquals(cluster1, c.getClusterName());

    try {
      createCluster(cluster1);
      fail("Duplicate cluster creation should fail");
    } catch (AmbariException e) {
      // Expected
    }
  }

  @Test
  public void testCreateClusterWithHostMapping() throws AmbariException, AuthorizationException {
    String cluster1 = getUniqueName();

    String host1 = getUniqueName();
    String host2 = getUniqueName();

    Set<String> hostNames = new HashSet<>();
    hostNames.add(host1);
    hostNames.add(host2);
    ClusterRequest r = new ClusterRequest(null, cluster1, "HDP-0.1", hostNames);

    try {
      controller.createCluster(r);
      fail("Expected create cluster to fail for invalid hosts");
    } catch (Exception e) {
      // Expected
    }

    try {
      clusters.getCluster(cluster1);
      fail("Expected to fail for non created cluster");
    } catch (ClusterNotFoundException e) {
      // Expected
    }

    clusters.addHost(host1);
    clusters.addHost(host2);
    setOsFamily(clusters.getHost(host1), "redhat", "6.3");
    setOsFamily(clusters.getHost(host2), "redhat", "6.3");

    controller.createCluster(r);
    Assert.assertNotNull(clusters.getCluster(cluster1));
  }

  @Test
<<<<<<< HEAD
  public void testCreateClusterWithInvalidRequest() {
=======
  public void testCreateClusterWithDesiredClusterConfigs() {
    // TODO implement after configs integration
  }

  @Test(expected = IllegalArgumentException.class)
  public void testCreateClusterWithInvalidRequest1() throws Exception {
>>>>>>> 1c19200c
    ClusterRequest r = new ClusterRequest(null, null, null, null);
    controller.createCluster(r);
  }

  @Test(expected = IllegalArgumentException.class)
  public void testCreateClusterWithInvalidRequest2() throws Exception {
    ClusterRequest r = new ClusterRequest(1L, null, null, null);
    controller.createCluster(r);
  }

  @Test(expected = IllegalArgumentException.class)
  public void testCreateClusterWithInvalidRequest3() throws Exception {
    ClusterRequest r = new ClusterRequest(null, getUniqueName(), null, null);
    controller.createCluster(r);
  }

  @Test(expected = IllegalArgumentException.class)
  public void testCreateClusterWithInvalidRequest4() throws Exception {
    ClusterRequest r = new ClusterRequest(null, null, State.INSTALLING.name(), null, "HDP-1.2.0", null);
    controller.createCluster(r);
    controller.updateClusters(Collections.singleton(r), null);
  }

  @Test
  public void testCreateServicesSimple() throws AmbariException, AuthorizationException {
    String cluster1 = getUniqueName();
    createCluster(cluster1);
    String serviceName = "HDFS";
    createService(cluster1, serviceName, repositoryVersion02, State.INIT);

    Service s =
        clusters.getCluster(cluster1).getService(serviceName);
    Assert.assertNotNull(s);
    Assert.assertEquals(serviceName, s.getName());
    Assert.assertEquals(cluster1, s.getCluster().getClusterName());

    ServiceRequest req = new ServiceRequest(cluster1, "HDFS", "HDP-0.2", "0.2-1234", null, null);

    Set<ServiceResponse> r =
        ServiceResourceProviderTest.getServices(controller, Collections.singleton(req));
    Assert.assertEquals(1, r.size());
    ServiceResponse resp = r.iterator().next();
    Assert.assertEquals(serviceName, resp.getServiceName());
    Assert.assertEquals(cluster1, resp.getClusterName());
    Assert.assertEquals(State.INIT.toString(), resp.getDesiredState());
    Assert.assertEquals("HDP-0.2", resp.getDesiredStackId());
  }

  @Test
  public void testCreateServicesWithInvalidRequest() throws AmbariException, AuthorizationException {
    // invalid request
    // dups in requests
    // multi cluster updates

    Set<ServiceRequest> set1 = new HashSet<>();

    try {
      set1.clear();
      ServiceRequest rInvalid = new ServiceRequest(null, null, null, null, null, null);
      set1.add(rInvalid);
      ServiceResourceProviderTest.createServices(controller, repositoryVersionDAO, set1);
      fail("Expected failure for invalid requests");
    } catch (Exception e) {
      // Expected
    }

    try {
      set1.clear();
      ServiceRequest rInvalid = new ServiceRequest("foo", null, null, null, null, null);
      set1.add(rInvalid);
      ServiceResourceProviderTest.createServices(controller, repositoryVersionDAO, set1);
      fail("Expected failure for invalid requests");
    } catch (Exception e) {
      // Expected
    }

    try {
      set1.clear();
      ServiceRequest rInvalid = new ServiceRequest("foo", "bar", null, null, null, null);
      set1.add(rInvalid);
      ServiceResourceProviderTest.createServices(controller, repositoryVersionDAO, set1);
      fail("Expected failure for invalid cluster");
    } catch (AmbariException e) {
      // Expected
      Assert.assertTrue(checkExceptionType(e, ClusterNotFoundException.class));
    }

    String cluster1 = getUniqueName();
    String cluster2 = getUniqueName();


    clusters.addCluster(cluster1, new StackId("HDP-0.1"));
    clusters.addCluster(cluster2, new StackId("HDP-0.1"));

    try {
      set1.clear();
      ServiceRequest valid1 = new ServiceRequest(cluster1, "HDFS", null, null, null, null);
      ServiceRequest valid2 = new ServiceRequest(cluster1, "HDFS", null, null, null, null);
      set1.add(valid1);
      set1.add(valid2);
      ServiceResourceProviderTest.createServices(controller, repositoryVersionDAO, set1);
      fail("Expected failure for invalid requests");
    } catch (Exception e) {
      // Expected
    }

    try {
      set1.clear();
      ServiceRequest valid1 = new ServiceRequest(cluster1, "bar", "HDP-0.2", "0.2-1234", State.STARTED.toString(), null);
      set1.add(valid1);
      ServiceResourceProviderTest.createServices(controller, repositoryVersionDAO, set1);
      fail("Expected failure for invalid service");
    } catch (Exception e) {
      // Expected
    }


    try {
      set1.clear();
      ServiceRequest valid1 = new ServiceRequest(cluster1, "HDFS", "HDP-0.2", "0.2-1234", State.STARTED.toString(), null);
      ServiceRequest valid2 = new ServiceRequest(cluster2, "HDFS", "HDP-0.2", "0.2-1234", State.STARTED.toString(), null);
      set1.add(valid1);
      set1.add(valid2);
      ServiceResourceProviderTest.createServices(controller, repositoryVersionDAO, set1);
      fail("Expected failure for multiple clusters");
    } catch (Exception e) {
      // Expected
    }

    Assert.assertNotNull(clusters.getCluster(cluster1));
    Assert.assertEquals(0, clusters.getCluster(cluster1).getServices().size());

    set1.clear();
    ServiceRequest valid = new ServiceRequest(cluster1, "HDFS", "HDP-0.2", "0.2-1234", null, null);
    set1.add(valid);
    ServiceResourceProviderTest.createServices(controller, repositoryVersionDAO, set1);

    try {
      set1.clear();
      ServiceRequest valid1 = new ServiceRequest(cluster1, "HDFS", "HDP-0.2", "0.2-1234", State.STARTED.toString(), null);
      ServiceRequest valid2 = new ServiceRequest(cluster1, "HDFS", "HDP-0.2", "0.2-1234", State.STARTED.toString(), null);
      set1.add(valid1);
      set1.add(valid2);
      ServiceResourceProviderTest.createServices(controller, repositoryVersionDAO, set1);
      fail("Expected failure for existing service");
    } catch (Exception e) {
      // Expected
    }

    Assert.assertEquals(1, clusters.getCluster(cluster1).getServices().size());

  }

  @Test
  public void testCreateServiceWithInvalidInfo() throws AmbariException, AuthorizationException {
    String cluster1 = getUniqueName();
    createCluster(cluster1);
    String serviceName = "HDFS";
    try {
      createService(cluster1, serviceName, State.INSTALLING);
      fail("Service creation should fail for invalid state");
    } catch (Exception e) {
      // Expected
    }
    try {
      clusters.getCluster(cluster1).getService(serviceName);
      fail("Service creation should have failed");
    } catch (Exception e) {
      // Expected
    }
    try {
      createService(cluster1, serviceName, State.INSTALLED);
      fail("Service creation should fail for invalid initial state");
    } catch (Exception e) {
      // Expected
    }

    createService(cluster1, serviceName, null);

    String serviceName2 = "MAPREDUCE";
    createService(cluster1, serviceName2, State.INIT);

    ServiceRequest r = new ServiceRequest(cluster1, null, null, null, null, null);
    Set<ServiceResponse> response = ServiceResourceProviderTest.getServices(controller, Collections.singleton(r));
    Assert.assertEquals(2, response.size());

    for (ServiceResponse svc : response) {
      Assert.assertTrue(svc.getServiceName().equals(serviceName)
          || svc.getServiceName().equals(serviceName2));
      Assert.assertEquals("HDP-0.2", svc.getDesiredStackId());
      Assert.assertEquals(State.INIT.toString(), svc.getDesiredState());
    }
  }

  @Test
  public void testCreateServicesMultiple() throws AmbariException, AuthorizationException {
    Set<ServiceRequest> set1 = new HashSet<>();

    String cluster1 = getUniqueName();

    clusters.addCluster(cluster1, new StackId("HDP-0.1"));

    ServiceRequest valid1 = new ServiceRequest(cluster1, "HDFS", "HDP-0.1", "0.1-1234", null, null);
    ServiceRequest valid2 = new ServiceRequest(cluster1, "MAPREDUCE", "HDP-0.1", "0.1-1234", null, null);
    set1.add(valid1);
    set1.add(valid2);
    ServiceResourceProviderTest.createServices(controller, repositoryVersionDAO, set1);

    try {
      valid1 = new ServiceRequest(cluster1, "PIG", "HDP-0.1", "0.1-1234", null, null);
      valid2 = new ServiceRequest(cluster1, "MAPREDUCE", "HDP-0.1", "0.2-1234", null, null);
      set1.add(valid1);
      set1.add(valid2);
      ServiceResourceProviderTest.createServices(controller, repositoryVersionDAO, set1);
      fail("Expected failure for invalid services");
    } catch (AmbariException e) {
      // Expected
      Assert.assertTrue(checkExceptionType(e, DuplicateResourceException.class));
    }

    Assert.assertNotNull(clusters.getCluster(cluster1));
    Assert.assertEquals(2, clusters.getCluster(cluster1).getServices().size());
    Assert.assertNotNull(clusters.getCluster(cluster1).getService("HDFS"));
    Assert.assertNotNull(clusters.getCluster(cluster1).getService("MAPREDUCE"));
  }

  @Test
  public void testCreateServiceComponentSimple() throws AmbariException, AuthorizationException {
    String cluster1 = getUniqueName();
    createCluster(cluster1);
    String serviceName = "HDFS";
    createService(cluster1, serviceName, null);

    String componentName = "NAMENODE";
    try {
      createServiceComponent(cluster1, serviceName, componentName,
          State.INSTALLING);
      fail("ServiceComponent creation should fail for invalid state");
    } catch (Exception e) {
      // Expected
    }
    try {
      clusters.getCluster(cluster1).getService(serviceName)
          .getServiceComponent(componentName);
      fail("ServiceComponent creation should have failed");
    } catch (Exception e) {
      // Expected
    }

    createServiceComponent(cluster1, serviceName, componentName,
        State.INIT);
    Assert.assertNotNull(clusters.getCluster(cluster1)
        .getService(serviceName).getServiceComponent(componentName));

    ServiceComponentRequest r =
        new ServiceComponentRequest(cluster1, serviceName, null, null);
    Set<ServiceComponentResponse> response = ComponentResourceProviderTest.getComponents(controller, Collections.singleton(r));
    Assert.assertEquals(1, response.size());

    ServiceComponentResponse sc = response.iterator().next();
    Assert.assertEquals(State.INIT.toString(), sc.getDesiredState());
    Assert.assertEquals(componentName, sc.getComponentName());
    Assert.assertEquals(cluster1, sc.getClusterName());
    Assert.assertEquals(serviceName, sc.getServiceName());
  }

  @Test
  public void testCreateServiceComponentWithInvalidRequest()
      throws AmbariException, AuthorizationException {
    // multiple clusters
    // dup objects
    // existing components
    // invalid request params
    // invalid service
    // invalid cluster
    String cluster1 = getUniqueName();
    String cluster2 = getUniqueName();

    Set<ServiceComponentRequest> set1 = new HashSet<>();

    try {
      set1.clear();
      ServiceComponentRequest rInvalid =
          new ServiceComponentRequest(null, null, null, null);
      set1.add(rInvalid);
      ComponentResourceProviderTest.createComponents(controller, set1);
      fail("Expected failure for invalid requests");
    } catch (Exception e) {
      // Expected
    }

    try {
      set1.clear();
      ServiceComponentRequest rInvalid =
          new ServiceComponentRequest(cluster1, null, null, null);
      set1.add(rInvalid);
      ComponentResourceProviderTest.createComponents(controller, set1);
      fail("Expected failure for invalid requests");
    } catch (Exception e) {
      // Expected
    }

    try {
      set1.clear();
      ServiceComponentRequest rInvalid =
          new ServiceComponentRequest(cluster1, "s1", null, null);
      set1.add(rInvalid);
      ComponentResourceProviderTest.createComponents(controller, set1);
      fail("Expected failure for invalid requests");
    } catch (Exception e) {
      // Expected
    }

    try {
      set1.clear();
      ServiceComponentRequest rInvalid =
          new ServiceComponentRequest(cluster1, "s1", "sc1", null);
      set1.add(rInvalid);
      ComponentResourceProviderTest.createComponents(controller, set1);
      fail("Expected failure for invalid cluster");
    } catch (ParentObjectNotFoundException e) {
      // Expected
    }

    clusters.addCluster(cluster1, new StackId("HDP-0.1"));
    clusters.addCluster(cluster2, new StackId("HDP-0.1"));

    try {
      set1.clear();
      ServiceComponentRequest rInvalid =
          new ServiceComponentRequest(cluster1, "HDFS", "NAMENODE", null);
      set1.add(rInvalid);
      ComponentResourceProviderTest.createComponents(controller, set1);
      fail("Expected failure for invalid service");
    } catch (ParentObjectNotFoundException e) {
      // Expected
    }

    Cluster c1 = clusters.getCluster(cluster1);
    StackId stackId = new StackId("HDP-0.1");
    c1.setDesiredStackVersion(stackId);

    RepositoryVersionEntity repositoryVersion = helper.getOrCreateRepositoryVersion(stackId,
        stackId.getStackVersion());

    Service s1 = serviceFactory.createNew(c1, "HDFS", repositoryVersion);
    Service s2 = serviceFactory.createNew(c1, "MAPREDUCE", repositoryVersion);
    c1.addService(s1);
    c1.addService(s2);

    set1.clear();
    ServiceComponentRequest valid1 =
        new ServiceComponentRequest(cluster1, "HDFS", "NAMENODE", null);
    ServiceComponentRequest valid2 =
        new ServiceComponentRequest(cluster1, "MAPREDUCE", "JOBTRACKER", null);
    ServiceComponentRequest valid3 =
        new ServiceComponentRequest(cluster1, "MAPREDUCE", "TASKTRACKER", null);
    set1.add(valid1);
    set1.add(valid2);
    set1.add(valid3);
    ComponentResourceProviderTest.createComponents(controller, set1);

    try {
      set1.clear();
      ServiceComponentRequest rInvalid1 =
          new ServiceComponentRequest(cluster1, "HDFS", "HDFS_CLIENT", null);
      ServiceComponentRequest rInvalid2 =
          new ServiceComponentRequest(cluster1, "HDFS", "HDFS_CLIENT", null);
      set1.add(rInvalid1);
      set1.add(rInvalid2);
      ComponentResourceProviderTest.createComponents(controller, set1);
      fail("Expected failure for dups in requests");
    } catch (Exception e) {
      // Expected
    }

    try {
      set1.clear();
      ServiceComponentRequest rInvalid1 =
          new ServiceComponentRequest(cluster1, "HDFS", "HDFS_CLIENT", null);
      ServiceComponentRequest rInvalid2 =
          new ServiceComponentRequest(cluster2, "HDFS", "HDFS_CLIENT", null);
      set1.add(rInvalid1);
      set1.add(rInvalid2);
      ComponentResourceProviderTest.createComponents(controller, set1);
      fail("Expected failure for multiple clusters");
    } catch (Exception e) {
      // Expected
    }

    try {
      set1.clear();
      ServiceComponentRequest rInvalid =
          new ServiceComponentRequest(cluster1, "HDFS", "NAMENODE", null);
      set1.add(rInvalid);
      ComponentResourceProviderTest.createComponents(controller, set1);
      fail("Expected failure for already existing component");
    } catch (Exception e) {
      // Expected
    }


    Assert.assertEquals(1, s1.getServiceComponents().size());
    Assert.assertNotNull(s1.getServiceComponent("NAMENODE"));
    Assert.assertEquals(2, s2.getServiceComponents().size());
    Assert.assertNotNull(s2.getServiceComponent("JOBTRACKER"));
    Assert.assertNotNull(s2.getServiceComponent("TASKTRACKER"));

  }


  @Test
  @Ignore
  //TODO this test becomes unstable after this patch, not reproducible locally but fails in apache jenkins jobs
  //investigate and reenable
  public void testGetExecutionCommandWithClusterEnvForRetry() throws Exception {
    String cluster1 = getUniqueName();
    createCluster(cluster1);
    Cluster cluster = clusters.getCluster(cluster1);
    clusters.getCluster(cluster1)
        .setDesiredStackVersion(new StackId("HDP-0.1"));
    String serviceName = "HDFS";
    createService(cluster1, serviceName, null);
    String componentName1 = "NAMENODE";
    String componentName2 = "DATANODE";
    String componentName3 = "HDFS_CLIENT";
    createServiceComponent(cluster1, serviceName, componentName1,
                           State.INIT);
    createServiceComponent(cluster1, serviceName, componentName2,
                           State.INIT);
    createServiceComponent(cluster1, serviceName, componentName3,
                           State.INIT);

    String host1 = getUniqueName();
    String host2 = getUniqueName();

    addHostToCluster(host1, cluster1);
    addHostToCluster(host2, cluster1);

    Map<String, String> configs = new HashMap<>();
    configs.put("a", "b");
    configs.put("command_retry_enabled", "true");
    configs.put("command_retry_max_time_in_sec", "5");
    configs.put("commands_to_retry", "INSTALL");

    ConfigurationRequest cr1;
    cr1 = new ConfigurationRequest(cluster1, "cluster-env","version1",
                                   configs, null);

    ClusterRequest crReq = new ClusterRequest(cluster.getClusterId(), cluster1, null, null);
    crReq.setDesiredConfig(Collections.singletonList(cr1));
    controller.updateClusters(Collections.singleton(crReq), null);

    Map<String, String> mapRequestProps = new HashMap<>();
    mapRequestProps.put("context", "Called from a test");

    createServiceComponentHost(cluster1, serviceName, componentName2,
                               host1, null);
    createServiceComponentHost(cluster1, serviceName, componentName2,
                               host2, null);
    createServiceComponentHost(cluster1, serviceName, componentName3,
                               host1, null);
    createServiceComponentHost(cluster1, serviceName, componentName3,
                               host2, null);

    // issue an install command, expect retry is enabled
    ServiceComponentHostRequest
        schr =
        new ServiceComponentHostRequest(cluster1, "HDFS", "DATANODE", host2, "INSTALLED");
    Map<String, String> requestProps = new HashMap<>();
    requestProps.put("phase", "INITIAL_INSTALL");
    RequestStatusResponse rsr = updateHostComponents(Collections.singleton(schr), requestProps, false);

    List<Stage> stages = actionDB.getAllStages(rsr.getRequestId());
    Assert.assertEquals(1, stages.size());
    Stage stage = stages.iterator().next();
    List<ExecutionCommandWrapper> execWrappers = stage.getExecutionCommands(host2);
    Assert.assertEquals(1, execWrappers.size());
    ExecutionCommandWrapper execWrapper = execWrappers.iterator().next();
    ExecutionCommand ec = execWrapper.getExecutionCommand();
    Map<String, Map<String, String>> configurations = ec.getConfigurations();
    assertNotNull(configurations);
    assertEquals(1, configurations.size());
    assertTrue(configurations.containsKey("cluster-env"));
    assertTrue(ec.getCommandParams().containsKey("max_duration_for_retries"));
    assertEquals("5", ec.getCommandParams().get("max_duration_for_retries"));
    assertTrue(ec.getCommandParams().containsKey("command_retry_enabled"));
    assertEquals("true", ec.getCommandParams().get("command_retry_enabled"));

    for (ServiceComponentHost sch : clusters.getCluster(cluster1).getServiceComponentHosts(host2)) {
      sch.setState(State.INSTALLED);
    }

    // issue an start command but no retry as phase is only INITIAL_INSTALL
    schr = new ServiceComponentHostRequest(cluster1, "HDFS", "DATANODE", host2, "STARTED");
    rsr = updateHostComponents(Collections.singleton(schr), requestProps, false);
    stages = actionDB.getAllStages(rsr.getRequestId());
    Assert.assertEquals(1, stages.size());
    stage = stages.iterator().next();
    execWrappers = stage.getExecutionCommands(host2);
    Assert.assertEquals(1, execWrappers.size());
    execWrapper = execWrappers.iterator().next();
    ec = execWrapper.getExecutionCommand();
    configurations = ec.getConfigurations();
    assertNotNull(configurations);
    assertEquals(1, configurations.size());
    assertTrue(configurations.containsKey("cluster-env"));
    assertTrue(ec.getCommandParams().containsKey("max_duration_for_retries"));
    assertEquals("5", ec.getCommandParams().get("max_duration_for_retries"));
    assertTrue(ec.getCommandParams().containsKey("command_retry_enabled"));
    assertEquals("false", ec.getCommandParams().get("command_retry_enabled"));

    configs.put("command_retry_enabled", "true");
    configs.put("command_retry_max_time_in_sec", "12");
    configs.put("commands_to_retry", "START");

    cr1 = new ConfigurationRequest(cluster1, "cluster-env","version2",
                                   configs, null);
    crReq = new ClusterRequest(cluster.getClusterId(), cluster1, null, null);
    crReq.setDesiredConfig(Collections.singletonList(cr1));
    controller.updateClusters(Collections.singleton(crReq), null);

    // issue an start command and retry is expected
    requestProps.put("phase", "INITIAL_START");
    schr = new ServiceComponentHostRequest(cluster1, "HDFS", "DATANODE", host2, "STARTED");
    rsr = updateHostComponents(Collections.singleton(schr), requestProps, false);
    stages = actionDB.getAllStages(rsr.getRequestId());
    Assert.assertEquals(1, stages.size());
    stage = stages.iterator().next();
    execWrappers = stage.getExecutionCommands(host2);
    Assert.assertEquals(1, execWrappers.size());
    execWrapper = execWrappers.iterator().next();
    ec = execWrapper.getExecutionCommand();
    configurations = ec.getConfigurations();
    assertNotNull(configurations);
    assertEquals(1, configurations.size());
    assertTrue(configurations.containsKey("cluster-env"));
    assertTrue(ec.getCommandParams().containsKey("max_duration_for_retries"));
    assertEquals("12", ec.getCommandParams().get("max_duration_for_retries"));
    assertTrue(ec.getCommandParams().containsKey("command_retry_enabled"));
    assertEquals("true", ec.getCommandParams().get("command_retry_enabled"));

    // issue an start command and retry is expected but bad cluster-env
    configs.put("command_retry_enabled", "asdf");
    configs.put("command_retry_max_time_in_sec", "-5");
    configs.put("commands_to_retry2", "START");

    cr1 = new ConfigurationRequest(cluster1, "cluster-env","version3",
                                   configs, null);
    crReq = new ClusterRequest(cluster.getClusterId(), cluster1, null, null);
    crReq.setDesiredConfig(Collections.singletonList(cr1));
    controller.updateClusters(Collections.singleton(crReq), null);

    requestProps.put("phase", "INITIAL_START");
    schr = new ServiceComponentHostRequest(cluster1, "HDFS", "DATANODE", host2, "STARTED");
    rsr = updateHostComponents(Collections.singleton(schr), requestProps, false);
    stages = actionDB.getAllStages(rsr.getRequestId());
    Assert.assertEquals(1, stages.size());
    stage = stages.iterator().next();
    execWrappers = stage.getExecutionCommands(host2);
    Assert.assertEquals(1, execWrappers.size());
    execWrapper = execWrappers.iterator().next();
    ec = execWrapper.getExecutionCommand();
    configurations = ec.getConfigurations();
    assertNotNull(configurations);
    assertEquals(1, configurations.size());
    assertTrue(configurations.containsKey("cluster-env"));
    assertTrue(ec.getCommandParams().containsKey("max_duration_for_retries"));
    assertEquals("0", ec.getCommandParams().get("max_duration_for_retries"));
    assertTrue(ec.getCommandParams().containsKey("command_retry_enabled"));
    assertEquals("false", ec.getCommandParams().get("command_retry_enabled"));
  }


  @Test
  public void testGetExecutionCommand() throws Exception {
    String cluster1 = getUniqueName();
    final String host1 = getUniqueName();

    createServiceComponentHostSimple(cluster1, host1, getUniqueName());

    String serviceName = "HDFS";

    Cluster cluster = clusters.getCluster(cluster1);
    Service s1 = cluster.getService(serviceName);

    // Create and attach config
    Map<String, String> configs = new HashMap<>();
    configs.put("a", "b");

    Map<String, String> hadoopEnvConfigs = new HashMap<>();
    hadoopEnvConfigs.put("hdfs_user", "myhdfsuser");
    hadoopEnvConfigs.put("hdfs_group", "myhdfsgroup");

    ConfigurationRequest cr1,cr2, cr3;

    cr1 = new ConfigurationRequest(cluster1, "core-site","version1",
                                   configs, null);
    cr2 = new ConfigurationRequest(cluster1, "hdfs-site","version1",
                                   configs, null);
    cr3 = new ConfigurationRequest(cluster1, "hadoop-env","version1",
      hadoopEnvConfigs, null);

    ClusterRequest crReq = new ClusterRequest(cluster.getClusterId(), cluster1, null, null);
    crReq.setDesiredConfig(Collections.singletonList(cr1));
    controller.updateClusters(Collections.singleton(crReq), null);
    crReq = new ClusterRequest(cluster.getClusterId(), cluster1, null, null);
    crReq.setDesiredConfig(Collections.singletonList(cr2));
    controller.updateClusters(Collections.singleton(crReq), null);
    crReq = new ClusterRequest(cluster.getClusterId(), cluster1, null, null);
    crReq.setDesiredConfig(Collections.singletonList(cr3));
    controller.updateClusters(Collections.singleton(crReq), null);



    // Install
    installService(cluster1, serviceName, false, false);

    ExecutionCommand ec =
        controller.getExecutionCommand(cluster,
                                       s1.getServiceComponent("NAMENODE").getServiceComponentHost(host1),
                                       RoleCommand.START);
    assertEquals("1-0", ec.getCommandId());
    assertEquals(cluster1, ec.getClusterName());
    Map<String, Map<String, String>> configurations = ec.getConfigurations();
    assertNotNull(configurations);
    assertEquals(3, configurations.size());
    assertTrue(configurations.containsKey("hdfs-site"));
    assertTrue(configurations.containsKey("core-site"));
    assertTrue(configurations.containsKey("hadoop-env"));
    assertTrue(ec.getConfigurationAttributes().containsKey("hdfs-site"));
    assertTrue(ec.getConfigurationAttributes().containsKey("core-site"));
    assertTrue(ec.getConfigurationAttributes().containsKey("hadoop-env"));
    assertTrue(ec.getCommandParams().containsKey("max_duration_for_retries"));
    assertEquals("0", ec.getCommandParams().get("max_duration_for_retries"));
    assertTrue(ec.getCommandParams().containsKey("command_retry_enabled"));
    assertEquals("false", ec.getCommandParams().get("command_retry_enabled"));
    Map<String, Set<String>> chInfo = ec.getClusterHostInfo();
    assertTrue(chInfo.containsKey("namenode_host"));
    assertFalse(ec.getCommandParams().containsKey("custom_folder"));

    ec = controller.getExecutionCommand(cluster,
                                        s1.getServiceComponent("DATANODE").getServiceComponentHost(host1),
                                        RoleCommand.START);
    assertEquals(cluster1, ec.getClusterName());
    assertNotNull(ec.getCommandParams());
    assertTrue(ec.getCommandParams().containsKey("custom_folder"));
    assertEquals("dashboards", ec.getCommandParams().get("custom_folder"));
    assertNotNull(ec.getHostLevelParams());
    assertTrue(ec.getHostLevelParams().containsKey(ExecutionCommand.KeyNames.USER_LIST));
    assertEquals("[\"myhdfsuser\"]", ec.getHostLevelParams().get(ExecutionCommand.KeyNames.USER_LIST));
    assertTrue(ec.getHostLevelParams().containsKey(ExecutionCommand.KeyNames.GROUP_LIST));
    assertEquals("[\"myhdfsgroup\"]", ec.getHostLevelParams().get(ExecutionCommand.KeyNames.GROUP_LIST));
    assertTrue(ec.getHostLevelParams().containsKey(ExecutionCommand.KeyNames.USER_GROUPS));
    assertEquals("{\"myhdfsuser\":[\"myhdfsgroup\"]}", ec.getHostLevelParams().get(ExecutionCommand.KeyNames.USER_GROUPS));
  }

  @Test
  public void testCreateServiceComponentMultiple() throws AmbariException, AuthorizationException {
    String cluster1 = getUniqueName();
    String cluster2 = getUniqueName();

    clusters.addCluster(cluster1, new StackId("HDP-0.2"));
    clusters.addCluster(cluster2, new StackId("HDP-0.2"));

    Cluster c1 = clusters.getCluster(cluster1);
    StackId stackId = new StackId("HDP-0.2");

    RepositoryVersionEntity repositoryVersion = helper.getOrCreateRepositoryVersion(stackId, stackId.getStackVersion());

    Service s1 = serviceFactory.createNew(c1, "HDFS", repositoryVersion);
    Service s2 = serviceFactory.createNew(c1, "MAPREDUCE", repositoryVersion);
    c1.addService(s1);
    c1.addService(s2);

    Set<ServiceComponentRequest> set1 = new HashSet<>();
    ServiceComponentRequest valid1 =
        new ServiceComponentRequest(cluster1, "HDFS", "NAMENODE", null);
    ServiceComponentRequest valid2 =
        new ServiceComponentRequest(cluster1, "MAPREDUCE", "JOBTRACKER", null);
    ServiceComponentRequest valid3 =
        new ServiceComponentRequest(cluster1, "MAPREDUCE", "TASKTRACKER", null);
    set1.add(valid1);
    set1.add(valid2);
    set1.add(valid3);
    ComponentResourceProviderTest.createComponents(controller, set1);

    Assert.assertEquals(1, c1.getService("HDFS").getServiceComponents().size());
    Assert.assertEquals(2, c1.getService("MAPREDUCE").getServiceComponents().size());
    Assert.assertNotNull(c1.getService("HDFS")
        .getServiceComponent("NAMENODE"));
    Assert.assertNotNull(c1.getService("MAPREDUCE")
        .getServiceComponent("JOBTRACKER"));
    Assert.assertNotNull(c1.getService("MAPREDUCE")
        .getServiceComponent("TASKTRACKER"));
  }

  @Test
  public void testCreateServiceComponentHostSimple1() throws Exception {
    String cluster1 = getUniqueName();
    String host1 = getUniqueName();
    String host2 = getUniqueName();
    createServiceComponentHostSimple(cluster1, host1, host2);
  }

  private void createServiceComponentHostSimple(String clusterName, String host1,
      String host2) throws AmbariException, AuthorizationException {

    createCluster(clusterName);
    clusters.getCluster(clusterName)
        .setDesiredStackVersion(new StackId("HDP-0.1"));
    String serviceName = "HDFS";
    createService(clusterName, serviceName, repositoryVersion01, null);
    String componentName1 = "NAMENODE";
    String componentName2 = "DATANODE";
    String componentName3 = "HDFS_CLIENT";

    createServiceComponent(clusterName, serviceName, componentName1,
        State.INIT);
    createServiceComponent(clusterName, serviceName, componentName2,
        State.INIT);
    createServiceComponent(clusterName, serviceName, componentName3,
        State.INIT);

    try {
      createServiceComponentHost(clusterName, serviceName, componentName1,
          host1, State.INIT);
      fail("ServiceComponentHost creation should fail for invalid host"
          + " as host not mapped to cluster");
    } catch (Exception e) {
      // Expected
    }

    addHostToCluster(host1, clusterName);
    addHostToCluster(host2, clusterName);

    try {
      createServiceComponentHost(clusterName, serviceName, componentName1,
          host1, State.INSTALLING);
      fail("ServiceComponentHost creation should fail for invalid state");
    } catch (Exception e) {
      // Expected
    }

    try {
      clusters.getCluster(clusterName).getService(serviceName)
          .getServiceComponent(componentName1).getServiceComponentHost(host1);
      fail("ServiceComponentHost creation should have failed earlier");
    } catch (Exception e) {
      // Expected
    }

    // null service should work
    createServiceComponentHost(clusterName, null, componentName1,
        host1, null);
    createServiceComponentHost(clusterName, serviceName, componentName2,
        host1, null);
    createServiceComponentHost(clusterName, serviceName, componentName2,
        host2, null);
    createServiceComponentHost(clusterName, serviceName, componentName3,
        host1, null);
    createServiceComponentHost(clusterName, serviceName, componentName3,
        host2, null);

    try {
      createServiceComponentHost(clusterName, serviceName, componentName1,
          host1, null);
      fail("ServiceComponentHost creation should fail as duplicate");
    } catch (Exception e) {
      // Expected
    }

    Assert.assertNotNull(clusters.getCluster(clusterName)
        .getService(serviceName)
        .getServiceComponent(componentName1)
        .getServiceComponentHost(host1));
    Assert.assertNotNull(clusters.getCluster(clusterName)
        .getService(serviceName)
        .getServiceComponent(componentName2)
        .getServiceComponentHost(host1));
    Assert.assertNotNull(clusters.getCluster(clusterName)
        .getService(serviceName)
        .getServiceComponent(componentName2)
        .getServiceComponentHost(host2));
    Assert.assertNotNull(clusters.getCluster(clusterName)
        .getService(serviceName)
        .getServiceComponent(componentName3)
        .getServiceComponentHost(host1));
    Assert.assertNotNull(clusters.getCluster(clusterName)
        .getService(serviceName)
        .getServiceComponent(componentName3)
        .getServiceComponentHost(host2));

    ServiceComponentHostRequest r =
        new ServiceComponentHostRequest(clusterName, serviceName,
            componentName2, null, null);

    Set<ServiceComponentHostResponse> response =
        controller.getHostComponents(Collections.singleton(r));
    Assert.assertEquals(2, response.size());

  }

  @Test
  public void testCreateServiceComponentHostMultiple()
      throws AmbariException, AuthorizationException {
    String cluster1 = getUniqueName();
    createCluster(cluster1);
    String serviceName = "HDFS";
    createService(cluster1, serviceName, null);
    String componentName1 = "NAMENODE";
    String componentName2 = "DATANODE";
    createServiceComponent(cluster1, serviceName, componentName1,
        State.INIT);
    createServiceComponent(cluster1, serviceName, componentName2,
        State.INIT);
    String host1 = getUniqueName();
    String host2 = getUniqueName();
    addHostToCluster(host1, cluster1);
    addHostToCluster(host2, cluster1);

    Set<ServiceComponentHostRequest> set1 =
      new HashSet<>();
    ServiceComponentHostRequest r1 =
        new ServiceComponentHostRequest(cluster1, serviceName,
            componentName1, host1, State.INIT.toString());
    ServiceComponentHostRequest r2 =
        new ServiceComponentHostRequest(cluster1, serviceName,
            componentName2, host1, State.INIT.toString());
    ServiceComponentHostRequest r3 =
        new ServiceComponentHostRequest(cluster1, serviceName,
            componentName1, host2, State.INIT.toString());
    ServiceComponentHostRequest r4 =
        new ServiceComponentHostRequest(cluster1, serviceName,
            componentName2, host2, State.INIT.toString());

    set1.add(r1);
    set1.add(r2);
    set1.add(r3);
    set1.add(r4);
    controller.createHostComponents(set1);

    Assert.assertEquals(2,
      clusters.getCluster(cluster1).getServiceComponentHosts(host1).size());
    Assert.assertEquals(2,
      clusters.getCluster(cluster1).getServiceComponentHosts(host2).size());

    Assert.assertNotNull(clusters.getCluster(cluster1)
        .getService(serviceName).getServiceComponent(componentName1)
        .getServiceComponentHost(host1));
    Assert.assertNotNull(clusters.getCluster(cluster1)
        .getService(serviceName).getServiceComponent(componentName1)
        .getServiceComponentHost(host2));
    Assert.assertNotNull(clusters.getCluster(cluster1)
        .getService(serviceName).getServiceComponent(componentName2)
        .getServiceComponentHost(host1));
    Assert.assertNotNull(clusters.getCluster(cluster1)
        .getService(serviceName).getServiceComponent(componentName2)
        .getServiceComponentHost(host2));
  }

  @Test
  public void testCreateServiceComponentHostWithInvalidRequest()
      throws AmbariException, AuthorizationException {
    // multiple clusters
    // dup objects
    // existing components
    // invalid request params
    // invalid service
    // invalid cluster
    // invalid component
    // invalid host

    Set<ServiceComponentHostRequest> set1 =
      new HashSet<>();

    try {
      set1.clear();
      ServiceComponentHostRequest rInvalid =
          new ServiceComponentHostRequest(null, null, null, null, null);
      set1.add(rInvalid);
      controller.createHostComponents(set1);
      fail("Expected failure for invalid requests");
    } catch (IllegalArgumentException e) {
      // Expected
    }

    try {
      set1.clear();
      ServiceComponentHostRequest rInvalid =
          new ServiceComponentHostRequest("foo", null, null, null, null);
      set1.add(rInvalid);
      controller.createHostComponents(set1);
      fail("Expected failure for invalid requests");
    } catch (IllegalArgumentException e) {
      // Expected
    }

    try {
      set1.clear();
      ServiceComponentHostRequest rInvalid =
          new ServiceComponentHostRequest("foo", "HDFS", null, null, null);
      set1.add(rInvalid);
      controller.createHostComponents(set1);
      fail("Expected failure for invalid requests");
    } catch (IllegalArgumentException e) {
      // Expected
    }

    try {
      set1.clear();
      ServiceComponentHostRequest rInvalid =
          new ServiceComponentHostRequest("foo", "HDFS", "NAMENODE", null, null);
      set1.add(rInvalid);
      controller.createHostComponents(set1);
      fail("Expected failure for invalid requests");
    } catch (IllegalArgumentException e) {
      // Expected
    }

    String host1 = getUniqueName();
    String host2 = getUniqueName();
    String host3 = getUniqueName();

    String clusterFoo = getUniqueName();
    String cluster1 = getUniqueName();
    String cluster2 = getUniqueName();

    try {
      set1.clear();
      ServiceComponentHostRequest rInvalid =
          new ServiceComponentHostRequest(clusterFoo, "HDFS", "NAMENODE", host1, null);
      set1.add(rInvalid);
      controller.createHostComponents(set1);
      fail("Expected failure for invalid cluster");
    } catch (ParentObjectNotFoundException e) {
      // Expected
    }

    clusters.addCluster(clusterFoo, new StackId("HDP-0.2"));
    clusters.addCluster(cluster1, new StackId("HDP-0.2"));
    clusters.addCluster(cluster2, new StackId("HDP-0.2"));
    Cluster foo = clusters.getCluster(clusterFoo);
    Cluster c1 = clusters.getCluster(cluster1);
    Cluster c2 = clusters.getCluster(cluster2);




    StackId stackId = new StackId("HDP-0.2");
    RepositoryVersionEntity repositoryVersion = helper.getOrCreateRepositoryVersion(stackId,
        stackId.getStackVersion());

    foo.setDesiredStackVersion(stackId);
    foo.setCurrentStackVersion(stackId);

    stackId = new StackId("HDP-0.2");
    c1.setDesiredStackVersion(stackId);
    c1.setCurrentStackVersion(stackId);

    stackId = new StackId("HDP-0.2");
    c2.setDesiredStackVersion(stackId);
    c2.setCurrentStackVersion(stackId);

    try {
      set1.clear();
      ServiceComponentHostRequest rInvalid =
          new ServiceComponentHostRequest(clusterFoo, "HDFS", "NAMENODE", host1, null);
      set1.add(rInvalid);
      controller.createHostComponents(set1);
      fail("Expected failure for invalid service");
    } catch (IllegalArgumentException e) {
      // Expected
    }

    Service s1 = serviceFactory.createNew(foo, "HDFS", repositoryVersion);
    foo.addService(s1);
    Service s2 = serviceFactory.createNew(c1, "HDFS", repositoryVersion);
    c1.addService(s2);
    Service s3 = serviceFactory.createNew(c2, "HDFS", repositoryVersion);
    c2.addService(s3);


    try {
      set1.clear();
      ServiceComponentHostRequest rInvalid =
          new ServiceComponentHostRequest(clusterFoo, "HDFS", "NAMENODE", host1, null);
      set1.add(rInvalid);
      controller.createHostComponents(set1);
      fail("Expected failure for invalid service");
    } catch (AmbariException e) {
      // Expected
    }

    ServiceComponent sc1 = serviceComponentFactory.createNew(s1, "NAMENODE");
    s1.addServiceComponent(sc1);
    ServiceComponent sc2 = serviceComponentFactory.createNew(s2, "NAMENODE");
    s2.addServiceComponent(sc2);
    ServiceComponent sc3 = serviceComponentFactory.createNew(s3, "NAMENODE");
    s3.addServiceComponent(sc3);


    try {
      set1.clear();
      ServiceComponentHostRequest rInvalid =
          new ServiceComponentHostRequest(clusterFoo, "HDFS", "NAMENODE", host1, null);
      set1.add(rInvalid);
      controller.createHostComponents(set1);
      fail("Expected failure for invalid host");
    } catch (AmbariException e) {
      // Expected
    }

    clusters.addHost(host1);
    Host h1 = clusters.getHost(host1);
    h1.setIPv4("ipv41");
    h1.setIPv6("ipv61");
    setOsFamily(h1, "redhat", "6.3");
    clusters.addHost(host2);
    Host h2 = clusters.getHost(host2);
    h2.setIPv4("ipv42");
    h2.setIPv6("ipv62");
    setOsFamily(h2, "redhat", "6.3");
    clusters.addHost(host3);
    Host h3 = clusters.getHost(host3);
    h3.setIPv4("ipv43");
    h3.setIPv6("ipv63");
    setOsFamily(h3, "redhat", "6.3");

    try {
      set1.clear();
      ServiceComponentHostRequest rInvalid =
          new ServiceComponentHostRequest(clusterFoo, "HDFS", "NAMENODE", host1, null);
      set1.add(rInvalid);
      controller.createHostComponents(set1);
      fail("Expected failure for invalid host cluster mapping");
    } catch (AmbariException e) {
      // Expected
    }

    Set<String> hostnames = new HashSet<>();
    hostnames.add(host1);
    hostnames.add(host2);
    hostnames.add(host3);
    clusters.mapAndPublishHostsToCluster(hostnames, clusterFoo);
    clusters.mapAndPublishHostsToCluster(hostnames, cluster1);
    clusters.mapAndPublishHostsToCluster(hostnames, cluster2);

    set1.clear();
    ServiceComponentHostRequest valid =
        new ServiceComponentHostRequest(clusterFoo, "HDFS", "NAMENODE", host1, null);
    set1.add(valid);
    controller.createHostComponents(set1);

    try {
      set1.clear();
      ServiceComponentHostRequest rInvalid1 =
          new ServiceComponentHostRequest(clusterFoo, "HDFS", "NAMENODE", host2, null);
      ServiceComponentHostRequest rInvalid2 =
          new ServiceComponentHostRequest(clusterFoo, "HDFS", "NAMENODE", host2, null);
      set1.add(rInvalid1);
      set1.add(rInvalid2);
      controller.createHostComponents(set1);
      fail("Expected failure for dup requests");
    } catch (DuplicateResourceException e) {
      // Expected
    }

    try {
      set1.clear();
      ServiceComponentHostRequest rInvalid1 =
          new ServiceComponentHostRequest(cluster1, "HDFS", "NAMENODE", host2,
              null);
      ServiceComponentHostRequest rInvalid2 =
          new ServiceComponentHostRequest(cluster2, "HDFS", "NAMENODE", host3,
              null);
      set1.add(rInvalid1);
      set1.add(rInvalid2);
      controller.createHostComponents(set1);
      fail("Expected failure for multiple clusters");
    } catch (IllegalArgumentException e) {
      // Expected
    }

    try {
      set1.clear();
      ServiceComponentHostRequest rInvalid1 =
          new ServiceComponentHostRequest(clusterFoo, "HDFS", "NAMENODE", host1,
              null);
      ServiceComponentHostRequest rInvalid2 =
          new ServiceComponentHostRequest(clusterFoo, "HDFS", "NAMENODE", host2,
              null);
      set1.add(rInvalid1);
      set1.add(rInvalid2);
      controller.createHostComponents(set1);
      fail("Expected failure for already existing");
    } catch (DuplicateResourceException e) {
      // Expected
    }

    Assert.assertEquals(1, foo.getServiceComponentHosts(host1).size());
    Assert.assertEquals(0, foo.getServiceComponentHosts(host2).size());
    Assert.assertEquals(0, foo.getServiceComponentHosts(host3).size());

    set1.clear();
    ServiceComponentHostRequest valid1 =
        new ServiceComponentHostRequest(cluster1, "HDFS", "NAMENODE", host1,
            null);
    set1.add(valid1);
    controller.createHostComponents(set1);

    set1.clear();
    ServiceComponentHostRequest valid2 =
        new ServiceComponentHostRequest(cluster2, "HDFS", "NAMENODE", host1,
            null);
    set1.add(valid2);
    controller.createHostComponents(set1);

    Assert.assertEquals(1, foo.getServiceComponentHosts(host1).size());
    Assert.assertEquals(1, c1.getServiceComponentHosts(host1).size());
    Assert.assertEquals(1, c2.getServiceComponentHosts(host1).size());

  }

  @Test
  public void testCreateHostSimple() throws AmbariException {
    String cluster1 = getUniqueName();
    String host1 = getUniqueName();
    String host2 = getUniqueName();


    Map<String, String> hostAttributes = null;

    HostRequest r1 = new HostRequest(host1, null);
    r1.toString();

    Set<HostRequest> requests = new HashSet<>();
    requests.add(r1);
    try {
      HostResourceProviderTest.createHosts(controller, requests);
      fail("Create host should fail for non-bootstrapped host");
    } catch (Exception e) {
      // Expected
    }

    clusters.addHost(host1);
    clusters.addHost(host2);
    setOsFamily(clusters.getHost(host1), "redhat", "5.9");
    setOsFamily(clusters.getHost(host2), "redhat", "5.9");

    HostRequest request = new HostRequest(host2, "foo");
    requests.add(request);

    try {
      HostResourceProviderTest.createHosts(controller, requests);
      fail("Create host should fail for invalid clusters");
    } catch (Exception e) {
      // Expected
    }

    request.setClusterName(cluster1);

    clusters.addCluster(cluster1, new StackId("HDP-0.1"));
    Cluster c = clusters.getCluster(cluster1);
    StackId stackId = new StackId("HDP-0.1");
    c.setDesiredStackVersion(stackId);
    c.setCurrentStackVersion(stackId);
    helper.getOrCreateRepositoryVersion(stackId, stackId.getStackVersion());

    HostResourceProviderTest.createHosts(controller, requests);

    Assert.assertNotNull(clusters.getHost(host1));
    Assert.assertNotNull(clusters.getHost(host2));

    Assert.assertEquals(0, clusters.getClustersForHost(host1).size());
    Assert.assertEquals(1, clusters.getClustersForHost(host2).size());

  }

  @Test
  public void testCreateHostMultiple() throws AmbariException {
    String host1 = getUniqueName();
    String host2 = getUniqueName();
    String host3 = getUniqueName();
    String cluster1 = getUniqueName();

    clusters.addHost(host1);
    clusters.addHost(host2);
    clusters.addHost(host3);
    clusters.addCluster(cluster1, new StackId("HDP-0.1"));
    Cluster c = clusters.getCluster(cluster1);
    StackId stackID = new StackId("HDP-0.1");
    c.setDesiredStackVersion(stackID);
    c.setCurrentStackVersion(stackID);
    helper.getOrCreateRepositoryVersion(stackID, stackID.getStackVersion());

    setOsFamily(clusters.getHost(host1), "redhat", "5.9");
    setOsFamily(clusters.getHost(host2), "redhat", "5.9");
    setOsFamily(clusters.getHost(host3), "redhat", "5.9");

    HostRequest r1 = new HostRequest(host1, cluster1);
    HostRequest r2 = new HostRequest(host2, cluster1);
    HostRequest r3 = new HostRequest(host3, null);

    Set<HostRequest> set1 = new HashSet<>();
    set1.add(r1);
    set1.add(r2);
    set1.add(r3);
    HostResourceProviderTest.createHosts(controller, set1);

    Assert.assertEquals(1, clusters.getClustersForHost(host1).size());
    Assert.assertEquals(1, clusters.getClustersForHost(host2).size());
    Assert.assertEquals(0, clusters.getClustersForHost(host3).size());
  }

  @Test
  public void testCreateHostWithInvalidRequests() throws AmbariException {
    // unknown host
    // invalid clusters
    // duplicate host
    String host1 = getUniqueName();
    String cluster1 = getUniqueName();

    Set<HostRequest> set1 = new HashSet<>();

    try {
      set1.clear();
      HostRequest rInvalid =
          new HostRequest(host1, null);
      set1.add(rInvalid);
      HostResourceProviderTest.createHosts(controller, set1);
      fail("Expected failure for invalid host");
    } catch (Exception e) {
      // Expected
    }

    clusters.addHost(host1);

    try {
      set1.clear();
      HostRequest rInvalid =
          new HostRequest(host1, cluster1);
      set1.add(rInvalid);
      HostResourceProviderTest.createHosts(controller, set1);
      fail("Expected failure for invalid cluster");
    } catch (Exception e) {
      // Expected
    }

    clusters.addCluster(cluster1, new StackId("HDP-0.1"));

    try {
      set1.clear();
      HostRequest rInvalid1 =
<<<<<<< HEAD
          new HostRequest(host1, cluster1, null);
      rInvalid1.setRackInfo(UUID.randomUUID().toString());
=======
          new HostRequest(host1, cluster1);
>>>>>>> 1c19200c
      HostRequest rInvalid2 =
          new HostRequest(host1, cluster1);
      set1.add(rInvalid1);
      set1.add(rInvalid2);
      HostResourceProviderTest.createHosts(controller, set1);
      fail("Expected failure for dup requests");
    } catch (Exception e) {
      // Expected
    }

  }

  @Test
  /**
   * Create a cluster with a service, and verify that the request tasks have the correct output log and error log paths.
   */
  public void testRequestStatusLogs() throws Exception {
    String cluster1 = getUniqueName();

    createServiceComponentHostSimple(cluster1, getUniqueName(), getUniqueName());

    String serviceName = "HDFS";

    Cluster cluster = clusters.getCluster(cluster1);
    for (Host h : clusters.getHosts()) {
      // Simulate each agent registering and setting the prefix path on its host
      h.setPrefix(Configuration.PREFIX_DIR);
    }

    Map<String, Config> configs = new HashMap<>();
    Map<String, String> properties = new HashMap<>();
    Map<String, Map<String, String>> propertiesAttributes = new HashMap<>();

    ConfigFactory configFactory = injector.getInstance(ConfigFactory.class);
    Config c1 = configFactory.createNew(cluster, "hdfs-site", "v1",  properties, propertiesAttributes);
    configs.put(c1.getType(), c1);

    ServiceRequest r = new ServiceRequest(cluster1, serviceName, "HDP-0.2", "0.2-1234",
        State.INSTALLED.toString(), null);

    Set<ServiceRequest> requests = new HashSet<>();
    requests.add(r);

    Map<String, String> mapRequestProps = new HashMap<>();
    mapRequestProps.put("context", "Called from a test");

    RequestStatusResponse trackAction =
        ServiceResourceProviderTest.updateServices(controller, requests, mapRequestProps, true, false);

    List<ShortTaskStatus> taskStatuses = trackAction.getTasks();
    Assert.assertFalse(taskStatuses.isEmpty());
    for (ShortTaskStatus task : taskStatuses) {
      Assert.assertEquals("Task output logs don't match", Configuration.PREFIX_DIR + "/output-" + task.getTaskId() + ".txt", task.getOutputLog());
      Assert.assertEquals("Task error logs don't match", Configuration.PREFIX_DIR + "/errors-" + task.getTaskId() + ".txt", task.getErrorLog());
    }
  }

  @Test
  public void testInstallAndStartService() throws Exception {
    String cluster1 = getUniqueName();
    String host1 = getUniqueName();
    String host2 = getUniqueName();

    createServiceComponentHostSimple(cluster1, host1, host2);

    String serviceName = "HDFS";

    Cluster cluster = clusters.getCluster(cluster1);
    Service s1 = cluster.getService(serviceName);

    Map<String, Config> configs = new HashMap<>();
    Map<String, String> properties = new HashMap<>();
    Map<String, Map<String, String>> propertiesAttributes = new HashMap<>();
    properties.put("a", "a1");
    properties.put("b", "b1");

    ConfigFactory configFactory = injector.getInstance(ConfigFactory.class);
    Config c1 = configFactory.createNew(cluster, "hdfs-site", "v1", properties, propertiesAttributes);
    properties.put("c", cluster1);
    properties.put("d", "d1");

    Config c2 = configFactory.createNew(cluster, "core-site", "v1", properties, propertiesAttributes);
    Config c3 = configFactory.createNew(cluster, "foo-site", "v1", properties, propertiesAttributes);

    Map<String, String> mapRequestProps = new HashMap<>();
    mapRequestProps.put("context", "Called from a test");

    configs.put(c1.getType(), c1);
    configs.put(c2.getType(), c2);

    ServiceRequest r = new ServiceRequest(cluster1, serviceName, "HDP-0.2", "0.2-1234",
        State.INSTALLED.toString(), null);

    Set<ServiceRequest> requests = new HashSet<>();
    requests.add(r);

    RequestStatusResponse trackAction =
        ServiceResourceProviderTest.updateServices(controller, requests, mapRequestProps, true, false);
    Assert.assertEquals(State.INSTALLED,
        clusters.getCluster(cluster1).getService(serviceName)
        .getDesiredState());
    for (ServiceComponent sc :
      clusters.getCluster(cluster1).getService(serviceName)
      .getServiceComponents().values()) {
      Assert.assertEquals(State.INSTALLED, sc.getDesiredState());
      for (ServiceComponentHost sch : sc.getServiceComponentHosts().values()) {
        Assert.assertEquals(State.INSTALLED, sch.getDesiredState());
        Assert.assertEquals(State.INIT, sch.getState());
      }
    }

    List<ShortTaskStatus> taskStatuses = trackAction.getTasks();
    Assert.assertEquals(5, taskStatuses.size());

    boolean foundH1NN = false;
    boolean foundH1DN = false;
    boolean foundH2DN = false;
    boolean foundH1CLT = false;
    boolean foundH2CLT = false;

    for (ShortTaskStatus taskStatus : taskStatuses) {
      LOG.debug("Task dump :"
          + taskStatus.toString());
      Assert.assertEquals(RoleCommand.INSTALL.toString(),
          taskStatus.getCommand());
      Assert.assertEquals(HostRoleStatus.PENDING.toString(),
          taskStatus.getStatus());
      if (taskStatus.getHostName().equals(host1)) {
        if (Role.NAMENODE.toString().equals(taskStatus.getRole())) {
          foundH1NN = true;
        } else if (Role.DATANODE.toString().equals(taskStatus.getRole())) {
          foundH1DN = true;
        } else if (Role.HDFS_CLIENT.toString().equals(taskStatus.getRole())) {
          foundH1CLT = true;
        } else {
          fail("Found invalid role for host h1");
        }
      } else if (taskStatus.getHostName().equals(host2)) {
        if (Role.DATANODE.toString().equals(taskStatus.getRole())) {
          foundH2DN = true;
        } else if (Role.HDFS_CLIENT.toString().equals(taskStatus.getRole())) {
          foundH2CLT = true;
        } else {
          fail("Found invalid role for host h2");
        }
      } else {
        fail("Found invalid host in task list");
      }
    }
    Assert.assertTrue(foundH1DN && foundH1NN && foundH2DN
        && foundH1CLT && foundH2CLT);

    // TODO validate stages?
    List<Stage> stages = actionDB.getAllStages(trackAction.getRequestId());
    Assert.assertEquals(1, stages.size());

    for (Stage stage : stages) {
      LOG.info("Stage Details for Install Service"
          + ", stageId="+ stage.getStageId()
          + ", actionId=" + stage.getActionId());

      for (String host : stage.getHosts()) {
        for (ExecutionCommandWrapper ecw : stage.getExecutionCommands(host)) {
          Assert.assertFalse(
              ecw.getExecutionCommand().getHostLevelParams().get("repo_info").isEmpty());
        }
      }
    }

    org.apache.ambari.server.controller.spi.Request request = PropertyHelper.getReadRequest(
        TaskResourceProvider.TASK_CLUSTER_NAME_PROPERTY_ID,
        TaskResourceProvider.TASK_REQUEST_ID_PROPERTY_ID,
        TaskResourceProvider.TASK_STAGE_ID_PROPERTY_ID);

    Predicate predicate = new PredicateBuilder().property(
        TaskResourceProvider.TASK_REQUEST_ID_PROPERTY_ID).equals(
            trackAction.getRequestId()).toPredicate();

    List<HostRoleCommandEntity> entities = hostRoleCommandDAO.findAll(request, predicate);
    Assert.assertEquals(5, entities.size());

    // !!! pick any entity to make sure a request brings back only one
    Long taskId = entities.get(0).getTaskId();
    predicate = new PredicateBuilder().property(
        TaskResourceProvider.TASK_REQUEST_ID_PROPERTY_ID).equals(
            trackAction.getRequestId()).and().property(
                TaskResourceProvider.TASK_ID_PROPERTY_ID).equals(taskId).toPredicate();

    entities = hostRoleCommandDAO.findAll(request, predicate);
    Assert.assertEquals(1, entities.size());

    // manually change live state to installed as no running action manager
    for (ServiceComponent sc :
      clusters.getCluster(cluster1).getService(serviceName)
      .getServiceComponents().values()) {
      for (ServiceComponentHost sch : sc.getServiceComponentHosts().values()) {
        sch.setState(State.INSTALLED);
      }
    }

    r = new ServiceRequest(cluster1, serviceName, "HDP-0.2", "0.2-1234", State.STARTED.toString(),
        null);
    requests.clear();
    requests.add(r);
    trackAction = ServiceResourceProviderTest.updateServices(controller, requests, mapRequestProps, true,
      false);

    Assert.assertEquals(State.STARTED,
        clusters.getCluster(cluster1).getService(serviceName)
        .getDesiredState());
    for (ServiceComponent sc :
      clusters.getCluster(cluster1).getService(serviceName)
      .getServiceComponents().values()) {
      if (sc.getName().equals("HDFS_CLIENT")) {
        Assert.assertEquals(State.INSTALLED, sc.getDesiredState());
      } else {
        Assert.assertEquals(State.STARTED, sc.getDesiredState());
      }
      for (ServiceComponentHost sch : sc.getServiceComponentHosts().values()) {
        if (sch.getServiceComponentName().equals("HDFS_CLIENT")) {
          Assert.assertEquals(State.INSTALLED, sch.getDesiredState());
        } else {
          Assert.assertEquals(State.STARTED, sch.getDesiredState());
        }
      }
    }

    // TODO validate stages?
    stages = actionDB.getAllStages(trackAction.getRequestId());
    Assert.assertEquals(2, stages.size());

    StringBuilder sb = new StringBuilder();
    clusters.debugDump(sb);
    LOG.info("Cluster Dump: " + sb.toString());

    for (ServiceComponent sc :
      clusters.getCluster(cluster1).getService(serviceName)
      .getServiceComponents().values()) {
      for (ServiceComponentHost sch : sc.getServiceComponentHosts().values()) {
        if (sc.isClientComponent()) {
          sch.setState(State.INSTALLED);
        } else {
          sch.setState(State.INSTALL_FAILED);
        }
      }
    }

    r = new ServiceRequest(cluster1, serviceName, "HDP-0.2", "0.2-1234", State.INSTALLED.toString(),
        null);
    requests.clear();
    requests.add(r);
    trackAction = ServiceResourceProviderTest.updateServices(controller, requests, mapRequestProps, true,
      false);

    Assert.assertEquals(State.INSTALLED,
        clusters.getCluster(cluster1).getService(serviceName)
        .getDesiredState());
    for (ServiceComponent sc :
      clusters.getCluster(cluster1).getService(serviceName)
      .getServiceComponents().values()) {
      Assert.assertEquals(State.INSTALLED, sc.getDesiredState());
      for (ServiceComponentHost sch : sc.getServiceComponentHosts().values()) {
        Assert.assertEquals(State.INSTALLED, sch.getDesiredState());
      }
    }

    // TODO validate stages?
    stages = actionDB.getAllStages(trackAction.getRequestId());

    Assert.assertEquals(1, stages.size());

  }

  @Test
  public void testGetClusters() throws AmbariException, AuthorizationException {
    String cluster1 = getUniqueName();

    clusters.addCluster(cluster1, new StackId("HDP-0.1"));

    Cluster c1 = clusters.getCluster(cluster1);

    StackId stackId = new StackId("HDP-0.1");
    c1.setDesiredStackVersion(stackId);
    helper.getOrCreateRepositoryVersion(stackId, stackId.getStackVersion());

    ClusterRequest r = new ClusterRequest(null, null, null, null);
    Set<ClusterResponse> resp = controller.getClusters(Collections.singleton(r));

    // !!! many tests are creating clusters, just make sure we have at least one
    Assert.assertFalse(resp.isEmpty());

    boolean found = false;
    for (ClusterResponse cr : resp) {
      if (cr.getClusterName().equals(cluster1)) {
        Assert.assertEquals(c1.getClusterId(), cr.getClusterId());
        Assert.assertEquals(c1.getDesiredStackVersion().getStackId(), cr.getDesiredStackVersion());
        found = true;
        break;
      }
    }

    Assert.assertTrue(found);
  }

  @Test
  public void testGetClustersWithFilters() throws AmbariException, AuthorizationException {
    String cluster1 = getUniqueName();
    String cluster2 = getUniqueName();
    String cluster3 = getUniqueName();
    String cluster4 = getUniqueName();

    clusters.addCluster(cluster1, new StackId("HDP-0.1"));
    clusters.addCluster(cluster2, new StackId("HDP-0.1"));
    clusters.addCluster(cluster3, new StackId("HDP-1.2.0"));
    clusters.addCluster(cluster4, new StackId("HDP-0.1"));

    ClusterRequest r = new ClusterRequest(null, null, null, null);
    Set<ClusterResponse> resp = controller.getClusters(Collections.singleton(r));
    Assert.assertTrue(resp.size() >= 4);

    r = new ClusterRequest(null, cluster1, null, null);
    resp = controller.getClusters(Collections.singleton(r));
    Assert.assertEquals(1, resp.size());
    Cluster c1 = clusters.getCluster(cluster1);
    Assert.assertEquals(c1.getClusterId(), resp.iterator().next().getClusterId());

    r = new ClusterRequest(null, null, "HDP-0.1", null);
    resp = controller.getClusters(Collections.singleton(r));
    Assert.assertTrue(resp.size() >= 3);

    r = new ClusterRequest(null, null, "", null);
    resp = controller.getClusters(Collections.singleton(r));
    Assert.assertTrue("Stack ID request is invalid and expect them all", resp.size() > 3);
  }

  @Test
  public void testGetServices() throws AmbariException {
    String cluster1 = getUniqueName();

    StackId stackId = new StackId("HDP-0.1");
    RepositoryVersionEntity repositoryVersion = helper.getOrCreateRepositoryVersion(stackId,
        stackId.getStackVersion());

    clusters.addCluster(cluster1, stackId);
    Cluster c1 = clusters.getCluster(cluster1);
    Service s1 = serviceFactory.createNew(c1, "HDFS", repositoryVersion);

    c1.addService(s1);
    s1.setDesiredState(State.INSTALLED);

    ServiceRequest r = new ServiceRequest(cluster1, null, null, null, null, null);
    Set<ServiceResponse> resp = ServiceResourceProviderTest.getServices(controller, Collections.singleton(r));

    ServiceResponse resp1 = resp.iterator().next();

    Assert.assertEquals(s1.getClusterId(), resp1.getClusterId().longValue());
    Assert.assertEquals(s1.getCluster().getClusterName(), resp1.getClusterName());
    Assert.assertEquals(s1.getName(), resp1.getServiceName());
    Assert.assertEquals("HDP-0.1", s1.getDesiredStackId().getStackId());
    Assert.assertEquals(s1.getDesiredStackId().getStackId(), resp1.getDesiredStackId());
    Assert.assertEquals(State.INSTALLED.toString(), resp1.getDesiredState());

  }

  @Test
  public void testGetServicesWithFilters() throws AmbariException {
    String cluster1 = getUniqueName();
    String cluster2 = getUniqueName();

    StackId stackId = new StackId("HDP-0.2");
    RepositoryVersionEntity repositoryVersion = helper.getOrCreateRepositoryVersion(stackId,
        stackId.getStackVersion());

    clusters.addCluster(cluster1, stackId);
    clusters.addCluster(cluster2, stackId);
    Cluster c1 = clusters.getCluster(cluster1);
    Cluster c2 = clusters.getCluster(cluster2);
    c1.setDesiredStackVersion(stackId);
    c2.setDesiredStackVersion(stackId);

    Service s1 = serviceFactory.createNew(c1, "HDFS", repositoryVersion);
    Service s2 = serviceFactory.createNew(c1, "MAPREDUCE", repositoryVersion);
    Service s3 = serviceFactory.createNew(c1, "HBASE", repositoryVersion);
    Service s4 = serviceFactory.createNew(c2, "HIVE", repositoryVersion);
    Service s5 = serviceFactory.createNew(c2, "ZOOKEEPER", repositoryVersion);

    c1.addService(s1);
    c1.addService(s2);
    c1.addService(s3);
    c2.addService(s4);
    c2.addService(s5);

    s1.setDesiredState(State.INSTALLED);
    s2.setDesiredState(State.INSTALLED);
    s4.setDesiredState(State.INSTALLED);

    ServiceRequest r = new ServiceRequest(null, null, null, null, null, null);
    Set<ServiceResponse> resp;

    try {
      ServiceResourceProviderTest.getServices(controller, Collections.singleton(r));
      fail("Expected failure for invalid request");
    } catch (Exception e) {
      // Expected
    }

    r = new ServiceRequest(c1.getClusterName(), null, null, null, null, null);
    resp = ServiceResourceProviderTest.getServices(controller, Collections.singleton(r));
    Assert.assertEquals(3, resp.size());

    r = new ServiceRequest(c1.getClusterName(), s2.getName(), null, null, null, null);
    resp = ServiceResourceProviderTest.getServices(controller, Collections.singleton(r));
    Assert.assertEquals(1, resp.size());
    Assert.assertEquals(s2.getName(), resp.iterator().next().getServiceName());

    try {
      r = new ServiceRequest(c2.getClusterName(), s1.getName(), null, null, null, null);
      ServiceResourceProviderTest.getServices(controller, Collections.singleton(r));
      fail("Expected failure for invalid service");
    } catch (Exception e) {
      // Expected
    }

    r = new ServiceRequest(c1.getClusterName(), null, null, null, "INSTALLED", null);
    resp = ServiceResourceProviderTest.getServices(controller, Collections.singleton(r));
    Assert.assertEquals(2, resp.size());

    r = new ServiceRequest(c2.getClusterName(), null, null, null, "INIT", null);
    resp = ServiceResourceProviderTest.getServices(controller, Collections.singleton(r));
    Assert.assertEquals(1, resp.size());

    ServiceRequest r1, r2, r3;
    r1 = new ServiceRequest(c1.getClusterName(), null, null, null, "INSTALLED", null);
    r2 = new ServiceRequest(c2.getClusterName(), null, null, null, "INIT", null);
    r3 = new ServiceRequest(c2.getClusterName(), null, null, null, "INIT", null);

    Set<ServiceRequest> reqs = new HashSet<>();
    reqs.addAll(Arrays.asList(r1, r2, r3));
    resp = ServiceResourceProviderTest.getServices(controller, reqs);
    Assert.assertEquals(3, resp.size());

  }


  @Test
  public void testGetServiceComponents() throws AmbariException {
    String cluster1 = getUniqueName();

    StackId stackId = new StackId("HDP-0.2");
    RepositoryVersionEntity repositoryVersion = helper.getOrCreateRepositoryVersion(stackId,
        stackId.getStackVersion());

    clusters.addCluster(cluster1, stackId);
    Cluster c1 = clusters.getCluster(cluster1);
    c1.setDesiredStackVersion(stackId);
    Service s1 = serviceFactory.createNew(c1, "HDFS", repositoryVersion);
    c1.addService(s1);
    s1.setDesiredState(State.INSTALLED);
    ServiceComponent sc1 = serviceComponentFactory.createNew(s1, "DATANODE");
    s1.addServiceComponent(sc1);
    sc1.setDesiredState(State.UNINSTALLED);

    ServiceComponentRequest r = new ServiceComponentRequest(cluster1,
       s1.getName(), sc1.getName(), null);

    Set<ServiceComponentResponse> resps = ComponentResourceProviderTest.getComponents(controller, Collections.singleton(r));
    Assert.assertEquals(1, resps.size());

    ServiceComponentResponse resp = resps.iterator().next();

    Assert.assertEquals(c1.getClusterName(), resp.getClusterName());
    Assert.assertEquals(sc1.getName(), resp.getComponentName());
    Assert.assertEquals(s1.getName(), resp.getServiceName());
    Assert.assertEquals("HDP-0.2", resp.getDesiredStackId());
    Assert.assertEquals(sc1.getDesiredState().toString(),
        resp.getDesiredState());
    Assert.assertEquals(c1.getClusterId(), resp.getClusterId().longValue());

  }


  @Test
  public void testGetServiceComponentsWithFilters() throws AmbariException {
    String cluster1 = getUniqueName();
    String cluster2 = getUniqueName();

    StackId stackId = new StackId("HDP-0.2");
    RepositoryVersionEntity repositoryVersion = helper.getOrCreateRepositoryVersion(stackId,
        stackId.getStackVersion());

    clusters.addCluster(cluster1, stackId);
    clusters.addCluster(cluster2, stackId);
    Cluster c1 = clusters.getCluster(cluster1);
    Cluster c2 = clusters.getCluster(cluster2);

    Service s1 = serviceFactory.createNew(c1, "HDFS", repositoryVersion);
    Service s2 = serviceFactory.createNew(c1, "MAPREDUCE", repositoryVersion);
    Service s3 = serviceFactory.createNew(c1, "HBASE", repositoryVersion);
    Service s4 = serviceFactory.createNew(c2, "HIVE", repositoryVersion);
    Service s5 = serviceFactory.createNew(c2, "ZOOKEEPER", repositoryVersion);

    c1.addService(s1);
    c1.addService(s2);
    c1.addService(s3);
    c2.addService(s4);
    c2.addService(s5);

    s1.setDesiredState(State.INSTALLED);
    s2.setDesiredState(State.INSTALLED);
    s4.setDesiredState(State.INSTALLED);

    ServiceComponent sc1 = serviceComponentFactory.createNew(s1, "DATANODE");
    ServiceComponent sc2 = serviceComponentFactory.createNew(s1, "NAMENODE");
    ServiceComponent sc3 = serviceComponentFactory.createNew(s3, "HBASE_REGIONSERVER");
    ServiceComponent sc4 = serviceComponentFactory.createNew(s4, "HIVE_SERVER");
    ServiceComponent sc5 = serviceComponentFactory.createNew(s4, "HIVE_CLIENT");
    ServiceComponent sc6 = serviceComponentFactory.createNew(s4, "MYSQL_SERVER");
    ServiceComponent sc7 = serviceComponentFactory.createNew(s5, "ZOOKEEPER_SERVER");
    ServiceComponent sc8 = serviceComponentFactory.createNew(s5, "ZOOKEEPER_CLIENT");

    s1.addServiceComponent(sc1);
    s1.addServiceComponent(sc2);
    s3.addServiceComponent(sc3);
    s4.addServiceComponent(sc4);
    s4.addServiceComponent(sc5);
    s4.addServiceComponent(sc6);
    s5.addServiceComponent(sc7);
    s5.addServiceComponent(sc8);

    sc1.setDesiredState(State.UNINSTALLED);
    sc3.setDesiredState(State.UNINSTALLED);
    sc5.setDesiredState(State.UNINSTALLED);
    sc6.setDesiredState(State.UNINSTALLED);
    sc7.setDesiredState(State.UNINSTALLED);
    sc8.setDesiredState(State.UNINSTALLED);

    ServiceComponentRequest r = new ServiceComponentRequest(null, null,
        null, null);

    try {
      ComponentResourceProviderTest.getComponents(controller, Collections.singleton(r));
      fail("Expected failure for invalid cluster");
    } catch (Exception e) {
      // Expected
    }

    // all comps per cluster
    r = new ServiceComponentRequest(c1.getClusterName(),
        null, null, null);
    Set<ServiceComponentResponse> resps = ComponentResourceProviderTest.getComponents(controller, Collections.singleton(r));
    Assert.assertEquals(3, resps.size());

    // all comps per cluster filter on state
    r = new ServiceComponentRequest(c2.getClusterName(),
        null, null, State.UNINSTALLED.toString());
    resps = ComponentResourceProviderTest.getComponents(controller, Collections.singleton(r));
    Assert.assertEquals(4, resps.size());

    // all comps for given service
    r = new ServiceComponentRequest(c2.getClusterName(),
        s5.getName(), null, null);
    resps = ComponentResourceProviderTest.getComponents(controller, Collections.singleton(r));
    Assert.assertEquals(2, resps.size());

    // all comps for given service filter by state
    r = new ServiceComponentRequest(c2.getClusterName(),
        s4.getName(), null, State.INIT.toString());
    resps = ComponentResourceProviderTest.getComponents(controller, Collections.singleton(r));
    Assert.assertEquals(1, resps.size());
    Assert.assertEquals(sc4.getName(),
        resps.iterator().next().getComponentName());

    // get single given comp
    r = new ServiceComponentRequest(c2.getClusterName(),
        null, sc5.getName(), State.INIT.toString());
    resps = ComponentResourceProviderTest.getComponents(controller, Collections.singleton(r));
    Assert.assertEquals(1, resps.size());
    Assert.assertEquals(sc5.getName(),
        resps.iterator().next().getComponentName());

    // get single given comp and given svc
    r = new ServiceComponentRequest(c2.getClusterName(),
        s4.getName(), sc5.getName(), State.INIT.toString());
    resps = ComponentResourceProviderTest.getComponents(controller, Collections.singleton(r));
    Assert.assertEquals(1, resps.size());
    Assert.assertEquals(sc5.getName(),
        resps.iterator().next().getComponentName());


    ServiceComponentRequest r1, r2, r3;
    Set<ServiceComponentRequest> reqs = new HashSet<>();
    r1 = new ServiceComponentRequest(c2.getClusterName(),
        null, null, State.UNINSTALLED.toString());
    r2 = new ServiceComponentRequest(c1.getClusterName(),
        null, null, null);
    r3 = new ServiceComponentRequest(c1.getClusterName(),
        null, null, State.INIT.toString());
    reqs.addAll(Arrays.asList(r1, r2, r3));
    resps = ComponentResourceProviderTest.getComponents(controller, reqs);
    Assert.assertEquals(7, resps.size());
  }

  @Test
  public void testGetServiceComponentHosts() throws AmbariException, AuthorizationException {
    String cluster1 = getUniqueName();
    String host1 = getUniqueName();

    Cluster c1 = setupClusterWithHosts(cluster1, "HDP-0.1", Lists.newArrayList(host1), "centos5");
    RepositoryVersionEntity repositoryVersion = repositoryVersion01;

    Service s1 = serviceFactory.createNew(c1, "HDFS", repositoryVersion);
    c1.addService(s1);
    ServiceComponent sc1 = serviceComponentFactory.createNew(s1, "DATANODE");
    s1.addServiceComponent(sc1);
    sc1.setDesiredState(State.UNINSTALLED);
    ServiceComponentHost sch1 = serviceComponentHostFactory.createNew(sc1, host1);
    sc1.addServiceComponentHost(sch1);
    sch1.setDesiredState(State.INSTALLED);
    sch1.setState(State.INSTALLING);

    sch1.updateActualConfigs(new HashMap<String, Map<String,String>>() {{
      put("global", new HashMap<String,String>() {{ put("tag", "version1"); }});
    }});


    ServiceComponentHostRequest r =
        new ServiceComponentHostRequest(c1.getClusterName(),
            null, null, null, null);
    Set<ServiceComponentHostResponse> resps = controller.getHostComponents(Collections.singleton(r));
    Assert.assertEquals(1, resps.size());

    ServiceComponentHostResponse resp =
        resps.iterator().next();

    Assert.assertEquals(c1.getClusterName(), resp.getClusterName());
    Assert.assertEquals(sc1.getName(), resp.getComponentName());
    Assert.assertEquals(s1.getName(), resp.getServiceName());
    Assert.assertEquals(sch1.getHostName(), resp.getHostname());
    Assert.assertEquals(sch1.getDesiredState().toString(),
        resp.getDesiredState());
    Assert.assertEquals(sch1.getState().toString(),
        resp.getLiveState());
    Assert.assertEquals(repositoryVersion.getStackId(),
        sch1.getServiceComponent().getDesiredStackId());
    Assert.assertNotNull(resp.getActualConfigs());
    Assert.assertEquals(1, resp.getActualConfigs().size());
  }

  @Test
  public void testGetServiceComponentHostsWithStaleConfigFilter() throws AmbariException, AuthorizationException {

    final String host1 = getUniqueName();
    final String host2 = getUniqueName();
    String cluster1 = getUniqueName();
    Cluster c = setupClusterWithHosts(cluster1, "HDP-2.0.5",
        new ArrayList<String>() {{
          add(host1);
          add(host2);
        }},
        "centos5");

    Long clusterId = c.getClusterId();
    String serviceName = "HDFS";
    createService(cluster1, serviceName, null);
    String componentName1 = "NAMENODE";
    String componentName2 = "DATANODE";
    String componentName3 = "HDFS_CLIENT";

    createServiceComponent(cluster1, serviceName, componentName1,
        State.INIT);
    createServiceComponent(cluster1, serviceName, componentName2,
        State.INIT);
    createServiceComponent(cluster1, serviceName, componentName3,
        State.INIT);

    createServiceComponentHost(cluster1, serviceName, componentName1,
        host1, null);
    createServiceComponentHost(cluster1, serviceName, componentName2,
        host1, null);
    createServiceComponentHost(cluster1, serviceName, componentName3,
        host1, null);
    createServiceComponentHost(cluster1, serviceName, componentName2,
        host2, null);
    createServiceComponentHost(cluster1, serviceName, componentName3,
        host2, null);

    // Install
    installService(cluster1, serviceName, false, false);

    // Create and attach config
    Map<String, String> configs = new HashMap<>();
    configs.put("a", "b");

    ConfigurationRequest cr1;
    cr1 = new ConfigurationRequest(cluster1, "hdfs-site", "version1",
        configs, null);
    ClusterRequest crReq = new ClusterRequest(clusterId, cluster1, null, null);
    crReq.setDesiredConfig(Collections.singletonList(cr1));
    controller.updateClusters(Collections.singleton(crReq), null);

    // Start
    startService(cluster1, serviceName, false, false);

    //Update actual config
    HashMap<String, Map<String, String>> actualConfig = new HashMap<String, Map<String, String>>() {{
      put("hdfs-site", new HashMap<String, String>() {{
        put("tag", "version1");
      }});
    }};
    HashMap<String, Map<String, String>> actualConfigOld = new
        HashMap<String, Map<String, String>>() {{
          put("hdfs-site", new HashMap<String, String>() {{
            put("tag", "version0");
          }});
        }};

    Service s1 = clusters.getCluster(cluster1).getService(serviceName);
    s1.getServiceComponent(componentName1).getServiceComponentHost(host1).updateActualConfigs(actualConfig);
    s1.getServiceComponent(componentName2).getServiceComponentHost(host1).updateActualConfigs(actualConfig);
    s1.getServiceComponent(componentName3).getServiceComponentHost(host1).updateActualConfigs(actualConfigOld);
    s1.getServiceComponent(componentName2).getServiceComponentHost(host2).updateActualConfigs(actualConfigOld);
    s1.getServiceComponent(componentName3).getServiceComponentHost(host2).updateActualConfigs(actualConfig);

    ServiceComponentHostRequest r =
        new ServiceComponentHostRequest(cluster1, null, null, null, null);
    Set<ServiceComponentHostResponse> resps = controller.getHostComponents(Collections.singleton(r));
    Assert.assertEquals(5, resps.size());

    //Get all host components with stale config = true
    r = new ServiceComponentHostRequest(cluster1, null, null, null, null);
    r.setStaleConfig("true");
    resps = controller.getHostComponents(Collections.singleton(r));
    Assert.assertEquals(2, resps.size());

    //Get all host components with stale config = false
    r = new ServiceComponentHostRequest(cluster1, null, null, null, null);
    r.setStaleConfig("false");
    resps = controller.getHostComponents(Collections.singleton(r));
    Assert.assertEquals(3, resps.size());

    //Get all host components with stale config = false and hostname filter
    r = new ServiceComponentHostRequest(cluster1, null, null, host1, null);
    r.setStaleConfig("false");
    resps = controller.getHostComponents(Collections.singleton(r));
    Assert.assertEquals(2, resps.size());

    //Get all host components with stale config = false and hostname filter
    r = new ServiceComponentHostRequest(cluster1, null, null, host2, null);
    r.setStaleConfig("true");
    resps = controller.getHostComponents(Collections.singleton(r));
    Assert.assertEquals(1, resps.size());
  }

  @Test
  public void testServiceComponentHostsWithDecommissioned() throws Exception {

    final String host1 = getUniqueName();
    final String host2 = getUniqueName();
    String cluster1 = getUniqueName();

    setupClusterWithHosts(cluster1, "HDP-2.0.7",
        new ArrayList<String>() {{
          add(host1);
          add(host2);
        }},
        "centos5");
    String serviceName = "HDFS";
    createService(cluster1, serviceName, null);
    String componentName1 = "NAMENODE";
    String componentName2 = "DATANODE";
    String componentName3 = "HDFS_CLIENT";

    createServiceComponent(cluster1, serviceName, componentName1,
        State.INIT);
    createServiceComponent(cluster1, serviceName, componentName2,
        State.INIT);
    createServiceComponent(cluster1, serviceName, componentName3,
        State.INIT);

    createServiceComponentHost(cluster1, serviceName, componentName1,
        host1, null);
    createServiceComponentHost(cluster1, serviceName, componentName2,
        host1, null);
    createServiceComponentHost(cluster1, serviceName, componentName3,
        host1, null);
    createServiceComponentHost(cluster1, serviceName, componentName2,
        host2, null);
    createServiceComponentHost(cluster1, serviceName, componentName3,
        host2, null);

    // Install
    installService(cluster1, serviceName, false, false);

    // Start
    startService(cluster1, serviceName, false, false);

    Service s1 = clusters.getCluster(cluster1).getService(serviceName);
    s1.getServiceComponent(componentName2).getServiceComponentHost(host1).
        setComponentAdminState(HostComponentAdminState.DECOMMISSIONED);
    s1.getServiceComponent(componentName2).getServiceComponentHost(host2).
        setComponentAdminState(HostComponentAdminState.INSERVICE);

    ServiceComponentHostRequest r =
        new ServiceComponentHostRequest(cluster1, null, null, null, null);
    Set<ServiceComponentHostResponse> resps = controller.getHostComponents(Collections.singleton(r));
    Assert.assertEquals(5, resps.size());

    //Get all host components with decommissiond = true
    r = new ServiceComponentHostRequest(cluster1, null, null, null, null);
    r.setAdminState("DECOMMISSIONED");
    resps = controller.getHostComponents(Collections.singleton(r));
    Assert.assertEquals(1, resps.size());

    //Get all host components with decommissioned = false
    r = new ServiceComponentHostRequest(cluster1, null, null, null, null);
    r.setAdminState("INSERVICE");
    resps = controller.getHostComponents(Collections.singleton(r));
    Assert.assertEquals(1, resps.size());

    //Get all host components with decommissioned = some random string
    r = new ServiceComponentHostRequest(cluster1, null, null, null, null);
    r.setAdminState("INSTALLED");
    resps = controller.getHostComponents(Collections.singleton(r));
    Assert.assertEquals(0, resps.size());

    //Update adminState
    r = new ServiceComponentHostRequest(cluster1, "HDFS", "DATANODE", host2, null);
    r.setAdminState("DECOMMISSIONED");
    try {
      updateHostComponents(Collections.singleton(r), new HashMap<String, String>(), false);
      Assert.fail("Must throw exception when decommission attribute is updated.");
    } catch (IllegalArgumentException ex) {
      Assert.assertTrue(ex.getMessage().contains("Property adminState cannot be modified through update"));
    }
  }

  @Test
  public void testHbaseDecommission() throws AmbariException, AuthorizationException {
    String cluster1 = getUniqueName();
    createCluster(cluster1);
    clusters.getCluster(cluster1).setDesiredStackVersion(new StackId("HDP-2.0.7"));
    String serviceName = "HBASE";
    createService(cluster1, serviceName, repositoryVersion207, null);
    String componentName1 = "HBASE_MASTER";
    String componentName2 = "HBASE_REGIONSERVER";

    createServiceComponent(cluster1, serviceName, componentName1, State.INIT);
    createServiceComponent(cluster1, serviceName, componentName2, State.INIT);

    final String host1 = getUniqueName();
    final String host2 = getUniqueName();

    addHostToCluster(host1, cluster1);
    addHostToCluster(host2, cluster1);

    createServiceComponentHost(cluster1, serviceName, componentName1, host1, null);
    createServiceComponentHost(cluster1, serviceName, componentName1, host2, null);
    createServiceComponentHost(cluster1, serviceName, componentName2, host1, null);
    createServiceComponentHost(cluster1, serviceName, componentName2, host2, null);

    RequestOperationLevel level = new RequestOperationLevel(
            Resource.Type.HostComponent, cluster1, null, null, null);

    // Install
    installService(cluster1, serviceName, false, false);

    // Start
    startService(cluster1, serviceName, false, false);

    Cluster cluster = clusters.getCluster(cluster1);
    Service s = cluster.getService(serviceName);
    Assert.assertEquals(State.STARTED, s.getDesiredState());
    ServiceComponentHost scHost = s.getServiceComponent("HBASE_REGIONSERVER").getServiceComponentHost(host2);
    Assert.assertEquals(HostComponentAdminState.INSERVICE, scHost.getComponentAdminState());

    // Decommission one RS
    Map<String, String> params = new HashMap<String, String>() {{
      put("excluded_hosts", host2);
      put("align_maintenance_state", "true");
    }};
    RequestResourceFilter resourceFilter = new RequestResourceFilter("HBASE", "HBASE_MASTER", null);
    List<RequestResourceFilter> resourceFilters = new ArrayList<>();
    resourceFilters.add(resourceFilter);

    ExecuteActionRequest request = new ExecuteActionRequest(cluster1,
      "DECOMMISSION", null, resourceFilters, level, params, false);

    Map<String, String> requestProperties = new HashMap<>();
    requestProperties.put(REQUEST_CONTEXT_PROPERTY, "Called from a test");

    RequestStatusResponse response = controller.createAction(request,
        requestProperties);

    List<HostRoleCommand> storedTasks = actionDB.getRequestTasks(response.getRequestId());
    ExecutionCommand execCmd = storedTasks.get(0).getExecutionCommandWrapper
        ().getExecutionCommand();
    Assert.assertNotNull(storedTasks);
    Assert.assertEquals(1, storedTasks.size());
    Assert.assertEquals(HostComponentAdminState.DECOMMISSIONED, scHost.getComponentAdminState());
    Assert.assertEquals(MaintenanceState.ON, scHost.getMaintenanceState());
    HostRoleCommand command = storedTasks.get(0);
    Assert.assertTrue("DECOMMISSION".equals(command.getCustomCommandName()));
    Assert.assertTrue(("DECOMMISSION, Excluded: " + host2).equals(command.getCommandDetail()));
    Map<String, String> cmdParams = command.getExecutionCommandWrapper().getExecutionCommand().getCommandParams();
    Assert.assertTrue(cmdParams.containsKey("mark_draining_only"));
    Assert.assertEquals("false", cmdParams.get("mark_draining_only"));
    Assert.assertEquals(Role.HBASE_MASTER, command.getRole());
    Assert.assertEquals(RoleCommand.CUSTOM_COMMAND, command.getRoleCommand());
    Assert.assertEquals("DECOMMISSION", execCmd.getHostLevelParams().get("custom_command"));
    assertEquals(requestProperties.get(REQUEST_CONTEXT_PROPERTY), response.getRequestContext());

    // RS stops
    s.getServiceComponent("HBASE_REGIONSERVER").getServiceComponentHost(host2).setState(State.INSTALLED);

    // Remove RS from draining
    params = new
        HashMap<String, String>() {{
          put("excluded_hosts", host2);
          put("mark_draining_only", "true");
          put("slave_type", "HBASE_REGIONSERVER");
          put("align_maintenance_state", "true");
        }};
    resourceFilter = new RequestResourceFilter("HBASE", "HBASE_MASTER", null);
    ArrayList<RequestResourceFilter> filters = new ArrayList<>();
    filters.add(resourceFilter);
    request = new ExecuteActionRequest(cluster1, "DECOMMISSION", null,
            filters, level, params, false);

    response = controller.createAction(request, requestProperties);

    storedTasks = actionDB.getRequestTasks(response.getRequestId());
    execCmd = storedTasks.get(0).getExecutionCommandWrapper
        ().getExecutionCommand();
    Assert.assertNotNull(storedTasks);
    Assert.assertEquals(1, storedTasks.size());
    Assert.assertEquals(HostComponentAdminState.DECOMMISSIONED, scHost.getComponentAdminState());
    Assert.assertEquals(MaintenanceState.ON, scHost.getMaintenanceState());
    command = storedTasks.get(0);
    Assert.assertEquals("DECOMMISSION", execCmd.getHostLevelParams().get("custom_command"));
    Assert.assertTrue("DECOMMISSION".equals(command.getCustomCommandName()));
    Assert.assertTrue(("DECOMMISSION, Excluded: " + host2).equals(command.getCommandDetail()));
    cmdParams = command.getExecutionCommandWrapper().getExecutionCommand().getCommandParams();
    Assert.assertTrue(cmdParams.containsKey("mark_draining_only"));
    Assert.assertEquals("true", cmdParams.get("mark_draining_only"));
    assertEquals(requestProperties.get(REQUEST_CONTEXT_PROPERTY), response.getRequestContext());

    //Recommission
    params = new HashMap<String, String>() {{
      put("included_hosts", host2);
    }};
    request = new ExecuteActionRequest(cluster1, "DECOMMISSION", null,
      resourceFilters, level, params, false);

    response = controller.createAction(request,
        requestProperties);

    storedTasks = actionDB.getRequestTasks(response.getRequestId());
    execCmd = storedTasks.get(0).getExecutionCommandWrapper
        ().getExecutionCommand();
    Assert.assertNotNull(storedTasks);
    Assert.assertEquals(1, storedTasks.size());
    Assert.assertEquals(HostComponentAdminState.INSERVICE, scHost.getComponentAdminState());
    Assert.assertEquals(MaintenanceState.ON, scHost.getMaintenanceState());
    command = storedTasks.get(0);
    Assert.assertTrue("DECOMMISSION".equals(command.getCustomCommandName()));
    Assert.assertTrue(("DECOMMISSION, Included: " + host2).equals(command.getCommandDetail()));
    cmdParams = command.getExecutionCommandWrapper().getExecutionCommand().getCommandParams();
    Assert.assertTrue(cmdParams.containsKey("mark_draining_only"));
    Assert.assertEquals("false", cmdParams.get("mark_draining_only"));
    assertEquals(requestProperties.get(REQUEST_CONTEXT_PROPERTY), response.getRequestContext());

    Assert.assertTrue(cmdParams.containsKey("excluded_hosts"));
    Assert.assertEquals("", cmdParams.get("excluded_hosts"));
    Assert.assertEquals(Role.HBASE_MASTER, command.getRole());
    Assert.assertEquals(RoleCommand.CUSTOM_COMMAND, command.getRoleCommand());
    Assert.assertEquals("DECOMMISSION", execCmd.getHostLevelParams().get("custom_command"));
  }

  private Cluster setupClusterWithHosts(String clusterName, String stackId, List<String> hosts,
                                        String osType) throws AmbariException, AuthorizationException {
    ClusterRequest r = new ClusterRequest(null, clusterName, stackId, null);
    controller.createCluster(r);
    Cluster c1 = clusters.getCluster(clusterName);
    for (String host : hosts) {
      addHostToCluster(host, clusterName);
    }
    return c1;
  }

  @Test
  public void testGetServiceComponentHostsWithFilters() throws AmbariException, AuthorizationException {
    final String cluster1 = getUniqueName();
    final String host1 = getUniqueName();
    final String host2 = getUniqueName();
    final String host3 = getUniqueName();

    Cluster c1 = setupClusterWithHosts(cluster1, "HDP-0.2",
        new ArrayList<String>() {{
          add(host1);
          add(host2);
          add(host3);
        }},
        "centos5");

    RepositoryVersionEntity repositoryVersion = repositoryVersion02;

    Service s1 = serviceFactory.createNew(c1, "HDFS", repositoryVersion);
    Service s2 = serviceFactory.createNew(c1, "MAPREDUCE", repositoryVersion);
    Service s3 = serviceFactory.createNew(c1, "HBASE", repositoryVersion);

    c1.addService(s1);
    c1.addService(s2);
    c1.addService(s3);

    s1.setDesiredState(State.INSTALLED);
    s2.setDesiredState(State.INSTALLED);

    ServiceComponent sc1 = serviceComponentFactory.createNew(s1, "DATANODE");
    ServiceComponent sc2 = serviceComponentFactory.createNew(s1, "NAMENODE");
    ServiceComponent sc3 = serviceComponentFactory.createNew(s3,
        "HBASE_REGIONSERVER");

    s1.addServiceComponent(sc1);
    s1.addServiceComponent(sc2);
    s3.addServiceComponent(sc3);

    sc1.setDesiredState(State.UNINSTALLED);
    sc3.setDesiredState(State.UNINSTALLED);

    ServiceComponentHost sch1 = serviceComponentHostFactory.createNew(sc1, host1);
    ServiceComponentHost sch2 = serviceComponentHostFactory.createNew(sc1, host2);
    ServiceComponentHost sch3 = serviceComponentHostFactory.createNew(sc1, host3);
    ServiceComponentHost sch4 = serviceComponentHostFactory.createNew(sc2, host1);
    ServiceComponentHost sch5 = serviceComponentHostFactory.createNew(sc2, host2);
    ServiceComponentHost sch6 = serviceComponentHostFactory.createNew(sc3, host3);

    sc1.addServiceComponentHost(sch1);
    sc1.addServiceComponentHost(sch2);
    sc1.addServiceComponentHost(sch3);
    sc2.addServiceComponentHost(sch4);
    sc2.addServiceComponentHost(sch5);
    sc3.addServiceComponentHost(sch6);

    sch1.setDesiredState(State.INSTALLED);
    sch2.setDesiredState(State.INIT);
    sch4.setDesiredState(State.INSTALLED);
    sch5.setDesiredState(State.UNINSTALLED);

    ServiceComponentHostRequest r =
        new ServiceComponentHostRequest(null, null, null, null, null);

    try {
      controller.getHostComponents(Collections.singleton(r));
      fail("Expected failure for invalid cluster");
    } catch (Exception e) {
      // Expected
    }

    // all across cluster
    r = new ServiceComponentHostRequest(c1.getClusterName(), null,
        null, null, null);
    Set<ServiceComponentHostResponse> resps = controller.getHostComponents(Collections.singleton(r));
    Assert.assertEquals(6, resps.size());

    // all for service
    r = new ServiceComponentHostRequest(c1.getClusterName(), s1.getName(),
        null, null, null);
    resps = controller.getHostComponents(Collections.singleton(r));
    Assert.assertEquals(5, resps.size());

    // all for component
    r = new ServiceComponentHostRequest(c1.getClusterName(), null,
        sc3.getName(), null, null);
    resps = controller.getHostComponents(Collections.singleton(r));
    Assert.assertEquals(1, resps.size());

    // all for host
    r = new ServiceComponentHostRequest(c1.getClusterName(), null,
        null, host2, null);
    resps = controller.getHostComponents(Collections.singleton(r));
    Assert.assertEquals(2, resps.size());

    // all across cluster with state filter
    r = new ServiceComponentHostRequest(c1.getClusterName(), null,
        null, null, State.UNINSTALLED.toString());
    resps = controller.getHostComponents(Collections.singleton(r));
    Assert.assertEquals(1, resps.size());

    // all for service with state filter
    r = new ServiceComponentHostRequest(c1.getClusterName(), s1.getName(),
        null, null, State.INIT.toString());
    resps = controller.getHostComponents(Collections.singleton(r));
    Assert.assertEquals(2, resps.size());

    // all for component with state filter
    r = new ServiceComponentHostRequest(c1.getClusterName(), null,
        sc3.getName(), null, State.INSTALLED.toString());
    resps = controller.getHostComponents(Collections.singleton(r));
    Assert.assertEquals(0, resps.size());

    // all for host with state filter
    r = new ServiceComponentHostRequest(c1.getClusterName(), null,
        null, host2, State.INIT.toString());
    resps = controller.getHostComponents(Collections.singleton(r));
    Assert.assertEquals(1, resps.size());

    // for service and host
    r = new ServiceComponentHostRequest(c1.getClusterName(), s3.getName(),
        null, host1, null);
    resps = controller.getHostComponents(Collections.singleton(r));
    Assert.assertEquals(0, resps.size());

    // single sch - given service and host and component
    r = new ServiceComponentHostRequest(c1.getClusterName(), s3.getName(),
        sc3.getName(), host3, State.INSTALLED.toString());
    resps = controller.getHostComponents(Collections.singleton(r));
    Assert.assertEquals(0, resps.size());

    // single sch - given service and host and component
    r = new ServiceComponentHostRequest(c1.getClusterName(), s3.getName(),
        sc3.getName(), host3, null);
    resps = controller.getHostComponents(Collections.singleton(r));
    Assert.assertEquals(1, resps.size());

    ServiceComponentHostRequest r1, r2, r3;
    r1 = new ServiceComponentHostRequest(c1.getClusterName(), null,
        null, host3, null);
    r2 = new ServiceComponentHostRequest(c1.getClusterName(), s3.getName(),
        sc3.getName(), host2, null);
    r3 = new ServiceComponentHostRequest(c1.getClusterName(), null,
        null, host2, null);
    Set<ServiceComponentHostRequest> reqs =
      new HashSet<>();
    reqs.addAll(Arrays.asList(r1, r2, r3));
    resps = controller.getHostComponents(reqs);
    Assert.assertEquals(4, resps.size());
  }

  @Test
  public void testGetHosts() throws AmbariException, AuthorizationException {
    final String cluster1 = getUniqueName();
    final String cluster2 = getUniqueName();
    final String host1 = getUniqueName();
    final String host2 = getUniqueName();
    final String host3 = getUniqueName();
    final String host4 = getUniqueName();

    setupClusterWithHosts(cluster1, "HDP-0.2",
        new ArrayList<String>() {{
          add(host1);
          add(host2);
        }},
        "centos5");

    setupClusterWithHosts(cluster2, "HDP-0.2",
        new ArrayList<String>() {{
          add(host3);
        }},
        "centos5");
    clusters.addHost(host4);
    setOsFamily(clusters.getHost(host4), "redhat", "5.9");

    Map<String, String> attrs = new HashMap<>();
    attrs.put("a1", "b1");
    clusters.getHost(host3).setHostAttributes(attrs);
    attrs.put("a2", "b2");
    clusters.getHost(host4).setHostAttributes(attrs);

    HostRequest r = new HostRequest(null, null);

    Set<HostResponse> resps = HostResourceProviderTest.getHosts(controller, Collections.singleton(r));

    Set<String> foundHosts = new HashSet<>();

    for (HostResponse resp : resps) {
      if (resp.getHostname().equals(host1)) {
        Assert.assertEquals(cluster1, resp.getClusterName());
        Assert.assertEquals(2, resp.getHostAttributes().size());
        Assert.assertEquals(MaintenanceState.OFF, resp.getMaintenanceState());
        foundHosts.add(resp.getHostname());
      } else if (resp.getHostname().equals(host2)) {
        Assert.assertEquals(cluster1, resp.getClusterName());
        Assert.assertEquals(2, resp.getHostAttributes().size());
        Assert.assertEquals(MaintenanceState.OFF, resp.getMaintenanceState());
        foundHosts.add(resp.getHostname());
      } else if (resp.getHostname().equals(host3)) {
        Assert.assertEquals(cluster2, resp.getClusterName());
        Assert.assertEquals(3, resp.getHostAttributes().size());
        Assert.assertEquals(MaintenanceState.OFF, resp.getMaintenanceState());
        foundHosts.add(resp.getHostname());
      } else if (resp.getHostname().equals(host4)) {
        //todo: why wouldn't this be null?
        Assert.assertEquals("", resp.getClusterName());
        Assert.assertEquals(4, resp.getHostAttributes().size());
        Assert.assertEquals(null, resp.getMaintenanceState());
        foundHosts.add(resp.getHostname());
      }
    }

    Assert.assertEquals(4, foundHosts.size());

    r = new HostRequest(host1, null);
    resps = HostResourceProviderTest.getHosts(controller, Collections.singleton(r));
    Assert.assertEquals(1, resps.size());
    HostResponse resp = resps.iterator().next();
    Assert.assertEquals(host1, resp.getHostname());
    Assert.assertEquals(cluster1, resp.getClusterName());
    Assert.assertEquals(MaintenanceState.OFF, resp.getMaintenanceState());
    Assert.assertEquals(2, resp.getHostAttributes().size());

  }

  @Test
  public void testServiceUpdateBasic() throws AmbariException, AuthorizationException {
    String cluster1 = getUniqueName();
    createCluster(cluster1);
    String serviceName = "HDFS";

    Map<String, String> mapRequestProps = new HashMap<>();
    mapRequestProps.put("context", "Called from a test");

    clusters.getCluster(cluster1).setDesiredStackVersion(
        new StackId("HDP-0.2"));
    createService(cluster1, serviceName, State.INIT);

    Service s =
        clusters.getCluster(cluster1).getService(serviceName);
    Assert.assertNotNull(s);
    Assert.assertEquals(serviceName, s.getName());
    Assert.assertEquals(State.INIT, s.getDesiredState());
    Assert.assertEquals(cluster1, s.getCluster().getClusterName());

    Set<ServiceRequest> reqs = new HashSet<>();
    ServiceRequest r;

    try {
      r = new ServiceRequest(cluster1, serviceName, "HDP-0.2", "0.2-1234",
          State.INSTALLING.toString(), null);
      reqs.clear();
      reqs.add(r);
      ServiceResourceProviderTest.updateServices(controller, reqs, mapRequestProps, true, false);
      fail("Expected fail for invalid state transition");
    } catch (Exception e) {
      // Expected
    }

    r = new ServiceRequest(cluster1, serviceName, "HDP-0.2", "0.2-1234", State.INSTALLED.toString(),
        null);
    reqs.clear();
    reqs.add(r);
    RequestStatusResponse trackAction = ServiceResourceProviderTest.updateServices(controller, reqs,
        mapRequestProps, true, false);
    Assert.assertNull(trackAction);
  }

  @Test
  public void testServiceUpdateInvalidRequest() throws AmbariException, AuthorizationException {
    // multiple clusters
    // dup services
    // multiple diff end states

    String cluster1 = getUniqueName();
    createCluster(cluster1);
    String cluster2 = getUniqueName();
    createCluster(cluster2);
    String serviceName1 = "HDFS";

    createService(cluster1, serviceName1, null);
    String serviceName2 = "HBASE";
    String serviceName3 = "HBASE";

    Map<String, String> mapRequestProps = new HashMap<>();
    mapRequestProps.put("context", "Called from a test");

    try {
      createService(cluster2, serviceName3, repositoryVersion01, null);
      fail("Expected fail for invalid service for stack 0.1");
    } catch (Exception e) {
      // Expected
    }

    clusters.getCluster(cluster1).setDesiredStackVersion(
        new StackId("HDP-0.2"));
    clusters.getCluster(cluster2).setDesiredStackVersion(
        new StackId("HDP-0.2"));
    createService(cluster1, serviceName2, null);
    createService(cluster2, serviceName3, null);

    Set<ServiceRequest> reqs = new HashSet<>();
    ServiceRequest req1, req2;
    try {
      reqs.clear();
      req1 = new ServiceRequest(cluster1, serviceName1, "HDP-0.2", "0.2-1234",
          State.INSTALLED.toString(), null);
      req2 = new ServiceRequest(cluster2, serviceName2, "HDP-0.2", "0.2-1234",
          State.INSTALLED.toString(), null);
      reqs.add(req1);
      reqs.add(req2);
      ServiceResourceProviderTest.updateServices(controller, reqs, mapRequestProps, true, false);
      fail("Expected failure for multi cluster update");
    } catch (Exception e) {
      // Expected
    }

    try {
      reqs.clear();
      req1 = new ServiceRequest(cluster1, serviceName1, "HDP-0.2", "0.2-1234",
          State.INSTALLED.toString(), null);
      req2 = new ServiceRequest(cluster1, serviceName1, "HDP-0.2", "0.2-1234",
          State.INSTALLED.toString(), null);
      reqs.add(req1);
      reqs.add(req2);
      ServiceResourceProviderTest.updateServices(controller, reqs, mapRequestProps, true, false);
      fail("Expected failure for dups services");
    } catch (Exception e) {
      // Expected
    }

    clusters.getCluster(cluster1).getService(serviceName2)
        .setDesiredState(State.INSTALLED);

    try {
      reqs.clear();
      req1 = new ServiceRequest(cluster1, serviceName1, "HDP-0.2", "0.2-1234",
          State.INSTALLED.toString(), null);
      req2 = new ServiceRequest(cluster1, serviceName2, "HDP-0.2", "0.2-1234",
          State.STARTED.toString(), null);
      reqs.add(req1);
      reqs.add(req2);
      ServiceResourceProviderTest.updateServices(controller, reqs, mapRequestProps, true, false);
      fail("Expected failure for different states");
    } catch (Exception e) {
      // Expected
    }

  }

  @Ignore("Something fishy with the stacks here that's causing the RCO to be loaded incorrectly")
  public void testServiceUpdateRecursive() throws AmbariException, AuthorizationException {
    String cluster1 = getUniqueName();

    createCluster(cluster1);
    clusters.getCluster(cluster1)
        .setDesiredStackVersion(new StackId("HDP-0.2"));
    String serviceName1 = "HDFS";
    createService(cluster1, serviceName1, repositoryVersion02, null);

    String serviceName2 = "HBASE";
    createService(cluster1, serviceName2, repositoryVersion02, null);

    String componentName1 = "NAMENODE";
    String componentName2 = "DATANODE";
    String componentName3 = "HBASE_MASTER";
    String componentName4 = "HDFS_CLIENT";

    Map<String, String> mapRequestProps = new HashMap<>();
    mapRequestProps.put("context", "Called from a test");

    createServiceComponent(cluster1, serviceName1, componentName1,
        State.INIT);
    createServiceComponent(cluster1, serviceName1, componentName2,
        State.INIT);
    createServiceComponent(cluster1, serviceName2, componentName3,
        State.INIT);
    createServiceComponent(cluster1, serviceName1, componentName4,
        State.INIT);
    String host1 = getUniqueName();
    String host2 = getUniqueName();
    addHostToCluster(host1, cluster1);
    addHostToCluster(host2, cluster1);

    Set<ServiceComponentHostRequest> set1 =
      new HashSet<>();
    ServiceComponentHostRequest r1 =
        new ServiceComponentHostRequest(cluster1, serviceName1,
            componentName1, host1, State.INIT.toString());
    ServiceComponentHostRequest r2 =
        new ServiceComponentHostRequest(cluster1, serviceName1,
            componentName2, host1, State.INIT.toString());
    ServiceComponentHostRequest r3 =
        new ServiceComponentHostRequest(cluster1, serviceName1,
            componentName1, host2, State.INIT.toString());
    ServiceComponentHostRequest r4 =
        new ServiceComponentHostRequest(cluster1, serviceName1,
            componentName2, host2, State.INIT.toString());
    ServiceComponentHostRequest r5 =
        new ServiceComponentHostRequest(cluster1, serviceName2,
            componentName3, host1, State.INIT.toString());
    ServiceComponentHostRequest r6 =
        new ServiceComponentHostRequest(cluster1, serviceName1,
            componentName4, host2, State.INIT.toString());

    set1.add(r1);
    set1.add(r2);
    set1.add(r3);
    set1.add(r4);
    set1.add(r5);
    set1.add(r6);
    controller.createHostComponents(set1);

    Cluster c1 = clusters.getCluster(cluster1);
    Service s1 = c1.getService(serviceName1);
    Service s2 = c1.getService(serviceName2);
    ServiceComponent sc1 = s1.getServiceComponent(componentName1);
    ServiceComponent sc2 = s1.getServiceComponent(componentName2);
    ServiceComponent sc3 = s2.getServiceComponent(componentName3);
    ServiceComponent sc4 = s1.getServiceComponent(componentName4);
    ServiceComponentHost sch1 = sc1.getServiceComponentHost(host1);
    ServiceComponentHost sch2 = sc2.getServiceComponentHost(host1);
    ServiceComponentHost sch3 = sc1.getServiceComponentHost(host2);
    ServiceComponentHost sch4 = sc2.getServiceComponentHost(host2);
    ServiceComponentHost sch5 = sc3.getServiceComponentHost(host1);
    ServiceComponentHost sch6 = sc4.getServiceComponentHost(host2);

    s1.setDesiredState(State.INSTALLED);
    s2.setDesiredState(State.INSTALLED);
    sc1.setDesiredState(State.STARTED);
    sc2.setDesiredState(State.INIT);
    sc3.setDesiredState(State.STARTED);
    sc4.setDesiredState(State.INSTALLED);
    sch1.setDesiredState(State.INSTALLED);
    sch2.setDesiredState(State.INSTALLED);
    sch3.setDesiredState(State.INSTALLED);
    sch4.setDesiredState(State.INSTALLED);
    sch5.setDesiredState(State.INSTALLED);
    sch6.setDesiredState(State.INSTALLED);
    sch1.setState(State.INSTALLED);
    sch2.setState(State.INSTALLED);
    sch3.setState(State.INSTALLED);
    sch4.setState(State.INSTALLED);
    sch5.setState(State.INSTALLED);
    sch6.setState(State.INSTALLED);

    Set<ServiceRequest> reqs = new HashSet<>();
    ServiceRequest req1, req2;
    try {
      reqs.clear();
      req1 = new ServiceRequest(cluster1, serviceName1, "HDP-0.2", "0.2-1234",
          State.STARTED.toString(), null);
      reqs.add(req1);
      ServiceResourceProviderTest.updateServices(controller, reqs, mapRequestProps, true, false);
      fail("Expected failure for invalid state update");
    } catch (Exception e) {
      // Expected
    }

    s1.setDesiredState(State.INSTALLED);
    s2.setDesiredState(State.INSTALLED);
    sc1.setDesiredState(State.STARTED);
    sc2.setDesiredState(State.INSTALLED);
    sc3.setDesiredState(State.STARTED);
    sch1.setDesiredState(State.INSTALLED);
    sch2.setDesiredState(State.INSTALLED);
    sch3.setDesiredState(State.INSTALLED);
    sch4.setDesiredState(State.INSTALLED);
    sch5.setDesiredState(State.INSTALLED);
    sch1.setState(State.INIT);
    sch2.setState(State.INSTALLED);
    sch3.setState(State.INIT);
    sch4.setState(State.INSTALLED);
    sch5.setState(State.INSTALLED);

    try {
      reqs.clear();
      req1 = new ServiceRequest(cluster1, serviceName1, "HDP-0.2", "0.2-1234",
          State.STARTED.toString(), null);
      reqs.add(req1);
      ServiceResourceProviderTest.updateServices(controller, reqs, mapRequestProps, true, false);
      fail("Expected failure for invalid state update");
    } catch (Exception e) {
      // Expected
    }

    s1.setDesiredState(State.INSTALLED);
    s2.setDesiredState(State.INSTALLED);
    sc1.setDesiredState(State.STARTED);
    sc2.setDesiredState(State.INSTALLED);
    sc3.setDesiredState(State.STARTED);

    sch1.setDesiredState(State.STARTED);
    sch2.setDesiredState(State.STARTED);
    sch3.setDesiredState(State.STARTED);
    sch4.setDesiredState(State.STARTED);
    sch5.setDesiredState(State.STARTED);

    sch1.setState(State.INSTALLED);
    sch2.setState(State.INSTALLED);
    sch3.setState(State.INSTALLED);
    sch4.setState(State.STARTED);
    sch5.setState(State.INSTALLED);

    reqs.clear();
    req1 = new ServiceRequest(cluster1, serviceName1, "HDP-0.2", "0.2-1234",
        State.STARTED.toString(), null);
    req2 = new ServiceRequest(cluster1, serviceName2, "HDP-0.2", "0.2-1234",
        State.STARTED.toString(), null);
    reqs.add(req1);
    reqs.add(req2);
    RequestStatusResponse trackAction = ServiceResourceProviderTest.updateServices(controller, reqs,
      mapRequestProps, true, false);

    Assert.assertEquals(State.STARTED, s1.getDesiredState());
    Assert.assertEquals(State.STARTED, s2.getDesiredState());
    Assert.assertEquals(State.STARTED, sc1.getDesiredState());
    Assert.assertEquals(State.STARTED, sc2.getDesiredState());
    Assert.assertEquals(State.STARTED, sc3.getDesiredState());
    Assert.assertEquals(State.INSTALLED, sc4.getDesiredState());
    Assert.assertEquals(State.STARTED, sch1.getDesiredState());
    Assert.assertEquals(State.STARTED, sch2.getDesiredState());
    Assert.assertEquals(State.STARTED, sch3.getDesiredState());
    Assert.assertEquals(State.STARTED, sch4.getDesiredState());
    Assert.assertEquals(State.STARTED, sch5.getDesiredState());
    Assert.assertEquals(State.INSTALLED, sch6.getDesiredState());
    Assert.assertEquals(State.INSTALLED, sch1.getState());
    Assert.assertEquals(State.INSTALLED, sch2.getState());
    Assert.assertEquals(State.INSTALLED, sch3.getState());
    Assert.assertEquals(State.STARTED, sch4.getState());
    Assert.assertEquals(State.INSTALLED, sch5.getState());
    Assert.assertEquals(State.INSTALLED, sch6.getState());

    long requestId = trackAction.getRequestId();
    List<Stage> stages = actionDB.getAllStages(requestId);

    for (Stage stage : stages) {
      LOG.debug("Stage dump: " + stage.toString());
    }

    Assert.assertTrue(!stages.isEmpty());
    Assert.assertEquals(3, stages.size());

    // expected
    // sch1 to start
    // sch2 to start
    // sch3 to start
    // sch5 to start
    Stage stage1 = null, stage2 = null, stage3 = null;
    for (Stage s : stages) {
      if (s.getStageId() == 0) { stage1 = s; }
      if (s.getStageId() == 1) { stage2 = s; }
      if (s.getStageId() == 2) { stage3 = s; }
    }

    Assert.assertEquals(2, stage1.getExecutionCommands(host1).size());
    Assert.assertEquals(1, stage1.getExecutionCommands(host2).size());
    Assert.assertEquals(1, stage2.getExecutionCommands(host1).size());

    Assert.assertNotNull(stage1.getExecutionCommandWrapper(host1, "NAMENODE"));
    Assert.assertNotNull(stage1.getExecutionCommandWrapper(host1, "DATANODE"));
    Assert.assertNotNull(stage1.getExecutionCommandWrapper(host2, "NAMENODE"));
    Assert.assertNotNull(stage2.getExecutionCommandWrapper(host1, "HBASE_MASTER"));
    Assert.assertNull(stage1.getExecutionCommandWrapper(host2, "DATANODE"));
    Assert.assertNotNull(stage3.getExecutionCommandWrapper(host1, "HBASE_SERVICE_CHECK"));
    Assert.assertNotNull(stage2.getExecutionCommandWrapper(host2, "HDFS_SERVICE_CHECK"));

    Type type = new TypeToken<Map<String, String>>() {}.getType();


    for (Stage s : stages) {
      for (List<ExecutionCommandWrapper> list : s.getExecutionCommands().values()) {
        for (ExecutionCommandWrapper ecw : list) {
          if (ecw.getExecutionCommand().getRole().contains("SERVICE_CHECK")) {
            Map<String, String> hostParams = StageUtils.getGson().fromJson(s.getHostParamsStage(), type);
            Assert.assertNotNull(hostParams);
            Assert.assertTrue(hostParams.size() > 0);
            Assert.assertTrue(hostParams.containsKey("stack_version"));
            Assert.assertEquals(hostParams.get("stack_version"), c1.getDesiredStackVersion().getStackVersion());
          }
        }
      }
    }

    // manually set live state
    sch1.setState(State.STARTED);
    sch2.setState(State.STARTED);
    sch3.setState(State.STARTED);
    sch4.setState(State.STARTED);
    sch5.setState(State.STARTED);

    // test no-op
    reqs.clear();
    req1 = new ServiceRequest(cluster1, serviceName1, "HDP-0.2", "0.2-1234",
        State.STARTED.toString(), null);
    req2 = new ServiceRequest(cluster1, serviceName2, "HDP-0.2", "0.2-1234",
        State.STARTED.toString(), null);
    reqs.add(req1);
    reqs.add(req2);
    trackAction = ServiceResourceProviderTest.updateServices(controller, reqs, mapRequestProps, true,
      false);
    Assert.assertNull(trackAction);

  }

  @Test
  public void testServiceComponentUpdateRecursive() throws AmbariException, AuthorizationException {
    String cluster1 = getUniqueName();

    createCluster(cluster1);
    String serviceName1 = "HDFS";
    createService(cluster1, serviceName1, null);
    String componentName1 = "NAMENODE";
    String componentName2 = "DATANODE";
    String componentName3 = "HDFS_CLIENT";
    createServiceComponent(cluster1, serviceName1, componentName1,
        State.INIT);
    createServiceComponent(cluster1, serviceName1, componentName2,
        State.INIT);
    createServiceComponent(cluster1, serviceName1, componentName3,
        State.INIT);

    String host1 = getUniqueName();
    String host2 = getUniqueName();

    addHostToCluster(host1, cluster1);
    addHostToCluster(host2, cluster1);

    Set<ServiceComponentHostRequest> set1 =
      new HashSet<>();
    ServiceComponentHostRequest r1 =
        new ServiceComponentHostRequest(cluster1, serviceName1,
            componentName1, host1, State.INIT.toString());
    ServiceComponentHostRequest r2 =
        new ServiceComponentHostRequest(cluster1, serviceName1,
            componentName2, host1, State.INIT.toString());
    ServiceComponentHostRequest r3 =
        new ServiceComponentHostRequest(cluster1, serviceName1,
            componentName1, host2, State.INIT.toString());
    ServiceComponentHostRequest r4 =
        new ServiceComponentHostRequest(cluster1, serviceName1,
            componentName2, host2, State.INIT.toString());
    ServiceComponentHostRequest r5 =
        new ServiceComponentHostRequest(cluster1, serviceName1,
            componentName3, host1, State.INIT.toString());

    set1.add(r1);
    set1.add(r2);
    set1.add(r3);
    set1.add(r4);
    set1.add(r5);
    controller.createHostComponents(set1);

    Cluster c1 = clusters.getCluster(cluster1);
    Service s1 = c1.getService(serviceName1);
    ServiceComponent sc1 = s1.getServiceComponent(componentName1);
    ServiceComponent sc2 = s1.getServiceComponent(componentName2);
    ServiceComponent sc3 = s1.getServiceComponent(componentName3);
    ServiceComponentHost sch1 = sc1.getServiceComponentHost(host1);
    ServiceComponentHost sch2 = sc2.getServiceComponentHost(host1);
    ServiceComponentHost sch3 = sc1.getServiceComponentHost(host2);
    ServiceComponentHost sch4 = sc2.getServiceComponentHost(host2);
    ServiceComponentHost sch5 = sc3.getServiceComponentHost(host1);

    s1.setDesiredState(State.INSTALLED);
    sc1.setDesiredState(State.INIT);
    sc2.setDesiredState(State.INIT);
    sc3.setDesiredState(State.STARTED);
    sch1.setDesiredState(State.INSTALLED);
    sch2.setDesiredState(State.INSTALLED);
    sch3.setDesiredState(State.STARTED);
    sch4.setDesiredState(State.INSTALLED);
    sch5.setDesiredState(State.INSTALLED);
    sch1.setState(State.INSTALLED);
    sch2.setState(State.INSTALLED);
    sch3.setState(State.STARTED);
    sch4.setState(State.INSTALLED);
    sch5.setState(State.UNKNOWN);

    Set<ServiceComponentRequest> reqs =
      new HashSet<>();
    ServiceComponentRequest req1, req2, req3;

    // confirm an UNKOWN doesn't fail
    req1 = new ServiceComponentRequest(cluster1, serviceName1,
        sc3.getName(), State.INSTALLED.toString());
    reqs.add(req1);
    ComponentResourceProviderTest.updateComponents(controller, reqs, Collections.<String, String>emptyMap(), true);
    try {
      reqs.clear();
      req1 = new ServiceComponentRequest(cluster1, serviceName1,
          sc1.getName(), State.INIT.toString());
      reqs.add(req1);
      ComponentResourceProviderTest.updateComponents(controller, reqs, Collections.<String, String>emptyMap(), true);
      fail("Expected failure for invalid state update");
    } catch (Exception e) {
      // Expected
    }

    s1.setDesiredState(State.INSTALLED);
    sc1.setDesiredState(State.STARTED);
    sc2.setDesiredState(State.INSTALLED);
    sc3.setDesiredState(State.STARTED);
    sch1.setDesiredState(State.INIT);
    sch2.setDesiredState(State.INIT);
    sch3.setDesiredState(State.INIT);
    sch4.setDesiredState(State.INIT);
    sch5.setDesiredState(State.INIT);
    sch1.setState(State.INIT);
    sch2.setState(State.INSTALLED);
    sch3.setState(State.INIT);
    sch4.setState(State.INSTALLED);
    sch5.setState(State.INSTALLED);

    try {
      reqs.clear();
      req1 = new ServiceComponentRequest(cluster1, serviceName1,
          sc1.getName(), State.STARTED.toString());
      reqs.add(req1);
      ComponentResourceProviderTest.updateComponents(controller, reqs, Collections.<String, String>emptyMap(), true);
      fail("Expected failure for invalid state update");
    } catch (Exception e) {
      // Expected
    }

    s1.setDesiredState(State.INSTALLED);
    sc1.setDesiredState(State.STARTED);
    sc2.setDesiredState(State.INIT);
    sc3.setDesiredState(State.STARTED);
    sch1.setDesiredState(State.INIT);
    sch2.setDesiredState(State.INIT);
    sch3.setDesiredState(State.INIT);
    sch4.setDesiredState(State.INIT);
    sch5.setDesiredState(State.INIT);
    sch1.setState(State.STARTED);
    sch2.setState(State.INIT);
    sch3.setState(State.INSTALLED);
    sch4.setState(State.STARTED);
    sch5.setState(State.INIT);

    reqs.clear();
    req1 = new ServiceComponentRequest(cluster1, serviceName1,
        sc1.getName(), State.INSTALLED.toString());
    req2 = new ServiceComponentRequest(cluster1, serviceName1,
        sc2.getName(), State.INSTALLED.toString());
    req3 = new ServiceComponentRequest(cluster1, serviceName1,
        sc3.getName(), State.INSTALLED.toString());
    reqs.add(req1);
    reqs.add(req2);
    reqs.add(req3);
    RequestStatusResponse trackAction = ComponentResourceProviderTest.updateComponents(controller, reqs, Collections.<String, String>emptyMap(), true);

    Assert.assertEquals(State.INSTALLED, s1.getDesiredState());
    Assert.assertEquals(State.INSTALLED, sc1.getDesiredState());
    Assert.assertEquals(State.INSTALLED, sc2.getDesiredState());
    Assert.assertEquals(State.INSTALLED, sc3.getDesiredState());
    Assert.assertEquals(State.INSTALLED, sch1.getDesiredState());
    Assert.assertEquals(State.INSTALLED, sch2.getDesiredState());
    Assert.assertEquals(State.INSTALLED, sch3.getDesiredState());
    Assert.assertEquals(State.INSTALLED, sch4.getDesiredState());
    Assert.assertEquals(State.INSTALLED, sch5.getDesiredState());
    Assert.assertEquals(State.STARTED, sch1.getState());
    Assert.assertEquals(State.INIT, sch2.getState());
    Assert.assertEquals(State.INSTALLED, sch3.getState());
    Assert.assertEquals(State.STARTED, sch4.getState());
    Assert.assertEquals(State.INIT, sch5.getState());

    long requestId = trackAction.getRequestId();
    List<Stage> stages = actionDB.getAllStages(requestId);
    Assert.assertTrue(!stages.isEmpty());

    // FIXME check stage count

    for (Stage stage : stages) {
      LOG.debug("Stage dump: " + stage.toString());
    }

    // FIXME verify stages content - execution commands, etc

    // maually set live state
    sch1.setState(State.INSTALLED);
    sch2.setState(State.INSTALLED);
    sch3.setState(State.INSTALLED);
    sch4.setState(State.INSTALLED);
    sch5.setState(State.INSTALLED);

    // test no-op
    reqs.clear();
    req1 = new ServiceComponentRequest(cluster1, serviceName1,
        sc1.getName(), State.INSTALLED.toString());
    req2 = new ServiceComponentRequest(cluster1, serviceName1,
        sc2.getName(), State.INSTALLED.toString());
    reqs.add(req1);
    reqs.add(req2);
    trackAction = ComponentResourceProviderTest.updateComponents(controller, reqs, Collections.<String, String>emptyMap(), true);
    Assert.assertNull(trackAction);
  }

  @Test
  public void testServiceComponentHostUpdateRecursive() throws Exception {
    String cluster1 = getUniqueName();
    createCluster(cluster1);
    String serviceName1 = "HDFS";
    createService(cluster1, serviceName1, null);
    String componentName1 = "NAMENODE";
    String componentName2 = "DATANODE";
    String componentName3 = "HDFS_CLIENT";
    createServiceComponent(cluster1, serviceName1, componentName1,
        State.INIT);
    createServiceComponent(cluster1, serviceName1, componentName2,
        State.INIT);
    createServiceComponent(cluster1, serviceName1, componentName3,
        State.INIT);
    String host1 = getUniqueName();
    String host2 = getUniqueName();
    addHostToCluster(host1, cluster1);
    addHostToCluster(host2, cluster1);


    Set<ServiceComponentHostRequest> set1 =
      new HashSet<>();
    ServiceComponentHostRequest r1 =
        new ServiceComponentHostRequest(cluster1, serviceName1,
            componentName1, host1, State.INIT.toString());
    ServiceComponentHostRequest r2 =
        new ServiceComponentHostRequest(cluster1, serviceName1,
            componentName2, host1, State.INIT.toString());
    ServiceComponentHostRequest r3 =
        new ServiceComponentHostRequest(cluster1, serviceName1,
            componentName1, host2, State.INIT.toString());
    ServiceComponentHostRequest r4 =
        new ServiceComponentHostRequest(cluster1, serviceName1,
            componentName2, host2, State.INIT.toString());
    ServiceComponentHostRequest r5 =
        new ServiceComponentHostRequest(cluster1, serviceName1,
            componentName3, host1, State.INIT.toString());

    set1.add(r1);
    set1.add(r2);
    set1.add(r3);
    set1.add(r4);
    set1.add(r5);
    controller.createHostComponents(set1);

    Cluster c1 = clusters.getCluster(cluster1);
    Service s1 = c1.getService(serviceName1);
    ServiceComponent sc1 = s1.getServiceComponent(componentName1);
    ServiceComponent sc2 = s1.getServiceComponent(componentName2);
    ServiceComponent sc3 = s1.getServiceComponent(componentName3);
    ServiceComponentHost sch1 = sc1.getServiceComponentHost(host1);
    ServiceComponentHost sch2 = sc2.getServiceComponentHost(host1);
    ServiceComponentHost sch3 = sc1.getServiceComponentHost(host2);
    ServiceComponentHost sch4 = sc2.getServiceComponentHost(host2);
    ServiceComponentHost sch5 = sc3.getServiceComponentHost(host1);

    s1.setDesiredState(State.INIT);
    sc1.setDesiredState(State.INIT);
    sc2.setDesiredState(State.INIT);
    sc3.setDesiredState(State.INIT);
    sch1.setDesiredState(State.INIT);
    sch2.setDesiredState(State.INIT);
    sch3.setDesiredState(State.INIT);
    sch4.setDesiredState(State.INSTALLED);
    sch5.setDesiredState(State.INSTALLED);
    sch1.setState(State.INIT);
    sch2.setState(State.INSTALL_FAILED);
    sch3.setState(State.INIT);
    sch4.setState(State.INSTALLED);
    sch5.setState(State.INSTALLED);

    ServiceComponentHostRequest req1, req2, req3, req4, req5;
    Set<ServiceComponentHostRequest> reqs =
      new HashSet<>();

    //todo: I had to comment this portion of the test out for now because I had to modify
    //todo: the transition validation code for the new advanced provisioning
    //todo: work which causes a failure here due to lack of an exception.
//    try {
//      reqs.clear();
//      req1 = new ServiceComponentHostRequest(cluster1, serviceName1,
//          componentName1, host1,
//          State.STARTED.toString());
//      reqs.add(req1);
//      updateHostComponents(reqs, Collections.<String, String>emptyMap(), true);
//      fail("Expected failure for invalid transition");
//    } catch (Exception e) {
//      // Expected
//    }

    try {
      reqs.clear();
      req1 = new ServiceComponentHostRequest(cluster1, serviceName1,
          componentName1, host1,
          State.INSTALLED.toString());
      req2 = new ServiceComponentHostRequest(cluster1, serviceName1,
          componentName1, host2,
          State.INSTALLED.toString());
      req3 = new ServiceComponentHostRequest(cluster1, serviceName1,
          componentName2, host1,
          State.INSTALLED.toString());
      req4 = new ServiceComponentHostRequest(cluster1, serviceName1,
          componentName2, host2,
          State.INSTALLED.toString());
      req5 = new ServiceComponentHostRequest(cluster1, serviceName1,
          componentName3, host1,
          State.STARTED.toString());
      reqs.add(req1);
      reqs.add(req2);
      reqs.add(req3);
      reqs.add(req4);
      reqs.add(req5);
      updateHostComponents(reqs, Collections.<String, String>emptyMap(), true);
      // Expected, now client components with STARTED status will be ignored
    } catch (Exception e) {
      fail("Failure for invalid states");
    }

    reqs.clear();
    req1 = new ServiceComponentHostRequest(cluster1, null,
        componentName1, host1, State.INSTALLED.toString());
    req2 = new ServiceComponentHostRequest(cluster1, serviceName1,
        componentName1, host2, State.INSTALLED.toString());
    req3 = new ServiceComponentHostRequest(cluster1, null,
        componentName2, host1, State.INSTALLED.toString());
    req4 = new ServiceComponentHostRequest(cluster1, serviceName1,
        componentName2, host2, State.INSTALLED.toString());
    req5 = new ServiceComponentHostRequest(cluster1, serviceName1,
        componentName3, host1, State.INSTALLED.toString());
    reqs.add(req1);
    reqs.add(req2);
    reqs.add(req3);
    reqs.add(req4);
    reqs.add(req5);
    RequestStatusResponse trackAction = updateHostComponents(reqs,
        Collections.<String, String>emptyMap(), true);
    Assert.assertNotNull(trackAction);

    long requestId = trackAction.getRequestId();

    Assert.assertFalse(actionDB.getAllStages(requestId).isEmpty());
    List<Stage> stages = actionDB.getAllStages(requestId);
    // FIXME check stage count

    for (Stage stage : stages) {
      LOG.debug("Stage dump: " + stage.toString());
    }

    // FIXME verify stages content - execution commands, etc

    // manually set live state
    sch1.setState(State.INSTALLED);
    sch2.setState(State.INSTALLED);
    sch3.setState(State.INSTALLED);
    sch4.setState(State.INSTALLED);
    sch5.setState(State.INSTALLED);

    // test no-op
    reqs.clear();
    req1 = new ServiceComponentHostRequest(cluster1, serviceName1,
        componentName1, host1,
        State.INSTALLED.toString());
    req2 = new ServiceComponentHostRequest(cluster1, serviceName1,
        componentName1, host2,
        State.INSTALLED.toString());
    reqs.add(req1);
    reqs.add(req2);
    trackAction = updateHostComponents(reqs, Collections.<String,
        String>emptyMap(), true);
    Assert.assertNull(trackAction);
  }

  @Test
  public void testCreateCustomActions() throws Exception {
    final String cluster1 = getUniqueName();
    // !!! weird, but the assertions are banking on alphabetical order
    final String host1 = "a" + getUniqueName();
    final String host2 = "b" + getUniqueName();
    final String host3 = "c" + getUniqueName();

    setupClusterWithHosts(cluster1, "HDP-2.0.6",
        new ArrayList<String>() {{
          add(host1);
          add(host2);
          add(host3);
        }},
        "centos6");

    Cluster cluster = clusters.getCluster(cluster1);
    cluster.setDesiredStackVersion(new StackId("HDP-2.0.6"));
    cluster.setCurrentStackVersion(new StackId("HDP-2.0.6"));

    ConfigFactory cf = injector.getInstance(ConfigFactory.class);
    Config config1 = cf.createNew(cluster, "global", "version1",
        new HashMap<String, String>() {{
          put("key1", "value1");
        }}, new HashMap<String, Map<String, String>>());

    Config config2 = cf.createNew(cluster, "core-site", "version1",
        new HashMap<String, String>() {{
          put("key1", "value1");
        }}, new HashMap<String, Map<String,String>>());

    Config config3 = cf.createNew(cluster, "yarn-site", "version1",
        new HashMap<String, String>() {{
          put("test.password", "supersecret");
        }}, new HashMap<String, Map<String,String>>());

    RepositoryVersionEntity repositoryVersion = repositoryVersion206;

    Service hdfs = cluster.addService("HDFS", repositoryVersion);
    Service mapred = cluster.addService("YARN", repositoryVersion);

    hdfs.addServiceComponent(Role.HDFS_CLIENT.name());
    hdfs.addServiceComponent(Role.NAMENODE.name());
    hdfs.addServiceComponent(Role.DATANODE.name());

    mapred.addServiceComponent(Role.RESOURCEMANAGER.name());

    hdfs.getServiceComponent(Role.HDFS_CLIENT.name()).addServiceComponentHost(host1);
    hdfs.getServiceComponent(Role.NAMENODE.name()).addServiceComponentHost(host1);
    hdfs.getServiceComponent(Role.DATANODE.name()).addServiceComponentHost(host1);
    hdfs.getServiceComponent(Role.DATANODE.name()).addServiceComponentHost(host2);

    String actionDef1 = getUniqueName();
    String actionDef2 = getUniqueName();


    ActionDefinition a1 = new ActionDefinition(actionDef1, ActionType.SYSTEM,
        "test,[optional1]", "", "", "Does file exist", TargetHostType.SPECIFIC, Short.valueOf("100"), null);
    controller.getAmbariMetaInfo().addActionDefinition(a1);
    controller.getAmbariMetaInfo().addActionDefinition(new ActionDefinition(
        actionDef2, ActionType.SYSTEM, "", "HDFS", "DATANODE", "Does file exist",
        TargetHostType.ALL, Short.valueOf("1000"), null));

    Map<String, String> params = new HashMap<String, String>() {{
      put("test", "test");
      put("pwd", "SECRET:yarn-site:1:test.password");
    }};

    Map<String, String> requestProperties = new HashMap<>();
    requestProperties.put(REQUEST_CONTEXT_PROPERTY, "Called from a test");
    requestProperties.put("datanode", "abc");

    ArrayList<String> hosts = new ArrayList<String>() {{add(host1);}};
    RequestResourceFilter resourceFilter = new RequestResourceFilter("HDFS", "DATANODE", hosts);
    List<RequestResourceFilter> resourceFilters = new ArrayList<>();
    resourceFilters.add(resourceFilter);

    ExecuteActionRequest actionRequest = new ExecuteActionRequest(cluster1, null, actionDef1, resourceFilters, null, params, false);
    RequestStatusResponse response = controller.createAction(actionRequest, requestProperties);
    assertEquals(1, response.getTasks().size());
    ShortTaskStatus taskStatus = response.getTasks().get(0);
    Assert.assertEquals(host1, taskStatus.getHostName());

    List<HostRoleCommand> storedTasks = actionDB.getRequestTasks(response.getRequestId());
    Stage stage = actionDB.getAllStages(response.getRequestId()).get(0);
    Assert.assertNotNull(stage);

    Assert.assertEquals(1, storedTasks.size());
    HostRoleCommand task = storedTasks.get(0);
    Assert.assertEquals(RoleCommand.ACTIONEXECUTE, task.getRoleCommand());
    Assert.assertEquals(actionDef1, task.getRole().name());
    Assert.assertEquals(host1, task.getHostName());
    ExecutionCommand cmd = task.getExecutionCommandWrapper().getExecutionCommand();
    // h1 has only DATANODE, NAMENODE, CLIENT sch's
    Assert.assertEquals(host1, cmd.getHostname());
    Assert.assertFalse(cmd.getLocalComponents().isEmpty());
    Assert.assertTrue(cmd.getLocalComponents().contains(Role.DATANODE.name()));
    Assert.assertTrue(cmd.getLocalComponents().contains(Role.NAMENODE.name()));
    Assert.assertTrue(cmd.getLocalComponents().contains(Role.HDFS_CLIENT.name()));
    Assert.assertFalse(cmd.getLocalComponents().contains(Role.RESOURCEMANAGER.name()));
    Type type = new TypeToken<Map<String, String>>(){}.getType();
    Map<String, String> hostParametersStage = StageUtils.getGson().fromJson(stage.getHostParamsStage(), type);
    Map<String, String> commandParametersStage = StageUtils.getGson().fromJson(stage.getCommandParamsStage(), type);

    Assert.assertTrue(commandParametersStage.containsKey("test"));
    Assert.assertTrue(commandParametersStage.containsKey("pwd"));
    Assert.assertEquals(commandParametersStage.get("pwd"), "supersecret");
    Assert.assertEquals("HDFS", cmd.getServiceName());
    Assert.assertEquals("DATANODE", cmd.getComponentName());
    Assert.assertNotNull(hostParametersStage.get("jdk_location"));
    Assert.assertEquals("900", cmd.getCommandParams().get("command_timeout"));
    Assert.assertEquals(requestProperties.get(REQUEST_CONTEXT_PROPERTY), response.getRequestContext());

    // !!! test that the action execution helper is using the right timeout
    a1.setDefaultTimeout((short) 1800);
    actionRequest = new ExecuteActionRequest(cluster1, null, actionDef1, resourceFilters, null, params, false);
    response = controller.createAction(actionRequest, requestProperties);

    List<HostRoleCommand> storedTasks1 = actionDB.getRequestTasks(response.getRequestId());
    cmd = storedTasks1.get(0).getExecutionCommandWrapper().getExecutionCommand();
    Assert.assertEquals("1800", cmd.getCommandParams().get("command_timeout"));

    resourceFilters.clear();
    resourceFilter = new RequestResourceFilter("HDFS", "", null);
    resourceFilters.add(resourceFilter);
    actionRequest = new ExecuteActionRequest(cluster1, null, actionDef2, resourceFilters, null, params, false);
    response = controller.createAction(actionRequest, requestProperties);
    assertEquals(2, response.getTasks().size());

    final List<HostRoleCommand> storedTasks2 = actionDB.getRequestTasks(response.getRequestId());
    task = storedTasks2.get(1);
    Assert.assertEquals(RoleCommand.ACTIONEXECUTE, task.getRoleCommand());
    Assert.assertEquals(actionDef2, task.getRole().name());
    HashSet<String> expectedHosts = new HashSet<String>() {{
      add(host2);
      add(host1);
    }};
    HashSet<String> actualHosts = new HashSet<String>() {{
      add(storedTasks2.get(1).getHostName());
      add(storedTasks2.get(0).getHostName());
    }};
    Assert.assertEquals(expectedHosts, actualHosts);

    cmd = task.getExecutionCommandWrapper().getExecutionCommand();
    commandParametersStage = StageUtils.getGson().fromJson(stage.getCommandParamsStage(), type);

    Assert.assertTrue(commandParametersStage.containsKey("test"));
    Assert.assertTrue(commandParametersStage.containsKey("pwd"));
    Assert.assertEquals(commandParametersStage.get("pwd"), "supersecret");
    Assert.assertEquals("HDFS", cmd.getServiceName());
    Assert.assertEquals("DATANODE", cmd.getComponentName());
    Assert.assertEquals(requestProperties.get(REQUEST_CONTEXT_PROPERTY), response.getRequestContext());
    // h2 has only DATANODE sch
    Assert.assertEquals(host2, cmd.getHostname());
    Assert.assertFalse(cmd.getLocalComponents().isEmpty());
    Assert.assertTrue(cmd.getLocalComponents().contains(Role.DATANODE.name()));
    Assert.assertFalse(cmd.getLocalComponents().contains(Role.NAMENODE.name()));
    Assert.assertFalse(cmd.getLocalComponents().contains(Role.HDFS_CLIENT.name()));
    Assert.assertFalse(cmd.getLocalComponents().contains(Role.RESOURCEMANAGER.name()));

    hosts = new ArrayList<String>() {{add(host3);}};
    resourceFilters.clear();
    resourceFilter = new RequestResourceFilter("HDFS", "", hosts);
    resourceFilters.add(resourceFilter);

    actionRequest = new ExecuteActionRequest(cluster1, null, actionDef1, resourceFilters, null, params, false);
    response = controller.createAction(actionRequest, requestProperties);
    assertEquals(1, response.getTasks().size());
    taskStatus = response.getTasks().get(0);
    Assert.assertEquals(host3, taskStatus.getHostName());
    Assert.assertEquals(requestProperties.get(REQUEST_CONTEXT_PROPERTY), response.getRequestContext());
  }

  @Test
  public void testComponentCategorySentWithRestart() throws AmbariException, AuthorizationException {
    final String cluster1 = getUniqueName();
    final String host1 = getUniqueName();

    setupClusterWithHosts(cluster1, "HDP-2.0.7",
      new ArrayList<String>() {{
        add(host1);
      }},
      "centos5");

    Cluster cluster = clusters.getCluster(cluster1);
    cluster.setDesiredStackVersion(new StackId("HDP-2.0.7"));
    cluster.setCurrentStackVersion(new StackId("HDP-2.0.7"));

    ConfigFactory cf = injector.getInstance(ConfigFactory.class);
    Config config1 = cf.createNew(cluster, "global", "version1",
      new HashMap<String, String>() {{
        put("key1", "value1");
      }}, new HashMap<String, Map<String,String>>());

    Config config2 = cf.createNew(cluster, "core-site", "version1",
      new HashMap<String, String>() {{
        put("key1", "value1");
      }}, new HashMap<String, Map<String,String>>());

    RepositoryVersionEntity repositoryVersion = repositoryVersion207;

    Service hdfs = cluster.addService("HDFS", repositoryVersion);

    hdfs.addServiceComponent(Role.HDFS_CLIENT.name());
    hdfs.addServiceComponent(Role.NAMENODE.name());
    hdfs.addServiceComponent(Role.DATANODE.name());

    hdfs.getServiceComponent(Role.HDFS_CLIENT.name()).addServiceComponentHost(host1);
    hdfs.getServiceComponent(Role.NAMENODE.name()).addServiceComponentHost(host1);
    hdfs.getServiceComponent(Role.DATANODE.name()).addServiceComponentHost(host1);

    installService(cluster1, "HDFS", false, false);

    startService(cluster1, "HDFS", false, false);

    Cluster c = clusters.getCluster(cluster1);
    Service s = c.getService("HDFS");

    Assert.assertEquals(State.STARTED, s.getDesiredState());
    for (ServiceComponent sc : s.getServiceComponents().values()) {
      for (ServiceComponentHost sch : sc.getServiceComponentHosts().values()) {
        if (sc.isClientComponent()) {
          Assert.assertEquals(State.INSTALLED, sch.getDesiredState());
        } else {
          Assert.assertEquals(State.STARTED, sch.getDesiredState());
        }
      }
    }

    Map<String, String> params = new HashMap<String, String>() {{
      put("test", "test");
    }};
    RequestResourceFilter resourceFilter = new RequestResourceFilter(
      "HDFS",
      "HDFS_CLIENT",
      new ArrayList<String>() {{ add(host1); }});
    ExecuteActionRequest actionRequest = new ExecuteActionRequest(cluster1,
      "RESTART", params, false);
    actionRequest.getResourceFilters().add(resourceFilter);

    Map<String, String> requestProperties = new HashMap<>();
    requestProperties.put(REQUEST_CONTEXT_PROPERTY, "Called from a test");
    requestProperties.put("hdfs_client", "abc");

    RequestStatusResponse response = controller.createAction(actionRequest, requestProperties);

    List<Stage> stages = actionDB.getAllStages(response.getRequestId());
    Assert.assertNotNull(stages);

    HostRoleCommand hrc = null;
    Type type = new TypeToken<Map<String, String>>(){}.getType();
    for (Stage stage : stages) {
      for (HostRoleCommand cmd : stage.getOrderedHostRoleCommands()) {
        if (cmd.getRole().equals(Role.HDFS_CLIENT)) {
          hrc = cmd;
        }
        Map<String, String> hostParamStage = StageUtils.getGson().fromJson(stage.getHostParamsStage(), type);
        Assert.assertTrue(hostParamStage.containsKey(ExecutionCommand.KeyNames.DB_DRIVER_FILENAME));
        Assert.assertTrue(hostParamStage.containsKey(ExecutionCommand.KeyNames.MYSQL_JDBC_URL));
        Assert.assertTrue(hostParamStage.containsKey(ExecutionCommand.KeyNames.ORACLE_JDBC_URL));
      }
    }
    Assert.assertNotNull(hrc);
    Assert.assertEquals("RESTART HDFS/HDFS_CLIENT", hrc.getCommandDetail());
    Map<String, String> roleParams = hrc.getExecutionCommandWrapper()
      .getExecutionCommand().getRoleParams();

    Assert.assertNotNull(roleParams);
    Assert.assertEquals("CLIENT", roleParams.get(ExecutionCommand.KeyNames.COMPONENT_CATEGORY));
    Assert.assertTrue(hrc.getExecutionCommandWrapper().getExecutionCommand().getCommandParams().containsKey("hdfs_client"));
    Assert.assertEquals("abc", hrc.getExecutionCommandWrapper().getExecutionCommand().getCommandParams().get("hdfs_client"));
    Assert.assertEquals(requestProperties.get(REQUEST_CONTEXT_PROPERTY), response.getRequestContext());
  }

  @SuppressWarnings("serial")
  @Test
  public void testCreateActionsFailures() throws Exception {
    final String cluster1 = getUniqueName();
    final String host1 = getUniqueName();

    setupClusterWithHosts(cluster1, "HDP-2.0.7",
        new ArrayList<String>() {{
          add(host1);
        }},
        "centos5");

    Cluster cluster = clusters.getCluster(cluster1);
    cluster.setDesiredStackVersion(new StackId("HDP-2.0.7"));
    cluster.setCurrentStackVersion(new StackId("HDP-2.0.7"));

    RepositoryVersionEntity repositoryVersion = repositoryVersion207;

    ConfigFactory cf = injector.getInstance(ConfigFactory.class);
    Config config1 = cf.createNew(cluster, "global", "version1",
        new HashMap<String, String>() {{
          put("key1", "value1");
        }}, new HashMap<String, Map<String,String>>());

    Config config2 = cf.createNew(cluster, "core-site", "version1",
        new HashMap<String, String>() {{
          put("key1", "value1");
        }}, new HashMap<String, Map<String,String>>());

    cluster.addConfig(config1);
    cluster.addConfig(config2);
    cluster.addDesiredConfig("_test", Collections.singleton(config1));
    cluster.addDesiredConfig("_test", Collections.singleton(config2));

    Service hdfs = cluster.addService("HDFS", repositoryVersion);
    Service hive = cluster.addService("HIVE", repositoryVersion);

    hdfs.addServiceComponent(Role.HDFS_CLIENT.name());
    hdfs.addServiceComponent(Role.NAMENODE.name());
    hdfs.addServiceComponent(Role.DATANODE.name());

    hive.addServiceComponent(Role.HIVE_SERVER.name());

    hdfs.getServiceComponent(Role.HDFS_CLIENT.name()).addServiceComponentHost(host1);
    hdfs.getServiceComponent(Role.NAMENODE.name()).addServiceComponentHost(host1);
    hdfs.getServiceComponent(Role.DATANODE.name()).addServiceComponentHost(host1);

    Map<String, String> params = new HashMap<String, String>() {{
      put("test", "test");
    }};

    RequestResourceFilter resourceFilter = new RequestResourceFilter("HDFS", null, null);

    ExecuteActionRequest actionRequest = new ExecuteActionRequest(cluster1, "NON_EXISTENT_CHECK", params, false);
    actionRequest.getResourceFilters().add(resourceFilter);

    Map<String, String> requestProperties = new HashMap<>();
    requestProperties.put(REQUEST_CONTEXT_PROPERTY, "Called from a test");

    expectActionCreationErrorWithMessage(actionRequest, requestProperties, "Unsupported action");

    //actionRequest = new ExecuteActionRequest(cluster1, "NON_EXISTENT_SERVICE_CHECK", "HDFS", params);
    //expectActionCreationErrorWithMessage(actionRequest, requestProperties, "Unsupported action");

    actionRequest = new ExecuteActionRequest(cluster1, "DECOMMISSION_DATANODE", params, false);
    actionRequest.getResourceFilters().add(resourceFilter);

    expectActionCreationErrorWithMessage(actionRequest, requestProperties,
      "Unsupported action DECOMMISSION_DATANODE for Service: HDFS and Component: null");

    //actionRequest = new ExecuteActionRequest(cluster1, "DECOMMISSION", "HDFS", params);
    //expectActionCreationErrorWithMessage(actionRequest, requestProperties, "Unsupported action DECOMMISSION for Service: HDFS and Component: null");

    resourceFilter = new RequestResourceFilter("HDFS", "HDFS_CLIENT", null);
    List<RequestResourceFilter> resourceFilters = new ArrayList<>();
    resourceFilters.add(resourceFilter);

    actionRequest = new ExecuteActionRequest(cluster1, "DECOMMISSION", null, resourceFilters, null, params, false);

    expectActionCreationErrorWithMessage(actionRequest, requestProperties,
        "Unsupported action DECOMMISSION for Service: HDFS and Component: HDFS_CLIENT");

    resourceFilters.clear();
    resourceFilter = new RequestResourceFilter("HDFS", null, null);
    resourceFilters.add(resourceFilter);
    actionRequest = new ExecuteActionRequest(cluster1, null, "DECOMMISSION_DATANODE", resourceFilters, null, params, false);
    expectActionCreationErrorWithMessage(actionRequest, requestProperties,
        "Action DECOMMISSION_DATANODE does not exist");

    resourceFilters.clear();
    resourceFilter = new RequestResourceFilter("YARN", "RESOURCEMANAGER", null);
    resourceFilters.add(resourceFilter);

    actionRequest = new ExecuteActionRequest(cluster1, "DECOMMISSION", null, resourceFilters, null, params, false);
    expectActionCreationErrorWithMessage(actionRequest, requestProperties,
        "Service not found, clusterName=" + cluster1 + ", serviceName=YARN");

    Map<String, String> params2 = new HashMap<String, String>() {{
      put("included_hosts", "h1,h2");
      put("excluded_hosts", "h1,h3");
    }};

    resourceFilters.clear();
    resourceFilter = new RequestResourceFilter("HDFS", "NAMENODE", null);
    resourceFilters.add(resourceFilter);

    actionRequest = new ExecuteActionRequest(cluster1, "DECOMMISSION", null, resourceFilters, null, params2, false);
    expectActionCreationErrorWithMessage(actionRequest, requestProperties,
        "Same host cannot be specified for inclusion as well as exclusion. Hosts: [h1]");

    params2 = new HashMap<String, String>() {{
      put("included_hosts", " h1,h2");
      put("excluded_hosts", "h4, h3");
      put("slave_type", "HDFS_CLIENT");
    }};
    resourceFilters.clear();
    resourceFilter = new RequestResourceFilter("HDFS", "NAMENODE", null);
    resourceFilters.add(resourceFilter);

    actionRequest = new ExecuteActionRequest(cluster1, "DECOMMISSION", null, resourceFilters, null, params2, false);
    expectActionCreationErrorWithMessage(actionRequest, requestProperties,
        "Component HDFS_CLIENT is not supported for decommissioning.");

    List<String> hosts = new ArrayList<>();
    hosts.add("h6");
    resourceFilters.clear();
    resourceFilter = new RequestResourceFilter("HDFS", "NAMENODE", hosts);
    resourceFilters.add(resourceFilter);

    actionRequest = new ExecuteActionRequest(cluster1, "DECOMMISSION", null, resourceFilters, null, params2, false);
    expectActionCreationErrorWithMessage(actionRequest, requestProperties,
        "Decommission command cannot be issued with target host(s) specified.");

    hdfs.getServiceComponent(Role.DATANODE.name()).getServiceComponentHost(host1).setState(State.INSTALLED);
    params2 = new HashMap<String, String>() {{
      put("excluded_hosts", host1);
    }};
    resourceFilters.clear();
    resourceFilter = new RequestResourceFilter("HDFS", "NAMENODE", null);
    resourceFilters.add(resourceFilter);

    actionRequest = new ExecuteActionRequest(cluster1, "DECOMMISSION", null, resourceFilters, null, params2, false);
    expectActionCreationErrorWithMessage(actionRequest, requestProperties,
        "Component DATANODE on host " + host1 + " cannot be decommissioned as its not in STARTED state");

    params2 = new HashMap<String, String>() {{
      put("excluded_hosts", "h1 ");
      put("mark_draining_only", "true");
    }};
    actionRequest = new ExecuteActionRequest(cluster1, "DECOMMISSION", null, resourceFilters, null, params2, false);
    expectActionCreationErrorWithMessage(actionRequest, requestProperties,
        "mark_draining_only is not a valid parameter for NAMENODE");

    String actionDef1 = getUniqueName();
    String actionDef2 = getUniqueName();
    String actionDef3 = getUniqueName();
    String actionDef4 = getUniqueName();

    controller.getAmbariMetaInfo().addActionDefinition(new ActionDefinition(
        actionDef1, ActionType.SYSTEM, "test,dirName", "", "", "Does file exist",
        TargetHostType.SPECIFIC, Short.valueOf("100"), null));

    controller.getAmbariMetaInfo().addActionDefinition(new ActionDefinition(
        actionDef2, ActionType.SYSTEM, "", "HDFS", "DATANODE", "Does file exist",
        TargetHostType.ANY, Short.valueOf("100"), null));

    controller.getAmbariMetaInfo().addActionDefinition(new ActionDefinition(
            "update_repo", ActionType.SYSTEM, "", "HDFS", "DATANODE", "Does file exist",
            TargetHostType.ANY, Short.valueOf("100"), null));

    controller.getAmbariMetaInfo().addActionDefinition(new ActionDefinition(
        actionDef3, ActionType.SYSTEM, "", "MAPREDUCE", "MAPREDUCE_CLIENT", "Does file exist",
        TargetHostType.ANY, Short.valueOf("100"), null));

    controller.getAmbariMetaInfo().addActionDefinition(new ActionDefinition(
        actionDef4, ActionType.SYSTEM, "", "HIVE", "", "Does file exist",
        TargetHostType.ANY, Short.valueOf("100"), null));

    actionRequest = new ExecuteActionRequest(cluster1, null, actionDef1, null, null, null, false);
    expectActionCreationErrorWithMessage(actionRequest, requestProperties,
        "Action " + actionDef1 + " requires input 'test' that is not provided");

    actionRequest = new ExecuteActionRequest(cluster1, null, actionDef1, null, null, params, false);
    expectActionCreationErrorWithMessage(actionRequest, requestProperties,
        "Action " + actionDef1 + " requires input 'dirName' that is not provided");

    params.put("dirName", "dirName");
    actionRequest = new ExecuteActionRequest(cluster1, null, actionDef1, null, null, params, false);
    expectActionCreationErrorWithMessage(actionRequest, requestProperties,
        "Action " + actionDef1 + " requires explicit target host(s)");

    resourceFilters.clear();
    resourceFilter = new RequestResourceFilter("HIVE", null, null);
    resourceFilters.add(resourceFilter);

    actionRequest = new ExecuteActionRequest(cluster1, null, actionDef2, resourceFilters, null, params, false);
    expectActionCreationErrorWithMessage(actionRequest, requestProperties,
        "Action " + actionDef2 + " targets service HIVE that does not match with expected HDFS");

    resourceFilters.clear();
    resourceFilter = new RequestResourceFilter("HDFS", "HDFS_CLIENT", null);
    resourceFilters.add(resourceFilter);

    actionRequest = new ExecuteActionRequest(cluster1, null, actionDef2, resourceFilters, null, params, false);
    expectActionCreationErrorWithMessage(actionRequest, requestProperties,
        "Action " + actionDef2 + " targets component HDFS_CLIENT that does not match with expected DATANODE");

    resourceFilters.clear();
    resourceFilter = new RequestResourceFilter("HDFS2", "HDFS_CLIENT", null);
    resourceFilters.add(resourceFilter);

    actionRequest = new ExecuteActionRequest(cluster1, null, actionDef1, resourceFilters, null, params, false);
    expectActionCreationErrorWithMessage(actionRequest, requestProperties,
        "Service not found, clusterName=" + cluster1 + ", serviceName=HDFS2");

    resourceFilters.clear();
    resourceFilter = new RequestResourceFilter("HDFS", "HDFS_CLIENT2", null);
    resourceFilters.add(resourceFilter);

    actionRequest = new ExecuteActionRequest(cluster1, null, actionDef1, resourceFilters, null, params, false);
    expectActionCreationErrorWithMessage(actionRequest, requestProperties,
        "ServiceComponent not found, clusterName=" + cluster1 + ", serviceName=HDFS, serviceComponentName=HDFS_CLIENT2");

    resourceFilters.clear();
    resourceFilter = new RequestResourceFilter("", "HDFS_CLIENT2", null);
    resourceFilters.add(resourceFilter);

    actionRequest = new ExecuteActionRequest(cluster1, null, actionDef1, resourceFilters, null, params, false);
    expectActionCreationErrorWithMessage(actionRequest, requestProperties,
        "Action " + actionDef1 + " targets component HDFS_CLIENT2 without specifying the target service");

    resourceFilters.clear();
    resourceFilter = new RequestResourceFilter("", "", null);
    resourceFilters.add(resourceFilter);

    // targets a service that is not a member of the stack (e.g. MR not in HDP-2)
    actionRequest = new ExecuteActionRequest(cluster1, null, actionDef3, resourceFilters, null, params, false);
    expectActionCreationErrorWithMessage(actionRequest, requestProperties,
        "Service not found, clusterName=" + cluster1 + ", serviceName=MAPREDUCE");

    hosts = new ArrayList<>();
    hosts.add("h6");
    resourceFilters.clear();
    resourceFilter = new RequestResourceFilter("HDFS", "", hosts);
    resourceFilters.add(resourceFilter);

    actionRequest = new ExecuteActionRequest(cluster1, null, actionDef2, resourceFilters, null, params, false);
    expectActionCreationErrorWithMessage(actionRequest, requestProperties,
        "Request specifies host h6 but it is not a valid host based on the target service=HDFS and component=DATANODE");

    resourceFilters.clear();
    resourceFilter = new RequestResourceFilter("HIVE", "", null);
    resourceFilters.add(resourceFilter);

    actionRequest = new ExecuteActionRequest(cluster1, null, actionDef4, resourceFilters, null, params, false);
    expectActionCreationErrorWithMessage(actionRequest, requestProperties,
        "Suitable hosts not found, component=, service=HIVE, cluster=" + cluster1 + ", actionName=" + actionDef4);

  }

  private void expectActionCreationErrorWithMessage(ExecuteActionRequest actionRequest,
                                                    Map<String, String> requestProperties,
                                                    String message) {
    try {
      RequestStatusResponse response = controller.createAction(actionRequest, requestProperties);
      Assert.fail("createAction should fail");
    } catch (AmbariException ex) {
      LOG.info(ex.getMessage());
      if (!ex.getMessage().contains(message)) {
        fail(String.format("Expected '%s' to contain '%s'", ex.getMessage(), message));
      }
    }
  }

  @SuppressWarnings("serial")
  @Test
  public void testCreateServiceCheckActions() throws Exception {
    final String cluster1 = getUniqueName();
    final String host1 = getUniqueName();
    final String host2 = getUniqueName();

    setupClusterWithHosts(cluster1, "HDP-0.1",
        new ArrayList<String>() {{
          add(host1);
          add(host2);
        }},
        "centos5");

    Cluster cluster = clusters.getCluster(cluster1);
    cluster.setDesiredStackVersion(new StackId("HDP-0.1"));
    cluster.setCurrentStackVersion(new StackId("HDP-0.1"));

    RepositoryVersionEntity repositoryVersion = repositoryVersion01;

    ConfigFactory cf = injector.getInstance(ConfigFactory.class);
    Config config1 = cf.createNew(cluster, "global", "version1",
        new HashMap<String, String>(){{ put("key1", "value1"); }}, new HashMap<String, Map<String,String>>());
    config1.setPropertiesAttributes(new HashMap<String, Map<String, String>>(){{ put("attr1", new HashMap<String, String>()); }});

    Config config2 = cf.createNew(cluster, "core-site", "version1",
        new HashMap<String, String>(){{ put("key1", "value1"); }}, new HashMap<String, Map<String,String>>());
    config2.setPropertiesAttributes(new HashMap<String, Map<String, String>>(){{ put("attr2", new HashMap<String, String>()); }});

    cluster.addDesiredConfig("_test", Collections.singleton(config1));
    cluster.addDesiredConfig("_test", Collections.singleton(config2));

    Service hdfs = cluster.addService("HDFS", repositoryVersion);
    Service mapReduce = cluster.addService("MAPREDUCE", repositoryVersion);

    hdfs.addServiceComponent(Role.HDFS_CLIENT.name());
    mapReduce.addServiceComponent(Role.MAPREDUCE_CLIENT.name());

    hdfs.getServiceComponent(Role.HDFS_CLIENT.name()).addServiceComponentHost(host1);
    mapReduce.getServiceComponent(Role.MAPREDUCE_CLIENT.name()).addServiceComponentHost(host2);

    Map<String, String> params = new HashMap<String, String>() {{
      put("test", "test");
    }};
    ExecuteActionRequest actionRequest = new ExecuteActionRequest(cluster1, Role.HDFS_SERVICE_CHECK.name(), params, false);
    RequestResourceFilter resourceFilter = new RequestResourceFilter("HDFS", null, null);
    actionRequest.getResourceFilters().add(resourceFilter);

    Map<String, String> requestProperties = new HashMap<>();
    requestProperties.put(REQUEST_CONTEXT_PROPERTY, "Called from a test");

    RequestStatusResponse response = controller.createAction(actionRequest, requestProperties);

    assertEquals(1, response.getTasks().size());
    ShortTaskStatus task = response.getTasks().get(0);

    List<HostRoleCommand> storedTasks = actionDB.getRequestTasks(response.getRequestId());
    Stage stage = actionDB.getAllStages(response.getRequestId()).get(0);

    //Check configs not stored with execution command
    ExecutionCommandDAO executionCommandDAO = injector.getInstance(ExecutionCommandDAO.class);
    ExecutionCommandEntity commandEntity = executionCommandDAO.findByPK(task.getTaskId());

    Gson gson = new Gson();
    ExecutionCommand executionCommand = gson.fromJson(new StringReader(
        new String(commandEntity.getCommand())), ExecutionCommand.class);

    assertFalse(executionCommand.getConfigurationTags().isEmpty());
    assertTrue(executionCommand.getConfigurations() == null || executionCommand.getConfigurations().isEmpty());

    assertEquals(1, storedTasks.size());
    HostRoleCommand hostRoleCommand = storedTasks.get(0);

    assertEquals("SERVICE_CHECK HDFS", hostRoleCommand.getCommandDetail());
    assertNull(hostRoleCommand.getCustomCommandName());

    assertEquals(task.getTaskId(), hostRoleCommand.getTaskId());
    assertNotNull(actionRequest.getResourceFilters());
    RequestResourceFilter requestResourceFilter = actionRequest.getResourceFilters().get(0);
    assertEquals(resourceFilter.getServiceName(), hostRoleCommand.getExecutionCommandWrapper().getExecutionCommand().getServiceName());
    assertEquals(actionRequest.getClusterName(), hostRoleCommand.getExecutionCommandWrapper().getExecutionCommand().getClusterName());
    assertEquals(actionRequest.getCommandName(), hostRoleCommand.getExecutionCommandWrapper().getExecutionCommand().getRole());
    assertEquals(Role.HDFS_CLIENT.name(), hostRoleCommand.getEvent().getEvent().getServiceComponentName());
    assertEquals(actionRequest.getParameters(), hostRoleCommand.getExecutionCommandWrapper().getExecutionCommand().getRoleParams());
    assertNotNull(hostRoleCommand.getExecutionCommandWrapper().getExecutionCommand().getConfigurations());
    assertEquals(2, hostRoleCommand.getExecutionCommandWrapper().getExecutionCommand().getConfigurations().size());
    assertEquals(requestProperties.get(REQUEST_CONTEXT_PROPERTY), stage.getRequestContext());
    assertEquals(requestProperties.get(REQUEST_CONTEXT_PROPERTY), response.getRequestContext());

    actionRequest = new ExecuteActionRequest(cluster1, Role.MAPREDUCE_SERVICE_CHECK.name(), null, false);
    resourceFilter = new RequestResourceFilter("MAPREDUCE", null, null);
    actionRequest.getResourceFilters().add(resourceFilter);

    injector.getInstance(ActionMetadata.class).addServiceCheckAction("MAPREDUCE");
    response = controller.createAction(actionRequest, requestProperties);

    assertEquals(1, response.getTasks().size());

    List<HostRoleCommand> tasks = actionDB.getRequestTasks(response.getRequestId());

    assertEquals(1, tasks.size());

    requestProperties.put(REQUEST_CONTEXT_PROPERTY, null);
    response = controller.createAction(actionRequest, requestProperties);

    assertEquals(1, response.getTasks().size());
    assertEquals("", response.getRequestContext());
  }

  private void createUser(String userName) throws Exception {
    UserRequest request = new UserRequest(userName);
    request.setPassword("password");

    controller.createUsers(new HashSet<>(Collections.singleton(request)));
  }

  @Test
  public void testCreateAndGetUsers() throws Exception {
    createUser("user1");

    Set<UserResponse> r =
        controller.getUsers(Collections.singleton(new UserRequest("user1")));

    Assert.assertEquals(1, r.size());
    UserResponse resp = r.iterator().next();
    Assert.assertEquals("user1", resp.getUsername());
  }

  @Test
  public void testGetUsers() throws Exception {
    String user1 = getUniqueName();
    String user2 = getUniqueName();
    String user3 = getUniqueName();
    List<String> users = Arrays.asList(user1, user2, user3);

    for (String user : users) {
      createUser(user);
    }

    UserRequest request = new UserRequest(null);

    Set<UserResponse> responses = controller.getUsers(Collections.singleton(request));

    // other tests are making user requests, so let's make sure we have the 3 just made
    List<String> contained = new ArrayList<>();
    for (UserResponse ur : responses) {
      if (users.contains(ur.getUsername())) {
        contained.add(ur.getUsername());
      }
    }

    Assert.assertEquals(3, contained.size());
  }

  @SuppressWarnings("serial")
  @Test
  public void testUpdateUsers() throws Exception {
    String user1 = getUniqueName();
    createUser(user1);

    UserRequest request = new UserRequest(user1);

    controller.updateUsers(Collections.singleton(request));
  }

  @SuppressWarnings("serial")
  @Ignore
  @Test
  public void testDeleteUsers() throws Exception {
    String user1 = getUniqueName();
    createUser(user1);

    UserRequest request = new UserRequest(user1);
    controller.updateUsers(Collections.singleton(request));

    request = new UserRequest(user1);
    controller.deleteUsers(Collections.singleton(request));

    Set<UserResponse> responses = controller.getUsers(
        Collections.singleton(new UserRequest(null)));

    Assert.assertEquals(0, responses.size());
  }

  @Test
  public void testUpdateConfigForRunningService() throws Exception {
    String cluster1 = getUniqueName();
    createCluster(cluster1);
    clusters.getCluster(cluster1)
            .setDesiredStackVersion(new StackId("HDP-0.1"));
    String serviceName = "HDFS";
    createService(cluster1, serviceName, null);
    String componentName1 = "NAMENODE";
    String componentName2 = "DATANODE";
    String componentName3 = "HDFS_CLIENT";

    Map<String, String> mapRequestProps = new HashMap<>();
    mapRequestProps.put("context", "Called from a test");

    createServiceComponent(cluster1, serviceName, componentName1,
            State.INIT);
    createServiceComponent(cluster1, serviceName, componentName2,
            State.INIT);
    createServiceComponent(cluster1, serviceName, componentName3,
            State.INIT);

    String host1 = getUniqueName();
    String host2 = getUniqueName();

    addHostToCluster(host1, cluster1);
    addHostToCluster(host2, cluster1);


    // null service should work
    createServiceComponentHost(cluster1, null, componentName1,
            host1, null);
    createServiceComponentHost(cluster1, serviceName, componentName2,
            host1, null);
    createServiceComponentHost(cluster1, serviceName, componentName2,
            host2, null);
    createServiceComponentHost(cluster1, serviceName, componentName3,
            host1, null);
    createServiceComponentHost(cluster1, serviceName, componentName3,
            host2, null);

    Assert.assertNotNull(clusters.getCluster(cluster1)
            .getService(serviceName)
            .getServiceComponent(componentName1)
            .getServiceComponentHost(host1));
    Assert.assertNotNull(clusters.getCluster(cluster1)
            .getService(serviceName)
            .getServiceComponent(componentName2)
            .getServiceComponentHost(host1));
    Assert.assertNotNull(clusters.getCluster(cluster1)
            .getService(serviceName)
            .getServiceComponent(componentName2)
            .getServiceComponentHost(host2));
    Assert.assertNotNull(clusters.getCluster(cluster1)
            .getService(serviceName)
            .getServiceComponent(componentName3)
            .getServiceComponentHost(host1));
    Assert.assertNotNull(clusters.getCluster(cluster1)
            .getService(serviceName)
            .getServiceComponent(componentName3)
            .getServiceComponentHost(host2));

    // Install
    ServiceRequest r = new ServiceRequest(cluster1, serviceName, "HDP-0.1", "0.1-1234",
        State.INSTALLED.toString(), null);
    Set<ServiceRequest> requests = new HashSet<>();
    requests.add(r);

    ServiceResourceProviderTest.updateServices(controller, requests, mapRequestProps, true, false);
    Assert.assertEquals(State.INSTALLED,
            clusters.getCluster(cluster1).getService(serviceName)
                    .getDesiredState());

    // manually change live state to installed as no running action manager
    for (ServiceComponent sc :
            clusters.getCluster(cluster1).getService(serviceName)
                    .getServiceComponents().values()) {
        for (ServiceComponentHost sch : sc.getServiceComponentHosts().values()) {
            sch.setState(State.INSTALLED);
        }
    }

    // Start
    r = new ServiceRequest(cluster1, serviceName, "HDP-0.1", "0.1-1234",
        State.STARTED.toString(), null);
    requests.clear();
    requests.add(r);
    ServiceResourceProviderTest.updateServices(controller, requests, mapRequestProps, true, false);

    // manually change live state to started as no running action manager
    for (ServiceComponent sc :
            clusters.getCluster(cluster1).getService(serviceName)
                    .getServiceComponents().values()) {
        for (ServiceComponentHost sch : sc.getServiceComponentHosts().values()) {
            sch.setState(State.STARTED);
        }
    }

    Assert.assertEquals(State.STARTED,
            clusters.getCluster(cluster1).getService(serviceName)
                    .getDesiredState());
    for (ServiceComponent sc :
            clusters.getCluster(cluster1).getService(serviceName)
                    .getServiceComponents().values()) {
        if (sc.getName().equals("HDFS_CLIENT")) {
            Assert.assertEquals(State.INSTALLED, sc.getDesiredState());
        } else {
            Assert.assertEquals(State.STARTED, sc.getDesiredState());
        }
        for (ServiceComponentHost sch : sc.getServiceComponentHosts().values()) {
            if (sch.getServiceComponentName().equals("HDFS_CLIENT")) {
                Assert.assertEquals(State.INSTALLED, sch.getDesiredState());
            } else {
                Assert.assertEquals(State.STARTED, sch.getDesiredState());
            }
        }
    }

    Map<String, String> configs = new HashMap<>();
    configs.put("a", "b");

    ConfigurationRequest cr1, cr2, cr3, cr4, cr5, cr6, cr7, cr8;
    cr1 = new ConfigurationRequest(cluster1, "typeA","v1", configs, null);
    cr2 = new ConfigurationRequest(cluster1, "typeB","v1", configs, null);
    cr3 = new ConfigurationRequest(cluster1, "typeC","v1", configs, null);
    cr4 = new ConfigurationRequest(cluster1, "typeD","v1", configs, null);
    cr5 = new ConfigurationRequest(cluster1, "typeA","v2", configs, null);
    cr6 = new ConfigurationRequest(cluster1, "typeB","v2", configs, null);
    cr7 = new ConfigurationRequest(cluster1, "typeC","v2", configs, null);
    cr8 = new ConfigurationRequest(cluster1, "typeE","v1", configs, null);
    controller.createConfiguration(cr1);
    controller.createConfiguration(cr2);
    controller.createConfiguration(cr3);
    controller.createConfiguration(cr4);
    controller.createConfiguration(cr5);
    controller.createConfiguration(cr6);
    controller.createConfiguration(cr7);
    controller.createConfiguration(cr8);

    Cluster cluster = clusters.getCluster(cluster1);
    Service s = cluster.getService(serviceName);
    ServiceComponent sc1 = s.getServiceComponent(componentName1);
    ServiceComponent sc2 = s.getServiceComponent(componentName2);
    ServiceComponentHost sch1 = sc1.getServiceComponentHost(host1);

    Set<ServiceComponentHostRequest> schReqs =
      new HashSet<>();
    Set<ServiceComponentRequest> scReqs =
      new HashSet<>();
    Set<ServiceRequest> sReqs = new HashSet<>();
    Map<String, String> configVersions = new HashMap<>();

    // update configs at SCH and SC level
    configVersions.clear();
    configVersions.put("typeA", "v1");
    configVersions.put("typeB", "v1");
    configVersions.put("typeC", "v1");
    schReqs.clear();
    schReqs.add(new ServiceComponentHostRequest(cluster1, serviceName,
            componentName1, host1, null));
    Assert.assertNull(updateHostComponents(schReqs, Collections.<String, String>emptyMap(), true));

    configVersions.clear();
    configVersions.put("typeC", "v1");
    configVersions.put("typeD", "v1");
    scReqs.clear();
    scReqs.add(new ServiceComponentRequest(cluster1, serviceName, componentName2, null));
    Assert.assertNull(ComponentResourceProviderTest.updateComponents(controller, scReqs, Collections.<String, String>emptyMap(), true));

    // update configs at service level
    configVersions.clear();
    configVersions.put("typeA", "v2");
    configVersions.put("typeC", "v2");
    configVersions.put("typeE", "v1");
    sReqs.clear();
    sReqs.add(new ServiceRequest(cluster1, serviceName, "HDP-0.1", "0.1-1234", null, null));
    Assert.assertNull(ServiceResourceProviderTest.updateServices(controller, sReqs, mapRequestProps, true, false));


    // update configs at SCH level
    configVersions.clear();
    configVersions.put("typeA", "v1");
    configVersions.put("typeB", "v1");
    configVersions.put("typeC", "v1");
    schReqs.clear();
    schReqs.add(new ServiceComponentHostRequest(cluster1, serviceName,
            componentName1, host1, null));
    Assert.assertNull(updateHostComponents(schReqs, Collections.<String, String>emptyMap(), true));

    // update configs at SC level
    configVersions.clear();
    configVersions.put("typeC", "v2");
    configVersions.put("typeD", "v1");
    scReqs.clear();
    scReqs.add(new ServiceComponentRequest(cluster1, serviceName,
            componentName1, null));
    Assert.assertNull(ComponentResourceProviderTest.updateComponents(controller, scReqs, Collections.<String, String>emptyMap(), true));

  }

  @Test
  public void testConfigUpdates() throws Exception {
    String cluster1 = getUniqueName();
    createCluster(cluster1);
    clusters.getCluster(cluster1)
        .setDesiredStackVersion(new StackId("HDP-0.1"));
    String serviceName = "HDFS";
    createService(cluster1, serviceName, null);
    String componentName1 = "NAMENODE";
    String componentName2 = "DATANODE";
    String componentName3 = "HDFS_CLIENT";

    Map<String, String> mapRequestProps = new HashMap<>();
    mapRequestProps.put("context", "Called from a test");

    createServiceComponent(cluster1, serviceName, componentName1,
        State.INIT);
    createServiceComponent(cluster1, serviceName, componentName2,
        State.INIT);
    createServiceComponent(cluster1, serviceName, componentName3,
        State.INIT);

    String host1 = getUniqueName();
    String host2 = getUniqueName();

    addHostToCluster(host1, cluster1);
    addHostToCluster(host2, cluster1);


    // null service should work
    createServiceComponentHost(cluster1, null, componentName1,
        host1, null);
    createServiceComponentHost(cluster1, serviceName, componentName2,
        host1, null);
    createServiceComponentHost(cluster1, serviceName, componentName2,
        host2, null);
    createServiceComponentHost(cluster1, serviceName, componentName3,
        host1, null);
    createServiceComponentHost(cluster1, serviceName, componentName3,
        host2, null);

    Assert.assertNotNull(clusters.getCluster(cluster1)
        .getService(serviceName)
        .getServiceComponent(componentName1)
        .getServiceComponentHost(host1));
    Assert.assertNotNull(clusters.getCluster(cluster1)
        .getService(serviceName)
        .getServiceComponent(componentName2)
        .getServiceComponentHost(host1));
    Assert.assertNotNull(clusters.getCluster(cluster1)
        .getService(serviceName)
        .getServiceComponent(componentName2)
        .getServiceComponentHost(host2));
    Assert.assertNotNull(clusters.getCluster(cluster1)
        .getService(serviceName)
        .getServiceComponent(componentName3)
        .getServiceComponentHost(host1));
    Assert.assertNotNull(clusters.getCluster(cluster1)
        .getService(serviceName)
        .getServiceComponent(componentName3)
        .getServiceComponentHost(host2));

    Map<String, String> configs = new HashMap<>();
    configs.put("a", "b");

    Map<String, Map<String, String>> configAttributes = new HashMap<>();
    configAttributes.put("final", new HashMap<String, String>());
    configAttributes.get("final").put("a", "true");

    ConfigurationRequest cr1, cr2, cr3, cr4, cr5, cr6, cr7, cr8;
    cr1 = new ConfigurationRequest(cluster1, "typeA","v1", configs, configAttributes);
    cr2 = new ConfigurationRequest(cluster1, "typeB","v1", configs, configAttributes);
    cr3 = new ConfigurationRequest(cluster1, "typeC","v1", configs, configAttributes);
    cr4 = new ConfigurationRequest(cluster1, "typeD","v1", configs, configAttributes);
    cr5 = new ConfigurationRequest(cluster1, "typeA","v2", configs, configAttributes);
    cr6 = new ConfigurationRequest(cluster1, "typeB","v2", configs, configAttributes);
    cr7 = new ConfigurationRequest(cluster1, "typeC","v2", configs, configAttributes);
    cr8 = new ConfigurationRequest(cluster1, "typeE","v1", configs, configAttributes);
    controller.createConfiguration(cr1);
    controller.createConfiguration(cr2);
    controller.createConfiguration(cr3);
    controller.createConfiguration(cr4);
    controller.createConfiguration(cr5);
    controller.createConfiguration(cr6);
    controller.createConfiguration(cr7);
    controller.createConfiguration(cr8);

    Cluster cluster = clusters.getCluster(cluster1);
    Service s = cluster.getService(serviceName);
    ServiceComponent sc1 = s.getServiceComponent(componentName1);
    ServiceComponent sc2 = s.getServiceComponent(componentName2);
    ServiceComponentHost sch1 = sc1.getServiceComponentHost(host1);

    Set<ServiceComponentHostRequest> schReqs =
      new HashSet<>();
    Set<ServiceComponentRequest> scReqs =
      new HashSet<>();
    Set<ServiceRequest> sReqs = new HashSet<>();
    Map<String, String> configVersions = new HashMap<>();

    // update configs at SCH and SC level
    configVersions.clear();
    configVersions.put("typeA", "v1");
    configVersions.put("typeB", "v1");
    configVersions.put("typeC", "v1");
    schReqs.clear();
    schReqs.add(new ServiceComponentHostRequest(cluster1, serviceName,
        componentName1, host1, null));
    Assert.assertNull(updateHostComponents(schReqs, Collections.<String, String>emptyMap(), true));

    configVersions.clear();
    configVersions.put("typeC", "v1");
    configVersions.put("typeD", "v1");
    scReqs.clear();
    scReqs.add(new ServiceComponentRequest(cluster1, serviceName,
        componentName2, null));
    Assert.assertNull(ComponentResourceProviderTest.updateComponents(controller, scReqs, Collections.<String, String>emptyMap(), true));

    // update configs at service level
    configVersions.clear();
    configVersions.put("typeA", "v2");
    configVersions.put("typeC", "v2");
    configVersions.put("typeE", "v1");
    sReqs.clear();
    sReqs.add(new ServiceRequest(cluster1, serviceName, "HDP-0.1", "0.1-1234", null, null));
    Assert.assertNull(ServiceResourceProviderTest.updateServices(controller, sReqs, mapRequestProps, true, false));

    // update configs at SCH level
    configVersions.clear();
    configVersions.put("typeA", "v1");
    configVersions.put("typeB", "v1");
    configVersions.put("typeC", "v1");
    schReqs.clear();
    schReqs.add(new ServiceComponentHostRequest(cluster1, serviceName,
        componentName1, host1, null));
    Assert.assertNull(updateHostComponents(schReqs, Collections.<String, String>emptyMap(), true));

    // update configs at SC level
    configVersions.clear();
    configVersions.put("typeC", "v2");
    configVersions.put("typeD", "v1");
    scReqs.clear();
    scReqs.add(new ServiceComponentRequest(cluster1, serviceName,
        componentName1, null));
    Assert.assertNull(ComponentResourceProviderTest.updateComponents(controller, scReqs, Collections.<String, String>emptyMap(), true));

  }

  @Test
  public void testReConfigureService() throws Exception {
    String cluster1 = getUniqueName();
    createCluster(cluster1);
    clusters.getCluster(cluster1)
      .setDesiredStackVersion(new StackId("HDP-0.1"));
    String serviceName = "HDFS";
    createService(cluster1, serviceName, null);
    String componentName1 = "NAMENODE";
    String componentName2 = "DATANODE";
    String componentName3 = "HDFS_CLIENT";

    Map<String, String> mapRequestProps = new HashMap<>();
    mapRequestProps.put("context", "Called from a test");

    createServiceComponent(cluster1, serviceName, componentName1,
      State.INIT);
    createServiceComponent(cluster1, serviceName, componentName2,
      State.INIT);
    createServiceComponent(cluster1, serviceName, componentName3,
      State.INIT);

    String host1 = getUniqueName();
    String host2 = getUniqueName();

    addHostToCluster(host1, cluster1);
    addHostToCluster(host2, cluster1);


    // null service should work
    createServiceComponentHost(cluster1, null, componentName1,
      host1, null);
    createServiceComponentHost(cluster1, serviceName, componentName2,
      host1, null);
    createServiceComponentHost(cluster1, serviceName, componentName2,
      host2, null);
    createServiceComponentHost(cluster1, serviceName, componentName3,
      host1, null);
    createServiceComponentHost(cluster1, serviceName, componentName3,
      host2, null);

    // Install
    ServiceRequest r = new ServiceRequest(cluster1, serviceName, "HDP-0.1", "0.1-1234",
      State.INSTALLED.toString());
    Set<ServiceRequest> requests = new HashSet<>();
    requests.add(r);

    ServiceResourceProviderTest.updateServices(controller, requests, mapRequestProps, true, false);
    Assert.assertEquals(State.INSTALLED,
      clusters.getCluster(cluster1).getService(serviceName)
        .getDesiredState());

    // manually change live state to installed as no running action manager
    for (ServiceComponent sc :
      clusters.getCluster(cluster1).getService(serviceName)
        .getServiceComponents().values()) {
      for (ServiceComponentHost sch : sc.getServiceComponentHosts().values()) {
        sch.setState(State.INSTALLED);
      }
    }

    // Create and attach config
    Map<String, String> configs = new HashMap<>();
    configs.put("a", "b");

    ConfigurationRequest cr1,cr2,cr3;
    cr1 = new ConfigurationRequest(cluster1, "core-site","version1",
      configs, null);
    cr2 = new ConfigurationRequest(cluster1, "hdfs-site","version1",
      configs, null);
    cr3 = new ConfigurationRequest(cluster1, "core-site","version122",
      configs, null);
    controller.createConfiguration(cr1);
    controller.createConfiguration(cr2);
    controller.createConfiguration(cr3);

    Cluster cluster = clusters.getCluster(cluster1);
    Service s = cluster.getService(serviceName);
    ServiceComponent sc1 = s.getServiceComponent(componentName1);
    ServiceComponent sc2 = s.getServiceComponent(componentName2);
    ServiceComponentHost sch1 = sc1.getServiceComponentHost(host1);

    Set<ServiceComponentHostRequest> schReqs =
      new HashSet<>();
    Set<ServiceComponentRequest> scReqs =
      new HashSet<>();
    Set<ServiceRequest> sReqs = new HashSet<>();
    Map<String, String> configVersions = new HashMap<>();

    // SCH level
    configVersions.clear();
    configVersions.put("core-site", "version1");
    configVersions.put("hdfs-site", "version1");
    schReqs.clear();
    schReqs.add(new ServiceComponentHostRequest(cluster1, serviceName,
      componentName1, host1, null));
    Assert.assertNull(updateHostComponents(schReqs, Collections.<String, String>emptyMap(), true));

    // Reconfigure SCH level
    configVersions.clear();
    configVersions.put("core-site", "version122");
    schReqs.clear();
    schReqs.add(new ServiceComponentHostRequest(cluster1, serviceName,
      componentName1, host1, null));
    Assert.assertNull(updateHostComponents(schReqs, Collections.<String, String>emptyMap(), true));

    // Clear Entity Manager
    entityManager.clear();

    //SC Level
    configVersions.clear();
    configVersions.put("core-site", "version1");
    configVersions.put("hdfs-site", "version1");
    scReqs.add(new ServiceComponentRequest(cluster1, serviceName,
      componentName2, null));
    Assert.assertNull(ComponentResourceProviderTest.updateComponents(controller, scReqs, Collections.<String, String>emptyMap(), true));

    scReqs.add(new ServiceComponentRequest(cluster1, serviceName,
      componentName1, null));
    Assert.assertNull(ComponentResourceProviderTest.updateComponents(controller, scReqs, Collections.<String, String>emptyMap(), true));

    // Reconfigure SC level
    configVersions.clear();
    configVersions.put("core-site", "version122");

    scReqs.clear();
    scReqs.add(new ServiceComponentRequest(cluster1, serviceName,
      componentName2, null));
    Assert.assertNull(ComponentResourceProviderTest.updateComponents(controller, scReqs, Collections.<String, String>emptyMap(), true));

    scReqs.clear();
    scReqs.add(new ServiceComponentRequest(cluster1, serviceName,
      componentName1, null));
    Assert.assertNull(ComponentResourceProviderTest.updateComponents(controller, scReqs, Collections.<String, String>emptyMap(), true));

    entityManager.clear();

    // S level
    configVersions.clear();
    configVersions.put("core-site", "version1");
    configVersions.put("hdfs-site", "version1");
    sReqs.clear();
    sReqs.add(new ServiceRequest(cluster1, serviceName, "HDP-0.1", "0.1-1234", null));
    Assert.assertNull(ServiceResourceProviderTest.updateServices(controller, sReqs, mapRequestProps, true, false));

    // Reconfigure S Level
    configVersions.clear();
    configVersions.put("core-site", "version122");

    sReqs.clear();
    sReqs.add(new ServiceRequest(cluster1, serviceName, "HDP-0.1", "0.1-1234", null));
    Assert.assertNull(ServiceResourceProviderTest.updateServices(controller, sReqs, mapRequestProps, true, false));

    entityManager.clear();

  }

  @Test
  public void testReConfigureServiceClient() throws AmbariException, AuthorizationException {
    String cluster1 = getUniqueName();
    createCluster(cluster1);
    Cluster cluster = clusters.getCluster(cluster1);
    cluster.setDesiredStackVersion(new StackId("HDP-0.1"));
    String serviceName1 = "HDFS";
    String serviceName2 = "MAPREDUCE";
    String componentName1 = "NAMENODE";
    String componentName2 = "DATANODE";
    String componentName3 = "HDFS_CLIENT";
    String componentName4 = "JOBTRACKER";
    String componentName5 = "TASKTRACKER";
    String componentName6 = "MAPREDUCE_CLIENT";

    createService(cluster1, serviceName1, repositoryVersion01, null);
    createService(cluster1, serviceName2, repositoryVersion01, null);

    createServiceComponent(cluster1, serviceName1, componentName1,
      State.INIT);
    createServiceComponent(cluster1, serviceName1, componentName2,
      State.INIT);
    createServiceComponent(cluster1, serviceName1, componentName3,
      State.INIT);
    createServiceComponent(cluster1, serviceName2, componentName4,
      State.INIT);
    createServiceComponent(cluster1, serviceName2, componentName5,
      State.INIT);
    createServiceComponent(cluster1, serviceName2, componentName6,
      State.INIT);

    String host1 = getUniqueName();
    String host2 = getUniqueName();
    String host3 = getUniqueName();

    addHostToCluster(host1, cluster1);
    addHostToCluster(host2, cluster1);
    addHostToCluster(host3, cluster1);

    createServiceComponentHost(cluster1, serviceName1, componentName1,
      host1, null);
    createServiceComponentHost(cluster1, serviceName1, componentName2,
      host1, null);
    createServiceComponentHost(cluster1, serviceName2, componentName4,
      host1, null);
    createServiceComponentHost(cluster1, serviceName2, componentName5,
      host1, null);
    createServiceComponentHost(cluster1, serviceName1, componentName2,
      host2, null);
    createServiceComponentHost(cluster1, serviceName1, componentName3,
      host2, null);
    createServiceComponentHost(cluster1, serviceName2, componentName6,
      host2, null);
    createServiceComponentHost(cluster1, serviceName1, componentName3,
      host3, null);
    createServiceComponentHost(cluster1, serviceName2, componentName6,
      host3, null);

    // Create and attach config
    Map<String, String> configs = new HashMap<>();
    configs.put("a", "b");
    Map<String, String> configs2 = new HashMap<>();
    configs2.put("c", "d");
    Map<String, String> configs3 = new HashMap<>();

    ConfigurationRequest cr1,cr2,cr3,cr4;
    cr1 = new ConfigurationRequest(cluster1, "core-site","version1",
      configs, null);
    cr2 = new ConfigurationRequest(cluster1, "hdfs-site","version1",
      configs, null);
    cr4 = new ConfigurationRequest(cluster1, "kerberos-env", "version1",
      configs3, null);

    ConfigFactory cf = injector.getInstance(ConfigFactory.class);
    Config config1 = cf.createNew(cluster, "kerberos-env", "version1",
        new HashMap<String, String>(), new HashMap<String, Map<String,String>>());

    ClusterRequest crReq = new ClusterRequest(cluster.getClusterId(), cluster1, null, null);
    crReq.setDesiredConfig(Collections.singletonList(cr1));
    controller.updateClusters(Collections.singleton(crReq), null);
    crReq = new ClusterRequest(cluster.getClusterId(), cluster1, null, null);
    crReq.setDesiredConfig(Collections.singletonList(cr2));
    controller.updateClusters(Collections.singleton(crReq), null);
    crReq = new ClusterRequest(cluster.getClusterId(), cluster1, null, null);
    crReq.setDesiredConfig(Collections.singletonList(cr4));
    controller.updateClusters(Collections.singleton(crReq), null);

    // Install
    long requestId1 = installService(cluster1, serviceName1, true, false);

    List<Stage> stages = actionDB.getAllStages(requestId1);
    Assert.assertEquals(3, stages.get(0).getOrderedHostRoleCommands().get(0)
      .getExecutionCommandWrapper().getExecutionCommand()
      .getConfigurationTags().size());

    installService(cluster1, serviceName2, false, false);

    // Start
    startService(cluster1, serviceName1, true, false);
    startService(cluster1, serviceName2, true, false);

    // Reconfigure
    cr3 = new ConfigurationRequest(cluster1, "core-site","version122",
        configs2, null);
    crReq = new ClusterRequest(cluster.getClusterId(), cluster1, null, null);
    crReq.setDesiredConfig(Collections.singletonList(cr3));
    controller.updateClusters(Collections.singleton(crReq), null);

    // Stop HDFS & MAPREDUCE
    stopService(cluster1, serviceName1, false, false);
    stopService(cluster1, serviceName2, false, false);

    // Start
    long requestId2 = startService(cluster1, serviceName1, true, true);
    long requestId3 = startService(cluster1, serviceName2, true, true);

    stages = new ArrayList<>();
    stages.addAll(actionDB.getAllStages(requestId2));
    stages.addAll(actionDB.getAllStages(requestId3));
    HostRoleCommand hdfsCmdHost3 = null;
    HostRoleCommand hdfsCmdHost2 = null;
    HostRoleCommand mapRedCmdHost2 = null;
    HostRoleCommand mapRedCmdHost3 = null;
    for (Stage stage : stages) {
      List<HostRoleCommand> hrcs = stage.getOrderedHostRoleCommands();

      for (HostRoleCommand hrc : hrcs) {
        LOG.debug("role: " + hrc.getRole());
        if (hrc.getRole().toString().equals("HDFS_CLIENT")) {
          if (hrc.getHostName().equals(host3)) {
            hdfsCmdHost3 = hrc;
          } else if (hrc.getHostName().equals(host2)) {
            hdfsCmdHost2 = hrc;
          }
        }
        if (hrc.getRole().toString().equals("MAPREDUCE_CLIENT")) {
          if (hrc.getHostName().equals(host2)) {
            mapRedCmdHost2 = hrc;
          } else if (hrc.getHostName().equals(host3)) {
            mapRedCmdHost3 = hrc;
          }
        }
      }
    }
    Assert.assertNotNull(hdfsCmdHost3);
    Assert.assertNotNull(hdfsCmdHost2);
    ExecutionCommand execCmd = hdfsCmdHost3.getExecutionCommandWrapper()
      .getExecutionCommand();
    Assert.assertEquals(3, execCmd.getConfigurationTags().size());
    Assert.assertEquals("version122", execCmd.getConfigurationTags().get
      ("core-site").get("tag"));
    Assert.assertEquals("d", execCmd.getConfigurations().get("core-site")
      .get("c"));
    // Check if MapReduce client is reinstalled
    Assert.assertNotNull(mapRedCmdHost2);
    Assert.assertNotNull(mapRedCmdHost3);

    /**
     * Test for lost host
     */
    // Stop HDFS & MAPREDUCE
    stopService(cluster1, serviceName1, false, false);
    stopService(cluster1, serviceName2, false, false);

    clusters.getHost(host2).setState(HostState.HEARTBEAT_LOST);

    // Start MAPREDUCE, HDFS is started as a dependency
    requestId3 = startService(cluster1, serviceName2, true, true);
    stages = actionDB.getAllStages(requestId3);
    HostRoleCommand clientWithHostDown = null;
    for (Stage stage : stages) {
      for (HostRoleCommand hrc : stage.getOrderedHostRoleCommands()) {
        if (hrc.getRole().toString().equals("MAPREDUCE_CLIENT") && hrc
          .getHostName().equals(host2)) {
          clientWithHostDown = hrc;
        }
      }
    }
    Assert.assertNull(clientWithHostDown);

    Assert.assertEquals(State.STARTED, clusters.getCluster(cluster1).
      getService("MAPREDUCE").getServiceComponent("TASKTRACKER").
      getServiceComponentHost(host1).getState());
    Assert.assertEquals(State.STARTED, clusters.getCluster(cluster1).
      getService("HDFS").getServiceComponent("NAMENODE").
      getServiceComponentHost(host1).getState());
    Assert.assertEquals(State.STARTED, clusters.getCluster(cluster1).
      getService("HDFS").getServiceComponent("DATANODE").
      getServiceComponentHost(host1).getState());
  }

  @Test
  public void testReconfigureClientWithServiceStarted() throws Exception {
    String cluster1 = getUniqueName();
    createCluster(cluster1);
    Cluster cluster = clusters.getCluster(cluster1);
    cluster.setDesiredStackVersion(new StackId("HDP-0.1"));
    String serviceName = "HDFS";
    createService(cluster1, serviceName, null);
    String componentName1 = "NAMENODE";
    String componentName2 = "DATANODE";
    String componentName3 = "HDFS_CLIENT";

    createServiceComponent(cluster1, serviceName, componentName1,
      State.INIT);
    createServiceComponent(cluster1, serviceName, componentName2,
      State.INIT);
    createServiceComponent(cluster1, serviceName, componentName3,
      State.INIT);

    String host1 = getUniqueName();
    String host2 = getUniqueName();

    addHostToCluster(host1, cluster1);
    addHostToCluster(host2, cluster1);

    createServiceComponentHost(cluster1, serviceName, componentName1,
      host1, null);
    createServiceComponentHost(cluster1, serviceName, componentName2,
      host1, null);
    createServiceComponentHost(cluster1, serviceName, componentName3,
      host1, null);
    createServiceComponentHost(cluster1, serviceName, componentName3,
      host2, null);

    // Create and attach config
    Map<String, String> configs = new HashMap<>();
    configs.put("a", "b");
    Map<String, String> configs2 = new HashMap<>();
    configs2.put("c", "d");

    ConfigurationRequest cr1,cr2,cr3;
    cr1 = new ConfigurationRequest(cluster1, "core-site","version1",
      configs, null);
    cr2 = new ConfigurationRequest(cluster1, "hdfs-site","version1",
      configs, null);

    ClusterRequest crReq = new ClusterRequest(cluster.getClusterId(), cluster1, null, null);
    crReq.setDesiredConfig(Collections.singletonList(cr1));
    controller.updateClusters(Collections.singleton(crReq), null);
    crReq = new ClusterRequest(cluster.getClusterId(), cluster1, null, null);
    crReq.setDesiredConfig(Collections.singletonList(cr2));
    controller.updateClusters(Collections.singleton(crReq), null);

    installService(cluster1, serviceName, false, false);
    startService(cluster1, serviceName, false, false);

    Cluster c = clusters.getCluster(cluster1);
    Service s = c.getService(serviceName);
    // Stop Sch only
    stopServiceComponentHosts(cluster1, serviceName);
    Assert.assertEquals(State.STARTED, s.getDesiredState());
    for (ServiceComponent sc : s.getServiceComponents().values()) {
      for (ServiceComponentHost sch : sc.getServiceComponentHosts().values()) {
        Assert.assertEquals(State.INSTALLED, sch.getDesiredState());
      }
    }

    // Reconfigure
    cr3 = new ConfigurationRequest(cluster1, "core-site","version122",
      configs2, null);
    crReq = new ClusterRequest(cluster.getClusterId(), cluster1, null, null);
    crReq.setDesiredConfig(Collections.singletonList(cr3));
    controller.updateClusters(Collections.singleton(crReq), null);

    long id = startService(cluster1, serviceName, false, true);
    List<Stage> stages = actionDB.getAllStages(id);
    HostRoleCommand clientHrc = null;
    for (Stage stage : stages) {
      for (HostRoleCommand hrc : stage.getOrderedHostRoleCommands()) {
        if (hrc.getHostName().equals(host2) && hrc.getRole().toString()
          .equals("HDFS_CLIENT")) {
          clientHrc = hrc;
          Assert.assertEquals("version122", hrc.getExecutionCommandWrapper()
            .getExecutionCommand().getConfigurationTags().get("core-site")
            .get("tag"));
        }
      }
    }
    Assert.assertNotNull(clientHrc);
  }

  @Test
  public void testClientServiceSmokeTests() throws AmbariException, AuthorizationException {
    String cluster1 = getUniqueName();
    createCluster(cluster1);
    String serviceName = "PIG";
    createService(cluster1, serviceName, repositoryVersion01, null);
    String componentName1 = "PIG";
    createServiceComponent(cluster1, serviceName, componentName1, State.INIT);

    String host1 = getUniqueName();
    String host2 = getUniqueName();

    addHostToCluster(host1, cluster1);
    addHostToCluster(host2, cluster1);

    Map<String, String> mapRequestProps = new HashMap<>();
    mapRequestProps.put("context", "Called from a test");

    // null service should work
    createServiceComponentHost(cluster1, null, componentName1,
        host1, null);
    createServiceComponentHost(cluster1, null, componentName1,
        host2, null);

    ServiceRequest r = new ServiceRequest(cluster1, serviceName, "HDP-0.1", "0.1-1234",
        State.INSTALLED.toString());
    Set<ServiceRequest> requests = new HashSet<>();
    requests.add(r);

    RequestStatusResponse trackAction =
        ServiceResourceProviderTest.updateServices(controller, requests, mapRequestProps, true, false);
    Assert.assertEquals(State.INSTALLED,
        clusters.getCluster(cluster1).getService(serviceName)
        .getDesiredState());
    for (ServiceComponent sc :
      clusters.getCluster(cluster1).getService(serviceName)
      .getServiceComponents().values()) {
      Assert.assertEquals(State.INSTALLED, sc.getDesiredState());
      Assert.assertFalse(sc.isRecoveryEnabled()); // default value of recoveryEnabled
      for (ServiceComponentHost sch : sc.getServiceComponentHosts().values()) {
        Assert.assertEquals(State.INSTALLED, sch.getDesiredState());
        Assert.assertEquals(State.INIT, sch.getState());
      }
    }

    List<ShortTaskStatus> taskStatuses = trackAction.getTasks();
    Assert.assertEquals(2, taskStatuses.size());

    List<Stage> stages = actionDB.getAllStages(trackAction.getRequestId());
    Assert.assertEquals(1, stages.size());
    Assert.assertEquals("Called from a test", stages.get(0).getRequestContext());

    for (ServiceComponent sc :
      clusters.getCluster(cluster1).getService(serviceName)
          .getServiceComponents().values()) {
      sc.setRecoveryEnabled(true);
      for (ServiceComponentHost sch : sc.getServiceComponentHosts().values()) {
        sch.setState(State.INSTALLED);
      }
    }

    r = new ServiceRequest(cluster1, serviceName, "HDP-0.1", "0.1-1234", State.STARTED.toString());
    requests.clear();
    requests.add(r);

    injector.getInstance(ActionMetadata.class).addServiceCheckAction("PIG");
    trackAction = ServiceResourceProviderTest.updateServices(controller, requests, mapRequestProps, true, false);
    Assert.assertNotNull(trackAction);
    Assert.assertEquals(State.INSTALLED,
        clusters.getCluster(cluster1).getService(serviceName)
        .getDesiredState());
    for (ServiceComponent sc :
      clusters.getCluster(cluster1).getService(serviceName)
          .getServiceComponents().values()) {
      Assert.assertEquals(State.INSTALLED, sc.getDesiredState());
      Assert.assertTrue(sc.isRecoveryEnabled());
      for (ServiceComponentHost sch : sc.getServiceComponentHosts().values()) {
        Assert.assertEquals(State.INSTALLED, sch.getDesiredState());
        Assert.assertEquals(State.INSTALLED, sch.getState());
      }
    }

    stages = actionDB.getAllStages(trackAction.getRequestId());
    for (Stage s : stages) {
      LOG.info("Stage dump : " + s.toString());
    }
    Assert.assertEquals(1, stages.size());

    taskStatuses = trackAction.getTasks();
    Assert.assertEquals(1, taskStatuses.size());
    Assert.assertEquals(Role.PIG_SERVICE_CHECK.toString(),
        taskStatuses.get(0).getRole());
  }

  @Test
  public void testSkipTaskOnUnhealthyHosts() throws AmbariException, AuthorizationException {
    String cluster1 = getUniqueName();
    createCluster(cluster1);
    clusters.getCluster(cluster1)
        .setDesiredStackVersion(new StackId("HDP-0.1"));
    String serviceName = "HDFS";
    createService(cluster1, serviceName, null);
    String componentName1 = "NAMENODE";
    String componentName2 = "DATANODE";

    createServiceComponent(cluster1, serviceName, componentName1,
        State.INIT);
    createServiceComponent(cluster1, serviceName, componentName2,
        State.INIT);

    String host1 = getUniqueName();
    String host2 = getUniqueName();
    String host3 = getUniqueName();

    addHostToCluster(host1, cluster1);
    addHostToCluster(host2, cluster1);
    addHostToCluster(host3, cluster1);

    createServiceComponentHost(cluster1, serviceName, componentName1,
        host1, null);
    createServiceComponentHost(cluster1, serviceName, componentName2,
        host2, null);
    createServiceComponentHost(cluster1, serviceName, componentName2,
        host3, null);

    // Install
    installService(cluster1, serviceName, false, false);

    // h1=HEALTHY, h2=HEARTBEAT_LOST, h3=WAITING_FOR_HOST_STATUS_UPDATES
    clusters.getHost(host1).setState(HostState.HEALTHY);
    clusters.getHost(host2).setState(HostState.HEALTHY);
    clusters.getHost(host3).setState(HostState.HEARTBEAT_LOST);

    long requestId = startService(cluster1, serviceName, true, false);
    List<HostRoleCommand> commands = actionDB.getRequestTasks(requestId);
    Assert.assertEquals(3, commands.size());
    int commandCount = 0;
    for (HostRoleCommand command : commands) {
      if (command.getRoleCommand() == RoleCommand.START) {
        Assert.assertTrue(command.getHostName().equals(host1) || command.getHostName().equals(host2));
        commandCount++;
      }
    }
    Assert.assertEquals("Expect only two task.", 2, commandCount);

    stopService(cluster1, serviceName, false, false);

    // h1=HEARTBEAT_LOST, h2=HEARTBEAT_LOST, h3=HEALTHY
    clusters.getHost(host1).setState(HostState.HEARTBEAT_LOST);
    clusters.getHost(host2).setState(HostState.HEARTBEAT_LOST);
    clusters.getHost(host3).setState(HostState.HEALTHY);

    requestId = startService(cluster1, serviceName, true, false);
    commands = actionDB.getRequestTasks(requestId);
    commandCount = 0;
    for (HostRoleCommand command : commands) {
      if (command.getRoleCommand() == RoleCommand.START) {
        Assert.assertTrue(command.getHostName().equals(host3));
        commandCount++;
      }
    }
    Assert.assertEquals("Expect only one task.", 1, commandCount);

    stopService(cluster1, serviceName, false, false);

    // h1=HEALTHY, h2=HEALTHY, h3=HEALTHY
    clusters.getHost(host1).setState(HostState.HEALTHY);
    clusters.getHost(host2).setState(HostState.HEALTHY);
    clusters.getHost(host3).setState(HostState.HEALTHY);

    requestId = startService(cluster1, serviceName, true, false);
    commands = actionDB.getRequestTasks(requestId);
    commandCount = 0;
    for (HostRoleCommand command : commands) {
      if (command.getRoleCommand() == RoleCommand.START) {
        Assert.assertTrue(command.getHostName().equals(host3) ||
            command.getHostName().equals(host2) ||
            command.getHostName().equals(host1));
        commandCount++;
      }
    }
    Assert.assertEquals("Expect all three task.", 3, commandCount);

    // h1=HEALTHY, h2=HEARTBEAT_LOST, h3=HEALTHY
    clusters.getHost(host2).setState(HostState.HEARTBEAT_LOST);
    requestId = stopService(cluster1, serviceName, false, false);
    commands = actionDB.getRequestTasks(requestId);
    Assert.assertEquals(2, commands.size());
    commandCount = 0;
    for (HostRoleCommand command : commands) {
      if (command.getRoleCommand() == RoleCommand.STOP) {
        Assert.assertTrue(command.getHostName().equals(host3) ||
            command.getHostName().equals(host1));
        commandCount++;
      }
    }
    Assert.assertEquals("Expect only two task.", 2, commandCount);

    // Force a sch into INSTALL_FAILED
    Cluster cluster = clusters.getCluster(cluster1);
    Service s = cluster.getService(serviceName);
    ServiceComponent sc3 = s.getServiceComponent(componentName2);
    for (ServiceComponentHost sch : sc3.getServiceComponentHosts().values()) {
      if (sch.getHostName().equals(host3)) {
        sch.setState(State.INSTALL_FAILED);
      }
    }

    // h1=HEALTHY, h2=HEALTHY, h3=HEARTBEAT_LOST
    clusters.getHost(host3).setState(HostState.HEARTBEAT_LOST);
    clusters.getHost(host2).setState(HostState.HEALTHY);
    requestId = installService(cluster1, serviceName, false, false);
    Assert.assertEquals(-1, requestId);

    // All healthy, INSTALL should succeed
    clusters.getHost(host3).setState(HostState.HEALTHY);
    requestId = installService(cluster1, serviceName, false, false);
    commands = actionDB.getRequestTasks(requestId);
    Assert.assertEquals(1, commands.size());
    commandCount = 0;
    for (HostRoleCommand command : commands) {
      if (command.getRoleCommand() == RoleCommand.INSTALL) {
        Assert.assertTrue(command.getHostName().equals(host3));
        commandCount++;
      }
    }
    Assert.assertEquals("Expect only one task.", 1, commandCount);
  }

  @Test
  public void testServiceCheckWhenHostIsUnhealthy() throws AmbariException, AuthorizationException {
    String cluster1 = getUniqueName();
    createCluster(cluster1);
    clusters.getCluster(cluster1).setDesiredStackVersion(new StackId("HDP-0.1"));
    String serviceName = "HDFS";
    createService(cluster1, serviceName, null);
    String componentName1 = "NAMENODE";
    String componentName2 = "DATANODE";
    String componentName3 = "HDFS_CLIENT";

    createServiceComponent(cluster1, serviceName, componentName1,
        State.INIT);
    createServiceComponent(cluster1, serviceName, componentName2,
        State.INIT);
    createServiceComponent(cluster1, serviceName, componentName3,
        State.INIT);

    String host1 = getUniqueName();
    String host2 = getUniqueName();
    String host3 = getUniqueName();

    addHostToCluster(host1, cluster1);
    addHostToCluster(host2, cluster1);
    addHostToCluster(host3, cluster1);

    createServiceComponentHost(cluster1, serviceName, componentName1,
        host1, null);
    createServiceComponentHost(cluster1, serviceName, componentName2,
        host1, null);
    createServiceComponentHost(cluster1, serviceName, componentName3,
        host2, null);
    createServiceComponentHost(cluster1, serviceName, componentName3,
        host3, null);

    // Install
    installService(cluster1, serviceName, false, false);
    clusters.getHost(host3).setState(HostState.UNHEALTHY);
    clusters.getHost(host2).setState(HostState.HEALTHY);

    // Start
    long requestId = startService(cluster1, serviceName, true, false);
    List<HostRoleCommand> commands = actionDB.getRequestTasks(requestId);
    int commandCount = 0;
    for(HostRoleCommand command : commands) {
      if(command.getRoleCommand() == RoleCommand.SERVICE_CHECK &&
          command.getRole() == Role.HDFS_SERVICE_CHECK) {
        Assert.assertTrue(command.getHostName().equals(host2));
        commandCount++;
      }
    }
    Assert.assertEquals("Expect only one service check.", 1, commandCount);

    stopService(cluster1, serviceName, false, false);

    clusters.getHost(host3).setState(HostState.HEALTHY);
    clusters.getHost(host2).setState(HostState.HEARTBEAT_LOST);

    requestId = startService(cluster1, serviceName, true, false);
    commands = actionDB.getRequestTasks(requestId);
    commandCount = 0;
    for(HostRoleCommand command : commands) {
      if(command.getRoleCommand() == RoleCommand.SERVICE_CHECK &&
          command.getRole() == Role.HDFS_SERVICE_CHECK) {
        Assert.assertTrue(command.getHostName().equals(host3));
        commandCount++;
      }
    }
    Assert.assertEquals("Expect only one service check.", 1, commandCount);

    RequestResourceFilter resourceFilter = new RequestResourceFilter("HDFS", null, null);
    ExecuteActionRequest actionRequest = new ExecuteActionRequest(cluster1, Role.HDFS_SERVICE_CHECK.name(), null, false);
    actionRequest.getResourceFilters().add(resourceFilter);
    Map<String, String> requestProperties = new HashMap<>();

    RequestStatusResponse response = controller.createAction(actionRequest, requestProperties);
    commands = actionDB.getRequestTasks(response.getRequestId());
    commandCount = 0;
    for(HostRoleCommand command : commands) {
      if(command.getRoleCommand() == RoleCommand.SERVICE_CHECK &&
          command.getRole() == Role.HDFS_SERVICE_CHECK) {
        Assert.assertTrue(command.getHostName().equals(host3));
        commandCount++;
      }
    }
    Assert.assertEquals("Expect only one service check.", 1, commandCount);

    // When both are unhealthy then it should raise an exception.
    clusters.getHost(host3).setState(HostState.WAITING_FOR_HOST_STATUS_UPDATES);
    clusters.getHost(host2).setState(HostState.INIT);
    try {
      response = controller.createAction(actionRequest, requestProperties);
      assertTrue("Exception should have been raised.", false);
    } catch (AmbariException e) {
      assertTrue(e.getMessage().contains("there were no healthy eligible hosts"));
    }
  }

  @Test
  public void testReInstallForInstallFailedClient() throws AmbariException, AuthorizationException {
    String cluster1 = getUniqueName();
    createCluster(cluster1);
    clusters.getCluster(cluster1)
      .setDesiredStackVersion(new StackId("HDP-0.1"));
    String serviceName = "HDFS";
    createService(cluster1, serviceName, null);
    String componentName1 = "NAMENODE";
    String componentName2 = "DATANODE";
    String componentName3 = "HDFS_CLIENT";

    createServiceComponent(cluster1, serviceName, componentName1,
      State.INIT);
    createServiceComponent(cluster1, serviceName, componentName2,
      State.INIT);
    createServiceComponent(cluster1, serviceName, componentName3,
      State.INIT);

    String host1 = getUniqueName();
    String host2 = getUniqueName();
    String host3 = getUniqueName();

    addHostToCluster(host1, cluster1);
    addHostToCluster(host2, cluster1);
    addHostToCluster(host3, cluster1);

    createServiceComponentHost(cluster1, serviceName, componentName1,
      host1, null);
    createServiceComponentHost(cluster1, serviceName, componentName2,
      host1, null);
    createServiceComponentHost(cluster1, serviceName, componentName3,
      host2, null);
    createServiceComponentHost(cluster1, serviceName, componentName3,
      host3, null);

    // Install
    installService(cluster1, serviceName, false, false);

    // Mark client as install failed.
    Cluster cluster = clusters.getCluster(cluster1);
    Service s = cluster.getService(serviceName);
    ServiceComponent sc3 = s.getServiceComponent(componentName3);
    for(ServiceComponentHost sch : sc3.getServiceComponentHosts().values()) {
      if (sch.getHostName().equals(host3)) {
        sch.setState(State.INSTALL_FAILED);
      }
    }

    // Start
    long requestId = startService(cluster1, serviceName, false, true);
    List<Stage> stages = actionDB.getAllStages(requestId);
    HostRoleCommand clientReinstallCmd = null;
    for (Stage stage : stages) {
      for (HostRoleCommand hrc : stage.getOrderedHostRoleCommands()) {
        if (hrc.getHostName().equals(host3) && hrc.getRole().toString()
          .equals("HDFS_CLIENT")) {
          clientReinstallCmd = hrc;
          break;
        }
      }
    }
    Assert.assertNotNull(clientReinstallCmd);
  }

  @Test
  public void testReInstallClientComponent() throws Exception {
    String cluster1 = getUniqueName();
    createCluster(cluster1);
    clusters.getCluster(cluster1)
      .setDesiredStackVersion(new StackId("HDP-2.0.6"));
    String serviceName = "HDFS";
    createService(cluster1, serviceName, null);
    String componentName1 = "NAMENODE";
    String componentName2 = "DATANODE";
    String componentName3 = "HDFS_CLIENT";

    createServiceComponent(cluster1, serviceName, componentName1,
      State.INIT);
    createServiceComponent(cluster1, serviceName, componentName2,
      State.INIT);
    createServiceComponent(cluster1, serviceName, componentName3,
      State.INIT);

    String host1 = getUniqueName();
    String host2 = getUniqueName();
    String host3 = getUniqueName();

    addHostToCluster(host1, cluster1);
    addHostToCluster(host2, cluster1);
    addHostToCluster(host3, cluster1);

    createServiceComponentHost(cluster1, serviceName, componentName1,
      host1, null);
    createServiceComponentHost(cluster1, serviceName, componentName2,
      host1, null);
    createServiceComponentHost(cluster1, serviceName, componentName3,
      host2, null);
    createServiceComponentHost(cluster1, serviceName, componentName3,
      host3, null);

    // Install
    installService(cluster1, serviceName, false, false);

    // Reinstall SCH
    ServiceComponentHostRequest schr = new ServiceComponentHostRequest
      (cluster1, serviceName, componentName3, host3, State.INSTALLED.name());
    Set<ServiceComponentHostRequest> setReqs = new
      HashSet<>();
    setReqs.add(schr);
    RequestStatusResponse resp = updateHostComponents(setReqs,
      Collections.<String, String>emptyMap(), false);

    Assert.assertNotNull(resp);
    Assert.assertTrue(resp.getRequestId() > 0);
    List<Stage> stages = actionDB.getAllStages(resp.getRequestId());
    HostRoleCommand clientReinstallCmd = null;
    for (Stage stage : stages) {
      for (HostRoleCommand hrc : stage.getOrderedHostRoleCommands()) {
        if (hrc.getHostName().equals(host3) && hrc.getRole().toString()
          .equals("HDFS_CLIENT")) {
          clientReinstallCmd = hrc;
          break;
        }
      }
    }
    Assert.assertNotNull(clientReinstallCmd);
  }

  @Test
  public void testReInstallClientComponentFromServiceChange() throws AmbariException, AuthorizationException {
    String cluster1 = getUniqueName();
    createCluster(cluster1);
    clusters.getCluster(cluster1)
      .setDesiredStackVersion(new StackId("HDP-2.0.6"));
    String serviceName = "HDFS";
    createService(cluster1, serviceName, null);
    String componentName = "HDFS_CLIENT";

    createServiceComponent(cluster1, serviceName, componentName,
      State.INIT);

    String host1 = getUniqueName();
    String host2 = getUniqueName();

    addHostToCluster(host1, cluster1);
    addHostToCluster(host2, cluster1);

    createServiceComponentHost(cluster1, serviceName, componentName,
      host1, null);
    createServiceComponentHost(cluster1, serviceName, componentName,
      host2, null);

    // Install
    installService(cluster1, serviceName, false, false);

    // Start Service
    ServiceRequest sr = new ServiceRequest(
      cluster1, serviceName, "HDP-2.0.6", "2.0.6-1234", State.STARTED.name());
    Set<ServiceRequest> setReqs = new HashSet<>();
    setReqs.add(sr);
    RequestStatusResponse resp = ServiceResourceProviderTest.updateServices(controller,
      setReqs, Collections.<String, String>emptyMap(), false, true);

    Assert.assertNotNull(resp);
    Assert.assertTrue(resp.getRequestId() > 0);

    List<Stage> stages = actionDB.getAllStages(resp.getRequestId());
    Map<String, Role> hostsToRoles = new HashMap<>();
    for (Stage stage : stages) {
      for (HostRoleCommand hrc : stage.getOrderedHostRoleCommands()) {
          hostsToRoles.put(hrc.getHostName(), hrc.getRole());
      }
    }

    Map<String, Role> expectedHostsToRoles = new HashMap<>();
    expectedHostsToRoles.put(host1, Role.HDFS_CLIENT);
    expectedHostsToRoles.put(host2, Role.HDFS_CLIENT);
    Assert.assertEquals(expectedHostsToRoles, hostsToRoles);
  }

  @Test
  public void testDecommissonDatanodeAction() throws Exception {
    String cluster1 = getUniqueName();
    createCluster(cluster1);
    Cluster cluster = clusters.getCluster(cluster1);
    cluster.setDesiredStackVersion(new StackId("HDP-2.0.7"));
    String serviceName = "HDFS";
    createService(cluster1, serviceName, null);
    String componentName1 = "NAMENODE";
    String componentName2 = "DATANODE";
    String componentName3 = "HDFS_CLIENT";

    createServiceComponent(cluster1, serviceName, componentName1,
      State.INIT);
    createServiceComponent(cluster1, serviceName, componentName2,
      State.INIT);
    createServiceComponent(cluster1, serviceName, componentName3,
      State.INIT);

    // !!! for whatever reason, the assertions are alphabetical to hostnames
    final String host1 = "d" + getUniqueName();
    final String host2 = "e" + getUniqueName();

    addHostToCluster(host1, cluster1);
    addHostToCluster(host2, cluster1);

    createServiceComponentHost(cluster1, serviceName, componentName1,
      host1, null);
    createServiceComponentHost(cluster1, serviceName, componentName2,
      host1, null);
    createServiceComponentHost(cluster1, serviceName, componentName2,
      host2, null);
    createServiceComponentHost(cluster1, serviceName, componentName3,
      host1, null);
    createServiceComponentHost(cluster1, serviceName, componentName3,
      host2, null);

    RequestOperationLevel level = new RequestOperationLevel(
            Resource.Type.HostComponent, cluster1, null, null, null);

    // Install
    installService(cluster1, serviceName, false, false);

    // Create and attach config
    Map<String, String> configs = new HashMap<>();
    configs.put("a", "b");

    ConfigurationRequest cr1;
    cr1 = new ConfigurationRequest(cluster1, "hdfs-site","version1",
      configs, null);
    ClusterRequest crReq = new ClusterRequest(cluster.getClusterId(), cluster1, null, null);
    crReq.setDesiredConfig(Collections.singletonList(cr1));
    controller.updateClusters(Collections.singleton(crReq), null);

    // Start
    startService(cluster1, serviceName, false, false);

    cluster = clusters.getCluster(cluster1);
    Service s = cluster.getService(serviceName);
    Assert.assertEquals(State.STARTED, s.getDesiredState());
    ServiceComponentHost scHost = s.getServiceComponent("DATANODE").getServiceComponentHost(host2);
    Assert.assertEquals(HostComponentAdminState.INSERVICE, scHost.getComponentAdminState());

    // Decommission one datanode
    Map<String, String> params = new HashMap<String, String>(){{
      put("test", "test");
      put("excluded_hosts", host2);
      put("align_maintenance_state", "true");
    }};
    RequestResourceFilter resourceFilter = new RequestResourceFilter("HDFS", "NAMENODE", null);
    ArrayList<RequestResourceFilter> filters = new ArrayList<>();
    filters.add(resourceFilter);
    ExecuteActionRequest request = new ExecuteActionRequest(cluster1,
            "DECOMMISSION", null, filters, level, params, false);

    Map<String, String> requestProperties = new HashMap<>();
    requestProperties.put(REQUEST_CONTEXT_PROPERTY, "Called from a test");

    RequestStatusResponse response = controller.createAction(request,
      requestProperties);

    List<HostRoleCommand> storedTasks = actionDB.getRequestTasks(response.getRequestId());
    ExecutionCommand execCmd = storedTasks.get(0).getExecutionCommandWrapper
      ().getExecutionCommand();
    Assert.assertNotNull(storedTasks);
    Assert.assertNotNull(execCmd.getConfigurationTags().get("hdfs-site"));
    Assert.assertEquals(1, storedTasks.size());
    Assert.assertEquals(HostComponentAdminState.DECOMMISSIONED, scHost.getComponentAdminState());
    Assert.assertEquals(MaintenanceState.ON, scHost.getMaintenanceState());
    HostRoleCommand command =  storedTasks.get(0);
    Assert.assertEquals(Role.NAMENODE, command.getRole());
    Assert.assertEquals(RoleCommand.CUSTOM_COMMAND, command.getRoleCommand());
    Assert.assertEquals("DECOMMISSION", execCmd.getHostLevelParams().get("custom_command"));
    Assert.assertEquals(requestProperties.get(REQUEST_CONTEXT_PROPERTY), response.getRequestContext());

    // Decommission the other datanode
    params = new HashMap<String, String>(){{
      put("test", "test");
      put("excluded_hosts", host1);
      put("align_maintenance_state", "true");
    }};
    resourceFilter = new RequestResourceFilter("HDFS", "NAMENODE", null);
    filters = new ArrayList<>();
    filters.add(resourceFilter);

    request = new ExecuteActionRequest(cluster1, "DECOMMISSION",
            null, filters, level, params, false);

    response = controller.createAction(request,
        requestProperties);

    storedTasks = actionDB.getRequestTasks(response.getRequestId());
    execCmd = storedTasks.get(0).getExecutionCommandWrapper
        ().getExecutionCommand();
    Map<String, String> cmdParams = execCmd.getCommandParams();
    Assert.assertTrue(cmdParams.containsKey("update_exclude_file_only"));
    Assert.assertTrue(cmdParams.get("update_exclude_file_only").equals("false"));
    Assert.assertNotNull(storedTasks);
    Assert.assertEquals(1, storedTasks.size());
    Assert.assertEquals(HostComponentAdminState.DECOMMISSIONED, scHost.getComponentAdminState());
    Assert.assertEquals(MaintenanceState.ON, scHost.getMaintenanceState());
    Assert.assertEquals("DECOMMISSION", execCmd.getHostLevelParams().get("custom_command"));
    Assert.assertEquals(requestProperties.get(REQUEST_CONTEXT_PROPERTY), response.getRequestContext());

    // Recommission the other datanode  (while adding NameNode HA)
    createServiceComponentHost(cluster1, serviceName, componentName1,
        host2, null);
    ServiceComponentHostRequest r = new ServiceComponentHostRequest(cluster1, serviceName,
        componentName1, host2, State.INSTALLED.toString());
    Set<ServiceComponentHostRequest> requests = new HashSet<>();
    requests.add(r);
    updateHostComponents(requests, Collections.<String, String>emptyMap(), true);
    s.getServiceComponent(componentName1).getServiceComponentHost(host2).setState(State.INSTALLED);
    r = new ServiceComponentHostRequest(cluster1, serviceName,
        componentName1, host2, State.STARTED.toString());
    requests.clear();
    requests.add(r);
    updateHostComponents(requests, Collections.<String, String>emptyMap(), true);
    s.getServiceComponent(componentName1).getServiceComponentHost(host2).setState(State.STARTED);

    params = new HashMap<String, String>(){{
      put("test", "test");
      put("included_hosts", host1 + " , " + host2);
      put("align_maintenance_state", "true");
    }};
    resourceFilter = new RequestResourceFilter("HDFS", "NAMENODE", null);
    filters = new ArrayList<>();
    filters.add(resourceFilter);
    request = new ExecuteActionRequest(cluster1, "DECOMMISSION", null,
            filters, level, params, false);

    response = controller.createAction(request,
        requestProperties);

    storedTasks = actionDB.getRequestTasks(response.getRequestId());
    Assert.assertNotNull(storedTasks);
    scHost = s.getServiceComponent("DATANODE").getServiceComponentHost(host2);
    Assert.assertEquals(HostComponentAdminState.INSERVICE, scHost.getComponentAdminState());
    Assert.assertEquals(MaintenanceState.OFF, scHost.getMaintenanceState());
    execCmd = storedTasks.get(0).getExecutionCommandWrapper
        ().getExecutionCommand();
    Assert.assertNotNull(storedTasks);
    Assert.assertEquals(2, storedTasks.size());
    int countRefresh = 0;
    for(HostRoleCommand hrc : storedTasks) {
      Assert.assertEquals("DECOMMISSION", hrc.getCustomCommandName());
      // hostname order is not guaranteed
      Assert.assertTrue(hrc.getCommandDetail().contains("DECOMMISSION, Included: "));
      Assert.assertTrue(hrc.getCommandDetail().contains(host1));
      Assert.assertTrue(hrc.getCommandDetail().contains(host2));
      cmdParams = hrc.getExecutionCommandWrapper().getExecutionCommand().getCommandParams();
      if(!cmdParams.containsKey("update_exclude_file_only")
          || !cmdParams.get("update_exclude_file_only").equals("true")) {
        countRefresh++;
      }
    }
    Assert.assertEquals(2, countRefresh);

    // Slave components will have admin state as INSERVICE even if the state in DB is null
    scHost.setComponentAdminState(null);
    Assert.assertEquals(HostComponentAdminState.INSERVICE, scHost.getComponentAdminState());
    Assert.assertEquals(MaintenanceState.OFF, scHost.getMaintenanceState());
    Assert.assertEquals(requestProperties.get(REQUEST_CONTEXT_PROPERTY), response.getRequestContext());
  }

  @Test
  public void testResourceFiltersWithCustomActions() throws AmbariException, AuthorizationException {
    String cluster1 = getUniqueName();
    final String host1 = getUniqueName();
    final String host2 = getUniqueName();
    final String host3 = getUniqueName();

    setupClusterWithHosts(cluster1, "HDP-2.0.6",
      new ArrayList<String>() {{
        add(host1);
        add(host2);
        add(host3);
      }},
      "centos6");

    Cluster cluster = clusters.getCluster(cluster1);
    cluster.setDesiredStackVersion(new StackId("HDP-2.0.6"));
    cluster.setCurrentStackVersion(new StackId("HDP-2.0.6"));

    RepositoryVersionEntity repositoryVersion = repositoryVersion206;

    ConfigFactory cf = injector.getInstance(ConfigFactory.class);
    Config config1 = cf.createNew(cluster, "global", "version1",
      new HashMap<String, String>() {{
        put("key1", "value1");
      }}, new HashMap<String, Map<String,String>>());

    Config config2 = cf.createNew(cluster, "core-site", "version1",
      new HashMap<String, String>() {{
        put("key1", "value1");
      }}, new HashMap<String, Map<String,String>>());

    Service hdfs = cluster.addService("HDFS", repositoryVersion);
    Service mapred = cluster.addService("YARN", repositoryVersion);

    hdfs.addServiceComponent(Role.HDFS_CLIENT.name());
    hdfs.addServiceComponent(Role.NAMENODE.name());
    hdfs.addServiceComponent(Role.DATANODE.name());

    mapred.addServiceComponent(Role.RESOURCEMANAGER.name());

    hdfs.getServiceComponent(Role.HDFS_CLIENT.name()).addServiceComponentHost(host1);
    hdfs.getServiceComponent(Role.NAMENODE.name()).addServiceComponentHost(host1);
    hdfs.getServiceComponent(Role.DATANODE.name()).addServiceComponentHost(host1);
    hdfs.getServiceComponent(Role.DATANODE.name()).addServiceComponentHost(host2);

    String action1 = getUniqueName();

    controller.getAmbariMetaInfo().addActionDefinition(new ActionDefinition(
      action1, ActionType.SYSTEM, "", "HDFS", "", "Some custom action.",
      TargetHostType.ALL, Short.valueOf("10010"), null));

    Map<String, String> params = new HashMap<String, String>() {{
      put("test", "test");
    }};

    Map<String, String> requestProperties = new HashMap<>();
    requestProperties.put(REQUEST_CONTEXT_PROPERTY, "Called from a test");

    List<RequestResourceFilter> resourceFilters = new ArrayList<>();
    ArrayList<String> hosts = new ArrayList<String>() {{ add(host2); }};
    RequestResourceFilter resourceFilter1 = new RequestResourceFilter("HDFS", "DATANODE", hosts);

    hosts = new ArrayList<String>() {{ add(host1); }};
    RequestResourceFilter resourceFilter2 = new RequestResourceFilter("HDFS", "NAMENODE", hosts);

    resourceFilters.add(resourceFilter1);
    resourceFilters.add(resourceFilter2);

    ExecuteActionRequest actionRequest = new ExecuteActionRequest(cluster1, null, action1, resourceFilters, null, params, false);
    RequestStatusResponse response = null;
    try {
      response = controller.createAction(actionRequest, requestProperties);
    } catch (AmbariException ae) {
      LOG.info("Expected exception.", ae);
      Assert.assertTrue(ae.getMessage().contains("Custom action definition only " +
        "allows one resource filter to be specified"));
    }
    resourceFilters.remove(resourceFilter1);
    actionRequest = new ExecuteActionRequest(cluster1, null, action1, resourceFilters, null, params, false);
    response = controller.createAction(actionRequest, requestProperties);

    assertEquals(1, response.getTasks().size());
    HostRoleCommand nnCommand = null;

    for (HostRoleCommand hrc : actionDB.getRequestTasks(response.getRequestId())) {
      if (hrc.getHostName().equals(host1)) {
        nnCommand = hrc;
      }
    }

    Assert.assertNotNull(nnCommand);
    ExecutionCommand cmd = nnCommand.getExecutionCommandWrapper().getExecutionCommand();
    Assert.assertEquals(action1, cmd.getRole());
    Assert.assertEquals("10010", cmd.getCommandParams().get("command_timeout"));
    Type type = new TypeToken<Map<String, String>>(){}.getType();
    for (Stage stage : actionDB.getAllStages(response.getRequestId())){
      Map<String, String> commandParamsStage = StageUtils.getGson().fromJson(stage.getCommandParamsStage(), type);
      Assert.assertTrue(commandParamsStage.containsKey("test"));
    }
    Assert.assertEquals(requestProperties.get(REQUEST_CONTEXT_PROPERTY), response.getRequestContext());
  }

  @Test
  public void testResourceFiltersWithCustomCommands() throws AmbariException, AuthorizationException {
    String cluster1 = getUniqueName();
    final String host1 = getUniqueName();
    final String host2 = getUniqueName();
    final String host3 = getUniqueName();

    setupClusterWithHosts(cluster1, "HDP-2.0.6",
      new ArrayList<String>() {{
        add(host1);
        add(host2);
        add(host3);
      }},
      "centos6");

    Cluster cluster = clusters.getCluster(cluster1);
    cluster.setDesiredStackVersion(new StackId("HDP-2.0.6"));
    cluster.setCurrentStackVersion(new StackId("HDP-2.0.6"));

    RepositoryVersionEntity repositoryVersion = repositoryVersion206;

    ConfigFactory cf = injector.getInstance(ConfigFactory.class);
    Config config1 = cf.createNew(cluster, "global", "version1",
      new HashMap<String, String>() {{
        put("key1", "value1");
      }}, new HashMap<String, Map<String,String>>());

    Config config2 = cf.createNew(cluster, "core-site", "version1",
      new HashMap<String, String>() {{
        put("key1", "value1");
      }}, new HashMap<String, Map<String,String>>());

    Service hdfs = cluster.addService("HDFS", repositoryVersion);
    Service mapred = cluster.addService("YARN", repositoryVersion);

    hdfs.addServiceComponent(Role.HDFS_CLIENT.name());
    hdfs.addServiceComponent(Role.NAMENODE.name());
    hdfs.addServiceComponent(Role.DATANODE.name());

    mapred.addServiceComponent(Role.RESOURCEMANAGER.name());

    hdfs.getServiceComponent(Role.HDFS_CLIENT.name()).addServiceComponentHost(host1);
    hdfs.getServiceComponent(Role.NAMENODE.name()).addServiceComponentHost(host1);
    hdfs.getServiceComponent(Role.DATANODE.name()).addServiceComponentHost(host1);
    hdfs.getServiceComponent(Role.DATANODE.name()).addServiceComponentHost(host2);

    mapred.getServiceComponent(Role.RESOURCEMANAGER.name()).addServiceComponentHost(host2);

    Map<String, String> params = new HashMap<String, String>() {{
      put("test", "test");
    }};

    Map<String, String> requestProperties = new HashMap<>();
    requestProperties.put(REQUEST_CONTEXT_PROPERTY, "Called from a test");
    requestProperties.put("command_retry_enabled", "true");
    requestProperties.put("log_output", "false");

    // Test multiple restarts
    List<RequestResourceFilter> resourceFilters = new ArrayList<>();
    RequestResourceFilter resourceFilter = new RequestResourceFilter("HDFS",
      Role.DATANODE.name(), new ArrayList<String>() {{ add(host1); add(host2); }});
    resourceFilters.add(resourceFilter);
    resourceFilter = new RequestResourceFilter("YARN",
      Role.RESOURCEMANAGER.name(), new ArrayList<String>() {{ add(host2); }});
    resourceFilters.add(resourceFilter);

    ExecuteActionRequest request = new ExecuteActionRequest(cluster1, "RESTART", null, resourceFilters, null, params, false);

    RequestStatusResponse response = controller.createAction(request, requestProperties);
    Assert.assertEquals(3, response.getTasks().size());
    List<HostRoleCommand> storedTasks = actionDB.getRequestTasks(response.getRequestId());

    Assert.assertNotNull(storedTasks);
    int expectedRestartCount = 0;
    for (HostRoleCommand hrc : storedTasks) {
      Assert.assertEquals("RESTART", hrc.getCustomCommandName());

      Map<String, String> cParams = hrc.getExecutionCommandWrapper().getExecutionCommand().getCommandParams();
      Assert.assertEquals("Expect retry to be set", true, cParams.containsKey("command_retry_enabled"));
      Assert.assertEquals("Expect max duration to be set", true, cParams.containsKey("max_duration_for_retries"));
      Assert.assertEquals("Expect max duration to be 600", "600", cParams.get("max_duration_for_retries"));
      Assert.assertEquals("Expect retry to be true", "true", cParams.get("command_retry_enabled"));
      Assert.assertEquals("Expect log_output to be set", true, cParams.containsKey("log_output"));
      Assert.assertEquals("Expect log_output to be false", "false", cParams.get("log_output"));

      if (hrc.getHostName().equals(host1) && hrc.getRole().equals(Role.DATANODE)) {
        expectedRestartCount++;
      } else if(hrc.getHostName().equals(host2)) {
        if (hrc.getRole().equals(Role.DATANODE)) {
          expectedRestartCount++;
        } else if (hrc.getRole().equals(Role.RESOURCEMANAGER)) {
          expectedRestartCount++;
        }
      }
    }

    Assert.assertEquals("Restart 2 datanodes and 1 Resourcemanager.", 3,
        expectedRestartCount);
    Assert.assertEquals(requestProperties.get(REQUEST_CONTEXT_PROPERTY), response.getRequestContext());

    requestProperties.put("max_duration_for_retries", "423");
    response = controller.createAction(request, requestProperties);
    Assert.assertEquals(3, response.getTasks().size());
    storedTasks = actionDB.getRequestTasks(response.getRequestId());

    Assert.assertNotNull(storedTasks);
    for (HostRoleCommand hrc : storedTasks) {
      Assert.assertEquals("RESTART", hrc.getCustomCommandName());

      Map<String, String> cParams = hrc.getExecutionCommandWrapper().getExecutionCommand().getCommandParams();
      Assert.assertEquals("Expect retry to be set", true, cParams.containsKey("command_retry_enabled"));
      Assert.assertEquals("Expect max duration to be set", true, cParams.containsKey("max_duration_for_retries"));
      Assert.assertEquals("Expect max duration to be 423", "423", cParams.get("max_duration_for_retries"));
      Assert.assertEquals("Expect retry to be true", "true", cParams.get("command_retry_enabled"));
    }

    requestProperties.remove("max_duration_for_retries");
    requestProperties.remove("command_retry_enabled");
    response = controller.createAction(request, requestProperties);
    Assert.assertEquals(3, response.getTasks().size());
    storedTasks = actionDB.getRequestTasks(response.getRequestId());

    Assert.assertNotNull(storedTasks);
    for (HostRoleCommand hrc : storedTasks) {
      Assert.assertEquals("RESTART", hrc.getCustomCommandName());

      Map<String, String> cParams = hrc.getExecutionCommandWrapper().getExecutionCommand().getCommandParams();
      Assert.assertEquals("Expect retry to be set", false, cParams.containsKey("command_retry_enabled"));
      Assert.assertEquals("Expect max duration to be set", false, cParams.containsKey("max_duration_for_retries"));
    }

    // Test service checks - specific host
    resourceFilters.clear();
    resourceFilter = new RequestResourceFilter("HDFS", null,
      new ArrayList<String>() {{ add(host1); }});
    resourceFilters.add(resourceFilter);
    request = new ExecuteActionRequest(cluster1, Role.HDFS_SERVICE_CHECK.name(),
      null, resourceFilters, null, null, false);
    response = controller.createAction(request, requestProperties);

    Assert.assertEquals(1, response.getTasks().size());
    storedTasks = actionDB.getRequestTasks(response.getRequestId());
    Assert.assertNotNull(storedTasks);
    Assert.assertEquals(Role.HDFS_SERVICE_CHECK.name(),
        storedTasks.get(0).getRole().name());
    Assert.assertEquals(host1, storedTasks.get(0).getHostName());
    Assert.assertEquals(requestProperties.get(REQUEST_CONTEXT_PROPERTY), response.getRequestContext());

    Assert.assertEquals(State.STARTED, cluster.getService("HDFS").getServiceComponent(Role.DATANODE.name()).getServiceComponentHost(host1).getDesiredState());
    Assert.assertEquals(State.STARTED, cluster.getService("HDFS").getServiceComponent(Role.DATANODE.name()).getServiceComponentHost(host2).getDesiredState());
    Assert.assertEquals(State.STARTED, cluster.getService("YARN").getServiceComponent(Role.RESOURCEMANAGER.name()).getServiceComponentHost(host2).getDesiredState());
  }


  @Test
  public void testConfigsAttachedToServiceChecks() throws AmbariException, AuthorizationException {
    String cluster1 = getUniqueName();
    createCluster(cluster1);
    Cluster cluster = clusters.getCluster(cluster1);
    cluster.setDesiredStackVersion(new StackId("HDP-0.1"));
    String serviceName = "HDFS";
    createService(cluster1, serviceName, null);
    String componentName1 = "NAMENODE";
    String componentName2 = "DATANODE";
    String componentName3 = "HDFS_CLIENT";

    createServiceComponent(cluster1, serviceName, componentName1,
      State.INIT);
    createServiceComponent(cluster1, serviceName, componentName2,
      State.INIT);
    createServiceComponent(cluster1, serviceName, componentName3,
      State.INIT);

    String host1 = getUniqueName();
    String host2 = getUniqueName();

    addHostToCluster(host1, cluster1);
    addHostToCluster(host2, cluster1);


    // null service should work
    createServiceComponentHost(cluster1, null, componentName1,
      host1, null);
    createServiceComponentHost(cluster1, serviceName, componentName2,
      host1, null);
    createServiceComponentHost(cluster1, serviceName, componentName2,
      host2, null);
    createServiceComponentHost(cluster1, serviceName, componentName3,
      host1, null);
    createServiceComponentHost(cluster1, serviceName, componentName3,
      host2, null);

    // Create and attach config
    Map<String, String> configs = new HashMap<>();
    configs.put("a", "b");

    ConfigurationRequest cr1,cr2;
    cr1 = new ConfigurationRequest(cluster1, "core-site","version1",
      configs, null);
    cr2 = new ConfigurationRequest(cluster1, "hdfs-site","version1",
      configs, null);

    ClusterRequest crReq = new ClusterRequest(cluster.getClusterId(), cluster1, null, null);
    crReq.setDesiredConfig(Collections.singletonList(cr1));
    controller.updateClusters(Collections.singleton(crReq), null);
    crReq = new ClusterRequest(cluster.getClusterId(), cluster1, null, null);
    crReq.setDesiredConfig(Collections.singletonList(cr2));
    controller.updateClusters(Collections.singleton(crReq), null);

    // Install
    installService(cluster1, serviceName, false, false);
    // Start
    long requestId = startService(cluster1, serviceName, true, false);

    List<Stage> stages = actionDB.getAllStages(requestId);
    boolean serviceCheckFound = false;
    for (Stage stage : stages) {
      for (HostRoleCommand hrc : stage.getOrderedHostRoleCommands()) {
        if (hrc.getRole().equals(Role.HDFS_SERVICE_CHECK)) {
          serviceCheckFound = true;
          Assert.assertEquals(2, hrc.getExecutionCommandWrapper()
            .getExecutionCommand().getConfigurationTags().size());
        }
      }
    }

    Type type = new TypeToken<Map<String, String>>(){}.getType();
    for (Stage stage : actionDB.getAllStages(requestId)){
      Map<String, String> hostParamsStage = StageUtils.getGson().fromJson(stage.getHostParamsStage(), type);
      Assert.assertNotNull(hostParamsStage.get("jdk_location"));
    }

    Assert.assertEquals(true, serviceCheckFound);
  }

  @Test
  @Ignore("Unsuported feature !")
  public void testConfigsAttachedToServiceNotCluster() throws AmbariException, AuthorizationException {
    String cluster1 = getUniqueName();
    createCluster(cluster1);
    clusters.getCluster(cluster1).setDesiredStackVersion(new StackId("HDP-0.1"));

    String serviceName = "HDFS";
    createService(cluster1, serviceName, null);
    String componentName1 = "NAMENODE";
    String componentName2 = "DATANODE";
    String componentName3 = "HDFS_CLIENT";

    createServiceComponent(cluster1, serviceName, componentName1,
      State.INIT);
    createServiceComponent(cluster1, serviceName, componentName2,
      State.INIT);
    createServiceComponent(cluster1, serviceName, componentName3,
      State.INIT);

    String host1 = getUniqueName();
    String host2 = getUniqueName();

    addHostToCluster(host1, cluster1);
    addHostToCluster(host2, cluster1);


    // null service should work
    createServiceComponentHost(cluster1, null, componentName1,
      host1, null);
    createServiceComponentHost(cluster1, serviceName, componentName2,
      host1, null);
    createServiceComponentHost(cluster1, serviceName, componentName2,
      host2, null);
    createServiceComponentHost(cluster1, serviceName, componentName3,
      host1, null);
    createServiceComponentHost(cluster1, serviceName, componentName3,
      host2, null);

    // Create and attach config
    Map<String, String> configs = new HashMap<>();
    configs.put("a", "b");

    ConfigurationRequest cr1,cr2;
    cr1 = new ConfigurationRequest(cluster1, "core-site","version1",
      configs, null);
    cr2 = new ConfigurationRequest(cluster1, "hdfs-site","version1",
      configs, null);

    // create, but don't assign
    controller.createConfiguration(cr1);
    controller.createConfiguration(cr2);

    Map<String,String> configVersions = new HashMap<String,String>() {{
      put("core-site", "version1");
      put("hdfs-site", "version1");
    }};
    ServiceRequest sr = new ServiceRequest(cluster1, serviceName, "HDP-0.1", "0.1-1234", null);
    ServiceResourceProviderTest.updateServices(controller, Collections.singleton(sr), new HashMap<String,String>(), false, false);

    // Install
    installService(cluster1, serviceName, false, false);
    // Start
    long requestId = startService(cluster1, serviceName, true, false);

    Assert.assertEquals(0, clusters.getCluster(cluster1).getDesiredConfigs().size());

    List<Stage> stages = actionDB.getAllStages(requestId);
    boolean serviceCheckFound = false;
    for (Stage stage : stages) {
      for (HostRoleCommand hrc : stage.getOrderedHostRoleCommands()) {
        if (hrc.getRole().equals(Role.HDFS_SERVICE_CHECK)) {
          serviceCheckFound = true;
          Assert.assertEquals(2, hrc.getExecutionCommandWrapper()
            .getExecutionCommand().getConfigurationTags().size());
        }
      }
    }
    Assert.assertEquals(true, serviceCheckFound);
  }

  @Test
  public void testHostLevelParamsSentWithCommands() throws AmbariException, AuthorizationException {
    String cluster1 = getUniqueName();
    createCluster(cluster1);
    String serviceName = "PIG";
    createService(cluster1, serviceName, repositoryVersion01, null);
    String componentName1 = "PIG";
    createServiceComponent(cluster1, serviceName, componentName1,
      State.INIT);

    String host1 = getUniqueName();
    String host2 = getUniqueName();

    addHostToCluster(host1, cluster1);
    addHostToCluster(host2, cluster1);

    Map<String, String> mapRequestProps = new HashMap<>();
    mapRequestProps.put("context", "Called from a test");

    // null service should work
    createServiceComponentHost(cluster1, null, componentName1,
      host1, null);
    createServiceComponentHost(cluster1, null, componentName1,
      host2, null);



    ServiceRequest r = new ServiceRequest(cluster1, serviceName, "HDP-0.1", "0.1-1234",
        State.INSTALLED.toString());
    Set<ServiceRequest> requests = new HashSet<>();
    requests.add(r);

    RequestStatusResponse trackAction =
      ServiceResourceProviderTest.updateServices(controller, requests, mapRequestProps, true, false);
    Assert.assertEquals(State.INSTALLED,
      clusters.getCluster(cluster1).getService(serviceName)
        .getDesiredState());

    List<Stage> stages = actionDB.getAllStages(trackAction.getRequestId());
    Type type = new TypeToken<Map<String, String>>(){}.getType();

    for (Stage stage : stages){
      Map<String, String> params = StageUtils.getGson().fromJson(stage.getHostParamsStage(), type);
      Assert.assertEquals("0.1", params.get("stack_version"));
      Assert.assertNotNull(params.get("jdk_location"));
      Assert.assertNotNull(params.get("db_name"));
      Assert.assertNotNull(params.get("mysql_jdbc_url"));
      Assert.assertNotNull(params.get("oracle_jdbc_url"));
    }

    Map<String, String> paramsCmd = stages.get(0).getOrderedHostRoleCommands().get
      (0).getExecutionCommandWrapper().getExecutionCommand()
      .getHostLevelParams();
    Assert.assertNotNull(paramsCmd.get("repo_info"));
    Assert.assertNotNull(paramsCmd.get("clientsToUpdateConfigs"));
  }

  @Test
  public void testConfigGroupOverridesWithHostActions() throws AmbariException, AuthorizationException {
    String cluster1 = getUniqueName();
    createCluster(cluster1);
    Cluster cluster = clusters.getCluster(cluster1);
    cluster.setDesiredStackVersion(new StackId("HDP-2.0.6"));
    String serviceName1 = "HDFS";
    String serviceName2 = "MAPREDUCE2";
    createService(cluster1, serviceName1, repositoryVersion206, null);
    createService(cluster1, serviceName2, repositoryVersion206, null);
    String componentName1 = "NAMENODE";
    String componentName2 = "DATANODE";
    String componentName3 = "HDFS_CLIENT";
    String componentName4 = "HISTORYSERVER";

    createServiceComponent(cluster1, serviceName1, componentName1, State.INIT);
    createServiceComponent(cluster1, serviceName1, componentName2, State.INIT);
    createServiceComponent(cluster1, serviceName1, componentName3, State.INIT);
    createServiceComponent(cluster1, serviceName2, componentName4, State.INIT);

    final String host1 = getUniqueName();
    final String host2 = getUniqueName();
    final String host3 = getUniqueName();

    addHostToCluster(host1, cluster1);
    addHostToCluster(host2, cluster1);
    addHostToCluster(host3, cluster1);

    createServiceComponentHost(cluster1, serviceName1, componentName1, host1, null);
    createServiceComponentHost(cluster1, serviceName1, componentName2, host2, null);
    createServiceComponentHost(cluster1, serviceName1, componentName3, host2, null);
    createServiceComponentHost(cluster1, serviceName1, componentName3, host3, null);
    createServiceComponentHost(cluster1, serviceName2, componentName4, host3, null);

    // Create and attach config
    Map<String, String> configs = new HashMap<>();
    configs.put("a", "b");

    ConfigurationRequest cr1,cr2,cr3;
    cr1 = new ConfigurationRequest(cluster1, "core-site", "version1", configs, null);
    cr2 = new ConfigurationRequest(cluster1, "hdfs-site", "version1", configs, null);
    cr3 = new ConfigurationRequest(cluster1, "mapred-site", "version1", configs, null);

    ClusterRequest crReq = new ClusterRequest(cluster.getClusterId(), cluster1, null, null);
    crReq.setDesiredConfig(Collections.singletonList(cr1));
    controller.updateClusters(Collections.singleton(crReq), null);
    crReq = new ClusterRequest(cluster.getClusterId(), cluster1, null, null);
    crReq.setDesiredConfig(Collections.singletonList(cr2));
    controller.updateClusters(Collections.singleton(crReq), null);
    crReq = new ClusterRequest(cluster.getClusterId(), cluster1, null, null);
    crReq.setDesiredConfig(Collections.singletonList(cr3));
    controller.updateClusters(Collections.singleton(crReq), null);

    String group1 = getUniqueName();
    String tag1 = getUniqueName();
    String group2 = getUniqueName();
    String tag2 = getUniqueName();

    ConfigFactory configFactory = injector.getInstance(ConfigFactory.class);

    // Create Config group for core-site
    configs = new HashMap<>();
    configs.put("a", "c");
    cluster = clusters.getCluster(cluster1);
    final Config config = configFactory.createReadOnly("core-site", "version122", configs, null);
    Long groupId = createConfigGroup(cluster, serviceName1, group1, tag1,
      new ArrayList<String>() {{ add(host1); }},
      new ArrayList<Config>() {{ add(config); }});

    Assert.assertNotNull(groupId);

    // Create Config group for mapred-site
    configs = new HashMap<>();
    configs.put("a", "c");

    final Config config2 =  configFactory.createReadOnly("mapred-site", "version122", configs, null);
    groupId = createConfigGroup(cluster, serviceName2, group2, tag2,
      new ArrayList<String>() {{ add(host1); }},
      new ArrayList<Config>() {{ add(config2); }});

    Assert.assertNotNull(groupId);

    // Install
    Long requestId = installService(cluster1, serviceName1, false, false);
    HostRoleCommand namenodeInstall = null;
    HostRoleCommand clientInstall = null;
    HostRoleCommand slaveInstall = null;
    for (Stage stage : actionDB.getAllStages(requestId)) {
      for (HostRoleCommand hrc : stage.getOrderedHostRoleCommands()) {
        if (hrc.getRole().equals(Role.NAMENODE) && hrc.getHostName().equals(host1)) {
          namenodeInstall = hrc;
        } else if (hrc.getRole().equals(Role.HDFS_CLIENT) && hrc.getHostName()
            .equals(host3)) {
          clientInstall = hrc;
        } else if (hrc.getRole().equals(Role.DATANODE) && hrc.getHostName()
            .equals(host2)) {
          slaveInstall = hrc;
        }
      }
    }

    Assert.assertNotNull(namenodeInstall);
    Assert.assertNotNull(clientInstall);
    Assert.assertNotNull(slaveInstall);
    Assert.assertTrue(namenodeInstall.getExecutionCommandWrapper()
      .getExecutionCommand().getConfigurations().get("core-site").containsKey("a"));
    Assert.assertEquals("c", namenodeInstall.getExecutionCommandWrapper()
      .getExecutionCommand().getConfigurations().get("core-site").get("a"));

    // Slave and client should not have the override
    Assert.assertTrue(clientInstall.getExecutionCommandWrapper()
      .getExecutionCommand().getConfigurations().get("core-site").containsKey("a"));
    Assert.assertEquals("b", clientInstall.getExecutionCommandWrapper()
      .getExecutionCommand().getConfigurations().get("core-site").get("a"));
    Assert.assertTrue(slaveInstall.getExecutionCommandWrapper()
      .getExecutionCommand().getConfigurations().get("core-site").containsKey("a"));
    Assert.assertEquals("b", slaveInstall.getExecutionCommandWrapper()
      .getExecutionCommand().getConfigurations().get("core-site").get("a"));

    startService(cluster1, serviceName1, false, false);

    requestId = installService(cluster1, serviceName2, false, false);
    HostRoleCommand mapredInstall = null;
    for (Stage stage : actionDB.getAllStages(requestId)) {
      for (HostRoleCommand hrc : stage.getOrderedHostRoleCommands()) {
        if (hrc.getRole().equals(Role.HISTORYSERVER) && hrc.getHostName()
            .equals(host3)) {
          mapredInstall = hrc;
        }
      }
    }
    Assert.assertNotNull(mapredInstall);
    // Config group not associated with host
    Assert.assertEquals("b", mapredInstall.getExecutionCommandWrapper()
      .getExecutionCommand().getConfigurations().get("mapred-site").get("a"));

    // Associate the right host
    ConfigGroup configGroup = cluster.getConfigGroups().get(groupId);
    configGroup.setHosts(new HashMap<Long, Host>() {{ put(3L,
      clusters.getHost(host3)); }});

    requestId = startService(cluster1, serviceName2, false, false);
    mapredInstall = null;
    for (Stage stage : actionDB.getAllStages(requestId)) {
      for (HostRoleCommand hrc : stage.getOrderedHostRoleCommands()) {
        if (hrc.getRole().equals(Role.HISTORYSERVER) && hrc.getHostName()
            .equals(host3)) {
          mapredInstall = hrc;
        }
      }
    }
    Assert.assertNotNull(mapredInstall);
    Assert.assertEquals("c", mapredInstall.getExecutionCommandWrapper()
      .getExecutionCommand().getConfigurations().get("mapred-site").get("a"));

  }

  @Test
  public void testConfigGroupOverridesWithDecommissionDatanode() throws AmbariException, AuthorizationException {
    String cluster1 = getUniqueName();
    createCluster(cluster1);
    Cluster cluster = clusters.getCluster(cluster1);
    cluster.setDesiredStackVersion(new StackId("HDP-2.0.7"));
    String serviceName = "HDFS";
    createService(cluster1, serviceName, null);
    String componentName1 = "NAMENODE";
    String componentName2 = "DATANODE";
    String componentName3 = "HDFS_CLIENT";

    createServiceComponent(cluster1, serviceName, componentName1,
        State.INIT);
    createServiceComponent(cluster1, serviceName, componentName2,
        State.INIT);
    createServiceComponent(cluster1, serviceName, componentName3,
        State.INIT);

    final String host1 = getUniqueName();
    final String host2 = getUniqueName();

    addHostToCluster(host1, cluster1);
    addHostToCluster(host2, cluster1);

    createServiceComponentHost(cluster1, serviceName, componentName1,
        host1, null);
    createServiceComponentHost(cluster1, serviceName, componentName2,
        host1, null);
    createServiceComponentHost(cluster1, serviceName, componentName2,
        host2, null);
    createServiceComponentHost(cluster1, serviceName, componentName3,
        host1, null);
    createServiceComponentHost(cluster1, serviceName, componentName3,
        host2, null);

    // Install
    installService(cluster1, serviceName, false, false);

    // Create and attach config
    Map<String, String> configs = new HashMap<>();
    configs.put("a", "b");

    ConfigurationRequest cr1, cr2;
    cr1 = new ConfigurationRequest(cluster1, "hdfs-site", "version1",
        configs, null);
    ClusterRequest crReq = new ClusterRequest(cluster.getClusterId(), cluster1, null, null);
    crReq.setDesiredConfig(Collections.singletonList(cr1));
    controller.updateClusters(Collections.singleton(crReq), null);

    // Start
    startService(cluster1, serviceName, false, false);

    // Create Config group for hdfs-site
    configs = new HashMap<>();
    configs.put("a", "c");

    String group1 = getUniqueName();
    String tag1 = getUniqueName();

    ConfigFactory configFactory = injector.getInstance(ConfigFactory.class);
    final Config config = configFactory.createReadOnly("hdfs-site", "version122", configs, null);
    Long groupId = createConfigGroup(clusters.getCluster(cluster1), serviceName, group1, tag1,
        new ArrayList<String>() {{
          add(host1);
          add(host2);
        }},
        new ArrayList<Config>() {{
          add(config);
        }}
    );

    Assert.assertNotNull(groupId);

    cluster = clusters.getCluster(cluster1);
    Service s = cluster.getService(serviceName);
    Assert.assertEquals(State.STARTED, s.getDesiredState());

    Map<String, String> params = new HashMap<String, String>() {{
      put("test", "test");
      put("excluded_hosts", host1);
    }};
    RequestResourceFilter resourceFilter = new RequestResourceFilter("HDFS", "NAMENODE", null);
    ExecuteActionRequest request = new ExecuteActionRequest(cluster1, "DECOMMISSION", params, false);
    request.getResourceFilters().add(resourceFilter);

    Map<String, String> requestProperties = new HashMap<>();
    requestProperties.put(REQUEST_CONTEXT_PROPERTY, "Called from a test");

    RequestStatusResponse response = controller.createAction(request,
        requestProperties);

    List<HostRoleCommand> storedTasks = actionDB.getRequestTasks(response.getRequestId());
    ExecutionCommand execCmd = storedTasks.get(0).getExecutionCommandWrapper
        ().getExecutionCommand();
    Assert.assertNotNull(storedTasks);
    Assert.assertNotNull(execCmd.getConfigurationTags().get("hdfs-site"));
    Assert.assertEquals(1, storedTasks.size());
    HostRoleCommand command =  storedTasks.get(0);
    Assert.assertEquals(Role.NAMENODE, command.getRole());
    Assert.assertEquals(RoleCommand.CUSTOM_COMMAND, command.getRoleCommand());
    Assert.assertEquals("DECOMMISSION", execCmd.getHostLevelParams().get("custom_command"));
    Assert.assertEquals(requestProperties.get(REQUEST_CONTEXT_PROPERTY), response.getRequestContext());
  }

  @Test
  public void testConfigGroupOverridesWithServiceCheckActions() throws AmbariException, AuthorizationException {
    String cluster1 = getUniqueName();
    createCluster(cluster1);
    Cluster cluster = clusters.getCluster(cluster1);
    cluster.setDesiredStackVersion(new StackId("HDP-0.1"));
    String serviceName = "HDFS";
    createService(cluster1, serviceName, null);
    String componentName1 = "NAMENODE";
    String componentName2 = "DATANODE";
    String componentName3 = "HDFS_CLIENT";

    createServiceComponent(cluster1, serviceName, componentName1,
      State.INIT);
    createServiceComponent(cluster1, serviceName, componentName2,
      State.INIT);
    createServiceComponent(cluster1, serviceName, componentName3,
      State.INIT);

    final String host1 = getUniqueName();
    final String host2 = getUniqueName();

    addHostToCluster(host1, cluster1);
    addHostToCluster(host2, cluster1);

    // null service should work
    createServiceComponentHost(cluster1, null, componentName1,
      host1, null);
    createServiceComponentHost(cluster1, serviceName, componentName2,
      host1, null);
    createServiceComponentHost(cluster1, serviceName, componentName2,
      host2, null);
    createServiceComponentHost(cluster1, serviceName, componentName3,
      host1, null);
    createServiceComponentHost(cluster1, serviceName, componentName3,
      host2, null);

    // Create and attach config
    Map<String, String> configs = new HashMap<>();
    configs.put("a", "b");

    ConfigurationRequest cr1,cr2;
    cr1 = new ConfigurationRequest(cluster1, "core-site","version1",
      configs, null);
    cr2 = new ConfigurationRequest(cluster1, "hdfs-site","version1",
      configs, null);

    ClusterRequest crReq = new ClusterRequest(cluster.getClusterId(), cluster1, null, null);
    crReq.setDesiredConfig(Collections.singletonList(cr1));
    controller.updateClusters(Collections.singleton(crReq), null);
    crReq = new ClusterRequest(cluster.getClusterId(), cluster1, null, null);
    crReq.setDesiredConfig(Collections.singletonList(cr2));
    controller.updateClusters(Collections.singleton(crReq), null);

    // Install
    installService(cluster1, serviceName, false, false);

    String group1 = getUniqueName();
    String tag1 = getUniqueName();

    // Create Config group for hdfs-site
    configs = new HashMap<>();
    configs.put("a", "c");

    ConfigFactory configFactory = injector.getInstance(ConfigFactory.class);
    final Config config = configFactory.createReadOnly("hdfs-site", "version122", configs, null);
    Long groupId = createConfigGroup(clusters.getCluster(cluster1), serviceName, group1, tag1,
      new ArrayList<String>() {{ add(host1); add(host2); }},
      new ArrayList<Config>() {{ add(config); }});

    Assert.assertNotNull(groupId);

    // Start
    long requestId = startService(cluster1, serviceName, true, false);
    HostRoleCommand smokeTestCmd = null;
    List<Stage> stages = actionDB.getAllStages(requestId);
    for (Stage stage : stages) {
      for (HostRoleCommand hrc : stage.getOrderedHostRoleCommands()) {
        if (hrc.getRole().equals(Role.HDFS_SERVICE_CHECK)) {
          Assert.assertEquals(2, hrc.getExecutionCommandWrapper()
            .getExecutionCommand().getConfigurationTags().size());
          smokeTestCmd = hrc;
        }
      }
    }
    Assert.assertNotNull(smokeTestCmd);
    Assert.assertEquals("c", smokeTestCmd.getExecutionCommandWrapper()
      .getExecutionCommand().getConfigurations().get("hdfs-site").get("a"));
  }

  @Test
  public void testGetStacks() throws Exception {

    HashSet<String> availableStacks = new HashSet<>();
    for (StackInfo stackInfo: ambariMetaInfo.getStacks()){
      availableStacks.add(stackInfo.getName());
    }

    StackRequest request = new StackRequest(null);
    Set<StackResponse> responses = controller.getStacks(Collections.singleton(request));
    Assert.assertEquals(availableStacks.size(), responses.size());

    StackRequest requestWithParams = new StackRequest(STACK_NAME);
    Set<StackResponse> responsesWithParams = controller.getStacks(Collections.singleton(requestWithParams));
    Assert.assertEquals(1, responsesWithParams.size());
    for (StackResponse responseWithParams: responsesWithParams) {
      Assert.assertEquals(responseWithParams.getStackName(), STACK_NAME);

    }

    StackRequest invalidRequest = new StackRequest(NON_EXT_VALUE);
    try {
      controller.getStacks(Collections.singleton(invalidRequest));
    } catch (StackAccessException e) {
      // do nothing
    }
  }

  @Test
  public void testGetStackVersions() throws Exception {


    StackVersionRequest request = new StackVersionRequest(STACK_NAME, null);
    Set<StackVersionResponse> responses = controller.getStackVersions(Collections.singleton(request));
    Assert.assertEquals(STACK_VERSIONS_CNT, responses.size());

    StackVersionRequest requestWithParams = new StackVersionRequest(STACK_NAME, STACK_VERSION);
    Set<StackVersionResponse> responsesWithParams = controller.getStackVersions(Collections.singleton(requestWithParams));
    Assert.assertEquals(1, responsesWithParams.size());
    for (StackVersionResponse responseWithParams: responsesWithParams) {
      Assert.assertEquals(responseWithParams.getStackVersion(), STACK_VERSION);
    }

    StackVersionRequest invalidRequest = new StackVersionRequest(STACK_NAME, NON_EXT_VALUE);
    try {
      controller.getStackVersions(Collections.singleton(invalidRequest));
    } catch (StackAccessException e) {
      // do nothing
    }

    // test that a stack response has upgrade packs
    requestWithParams = new StackVersionRequest(STACK_NAME, "2.1.1");
    responsesWithParams = controller.getStackVersions(Collections.singleton(requestWithParams));

    Assert.assertEquals(1, responsesWithParams.size());
    StackVersionResponse resp = responsesWithParams.iterator().next();
    assertNotNull(resp.getUpgradePacks());
    assertEquals(13, resp.getUpgradePacks().size());
    assertTrue(resp.getUpgradePacks().contains("upgrade_test"));
  }

  @Test
  public void testGetStackVersionActiveAttr() throws Exception {

    for (StackInfo stackInfo: ambariMetaInfo.getStacks(STACK_NAME)) {
      if (stackInfo.getVersion().equalsIgnoreCase(STACK_VERSION)) {
        stackInfo.setActive(true);
      }
    }

    StackVersionRequest requestWithParams = new StackVersionRequest(STACK_NAME, STACK_VERSION);
    Set<StackVersionResponse> responsesWithParams = controller.getStackVersions(Collections.singleton(requestWithParams));
    Assert.assertEquals(1, responsesWithParams.size());
    for (StackVersionResponse responseWithParams: responsesWithParams) {
      Assert.assertTrue(responseWithParams.isActive());
    }
  }

  @Test
  public void testGetRepositories() throws Exception {

    RepositoryRequest request = new RepositoryRequest(STACK_NAME, STACK_VERSION, OS_TYPE, null);
    Set<RepositoryResponse> responses = controller.getRepositories(Collections.singleton(request));
    Assert.assertEquals(REPOS_CNT, responses.size());

    RepositoryRequest requestWithParams = new RepositoryRequest(STACK_NAME, STACK_VERSION, OS_TYPE, REPO_ID);
    requestWithParams.setClusterVersionId(525L);
    Set<RepositoryResponse> responsesWithParams = controller.getRepositories(Collections.singleton(requestWithParams));
    Assert.assertEquals(1, responsesWithParams.size());
    for (RepositoryResponse responseWithParams: responsesWithParams) {
      Assert.assertEquals(responseWithParams.getRepoId(), REPO_ID);
      Assert.assertEquals(525L, responseWithParams.getClusterVersionId().longValue());
    }

    RepositoryRequest invalidRequest = new RepositoryRequest(STACK_NAME, STACK_VERSION, OS_TYPE, NON_EXT_VALUE);
    try {
      controller.getRepositories(Collections.singleton(invalidRequest));
    } catch (StackAccessException e) {
      // do nothing
    }
  }


  @Test
  public void testGetStackServices() throws Exception {
    StackServiceRequest request = new StackServiceRequest(STACK_NAME, NEW_STACK_VERSION, null);
    Set<StackServiceResponse> responses = controller.getStackServices(Collections.singleton(request));
    Assert.assertEquals(12, responses.size());


    StackServiceRequest requestWithParams = new StackServiceRequest(STACK_NAME, NEW_STACK_VERSION, SERVICE_NAME);
    Set<StackServiceResponse> responsesWithParams = controller.getStackServices(Collections.singleton(requestWithParams));
    Assert.assertEquals(1, responsesWithParams.size());
    for (StackServiceResponse responseWithParams: responsesWithParams) {
      Assert.assertEquals(responseWithParams.getServiceName(), SERVICE_NAME);
      Assert.assertTrue(responseWithParams.getConfigTypes().size() > 0);
    }


    StackServiceRequest invalidRequest = new StackServiceRequest(STACK_NAME, NEW_STACK_VERSION, NON_EXT_VALUE);
    try {
      controller.getStackServices(Collections.singleton(invalidRequest));
    } catch (StackAccessException e) {
      // do nothing
    }
  }

  @Test
  public void testConfigInComponent() throws Exception {
    StackServiceRequest requestWithParams = new StackServiceRequest(STACK_NAME, "2.0.6", "YARN");
    Set<StackServiceResponse> responsesWithParams = controller.getStackServices(Collections.singleton(requestWithParams));

    Assert.assertEquals(1, responsesWithParams.size());

    for (StackServiceResponse responseWithParams: responsesWithParams) {
      Assert.assertEquals(responseWithParams.getServiceName(), "YARN");
      Assert.assertTrue(responseWithParams.getConfigTypes().containsKey("capacity-scheduler"));
    }
  }

  @Test
  public void testGetStackConfigurations() throws Exception {
    StackConfigurationRequest request = new StackConfigurationRequest(STACK_NAME, STACK_VERSION, SERVICE_NAME, null);
    Set<StackConfigurationResponse> responses = controller.getStackConfigurations(Collections.singleton(request));
    Assert.assertEquals(STACK_PROPERTIES_CNT, responses.size());


    StackConfigurationRequest requestWithParams = new StackConfigurationRequest(STACK_NAME, STACK_VERSION, SERVICE_NAME, PROPERTY_NAME);
    Set<StackConfigurationResponse> responsesWithParams = controller.getStackConfigurations(Collections.singleton(requestWithParams));
    Assert.assertEquals(1, responsesWithParams.size());
    for (StackConfigurationResponse responseWithParams: responsesWithParams) {
      Assert.assertEquals(responseWithParams.getPropertyName(), PROPERTY_NAME);

    }

    StackConfigurationRequest invalidRequest = new StackConfigurationRequest(STACK_NAME, STACK_VERSION, SERVICE_NAME, NON_EXT_VALUE);
    try {
      controller.getStackConfigurations(Collections.singleton(invalidRequest));
    } catch (StackAccessException e) {
      // do nothing
    }
  }


  @Test
  public void testGetStackComponents() throws Exception {
    StackServiceComponentRequest request = new StackServiceComponentRequest(STACK_NAME, STACK_VERSION, SERVICE_NAME, null);
    Set<StackServiceComponentResponse> responses = controller.getStackComponents(Collections.singleton(request));
    Assert.assertEquals(STACK_COMPONENTS_CNT, responses.size());


    StackServiceComponentRequest requestWithParams = new StackServiceComponentRequest(STACK_NAME, STACK_VERSION, SERVICE_NAME, COMPONENT_NAME);
    Set<StackServiceComponentResponse> responsesWithParams = controller.getStackComponents(Collections.singleton(requestWithParams));
    Assert.assertEquals(1, responsesWithParams.size());
    for (StackServiceComponentResponse responseWithParams: responsesWithParams) {
      Assert.assertEquals(responseWithParams.getComponentName(), COMPONENT_NAME);

    }

    StackServiceComponentRequest invalidRequest = new StackServiceComponentRequest(STACK_NAME, STACK_VERSION, SERVICE_NAME, NON_EXT_VALUE);
    try {
      controller.getStackComponents(Collections.singleton(invalidRequest));
    } catch (StackAccessException e) {
      // do nothing
    }
  }

  @Test
  public void testGetStackOperatingSystems() throws Exception {
    OperatingSystemRequest request = new OperatingSystemRequest(STACK_NAME, STACK_VERSION, null);
    Set<OperatingSystemResponse> responses = controller.getOperatingSystems(Collections.singleton(request));
    Assert.assertEquals(OS_CNT, responses.size());


    OperatingSystemRequest requestWithParams = new OperatingSystemRequest(STACK_NAME, STACK_VERSION, OS_TYPE);
    Set<OperatingSystemResponse> responsesWithParams = controller.getOperatingSystems(Collections.singleton(requestWithParams));
    Assert.assertEquals(1, responsesWithParams.size());
    for (OperatingSystemResponse responseWithParams: responsesWithParams) {
      Assert.assertEquals(responseWithParams.getOsType(), OS_TYPE);

    }

    OperatingSystemRequest invalidRequest = new OperatingSystemRequest(STACK_NAME, STACK_VERSION, NON_EXT_VALUE);
    try {
      controller.getOperatingSystems(Collections.singleton(invalidRequest));
    } catch (StackAccessException e) {
      // do nothing
    }
  }

  @Test
  public void testGetStackOperatingSystemsWithRepository() throws Exception {
    RepositoryVersionDAO dao = injector.getInstance(RepositoryVersionDAO.class);
    StackDAO stackDAO = injector.getInstance(StackDAO.class);
    StackEntity stackEntity = stackDAO.find(STACK_NAME, STACK_VERSION);
    assertNotNull(stackEntity);

    RepositoryVersionEntity versionEntity = dao.create(stackEntity, "0.2.2", "HDP-0.2", ClusterStackVersionResourceProviderTest.OS_JSON);

    OperatingSystemRequest request = new OperatingSystemRequest(STACK_NAME, STACK_VERSION, null);
    Set<OperatingSystemResponse> responses = controller.getOperatingSystems(Collections.singleton(request));
    Assert.assertEquals(OS_CNT, responses.size());

    OperatingSystemRequest requestWithParams = new OperatingSystemRequest(STACK_NAME, STACK_VERSION, OS_TYPE);
    requestWithParams.setVersionDefinitionId(versionEntity.getId().toString());

    Set<OperatingSystemResponse> responsesWithParams = controller.getOperatingSystems(Collections.singleton(requestWithParams));
    Assert.assertEquals(1, responsesWithParams.size());

  }

  @Test
  public void testStackServiceCheckSupported() throws Exception {
    StackServiceRequest hdfsServiceRequest = new StackServiceRequest(
        STACK_NAME, "2.0.8", SERVICE_NAME);

    Set<StackServiceResponse> responses = controller.getStackServices(Collections.singleton(hdfsServiceRequest));
    Assert.assertEquals(1, responses.size());

    StackServiceResponse response = responses.iterator().next();
    assertTrue(response.isServiceCheckSupported());

    StackServiceRequest fakeServiceRequest = new StackServiceRequest(
        STACK_NAME, "2.0.8", FAKE_SERVICE_NAME);

    responses = controller.getStackServices(Collections.singleton(fakeServiceRequest));
    Assert.assertEquals(1, responses.size());

    response = responses.iterator().next();
    assertFalse(response.isServiceCheckSupported());
  }

  @Test
  public void testStackServiceComponentCustomCommands() throws Exception {
    StackServiceComponentRequest namenodeRequest = new StackServiceComponentRequest(
        STACK_NAME, NEW_STACK_VERSION, SERVICE_NAME, COMPONENT_NAME);

    Set<StackServiceComponentResponse> responses = controller.getStackComponents(Collections.singleton(namenodeRequest));
    Assert.assertEquals(1, responses.size());

    StackServiceComponentResponse response = responses.iterator().next();
    assertNotNull(response.getCustomCommands());
    assertEquals(2, response.getCustomCommands().size());
    assertEquals("DECOMMISSION", response.getCustomCommands().get(0));
    assertEquals("REBALANCEHDFS", response.getCustomCommands().get(1));

    StackServiceComponentRequest journalNodeRequest = new StackServiceComponentRequest(
        STACK_NAME, NEW_STACK_VERSION, SERVICE_NAME, "JOURNALNODE");

    responses = controller.getStackComponents(Collections.singleton(journalNodeRequest));
    Assert.assertEquals(1, responses.size());

    response = responses.iterator().next();
    assertNotNull(response.getCustomCommands());
    assertEquals(0, response.getCustomCommands().size());
  }

  @Test
  public void testDecommissionAllowed() throws Exception{
    StackServiceComponentRequest requestWithParams = new StackServiceComponentRequest(STACK_NAME, NEW_STACK_VERSION, SERVICE_NAME_HBASE, COMPONENT_NAME_REGIONSERVER);
    Set<StackServiceComponentResponse> responsesWithParams = controller.getStackComponents(Collections.singleton(requestWithParams));
    for (StackServiceComponentResponse responseWithParams: responsesWithParams) {
      Assert.assertEquals(responseWithParams.getComponentName(), COMPONENT_NAME_REGIONSERVER);
      Assert.assertTrue(responseWithParams.isDecommissionAlllowed());
    }
  }

  @Test
  public void testDecommissionAllowedInheritance() throws Exception{
    //parent has it, child doesn't
    StackServiceComponentRequest requestWithParams = new StackServiceComponentRequest(STACK_NAME, NEW_STACK_VERSION, SERVICE_NAME, COMPONENT_NAME_DATANODE);
    Set<StackServiceComponentResponse> responsesWithParams = controller.getStackComponents(Collections.singleton(requestWithParams));
    for (StackServiceComponentResponse responseWithParams: responsesWithParams) {
      Assert.assertEquals(responseWithParams.getComponentName(), COMPONENT_NAME_DATANODE);
      Assert.assertTrue(responseWithParams.isDecommissionAlllowed());
    }
  }

  @Test
  public void testDecommissionAllowedOverwrite() throws Exception{
    StackServiceComponentRequest requestWithParams = new StackServiceComponentRequest(STACK_NAME, "2.0.5", SERVICE_NAME_YARN, COMPONENT_NAME_NODEMANAGER);
    Set<StackServiceComponentResponse> responsesWithParams = controller.getStackComponents(Collections.singleton(requestWithParams));

    //parent has it
    for (StackServiceComponentResponse responseWithParams: responsesWithParams) {
      Assert.assertEquals(responseWithParams.getComponentName(), COMPONENT_NAME_NODEMANAGER);
      Assert.assertFalse(responseWithParams.isDecommissionAlllowed());
    }

    requestWithParams = new StackServiceComponentRequest(STACK_NAME, NEW_STACK_VERSION, SERVICE_NAME_YARN, COMPONENT_NAME_NODEMANAGER);
    responsesWithParams = controller.getStackComponents(Collections.singleton(requestWithParams));
    //parent has it, child overwrites it
    for (StackServiceComponentResponse responseWithParams: responsesWithParams) {
      Assert.assertEquals(responseWithParams.getComponentName(), COMPONENT_NAME_NODEMANAGER);
      Assert.assertTrue(responseWithParams.isDecommissionAlllowed());
    }
  }

  @Test
  public void testRassignAllowed() throws Exception{
    StackServiceComponentRequest requestWithParams = new StackServiceComponentRequest(STACK_NAME, "2.0.5", SERVICE_NAME, COMPONENT_NAME);
    Set<StackServiceComponentResponse> responsesWithParams = controller.getStackComponents(Collections.singleton(requestWithParams));
    for (StackServiceComponentResponse responseWithParams: responsesWithParams) {
      Assert.assertEquals(responseWithParams.getComponentName(), COMPONENT_NAME);
      Assert.assertTrue(responseWithParams.isReassignAlllowed());
    }

    requestWithParams = new StackServiceComponentRequest(STACK_NAME, "2.0.5", SERVICE_NAME, COMPONENT_NAME_DATANODE);
    responsesWithParams = controller.getStackComponents(Collections.singleton(requestWithParams));
    for (StackServiceComponentResponse responseWithParams: responsesWithParams) {
      Assert.assertEquals(responseWithParams.getComponentName(), COMPONENT_NAME_DATANODE);
      Assert.assertFalse(responseWithParams.isReassignAlllowed());
    }
  }

  @Test
  public void testReassignAllowedInheritance() throws Exception{
    //parent has it, child doesn't
    StackServiceComponentRequest requestWithParams = new StackServiceComponentRequest(STACK_NAME, NEW_STACK_VERSION, SERVICE_NAME_HIVE, COMPONENT_NAME_HIVE_METASTORE);
    Set<StackServiceComponentResponse> responsesWithParams = controller.getStackComponents(Collections.singleton(requestWithParams));
    for (StackServiceComponentResponse responseWithParams: responsesWithParams) {
      Assert.assertEquals(responseWithParams.getComponentName(), COMPONENT_NAME_HIVE_METASTORE);
      Assert.assertTrue(responseWithParams.isReassignAlllowed());
    }
  }

  @Test
  public void testReassignAllowedOverwrite() throws Exception{
    StackServiceComponentRequest requestWithParams = new StackServiceComponentRequest(STACK_NAME, "2.0.5", SERVICE_NAME_HIVE, COMPONENT_NAME_HIVE_SERVER);
    Set<StackServiceComponentResponse> responsesWithParams = controller.getStackComponents(Collections.singleton(requestWithParams));

    //parent has it
    for (StackServiceComponentResponse responseWithParams: responsesWithParams) {
      Assert.assertEquals(responseWithParams.getComponentName(), COMPONENT_NAME_HIVE_SERVER);
      Assert.assertTrue(responseWithParams.isReassignAlllowed());
    }

    requestWithParams = new StackServiceComponentRequest(STACK_NAME, NEW_STACK_VERSION, SERVICE_NAME_HIVE, COMPONENT_NAME_HIVE_SERVER);
    responsesWithParams = controller.getStackComponents(Collections.singleton(requestWithParams));
    //parent has it, child overwrites it
    for (StackServiceComponentResponse responseWithParams: responsesWithParams) {
      Assert.assertEquals(responseWithParams.getComponentName(), COMPONENT_NAME_HIVE_SERVER);
      Assert.assertFalse(responseWithParams.isReassignAlllowed());
    }
  }

  @Test
  public void testBulkCommandsInheritence() throws Exception{
    //HDP 2.0.6 inherit HDFS configurations from HDP 2.0.5
    StackServiceComponentRequest requestWithParams = new StackServiceComponentRequest(STACK_NAME, NEW_STACK_VERSION, SERVICE_NAME, COMPONENT_NAME_DATANODE);
    Set<StackServiceComponentResponse> responsesWithParams = controller.getStackComponents(Collections.singleton(requestWithParams));
    Assert.assertEquals(1, responsesWithParams.size());
    for (StackServiceComponentResponse responseWithParams: responsesWithParams) {
      Assert.assertEquals(responseWithParams.getComponentName(), COMPONENT_NAME_DATANODE);
      Assert.assertEquals(responseWithParams.getBulkCommandsDisplayName(), "DataNodes");
      Assert.assertEquals(responseWithParams.getBulkCommandsMasterComponentName(), "NAMENODE");
    }
  }

  @Test
  public void testBulkCommandsChildStackOverride() throws Exception{
    //Both HDP 2.0.6 and HDP 2.0.5 has HBase configurations
    StackServiceComponentRequest requestWithParams = new StackServiceComponentRequest(STACK_NAME, "2.0.5", SERVICE_NAME_HBASE, COMPONENT_NAME_REGIONSERVER);
    Set<StackServiceComponentResponse> responsesWithParams = controller.getStackComponents(Collections.singleton(requestWithParams));
    Assert.assertEquals(1, responsesWithParams.size());
    for (StackServiceComponentResponse responseWithParams: responsesWithParams) {
      Assert.assertEquals(responseWithParams.getBulkCommandsDisplayName(), "Region Servers");
      Assert.assertEquals(responseWithParams.getBulkCommandsMasterComponentName(), "HBASE_MASTER");
    }

    requestWithParams = new StackServiceComponentRequest(STACK_NAME, NEW_STACK_VERSION, SERVICE_NAME_HBASE, COMPONENT_NAME_REGIONSERVER);
    responsesWithParams = controller.getStackComponents(Collections.singleton(requestWithParams));
    Assert.assertEquals(1, responsesWithParams.size());
    for (StackServiceComponentResponse responseWithParams: responsesWithParams) {
      Assert.assertEquals(responseWithParams.getBulkCommandsDisplayName(), "HBase Region Servers");
      Assert.assertEquals(responseWithParams.getBulkCommandsMasterComponentName(), "HBASE_MASTER");
    }
  }

  @Test
  public void testUpdateClusterUpgradabilityCheck() throws AmbariException, AuthorizationException {
    String cluster1 = getUniqueName();
    StackId currentStackId = new StackId("HDP-0.2");

    Map<String, String> mapRequestProps = new HashMap<>();
    mapRequestProps.put("context", "Called from a test");

    createCluster(cluster1);
    Cluster c = clusters.getCluster(cluster1);
    c.setDesiredStackVersion(currentStackId);
    ClusterRequest r = new ClusterRequest(c.getClusterId(), cluster1, "HDP-0.3", null);
    try {
      controller.updateClusters(Collections.singleton(r), mapRequestProps);
    } catch (AmbariException e) {
      Assert.assertTrue(e.getMessage().contains("Illegal request to upgrade to"));
    }

    StackId unsupportedStackId = new StackId("HDP-2.2.0");
    c.setDesiredStackVersion(unsupportedStackId);
    c.setCurrentStackVersion(unsupportedStackId);
    c.refresh();
    r = new ClusterRequest(c.getClusterId(), cluster1, "HDP-0.2", null);
    try {
      controller.updateClusters(Collections.singleton(r), mapRequestProps);
    } catch (AmbariException e) {
      Assert.assertTrue(e.getMessage().contains("Upgrade is not allowed from"));
    }
  }

  private void validateGeneratedStages(List<Stage> stages, int expectedStageCount, ExpectedUpgradeTasks expectedTasks) {
    Assert.assertEquals(expectedStageCount, stages.size());
    int prevRoleOrder = -1;
    for (Stage stage : stages) {
      int currRoleOrder = -1;
      for (HostRoleCommand command : stage.getOrderedHostRoleCommands()) {
        if(command.getRole() == Role.AMBARI_SERVER_ACTION) {
          Assert.assertTrue(command.toString(), expectedTasks.isTaskExpected(command.getRole()));
          currRoleOrder = expectedTasks.getRoleOrder(command.getRole());
          ExecutionCommand execCommand = command.getExecutionCommandWrapper().getExecutionCommand();
          Assert.assertTrue(
              execCommand.getRoleParams().containsKey(ServerAction.ACTION_NAME));
          Assert.assertEquals(RoleCommand.EXECUTE, execCommand.getRoleCommand());
        } else {
          Assert.assertTrue(command.toString(), expectedTasks.isTaskExpected(command.getRole(), command.getHostName()));
          currRoleOrder = expectedTasks.getRoleOrder(command.getRole());
          ExecutionCommand execCommand = command.getExecutionCommandWrapper().getExecutionCommand();
          Assert.assertTrue(execCommand.getCommandParams().containsKey("source_stack_version"));
          Assert.assertTrue(execCommand.getCommandParams().containsKey("target_stack_version"));
          Assert.assertEquals(RoleCommand.UPGRADE, execCommand.getRoleCommand());
        }
      }

      List<HostRoleCommand> commands = stage.getOrderedHostRoleCommands();
      Assert.assertTrue(commands.size() > 0);
      Role role = commands.get(0).getRole();
      for (HostRoleCommand command : commands) {
        Assert.assertTrue("All commands must be for the same role", role.equals(command.getRole()));
      }

      Assert.assertTrue("Roles must be in order", currRoleOrder > prevRoleOrder);
      prevRoleOrder = currRoleOrder;
    }
  }

  class ExpectedUpgradeTasks {
    private static final int ROLE_COUNT = 25;
    private static final String DEFAULT_HOST = "default_host";
    private ArrayList<Map<String, Boolean>> expectedList;
    private Map<Role, Integer> roleToIndex;

    public ExpectedUpgradeTasks(List<String> hosts) {
      roleToIndex = new HashMap<>();
      expectedList = new ArrayList<>(ROLE_COUNT);

      fillRoleToIndex();
      fillExpectedHosts(hosts);
    }

    public void expectTask(Role role, String host) {
      expectedList.get(roleToIndex.get(role)).put(host, true);
    }

    public void expectTask(Role role) {
      Assert.assertEquals(Role.AMBARI_SERVER_ACTION, role);
      expectTask(role, DEFAULT_HOST);
    }

    public boolean isTaskExpected(Role role, String host) {
      return expectedList.get(roleToIndex.get(role)).get(host);
    }

    public boolean isTaskExpected(Role role) {
      Assert.assertEquals(Role.AMBARI_SERVER_ACTION, role);
      return isTaskExpected(role, DEFAULT_HOST);
    }

    public int getRoleOrder(Role role) {
      return roleToIndex.get(role);
    }

    public void resetAll() {
      for (Role role : roleToIndex.keySet()) {
        Map<String, Boolean> hostState = expectedList.get(roleToIndex.get(role));
        for (String host : hostState.keySet()) {
          hostState.put(host, false);
        }
      }
    }

    private void fillExpectedHosts(List<String> hosts) {
      for (int index = 0; index < ROLE_COUNT; index++) {
        Map<String, Boolean> hostState = new HashMap<>();
        for (String host : hosts) {
          hostState.put(host, false);
        }
        expectedList.add(hostState);
      }
    }

    private void fillRoleToIndex() {
      roleToIndex.put(Role.NAMENODE, 0);
      roleToIndex.put(Role.SECONDARY_NAMENODE, 1);
      roleToIndex.put(Role.DATANODE, 2);
      roleToIndex.put(Role.HDFS_CLIENT, 3);
      roleToIndex.put(Role.JOBTRACKER, 4);
      roleToIndex.put(Role.TASKTRACKER, 5);
      roleToIndex.put(Role.MAPREDUCE_CLIENT, 6);
      roleToIndex.put(Role.ZOOKEEPER_SERVER, 7);
      roleToIndex.put(Role.ZOOKEEPER_CLIENT, 8);
      roleToIndex.put(Role.HBASE_MASTER, 9);

      roleToIndex.put(Role.HBASE_REGIONSERVER, 10);
      roleToIndex.put(Role.HBASE_CLIENT, 11);
      roleToIndex.put(Role.HIVE_SERVER, 12);
      roleToIndex.put(Role.HIVE_METASTORE, 13);
      roleToIndex.put(Role.HIVE_CLIENT, 14);
      roleToIndex.put(Role.HCAT, 15);
      roleToIndex.put(Role.OOZIE_SERVER, 16);
      roleToIndex.put(Role.OOZIE_CLIENT, 17);
      roleToIndex.put(Role.WEBHCAT_SERVER, 18);
      roleToIndex.put(Role.PIG, 19);

      roleToIndex.put(Role.SQOOP, 20);
      roleToIndex.put(Role.GANGLIA_SERVER, 21);
      roleToIndex.put(Role.GANGLIA_MONITOR, 22);
      roleToIndex.put(Role.AMBARI_SERVER_ACTION, 23);
    }
  }

  @Test
  public void testServiceStopWhileStopping() throws Exception {
    String cluster1 = getUniqueName();
    createCluster(cluster1);
    clusters.getCluster(cluster1)
      .setDesiredStackVersion(new StackId("HDP-0.1"));
    String serviceName = "HDFS";
    createService(cluster1, serviceName, null);
    String componentName1 = "NAMENODE";
    String componentName2 = "DATANODE";
    String componentName3 = "HDFS_CLIENT";
    createServiceComponent(cluster1, serviceName, componentName1,
      State.INIT);
    createServiceComponent(cluster1, serviceName, componentName2,
      State.INIT);
    createServiceComponent(cluster1, serviceName, componentName3,
      State.INIT);

    final String host1 = getUniqueName();
    final String host2 = getUniqueName();

    addHostToCluster(host1, cluster1);
    addHostToCluster(host2, cluster1);

    Map<String, String> mapRequestProps = new HashMap<>();
    mapRequestProps.put("context", "Called from a test");

    // null service should work
    createServiceComponentHost(cluster1, null, componentName1,
      host1, null);
    createServiceComponentHost(cluster1, serviceName, componentName2,
      host1, null);
    createServiceComponentHost(cluster1, serviceName, componentName2,
      host2, null);
    createServiceComponentHost(cluster1, serviceName, componentName3,
      host1, null);
    createServiceComponentHost(cluster1, serviceName, componentName3,
      host2, null);

    Assert.assertNotNull(clusters.getCluster(cluster1)
      .getService(serviceName)
      .getServiceComponent(componentName1)
      .getServiceComponentHost(host1));
    Assert.assertNotNull(clusters.getCluster(cluster1)
      .getService(serviceName)
      .getServiceComponent(componentName2)
      .getServiceComponentHost(host1));
    Assert.assertNotNull(clusters.getCluster(cluster1)
      .getService(serviceName)
      .getServiceComponent(componentName2)
      .getServiceComponentHost(host2));
    Assert.assertNotNull(clusters.getCluster(cluster1)
      .getService(serviceName)
      .getServiceComponent(componentName3)
      .getServiceComponentHost(host1));
    Assert.assertNotNull(clusters.getCluster(cluster1)
      .getService(serviceName)
      .getServiceComponent(componentName3)
      .getServiceComponentHost(host2));

    // Install
    ServiceRequest r = new ServiceRequest(cluster1, serviceName, "HDP-0.1", "0.1-1234", State.INSTALLED.toString());
    Set<ServiceRequest> requests = new HashSet<>();
    requests.add(r);

    ServiceResourceProviderTest.updateServices(controller, requests, mapRequestProps, true, false);
    Assert.assertEquals(State.INSTALLED,
      clusters.getCluster(cluster1).getService(serviceName)
        .getDesiredState());

    // manually change live state to installed as no running action manager
    for (ServiceComponent sc :
      clusters.getCluster(cluster1).getService(serviceName)
        .getServiceComponents().values()) {
      for (ServiceComponentHost sch : sc.getServiceComponentHosts().values()) {
        sch.setState(State.INSTALLED);
      }
    }

    // Start
    r = new ServiceRequest(cluster1, serviceName, "HDP-0.1", "0.1-1234", State.STARTED.toString());
    requests.clear();
    requests.add(r);
    ServiceResourceProviderTest.updateServices(controller, requests, mapRequestProps, true, false);

    // manually change live state to started as no running action manager
    for (ServiceComponent sc :
      clusters.getCluster(cluster1).getService(serviceName)
        .getServiceComponents().values()) {
      for (ServiceComponentHost sch : sc.getServiceComponentHosts().values()) {
        if (!sch.getServiceComponentName().equals("HDFS_CLIENT")) {
          sch.setState(State.STARTED);
        }
      }
    }

    Assert.assertEquals(State.STARTED,
      clusters.getCluster(cluster1).getService(serviceName)
        .getDesiredState());

    // Set Current state to stopping
    clusters.getCluster(cluster1).getService(serviceName).setDesiredState
      (State.STOPPING);
    for (ServiceComponent sc :
      clusters.getCluster(cluster1).getService(serviceName)
        .getServiceComponents().values()) {

      for (ServiceComponentHost sch : sc.getServiceComponentHosts().values()) {
        if (!sch.getServiceComponentName().equals("HDFS_CLIENT")) {
          Assert.assertEquals(State.STARTED, sch.getDesiredState());
          sch.setState(State.STOPPING);
        } else if (sch.getServiceComponentName().equals("DATANODE")) {
          ServiceComponentHostRequest r1 = new ServiceComponentHostRequest
            (cluster1, serviceName, sch.getServiceComponentName(),
              sch.getHostName(), State.INSTALLED.name());
          Set<ServiceComponentHostRequest> reqs1 = new
            HashSet<>();
          reqs1.add(r1);
          updateHostComponents(reqs1, Collections.<String, String>emptyMap(), true);
          Assert.assertEquals(State.INSTALLED, sch.getDesiredState());
        }
      }
    }

    // Stop all services
    r = new ServiceRequest(cluster1, serviceName, "HDP-0.1", "0.1-1234", State.INSTALLED.toString());
    requests.clear();
    requests.add(r);
    ServiceResourceProviderTest.updateServices(controller, requests, mapRequestProps, true, false);

    for (ServiceComponent sc :
      clusters.getCluster(cluster1).getService(serviceName)
        .getServiceComponents().values()) {

      for (ServiceComponentHost sch : sc.getServiceComponentHosts().values()) {
        if (!sch.getServiceComponentName().equals("HDFS_CLIENT")) {
          Assert.assertEquals(State.INSTALLED, sch.getDesiredState());
        }
      }
    }
  }

  @Test
  public void testGetTasksByRequestId() throws AmbariException {
    ActionManager am = injector.getInstance(ActionManager.class);

    final long requestId1 = am.getNextRequestId();
    final long requestId2 = am.getNextRequestId();
    final long requestId3 = am.getNextRequestId();
    final String cluster1 = getUniqueName();
    final String hostName1 = getUniqueName();
    final String context = "Test invocation";

    StackId stackID = new StackId("HDP-0.1");
    clusters.addCluster(cluster1, stackID);
    Cluster c = clusters.getCluster(cluster1);
    Long clusterId = c.getClusterId();

    helper.getOrCreateRepositoryVersion(stackID, stackID.getStackVersion());
    clusters.addHost(hostName1);
    setOsFamily(clusters.getHost(hostName1), "redhat", "5.9");

    clusters.mapAndPublishHostsToCluster(new HashSet<String>(){
      {add(hostName1);}}, cluster1);


    List<Stage> stages = new ArrayList<>();
    stages.add(stageFactory.createNew(requestId1, "/a1", cluster1, clusterId, context,
        "", ""));
    stages.get(0).setStageId(1);
    stages.get(0).addHostRoleExecutionCommand(hostName1, Role.HBASE_MASTER,
            RoleCommand.START,
            new ServiceComponentHostStartEvent(Role.HBASE_MASTER.toString(),
                    hostName1, System.currentTimeMillis()),
            cluster1, "HBASE", false, false);

    stages.add(stageFactory.createNew(requestId1, "/a2", cluster1, clusterId, context,
      "", ""));
    stages.get(1).setStageId(2);
    stages.get(1).addHostRoleExecutionCommand(hostName1, Role.HBASE_CLIENT,
            RoleCommand.START,
            new ServiceComponentHostStartEvent(Role.HBASE_CLIENT.toString(),
                    hostName1, System.currentTimeMillis()), cluster1, "HBASE", false, false);

    stages.add(stageFactory.createNew(requestId1, "/a3", cluster1, clusterId, context,
      "", ""));
    stages.get(2).setStageId(3);
    stages.get(2).addHostRoleExecutionCommand(hostName1, Role.HBASE_CLIENT,
            RoleCommand.START,
            new ServiceComponentHostStartEvent(Role.HBASE_CLIENT.toString(),
                    hostName1, System.currentTimeMillis()), cluster1, "HBASE", false, false);

    Request request = new Request(stages, "", clusters);
    actionDB.persistActions(request);

    stages.clear();
    stages.add(stageFactory.createNew(requestId2, "/a4", cluster1, clusterId, context,
      "", ""));
    stages.get(0).setStageId(4);
    stages.get(0).addHostRoleExecutionCommand(hostName1, Role.HBASE_CLIENT,
            RoleCommand.START,
            new ServiceComponentHostStartEvent(Role.HBASE_CLIENT.toString(),
                    hostName1, System.currentTimeMillis()), cluster1, "HBASE", false, false);

    stages.add(stageFactory.createNew(requestId2, "/a5", cluster1, clusterId, context,
      "", ""));
    stages.get(1).setStageId(5);
    stages.get(1).addHostRoleExecutionCommand(hostName1, Role.HBASE_CLIENT,
            RoleCommand.START,
            new ServiceComponentHostStartEvent(Role.HBASE_CLIENT.toString(),
                    hostName1, System.currentTimeMillis()), cluster1, "HBASE", false, false);

    request = new Request(stages, "", clusters);
    actionDB.persistActions(request);

    // Add a stage to execute a task as server-side action on the Ambari server
    ServiceComponentHostServerActionEvent serviceComponentHostServerActionEvent =
        new ServiceComponentHostServerActionEvent(Role.AMBARI_SERVER_ACTION.toString(), null, System.currentTimeMillis());
    stages.clear();
    stages.add(stageFactory.createNew(requestId3, "/a6", cluster1, clusterId, context,
      "", ""));
    stages.get(0).setStageId(6);
    stages.get(0).addServerActionCommand("some.action.class.name", null, Role.AMBARI_SERVER_ACTION,
        RoleCommand.EXECUTE, cluster1, serviceComponentHostServerActionEvent, null, null, null, null, false, false);
    assertEquals("_internal_ambari", stages.get(0).getOrderedHostRoleCommands().get(0).getHostName());
    request = new Request(stages, "", clusters);
    actionDB.persistActions(request);

    org.apache.ambari.server.controller.spi.Request spiRequest = PropertyHelper.getReadRequest(
        TaskResourceProvider.TASK_CLUSTER_NAME_PROPERTY_ID,
        TaskResourceProvider.TASK_REQUEST_ID_PROPERTY_ID,
        TaskResourceProvider.TASK_STAGE_ID_PROPERTY_ID);

    // request ID 1 has 3 tasks
    Predicate predicate = new PredicateBuilder().property(
        TaskResourceProvider.TASK_REQUEST_ID_PROPERTY_ID).equals(requestId1).toPredicate();

    List<HostRoleCommandEntity> entities = hostRoleCommandDAO.findAll(spiRequest, predicate);
    Assert.assertEquals(3, entities.size());

    Long taskId = entities.get(0).getTaskId();

    // request just a task by ID
    predicate = new PredicateBuilder().property(
        TaskResourceProvider.TASK_REQUEST_ID_PROPERTY_ID).equals(requestId1).and().property(
            TaskResourceProvider.TASK_ID_PROPERTY_ID).equals(taskId).toPredicate();

    entities = hostRoleCommandDAO.findAll(spiRequest, predicate);
    Assert.assertEquals(1, entities.size());

    // request ID 2 has 2 tasks
    predicate = new PredicateBuilder().property(
        TaskResourceProvider.TASK_REQUEST_ID_PROPERTY_ID).equals(requestId2).toPredicate();

    entities = hostRoleCommandDAO.findAll(spiRequest, predicate);
    Assert.assertEquals(2, entities.size());

    // a single task from request 1 and all tasks from request 2 will total 3
    predicate = new PredicateBuilder().property(
        TaskResourceProvider.TASK_REQUEST_ID_PROPERTY_ID).equals(requestId1).and().property(
            TaskResourceProvider.TASK_ID_PROPERTY_ID).equals(taskId).or().property(
                TaskResourceProvider.TASK_REQUEST_ID_PROPERTY_ID).equals(requestId2).toPredicate();

    entities = hostRoleCommandDAO.findAll(spiRequest, predicate);
    Assert.assertEquals(3, entities.size());
  }

  @Test
  public void testUpdateHostComponentsBadState() throws Exception {
    String cluster1 = getUniqueName();
    createCluster(cluster1);
    clusters.getCluster(cluster1)
      .setDesiredStackVersion(new StackId("HDP-0.1"));
    String serviceName = "HDFS";
    createService(cluster1, serviceName, null);
    String componentName1 = "NAMENODE";
    String componentName2 = "DATANODE";
    String componentName3 = "HDFS_CLIENT";
    createServiceComponent(cluster1, serviceName, componentName1,
      State.INIT);
    createServiceComponent(cluster1, serviceName, componentName2,
      State.INIT);
    createServiceComponent(cluster1, serviceName, componentName3,
      State.INIT);

    final String host1 = getUniqueName();
    final String host2 = getUniqueName();

    addHostToCluster(host1, cluster1);
    addHostToCluster(host2, cluster1);

    Map<String, String> mapRequestProps = new HashMap<>();
    mapRequestProps.put("context", "Called from a test");

    // null service should work
    createServiceComponentHost(cluster1, null, componentName1,
      host1, null);
    createServiceComponentHost(cluster1, serviceName, componentName2,
      host1, null);
    createServiceComponentHost(cluster1, serviceName, componentName2,
      host2, null);
    createServiceComponentHost(cluster1, serviceName, componentName3,
      host1, null);
    createServiceComponentHost(cluster1, serviceName, componentName3,
      host2, null);

    Assert.assertNotNull(clusters.getCluster(cluster1).getService(serviceName)
      .getServiceComponent(componentName1)
      .getServiceComponentHost(host1));
    Assert.assertNotNull(clusters.getCluster(cluster1).getService(serviceName)
      .getServiceComponent(componentName2)
      .getServiceComponentHost(host1));
    Assert.assertNotNull(clusters.getCluster(cluster1).getService(serviceName)
      .getServiceComponent(componentName2)
      .getServiceComponentHost(host2));
    Assert.assertNotNull(clusters.getCluster(cluster1).getService(serviceName)
      .getServiceComponent(componentName3)
      .getServiceComponentHost(host1));
    Assert.assertNotNull(clusters.getCluster(cluster1).getService(serviceName)
      .getServiceComponent(componentName3)
      .getServiceComponentHost(host2));



    // Install
    ServiceRequest r = new ServiceRequest(cluster1, serviceName, "HDP-0.1", "0.1-1234", State.INSTALLED.toString());
    Set<ServiceRequest> requests = new HashSet<>();
    requests.add(r);

    ServiceResourceProviderTest.updateServices(controller, requests, mapRequestProps, true, false);
    Assert.assertEquals(State.INSTALLED,
      clusters.getCluster(cluster1).getService(serviceName)
        .getDesiredState());

    // set host components on host1 to INSTALLED
    for (ServiceComponentHost sch : clusters.getCluster(cluster1).getServiceComponentHosts(host1)) {
      sch.setState(State.INSTALLED);
    }

    // set the host components on host2 to UNKNOWN state to simulate a lost host
    for (ServiceComponentHost sch : clusters.getCluster(cluster1).getServiceComponentHosts(host2)) {
      sch.setState(State.UNKNOWN);
    }

    // issue an installed state request without failure
    ServiceComponentHostRequest schr = new ServiceComponentHostRequest(cluster1, "HDFS", "DATANODE", host2, "INSTALLED");
    Map<String, String> requestProps = new HashMap<>();
    requestProps.put("datanode", "dn_value");
    requestProps.put("namenode", "nn_value");
    RequestStatusResponse rsr = updateHostComponents(Collections.singleton(schr), requestProps, false);

    List<Stage> stages = actionDB.getAllStages(rsr.getRequestId());
    Assert.assertEquals(1, stages.size());
    Stage stage = stages.iterator().next();
    List<ExecutionCommandWrapper> execWrappers = stage.getExecutionCommands(host2);
    Assert.assertEquals(1, execWrappers.size());
    ExecutionCommandWrapper execWrapper = execWrappers.iterator().next();
    Assert.assertTrue(execWrapper.getExecutionCommand().getCommandParams().containsKey("datanode"));
    Assert.assertFalse(execWrapper.getExecutionCommand().getCommandParams().containsKey("namendode"));



    // set the host components on host2 to UNKNOWN state to simulate a lost host
    for (ServiceComponentHost sch : clusters.getCluster(cluster1).getServiceComponentHosts(host2)) {
      Assert.assertEquals(State.UNKNOWN, sch.getState());
    }
  }

  @Test
  public void testServiceUpdateRecursiveBadHostComponent() throws Exception {
    String cluster1 = getUniqueName();
    createCluster(cluster1);
    clusters.getCluster(cluster1)
        .setDesiredStackVersion(new StackId("HDP-0.2"));

    String serviceName1 = "HDFS";
    createService(cluster1, serviceName1, null);

    String componentName1 = "NAMENODE";
    String componentName2 = "DATANODE";
    String componentName3 = "HDFS_CLIENT";

    createServiceComponent(cluster1, serviceName1, componentName1, State.INIT);
    createServiceComponent(cluster1, serviceName1, componentName2, State.INIT);
    createServiceComponent(cluster1, serviceName1, componentName3, State.INIT);
    String host1 = getUniqueName();
    addHostToCluster(host1, cluster1);

    Set<ServiceComponentHostRequest> set1 = new HashSet<>();
    ServiceComponentHostRequest r1 = new ServiceComponentHostRequest(cluster1, serviceName1,
        componentName1, host1, State.INIT.toString());
    ServiceComponentHostRequest r2 = new ServiceComponentHostRequest(cluster1, serviceName1,
        componentName2, host1, State.INIT.toString());
    ServiceComponentHostRequest r3 = new ServiceComponentHostRequest(cluster1, serviceName1,
        componentName3, host1, State.INIT.toString());

    set1.add(r1);
    set1.add(r2);
    set1.add(r3);
    controller.createHostComponents(set1);

    Cluster c1 = clusters.getCluster(cluster1);
    Service s1 = c1.getService(serviceName1);

    ServiceComponent sc1 = s1.getServiceComponent(componentName1);
    ServiceComponent sc2 = s1.getServiceComponent(componentName2);
    ServiceComponent sc3 = s1.getServiceComponent(componentName3);
    ServiceComponentHost sch1 = sc1.getServiceComponentHost(host1);
    ServiceComponentHost sch2 = sc2.getServiceComponentHost(host1);
    ServiceComponentHost sch3 = sc3.getServiceComponentHost(host1);

    s1.setDesiredState(State.INSTALLED);
    sc1.setDesiredState(State.STARTED);
    sc2.setDesiredState(State.INIT);
    sc3.setDesiredState(State.INSTALLED);
    sch1.setDesiredState(State.INSTALLED);
    sch2.setDesiredState(State.INSTALLED);
    sch3.setDesiredState(State.INSTALLED);
    sch1.setState(State.INSTALLED);
    sch2.setState(State.UNKNOWN);
    sch3.setState(State.INSTALLED);

    // an UNKOWN failure will throw an exception
    ServiceRequest req = new ServiceRequest(cluster1, serviceName1, "HDP-0.2", "0.2-1234",
        State.INSTALLED.toString());
    ServiceResourceProviderTest.updateServices(controller, Collections.singleton(req), Collections.<String, String>emptyMap(), true, false);
  }

  @Test
  public void testUpdateStacks() throws Exception {

    StackInfo stackInfo = ambariMetaInfo.getStack(STACK_NAME, STACK_VERSION);

    for (RepositoryInfo repositoryInfo: stackInfo.getRepositories()) {
      assertFalse(INCORRECT_BASE_URL.equals(repositoryInfo.getBaseUrl()));
      repositoryInfo.setBaseUrl(INCORRECT_BASE_URL);
      assertTrue(INCORRECT_BASE_URL.equals(repositoryInfo.getBaseUrl()));
    }

    stackManagerMock.invalidateCurrentPaths();
    controller.updateStacks();

    stackInfo = ambariMetaInfo.getStack(STACK_NAME, STACK_VERSION);

    for (RepositoryInfo repositoryInfo: stackInfo.getRepositories()) {
      assertFalse(INCORRECT_BASE_URL.equals(repositoryInfo.getBaseUrl()));
    }
  }

  @Test
  public void testUpdateRepoUrl() throws Exception {
    String INCORRECT_URL_2 = "http://bar.com/foo";

    RepositoryInfo repo = ambariMetaInfo.getRepository(STACK_NAME, STACK_VERSION, OS_TYPE, REPO_ID);
    assertNotNull(repo);
    assertNotNull(repo.getBaseUrl());

    String original = repo.getBaseUrl();

    repo = ambariMetaInfo.getRepository(STACK_NAME, STACK_VERSION, OS_TYPE, REPO_ID);
    assertEquals(original, repo.getBaseUrl());

    ambariMetaInfo.updateRepo(STACK_NAME, STACK_VERSION, OS_TYPE, REPO_ID, INCORRECT_BASE_URL, null);

    repo = ambariMetaInfo.getRepository(STACK_NAME, STACK_VERSION, OS_TYPE, REPO_ID);
    assertEquals(INCORRECT_BASE_URL, repo.getBaseUrl());
    assertEquals(original, repo.getDefaultBaseUrl());

    ambariMetaInfo.updateRepo(STACK_NAME, STACK_VERSION, OS_TYPE, REPO_ID, INCORRECT_URL_2, null);
    repo = ambariMetaInfo.getRepository(STACK_NAME, STACK_VERSION, OS_TYPE, REPO_ID);
    assertFalse(INCORRECT_BASE_URL.equals(repo.getBaseUrl()));
    assertEquals(INCORRECT_URL_2, repo.getBaseUrl());
    assertEquals(original, repo.getDefaultBaseUrl());

    // verify change with new meta info
    Configuration configuration = injector.getInstance(Configuration.class);
    Properties properties = configuration.getProperties();
    properties.setProperty(Configuration.METADATA_DIR_PATH.getKey(), "src/test/resources/stacks");
    properties.setProperty(Configuration.SERVER_VERSION_FILE.getKey(), "src/test/resources/version");
    Configuration newConfiguration = new Configuration(properties);

    AmbariMetaInfo ami = new AmbariMetaInfo(newConfiguration);

    injector.injectMembers(ami);
    ami.init();

    repo = ami.getRepository(STACK_NAME, STACK_VERSION, OS_TYPE, REPO_ID);
    assertEquals(INCORRECT_URL_2, repo.getBaseUrl());
    assertNotNull(repo.getDefaultBaseUrl());
    assertEquals(original, repo.getDefaultBaseUrl());

    ami.updateRepo(STACK_NAME, STACK_VERSION, OS_TYPE, REPO_ID, original, null);
    repo = ami.getRepository(STACK_NAME, STACK_VERSION, OS_TYPE, REPO_ID);
    assertEquals(original, repo.getBaseUrl());
    assertEquals(original, repo.getDefaultBaseUrl());
  }

  @Test
  public void testUpdateRepoUrlController() throws Exception {
    String badUrl = "http://some_custom.url";
    RepositoryInfo repo = ambariMetaInfo.getRepository(STACK_NAME, STACK_VERSION, OS_TYPE, REPO_ID);
    RepositoryRequest request = new RepositoryRequest(STACK_NAME, STACK_VERSION, OS_TYPE, REPO_ID);
    request.setBaseUrl(badUrl);

    Set<RepositoryRequest> requests = new HashSet<>();
    requests.add(request);

    // test bad url
    try {
      controller.updateRepositories(requests);
      Assert.fail("Expected a bad URL to throw an exception");
    } catch (Exception e) {
      assertNotNull(e);
      Assert.assertTrue(e.getMessage().contains(badUrl));
    }
    // test bad url, but allow to set anyway
    request.setVerifyBaseUrl(false);
    controller.updateRepositories(requests);
    Assert.assertEquals(request.getBaseUrl(), repo.getBaseUrl());

    requests.clear();
    request = new RepositoryRequest(STACK_NAME, STACK_VERSION, OS_TYPE, REPO_ID);
    request.setBaseUrl("https://some_custom.url");
    request.setVerifyBaseUrl(false);
    requests.add(request);
    HostnameVerifier defaultHostnameVerifier = HttpsURLConnection.getDefaultHostnameVerifier();
    HttpsURLConnection.setDefaultHostnameVerifier(new HostnameVerifier() {
      @Override
      public boolean verify(String hostName, SSLSession session) {
        return true;
      }
    });
    // test https url
    try {
      controller.updateRepositories(requests);
    } catch(Exception e) {
      // verification passed, but unable to connect to https://some_custom.url
      assertTrue(e.getCause() instanceof UnknownHostException);
    }
    HttpsURLConnection.setDefaultHostnameVerifier(defaultHostnameVerifier);

    requests.clear();
    request = new RepositoryRequest(STACK_NAME, STACK_VERSION, OS_TYPE, REPO_ID);
    request.setBaseUrl("pro://hortonworks.com");
    requests.add(request);
    // test bad url
    try {
      controller.updateRepositories(requests);
    } catch (Exception e) {
      assertTrue(e.getMessage().contains("Could not access base url"));
    }

    requests.clear();
    request = new RepositoryRequest(STACK_NAME, STACK_VERSION, OS_TYPE, REPO_ID);
    request.setBaseUrl("http://rrr1.cccc");
    requests.add(request);
    // test bad url
    try {
      controller.updateRepositories(requests);
    } catch (Exception e) {
      String exceptionMsg = e.getMessage();
      assertTrue(exceptionMsg.contains("Could not access base url"));
    }

    // reset repo
    requests.clear();
    request = new RepositoryRequest(STACK_NAME, STACK_VERSION, OS_TYPE, REPO_ID);
    request.setBaseUrl(repo.getDefaultBaseUrl());
    requests.add(request);
    try {
      controller.updateRepositories(requests);
      Assert.assertEquals(repo.getBaseUrl(), repo.getDefaultBaseUrl());
    } catch (Exception e) {
      String exceptionMsg = e.getMessage();
      assertTrue(exceptionMsg.contains("Could not access base url"));
      LOG.error("Can not complete test. " + exceptionMsg);
    }

    String baseUrl = repo.getDefaultBaseUrl();
    if (!baseUrl.endsWith("/")) {
      baseUrl += "/";
    }

    // variation #1: url with trailing slash, suffix preceding slash
    backingProperties.setProperty(Configuration.REPO_SUFFIX_KEY_UBUNTU.getKey(), "/repodata/repomd.xml");
    Assert.assertTrue(baseUrl.endsWith("/") && configuration.getRepoValidationSuffixes("ubuntu12")[0].startsWith("/"));
    request.setBaseUrl(baseUrl);
    try {
      controller.updateRepositories(requests);
      Assert.assertEquals(baseUrl, repo.getBaseUrl());
    } catch (Exception e) {
      String exceptionMsg = e.getMessage();
      assertTrue(exceptionMsg.contains("Could not access base url"));
      LOG.error("Can not complete test. " + exceptionMsg);
    }

    // variation #2: url with trailing slash, suffix no preceding slash
    backingProperties.setProperty(Configuration.REPO_SUFFIX_KEY_DEFAULT.getKey(), "repodata/repomd.xml");
    Assert.assertTrue(baseUrl.endsWith("/") && !configuration.getRepoValidationSuffixes("redhat6")[0].startsWith("/"));
    request.setBaseUrl(baseUrl);
    try {
      controller.updateRepositories(requests);
      Assert.assertEquals(baseUrl, repo.getBaseUrl());
    } catch (Exception e) {
      String exceptionMsg = e.getMessage();
      assertTrue(exceptionMsg.contains("Could not access base url"));
      LOG.error("Can not complete test. " + exceptionMsg);
    }

    baseUrl = baseUrl.substring(0, baseUrl.length()-1);
    // variation #3: url with no trailing slash, suffix no prededing slash
    Assert.assertTrue(!baseUrl.endsWith("/") && !configuration.getRepoValidationSuffixes("redhat6")[0].startsWith("/"));
    request.setBaseUrl(baseUrl);
    try {
      controller.updateRepositories(requests);
      Assert.assertEquals(baseUrl, repo.getBaseUrl());
    } catch (Exception e) {
      String exceptionMsg = e.getMessage();
      assertTrue(exceptionMsg.contains("Could not access base url"));
      LOG.error("Can not complete test. " + exceptionMsg);
    }

    // variation #4: url with no trailing slash, suffix preceding slash
    backingProperties.setProperty(Configuration.REPO_SUFFIX_KEY_DEFAULT.getKey(), "/repodata/repomd.xml");
    Assert.assertTrue(!baseUrl.endsWith("/") && configuration.getRepoValidationSuffixes("suse11")[0].startsWith("/"));
    request.setBaseUrl(baseUrl);
    try {
      controller.updateRepositories(requests);
      Assert.assertEquals(baseUrl, repo.getBaseUrl());
    } catch (Exception e) {
      String exceptionMsg = e.getMessage();
      assertTrue(exceptionMsg.contains("Could not access base url"));
      LOG.error("Can not complete test. " + exceptionMsg);
    }

    // variation #5: multiple suffix tests
    backingProperties.setProperty(Configuration.REPO_SUFFIX_KEY_UBUNTU.getKey(), "/foo/bar.xml,/repodata/repomd.xml");
    Assert.assertTrue(configuration.getRepoValidationSuffixes("ubuntu12").length > 1);
    request.setBaseUrl(baseUrl);
    try {
      controller.updateRepositories(requests);
      Assert.assertEquals(baseUrl, repo.getBaseUrl());
    } catch (Exception e) {
      String exceptionMsg = e.getMessage();
      assertTrue(exceptionMsg.contains("Could not access base url"));
      LOG.error("Can not complete test. " + exceptionMsg);
    }

  }

  @Test
  public void testDeleteHostComponentInVariousStates() throws Exception {
    String cluster1 = getUniqueName();
    createCluster(cluster1);
    clusters.getCluster(cluster1).setDesiredStackVersion(new StackId("HDP-1.3.1"));
    String hdfs = "HDFS";
    String mapred = "MAPREDUCE";
    createService(cluster1, hdfs, null);
    createService(cluster1, mapred, null);
    String componentName1 = "NAMENODE";
    String componentName2 = "DATANODE";
    String componentName3 = "HDFS_CLIENT";
    String componentName4 = "JOBTRACKER";
    String componentName5 = "TASKTRACKER";
    String componentName6 = "MAPREDUCE_CLIENT";

    createServiceComponent(cluster1, hdfs, componentName1, State.INIT);
    createServiceComponent(cluster1, hdfs, componentName2, State.INIT);
    createServiceComponent(cluster1, hdfs, componentName3, State.INIT);
    createServiceComponent(cluster1, mapred, componentName4, State.INIT);
    createServiceComponent(cluster1, mapred, componentName5, State.INIT);
    createServiceComponent(cluster1, mapred, componentName6, State.INIT);

    String host1 = getUniqueName();

    addHostToCluster(host1, cluster1);

    createServiceComponentHost(cluster1, hdfs, componentName1, host1, null);
    createServiceComponentHost(cluster1, hdfs, componentName2, host1, null);
    createServiceComponentHost(cluster1, hdfs, componentName3, host1, null);
    createServiceComponentHost(cluster1, mapred, componentName4, host1, null);
    createServiceComponentHost(cluster1, mapred, componentName5, host1, null);
    createServiceComponentHost(cluster1, mapred, componentName6, host1, null);

    // Install
    installService(cluster1, hdfs, false, false);
    installService(cluster1, mapred, false, false);

    Cluster cluster = clusters.getCluster(cluster1);
    Service s1 = cluster.getService(hdfs);
    Service s2 = cluster.getService(mapred);
    ServiceComponent sc1 = s1.getServiceComponent(componentName1);
    sc1.getServiceComponentHosts().values().iterator().next().setState(State.STARTED);

    Set<ServiceComponentHostRequest> schRequests = new HashSet<>();
    // delete HC
    schRequests.clear();
    schRequests.add(new ServiceComponentHostRequest(cluster1, hdfs, componentName1, host1, null));
    try {
      controller.deleteHostComponents(schRequests);
      Assert.fail("Expect failure while deleting.");
    } catch (Exception ex) {
      Assert.assertTrue(ex.getMessage().contains(
          "Host Component cannot be removed"));
    }

    sc1.getServiceComponentHosts().values().iterator().next().setDesiredState(State.STARTED);
    sc1.getServiceComponentHosts().values().iterator().next().setState(State.UNKNOWN);
    ServiceComponent sc2 = s1.getServiceComponent(componentName2);
    sc2.getServiceComponentHosts().values().iterator().next().setState(State.INIT);
    ServiceComponent sc3 = s1.getServiceComponent(componentName3);
    sc3.getServiceComponentHosts().values().iterator().next().setState(State.INSTALL_FAILED);
    ServiceComponent sc4 = s2.getServiceComponent(componentName4);
    sc4.getServiceComponentHosts().values().iterator().next().setDesiredState(State.INSTALLED);
    sc4.getServiceComponentHosts().values().iterator().next().setState(State.DISABLED);
    ServiceComponent sc5 = s2.getServiceComponent(componentName5);
    sc5.getServiceComponentHosts().values().iterator().next().setState(State.INSTALLED);
    ServiceComponent sc6 = s2.getServiceComponent(componentName6);
    sc6.getServiceComponentHosts().values().iterator().next().setState(State.INIT);

    schRequests.clear();
    schRequests.add(new ServiceComponentHostRequest(cluster1, hdfs, componentName1, host1, null));
    schRequests.add(new ServiceComponentHostRequest(cluster1, hdfs, componentName2, host1, null));
    schRequests.add(new ServiceComponentHostRequest(cluster1, hdfs, componentName3, host1, null));
    schRequests.add(new ServiceComponentHostRequest(cluster1, mapred, componentName4, host1, null));
    schRequests.add(new ServiceComponentHostRequest(cluster1, mapred, componentName5, host1, null));
    schRequests.add(new ServiceComponentHostRequest(cluster1, mapred, componentName6, host1, null));
    DeleteStatusMetaData deleteStatusMetaData = controller.deleteHostComponents(schRequests);
    Assert.assertEquals(0, deleteStatusMetaData.getExceptionForKeys().size());
  }

  @Test
  public void testDeleteHostComponentWithForce() throws Exception {
    String cluster1 = getUniqueName();

    createCluster(cluster1);

    Cluster cluster = clusters.getCluster(cluster1);
    cluster.setDesiredStackVersion(new StackId("HDP-0.1"));

    String serviceName = "HDFS";
    createService(cluster1, serviceName, null);
    String componentName1 = "NAMENODE";
    String componentName2 = "DATANODE";
    String componentName3 = "HDFS_CLIENT";

    createServiceComponent(cluster1, serviceName, componentName1, State.INIT);
    createServiceComponent(cluster1, serviceName, componentName2, State.INIT);
    createServiceComponent(cluster1, serviceName, componentName3, State.INIT);

    String host1 = getUniqueName();  // Host will belong to the cluster and contain components

    addHostToCluster(host1, cluster1);

    // Add components to host1
    createServiceComponentHost(cluster1, serviceName, componentName1, host1, null);
    createServiceComponentHost(cluster1, serviceName, componentName2, host1, null);
    createServiceComponentHost(cluster1, serviceName, componentName3, host1, null);

    // Install
    installService(cluster1, serviceName, false, false);

    // Treat host components on host1 as up and healthy
    Map<String, ServiceComponentHost> hostComponents = cluster.getService(serviceName).getServiceComponent(componentName1).getServiceComponentHosts();
    for (Map.Entry<String, ServiceComponentHost> entry : hostComponents.entrySet()) {
      ServiceComponentHost cHost = entry.getValue();
      cHost.handleEvent(new ServiceComponentHostInstallEvent(cHost.getServiceComponentName(), cHost.getHostName(), System.currentTimeMillis(), cluster.getDesiredStackVersion().getStackId()));
      cHost.handleEvent(new ServiceComponentHostOpSucceededEvent(cHost.getServiceComponentName(), cHost.getHostName(), System.currentTimeMillis()));
    }
    hostComponents = cluster.getService(serviceName).getServiceComponent(componentName2).getServiceComponentHosts();
    for (Map.Entry<String, ServiceComponentHost> entry : hostComponents.entrySet()) {
      ServiceComponentHost cHost = entry.getValue();
      cHost.handleEvent(new ServiceComponentHostInstallEvent(cHost.getServiceComponentName(), cHost.getHostName(), System.currentTimeMillis(), cluster.getDesiredStackVersion().getStackId()));
      cHost.handleEvent(new ServiceComponentHostOpSucceededEvent(cHost.getServiceComponentName(), cHost.getHostName(), System.currentTimeMillis()));
    }

    // Case 1: Attempt delete when components still exist
    Set<HostRequest> requests = new HashSet<>();
    requests.clear();
    requests.add(new HostRequest(host1, cluster1));
    try {
      HostResourceProviderTest.deleteHosts(controller, requests, false, false);
      fail("Expect failure deleting hosts when components exist and have not been deleted.");
    } catch (Exception e) {
      LOG.info("Exception is - " + e.getMessage());
      Assert.assertTrue(e.getMessage().contains("these components must be stopped if running, and then deleted"));
    }

    Service s = cluster.getService(serviceName);
    s.getServiceComponent("DATANODE").getServiceComponentHost(host1).setState(State.STARTED);
    try {
      HostResourceProviderTest.deleteHosts(controller, requests, false, true);
      fail("Expect failure deleting hosts when components exist and have not been stopped.");
    } catch (Exception e) {
      LOG.info("Exception is - " + e.getMessage());
      Assert.assertTrue(e.getMessage().contains("these components must be stopped:"));
    }

    DeleteStatusMetaData data = null;
    try {
      data = HostResourceProviderTest.deleteHosts(controller, requests, true, true);
      Assert.assertTrue(data.getDeletedKeys().size() == 0);
    } catch (Exception e) {
      LOG.info("Exception is - " + e.getMessage());
      fail("Do not expect failure deleting hosts when components exist and are stopped.");
    }

    LOG.info("Test dry run of delete with all host components");
    s.getServiceComponent("DATANODE").getServiceComponentHost(host1).setState(State.INSTALLED);
    try {
      data = HostResourceProviderTest.deleteHosts(controller, requests, true, true);
      Assert.assertTrue(data.getDeletedKeys().size() == 1);
    } catch (Exception e) {
      LOG.info("Exception is - " + e.getMessage());
      fail("Do not expect failure deleting hosts when components exist and are stopped.");
    }

    LOG.info("Test successful delete with all host components");
    s.getServiceComponent("DATANODE").getServiceComponentHost(host1).setState(State.INSTALLED);
    try {
      data = HostResourceProviderTest.deleteHosts(controller, requests, false, true);
      Assert.assertNotNull(data);
      Assert.assertTrue(4 == data.getDeletedKeys().size());
      Assert.assertTrue(0 == data.getExceptionForKeys().size());
    } catch (Exception e) {
      LOG.info("Exception is - " + e.getMessage());
      fail("Do not expect failure deleting hosts when components exist and are stopped.");
    }
    // Verify host does not exist
    try {
      clusters.getHost(host1);
      Assert.fail("Expected a HostNotFoundException.");
    } catch (HostNotFoundException e) {
      // expected
    }
  }

  @Test
  public void testDeleteHost() throws Exception {
    String cluster1 = getUniqueName();

    createCluster(cluster1);

    Cluster cluster = clusters.getCluster(cluster1);
    cluster.setDesiredStackVersion(new StackId("HDP-0.1"));

    String serviceName = "HDFS";
    createService(cluster1, serviceName, null);
    String componentName1 = "NAMENODE";
    String componentName2 = "DATANODE";
    String componentName3 = "HDFS_CLIENT";

    createServiceComponent(cluster1, serviceName, componentName1, State.INIT);
    createServiceComponent(cluster1, serviceName, componentName2, State.INIT);
    createServiceComponent(cluster1, serviceName, componentName3, State.INIT);

    String host1 = getUniqueName();  // Host will belong to the cluster and contain components
    String host2 = getUniqueName();  // Host will belong to the cluster and not contain any components

    addHostToCluster(host1, cluster1);
    addHostToCluster(host2, cluster1);
    String host3 = getUniqueName();  // Host is not registered

    // Add components to host1
    createServiceComponentHost(cluster1, serviceName, componentName1, host1, null);
    createServiceComponentHost(cluster1, serviceName, componentName2, host1, null);
    createServiceComponentHost(cluster1, serviceName, componentName3, host1, null);

    // Install
    installService(cluster1, serviceName, false, false);

    // Treat host components on host1 as up and healthy
    Map<String, ServiceComponentHost> hostComponents = cluster.getService(serviceName).getServiceComponent(componentName1).getServiceComponentHosts();
    for (Map.Entry<String, ServiceComponentHost> entry : hostComponents.entrySet()) {
      ServiceComponentHost cHost = entry.getValue();
      cHost.handleEvent(new ServiceComponentHostInstallEvent(cHost.getServiceComponentName(), cHost.getHostName(), System.currentTimeMillis(), cluster.getDesiredStackVersion().getStackId()));
      cHost.handleEvent(new ServiceComponentHostOpSucceededEvent(cHost.getServiceComponentName(), cHost.getHostName(), System.currentTimeMillis()));
    }
    hostComponents = cluster.getService(serviceName).getServiceComponent(componentName2).getServiceComponentHosts();
    for (Map.Entry<String, ServiceComponentHost> entry : hostComponents.entrySet()) {
      ServiceComponentHost cHost = entry.getValue();
      cHost.handleEvent(new ServiceComponentHostInstallEvent(cHost.getServiceComponentName(), cHost.getHostName(), System.currentTimeMillis(), cluster.getDesiredStackVersion().getStackId()));
      cHost.handleEvent(new ServiceComponentHostOpSucceededEvent(cHost.getServiceComponentName(), cHost.getHostName(), System.currentTimeMillis()));
    }

    // Case 1: Attempt delete when components still exist
    Set<HostRequest> requests = new HashSet<>();
    requests.clear();
    requests.add(new HostRequest(host1, cluster1));
    try {
      HostResourceProviderTest.deleteHosts(controller, requests);
      fail("Expect failure deleting hosts when components exist and have not been deleted.");
    } catch (Exception e) {
    }

    // Case 2: Delete host that is still part of cluster, but do not specify the cluster_name in the request
    Set<ServiceComponentHostRequest> schRequests = new HashSet<>();
    // Disable HC for non-clients
    schRequests.add(new ServiceComponentHostRequest(cluster1, serviceName, componentName1, host1, "DISABLED"));
    schRequests.add(new ServiceComponentHostRequest(cluster1, serviceName, componentName2, host1, "DISABLED"));
    updateHostComponents(schRequests, new HashMap<String,String>(), false);

    // Delete HC
    schRequests.clear();
    schRequests.add(new ServiceComponentHostRequest(cluster1, serviceName, componentName1, host1, null));
    schRequests.add(new ServiceComponentHostRequest(cluster1, serviceName, componentName2, host1, null));
    schRequests.add(new ServiceComponentHostRequest(cluster1, serviceName, componentName3, host1, null));
    controller.deleteHostComponents(schRequests);

    Assert.assertEquals(0, cluster.getServiceComponentHosts(host1).size());

    Assert.assertNull(topologyHostInfoDAO.findByHostname(host1));

    Long firstHostId = clusters.getHost(host1).getHostId();

    // Deletion without specifying cluster should be successful
    requests.clear();
    requests.add(new HostRequest(host1, null));
    try {
      HostResourceProviderTest.deleteHosts(controller, requests);
    } catch (Exception e) {
      fail("Did not expect an error deleting the host from the cluster. Error: " + e.getMessage());
    }
    // Verify host is no longer part of the cluster
    Assert.assertFalse(clusters.getHostsForCluster(cluster1).containsKey(host1));
    Assert.assertFalse(clusters.getClustersForHost(host1).contains(cluster));
    Assert.assertNull(topologyHostInfoDAO.findByHostname(host1));

    // verify there are no host role commands for the host
    List<HostRoleCommandEntity> tasks = hostRoleCommandDAO.findByHostId(firstHostId);
    assertEquals(0, tasks.size());

    // Case 3: Delete host that is still part of the cluster, and specify the cluster_name in the request
    requests.clear();
    requests.add(new HostRequest(host2, cluster1));
    try {
      HostResourceProviderTest.deleteHosts(controller, requests);
    } catch (Exception e) {
      fail("Did not expect an error deleting the host from the cluster. Error: " + e.getMessage());
    }
    // Verify host is no longer part of the cluster
    Assert.assertFalse(clusters.getHostsForCluster(cluster1).containsKey(host2));
    Assert.assertFalse(clusters.getClustersForHost(host2).contains(cluster));
    Assert.assertNull(topologyHostInfoDAO.findByHostname(host2));

    // Case 4: Attempt to delete a host that has already been deleted
    requests.clear();
    requests.add(new HostRequest(host1, null));
    try {
      HostResourceProviderTest.deleteHosts(controller, requests);
      Assert.fail("Expected a HostNotFoundException trying to remove a host that was already deleted.");
    } catch (HostNotFoundException e) {
      // expected
    }

    // Verify host does not exist
    try {
      clusters.getHost(host1);
      Assert.fail("Expected a HostNotFoundException.");
    } catch (HostNotFoundException e) {
      // expected
    }

    // Case 5: Attempt to delete a host that was never added to the cluster
    requests.clear();
    requests.add(new HostRequest(host3, null));
    try {
      HostResourceProviderTest.deleteHosts(controller, requests);
      Assert.fail("Expected a HostNotFoundException trying to remove a host that was never added.");
    } catch (HostNotFoundException e) {
      // expected
    }
  }

  @Test
  public void testGetRootServices() throws Exception {

    RootServiceRequest request = new RootServiceRequest(null);
    Set<RootServiceResponse> responses = controller.getRootServices(Collections.singleton(request));
    Assert.assertEquals(RootServiceResponseFactory.Services.values().length, responses.size());

    RootServiceRequest requestWithParams = new RootServiceRequest(RootServiceResponseFactory.Services.AMBARI.toString());
    Set<RootServiceResponse> responsesWithParams = controller.getRootServices(Collections.singleton(requestWithParams));
    Assert.assertEquals(1, responsesWithParams.size());
    for (RootServiceResponse responseWithParams: responsesWithParams) {
      Assert.assertEquals(responseWithParams.getServiceName(), RootServiceResponseFactory.Services.AMBARI.toString());
    }

    RootServiceRequest invalidRequest = new RootServiceRequest(NON_EXT_VALUE);
    try {
      controller.getRootServices(Collections.singleton(invalidRequest));
    } catch (ObjectNotFoundException e) {
      // do nothing
    }
  }

  @Test
  public void testGetRootServiceComponents() throws Exception {

    RootServiceComponentRequest request = new RootServiceComponentRequest(RootServiceResponseFactory.Services.AMBARI.toString(), null);
    Set<RootServiceComponentResponse> responses = controller.getRootServiceComponents(Collections.singleton(request));
    Assert.assertEquals(RootServiceResponseFactory.Services.AMBARI.getComponents().length, responses.size());

    RootServiceComponentRequest requestWithParams = new RootServiceComponentRequest(
        RootServiceResponseFactory.Services.AMBARI.toString(),
        RootServiceResponseFactory.Services.AMBARI.getComponents()[0].toString());

    Set<RootServiceComponentResponse> responsesWithParams = controller.getRootServiceComponents(Collections.singleton(requestWithParams));
    Assert.assertEquals(1, responsesWithParams.size());
    for (RootServiceComponentResponse responseWithParams: responsesWithParams) {
      Assert.assertEquals(responseWithParams.getComponentName(), RootServiceResponseFactory.Services.AMBARI.getComponents()[0].toString());
    }

    RootServiceComponentRequest invalidRequest = new RootServiceComponentRequest(NON_EXT_VALUE, NON_EXT_VALUE);
    try {
      controller.getRootServiceComponents(Collections.singleton(invalidRequest));
    } catch (ObjectNotFoundException e) {
      // do nothing
    }
  }

  @Test
  public void testDeleteComponentsOnHost() throws Exception {
    String cluster1 = getUniqueName();

    createCluster(cluster1);

    Cluster cluster = clusters.getCluster(cluster1);
    cluster.setDesiredStackVersion(new StackId("HDP-0.1"));

    String serviceName = "HDFS";
    createService(cluster1, serviceName, null);
    String componentName1 = "NAMENODE";
    String componentName2 = "DATANODE";
    String componentName3 = "HDFS_CLIENT";

    createServiceComponent(cluster1, serviceName, componentName1, State.INIT);
    createServiceComponent(cluster1, serviceName, componentName2, State.INIT);
    createServiceComponent(cluster1, serviceName, componentName3, State.INIT);

    String host1 = getUniqueName();

    addHostToCluster(host1, cluster1);

    createServiceComponentHost(cluster1, null, componentName1, host1, null);
    createServiceComponentHost(cluster1, serviceName, componentName2, host1, null);
    createServiceComponentHost(cluster1, serviceName, componentName3, host1, null);

    // Install
    installService(cluster1, serviceName, false, false);

    // make them believe they are up
    Map<String, ServiceComponentHost> hostComponents = cluster.getService(serviceName).getServiceComponent(componentName1).getServiceComponentHosts();
    for (Map.Entry<String, ServiceComponentHost> entry : hostComponents.entrySet()) {
      ServiceComponentHost cHost = entry.getValue();
      cHost.handleEvent(new ServiceComponentHostInstallEvent(cHost.getServiceComponentName(), cHost.getHostName(), System.currentTimeMillis(), cluster.getDesiredStackVersion().getStackId()));
      cHost.handleEvent(new ServiceComponentHostOpSucceededEvent(cHost.getServiceComponentName(), cHost.getHostName(), System.currentTimeMillis()));
    }
    hostComponents = cluster.getService(serviceName).getServiceComponent(componentName2).getServiceComponentHosts();
    for (Map.Entry<String, ServiceComponentHost> entry : hostComponents.entrySet()) {
      ServiceComponentHost cHost = entry.getValue();
      cHost.handleEvent(new ServiceComponentHostInstallEvent(cHost.getServiceComponentName(), cHost.getHostName(), System.currentTimeMillis(), cluster.getDesiredStackVersion().getStackId()));
      cHost.handleEvent(new ServiceComponentHostOpSucceededEvent(cHost.getServiceComponentName(), cHost.getHostName(), System.currentTimeMillis()));
    }


    ServiceComponentHost sch = cluster.getService(serviceName).getServiceComponent(componentName2).getServiceComponentHost(host1);
    Assert.assertNotNull(sch);

    sch.handleEvent(new ServiceComponentHostStartEvent(sch.getServiceComponentName(), sch.getHostName(), System.currentTimeMillis()));
    sch.handleEvent(new ServiceComponentHostStartedEvent (sch.getServiceComponentName(), sch.getHostName(), System.currentTimeMillis()));

    Set<ServiceComponentHostRequest> schRequests = new HashSet<>();
    schRequests.add(new ServiceComponentHostRequest(cluster1, null, null, host1, null));

    DeleteStatusMetaData deleteStatusMetaData = controller.deleteHostComponents(schRequests);
    Assert.assertEquals(1, deleteStatusMetaData.getExceptionForKeys().size());
    Assert.assertEquals(1, cluster.getServiceComponentHosts(host1).size());

    sch.handleEvent(new ServiceComponentHostStopEvent(sch.getServiceComponentName(), sch.getHostName(), System.currentTimeMillis()));
    sch.handleEvent(new ServiceComponentHostStoppedEvent (sch.getServiceComponentName(), sch.getHostName(), System.currentTimeMillis()));

    controller.deleteHostComponents(schRequests);

    Assert.assertEquals(0, cluster.getServiceComponentHosts(host1).size());
  }

  @Test
  public void testExecutionCommandConfiguration() throws AmbariException {
    Map<String, Map<String, String>> config = new HashMap<>();
    config.put("type1", new HashMap<String, String>());
    config.put("type3", new HashMap<String, String>());
    config.get("type3").put("name1", "neverchange");
    configHelper.applyCustomConfig(config, "type1", "name1", "value11", false);
    Assert.assertEquals("value11", config.get("type1").get("name1"));

    config.put("type1", new HashMap<String, String>());
    configHelper.applyCustomConfig(config, "type1", "name1", "value12", false);
    Assert.assertEquals("value12", config.get("type1").get("name1"));

    configHelper.applyCustomConfig(config, "type2", "name2", "value21", false);
    Assert.assertEquals("value21", config.get("type2").get("name2"));

    configHelper.applyCustomConfig(config, "type2", "name2", "", true);
    Assert.assertEquals("", config.get("type2").get("DELETED_name2"));
    Assert.assertEquals("neverchange", config.get("type3").get("name1"));

    Map<String, String> persistedClusterConfig = new HashMap<>();
    persistedClusterConfig.put("name1", "value11");
    persistedClusterConfig.put("name3", "value31");
    persistedClusterConfig.put("name4", "value41");
    Map<String, String> override = new HashMap<>();
    override.put("name1", "value12");
    override.put("name2", "value21");
    override.put("DELETED_name3", "value31");
    Map<String, String> mergedConfig = configHelper.getMergedConfig
      (persistedClusterConfig, override);
    Assert.assertEquals(3, mergedConfig.size());
    Assert.assertFalse(mergedConfig.containsKey("name3"));
    Assert.assertEquals("value12", mergedConfig.get("name1"));
    Assert.assertEquals("value21", mergedConfig.get("name2"));
    Assert.assertEquals("value41", mergedConfig.get("name4"));
  }

  @Test
  public void testApplyConfigurationWithTheSameTag() throws AuthorizationException {

    final String cluster1 = getUniqueName();

    String tag = "version1";
    String type = "core-site";
    AmbariException exception = null;
    try {
      AmbariManagementController amc = injector.getInstance(AmbariManagementController.class);
      Clusters clusters = injector.getInstance(Clusters.class);
      Gson gson = new Gson();

      clusters.addHost("host1");
      clusters.addHost("host2");
      clusters.addHost("host3");
      Host host = clusters.getHost("host1");
      setOsFamily(host, "redhat", "6.3");
      host = clusters.getHost("host2");
      setOsFamily(host, "redhat", "6.3");
      host = clusters.getHost("host3");
      setOsFamily(host, "redhat", "6.3");

      ClusterRequest clusterRequest = new ClusterRequest(null, cluster1, "HDP-1.2.0", null);
      amc.createCluster(clusterRequest);

      Set<ServiceRequest> serviceRequests = new HashSet<>();
      serviceRequests.add(new ServiceRequest(cluster1, "HDFS", "HDP-1.2.0", "1.2.0-1234", null));

      ServiceResourceProviderTest.createServices(amc, repositoryVersionDAO, serviceRequests);

      Type confType = new TypeToken<Map<String, String>>() {
      }.getType();

      ConfigurationRequest configurationRequest = new ConfigurationRequest(cluster1, type, tag,
          gson.<Map<String, String>>fromJson("{ \"fs.default.name\" : \"localhost:8020\"}", confType), null);
      amc.createConfiguration(configurationRequest);

      amc.createConfiguration(configurationRequest);
    } catch (AmbariException e) {
      exception = e;
    }

    assertNotNull(exception);
    String exceptionMessage = MessageFormat.format("Configuration with tag ''{0}'' exists for ''{1}''",
        tag, type);
    assertEquals(exceptionMessage, exception.getMessage());
  }

  @Test
  public void testDeleteClusterCreateHost() throws Exception {

    String STACK_ID = "HDP-2.0.1";

    String CLUSTER_NAME = getUniqueName();
    String HOST1 = getUniqueName();
    String HOST2 = getUniqueName();

    Clusters clusters = injector.getInstance(Clusters.class);

    clusters.addHost(HOST1);
    Host host = clusters.getHost(HOST1);
    setOsFamily(host, "redhat", "6.3");
    clusters.getHost(HOST1).setState(HostState.HEALTHY);

    clusters.addHost(HOST2);
    host = clusters.getHost(HOST2);
    setOsFamily(host, "redhat", "6.3");

    AmbariManagementController amc = injector.getInstance(AmbariManagementController.class);

    ClusterRequest cr = new ClusterRequest(null, CLUSTER_NAME, STACK_ID, null);
    amc.createCluster(cr);

    long clusterId = clusters.getCluster(CLUSTER_NAME).getClusterId();

    ConfigurationRequest configRequest = new ConfigurationRequest(CLUSTER_NAME, "global", "version1",
        new HashMap<String, String>() {{ put("a", "b"); }}, null);
    ClusterRequest ur = new ClusterRequest(clusterId, CLUSTER_NAME, STACK_ID, null);
    ur.setDesiredConfig(Collections.singletonList(configRequest));
    amc.updateClusters(Collections.singleton(ur), new HashMap<String, String>());

    // add some hosts
    Set<HostRequest> hrs = new HashSet<>();
    hrs.add(new HostRequest(HOST1, CLUSTER_NAME));
    HostResourceProviderTest.createHosts(amc, hrs);

    Set<ServiceRequest> serviceRequests = new HashSet<>();
    serviceRequests.add(new ServiceRequest(CLUSTER_NAME, "HDFS", STACK_ID, "2.0.1-1234", null));
    serviceRequests.add(new ServiceRequest(CLUSTER_NAME, "MAPREDUCE2", STACK_ID, "2.0.1-1234", null));
    serviceRequests.add(new ServiceRequest(CLUSTER_NAME, "YARN", STACK_ID, "2.0.1-1234", null));

    ServiceResourceProviderTest.createServices(amc, repositoryVersionDAO, serviceRequests);

    Set<ServiceComponentRequest> serviceComponentRequests = new HashSet<>();
    serviceComponentRequests.add(new ServiceComponentRequest(CLUSTER_NAME, "HDFS", "NAMENODE", null));
    serviceComponentRequests.add(new ServiceComponentRequest(CLUSTER_NAME, "HDFS", "SECONDARY_NAMENODE", null));
    serviceComponentRequests.add(new ServiceComponentRequest(CLUSTER_NAME, "HDFS", "DATANODE", null));
    serviceComponentRequests.add(new ServiceComponentRequest(CLUSTER_NAME, "MAPREDUCE2", "HISTORYSERVER", null));
    serviceComponentRequests.add(new ServiceComponentRequest(CLUSTER_NAME, "YARN", "RESOURCEMANAGER", null));
    serviceComponentRequests.add(new ServiceComponentRequest(CLUSTER_NAME, "YARN", "NODEMANAGER", null));
    serviceComponentRequests.add(new ServiceComponentRequest(CLUSTER_NAME, "HDFS", "HDFS_CLIENT", null));

    ComponentResourceProviderTest.createComponents(amc, serviceComponentRequests);

    Set<ServiceComponentHostRequest> componentHostRequests = new HashSet<>();
    componentHostRequests.add(new ServiceComponentHostRequest(CLUSTER_NAME, "HDFS", "DATANODE", HOST1, null));
    componentHostRequests.add(new ServiceComponentHostRequest(CLUSTER_NAME, "HDFS", "NAMENODE", HOST1, null));
    componentHostRequests.add(new ServiceComponentHostRequest(CLUSTER_NAME, "HDFS", "SECONDARY_NAMENODE", HOST1, null));
    componentHostRequests.add(new ServiceComponentHostRequest(CLUSTER_NAME, "MAPREDUCE2", "HISTORYSERVER", HOST1, null));
    componentHostRequests.add(new ServiceComponentHostRequest(CLUSTER_NAME, "YARN", "RESOURCEMANAGER", HOST1, null));
    componentHostRequests.add(new ServiceComponentHostRequest(CLUSTER_NAME, "YARN", "NODEMANAGER", HOST1, null));
    componentHostRequests.add(new ServiceComponentHostRequest(CLUSTER_NAME, "HDFS", "HDFS_CLIENT", HOST1, null));

    amc.createHostComponents(componentHostRequests);

    RequestResourceFilter resourceFilter = new RequestResourceFilter("HDFS", null, null);
    ExecuteActionRequest ar = new ExecuteActionRequest(CLUSTER_NAME, Role.HDFS_SERVICE_CHECK.name(), null, false);
    ar.getResourceFilters().add(resourceFilter);
    amc.createAction(ar, null);


    // change mind, delete the cluster
    amc.deleteCluster(cr);

    assertNotNull(clusters.getHost(HOST1));
    assertNotNull(clusters.getHost(HOST2));

    HostDAO dao = injector.getInstance(HostDAO.class);

    assertNotNull(dao.findByName(HOST1));
    assertNotNull(dao.findByName(HOST2));

  }

  @Test
  @Ignore
  public void testDisableAndDeleteStates() throws Exception {
    Map<String,String> mapRequestProps = new HashMap<>();

    String cluster1 = getUniqueName();

    AmbariManagementController amc = injector.getInstance(AmbariManagementController.class);
    Clusters clusters = injector.getInstance(Clusters.class);
    Gson gson = new Gson();

    String host1 = getUniqueName();
    String host2 = getUniqueName();
    String host3 = getUniqueName();

    clusters.addHost(host1);
    clusters.addHost(host2);
    clusters.addHost(host3);
    Host host = clusters.getHost("host1");
    setOsFamily(host, "redhat", "5.9");
    host = clusters.getHost("host2");
    setOsFamily(host, "redhat", "5.9");
    host = clusters.getHost("host3");
    setOsFamily(host, "redhat", "5.9");

    ClusterRequest clusterRequest = new ClusterRequest(null, cluster1, "HDP-1.2.0", null);
    amc.createCluster(clusterRequest);

    Set<ServiceRequest> serviceRequests = new HashSet<>();
    serviceRequests.add(new ServiceRequest(cluster1, "HDFS", "HDP-1.2.0", "1.2.0-1234", null));
    serviceRequests.add(new ServiceRequest(cluster1, "HIVE", "HDP-1.2.0", "1.2.0-1234", null));

    ServiceResourceProviderTest.createServices(amc, repositoryVersionDAO, serviceRequests);

    Type confType = new TypeToken<Map<String, String>>() {}.getType();

    ConfigurationRequest configurationRequest = new ConfigurationRequest(cluster1, "core-site", "version1",
        gson.<Map<String, String>>fromJson("{ \"fs.default.name\" : \"localhost:8020\"}", confType), null);
    amc.createConfiguration(configurationRequest);

    configurationRequest = new ConfigurationRequest(cluster1, "hdfs-site", "version1",
        gson.<Map<String, String>>fromJson("{ \"dfs.datanode.data.dir.perm\" : \"750\"}", confType), null);
    amc.createConfiguration(configurationRequest);

    configurationRequest = new ConfigurationRequest(cluster1, "global", "version1",
        gson.<Map<String, String>>fromJson("{ \"hive.server2.enable.doAs\" : \"true\"}", confType), null);
    amc.createConfiguration(configurationRequest);

    Assert.assertTrue(clusters.getCluster(cluster1).getDesiredConfigs().containsKey("hive-site"));

    serviceRequests.clear();
    serviceRequests.add(new ServiceRequest(cluster1, "HDFS", "HDP-1.2.0", "1.2.0-1234", null));

    ServiceResourceProviderTest.updateServices(amc, serviceRequests, mapRequestProps, true, false);

    Set<ServiceComponentRequest> serviceComponentRequests = new HashSet<>();
    serviceComponentRequests.add(new ServiceComponentRequest(cluster1, "HDFS", "NAMENODE", null));
    serviceComponentRequests.add(new ServiceComponentRequest(cluster1, "HDFS", "SECONDARY_NAMENODE", null));
    serviceComponentRequests.add(new ServiceComponentRequest(cluster1, "HDFS", "DATANODE", null));
    serviceComponentRequests.add(new ServiceComponentRequest(cluster1, "HDFS", "HDFS_CLIENT", null));

    ComponentResourceProviderTest.createComponents(amc, serviceComponentRequests);

    Set<HostRequest> hostRequests = new HashSet<>();
    hostRequests.add(new HostRequest(host1, cluster1));
    hostRequests.add(new HostRequest(host2, cluster1));
    hostRequests.add(new HostRequest(host3, cluster1));

    HostResourceProviderTest.createHosts(amc, hostRequests);

    Set<ServiceComponentHostRequest> componentHostRequests = new HashSet<>();
    componentHostRequests.add(new ServiceComponentHostRequest(cluster1, null, "DATANODE", host1, null));
    componentHostRequests.add(new ServiceComponentHostRequest(cluster1, null, "NAMENODE", host1, null));
    componentHostRequests.add(new ServiceComponentHostRequest(cluster1, null, "SECONDARY_NAMENODE", host1, null));
    componentHostRequests.add(new ServiceComponentHostRequest(cluster1, null, "DATANODE", host2, null));
    componentHostRequests.add(new ServiceComponentHostRequest(cluster1, null, "DATANODE", host3, null));


    amc.createHostComponents(componentHostRequests);

    serviceRequests.clear();
    serviceRequests.add(new ServiceRequest(cluster1, "HDFS", "HDP-1.2.0", "1.2.0-1234", "INSTALLED"));
    ServiceResourceProviderTest.updateServices(amc, serviceRequests, mapRequestProps, true, false);

    Cluster cluster = clusters.getCluster(cluster1);
    Map<String, ServiceComponentHost> namenodes = cluster.getService("HDFS").getServiceComponent("NAMENODE").getServiceComponentHosts();
    org.junit.Assert.assertEquals(1, namenodes.size());

    ServiceComponentHost componentHost = namenodes.get(host1);

    Map<String, ServiceComponentHost> hostComponents = cluster.getService("HDFS").getServiceComponent("DATANODE").getServiceComponentHosts();
    for (Map.Entry<String, ServiceComponentHost> entry : hostComponents.entrySet()) {
      ServiceComponentHost cHost = entry.getValue();
      cHost.handleEvent(new ServiceComponentHostInstallEvent(cHost.getServiceComponentName(), cHost.getHostName(), System.currentTimeMillis(), "HDP-1.2.0"));
      cHost.handleEvent(new ServiceComponentHostOpSucceededEvent(cHost.getServiceComponentName(), cHost.getHostName(), System.currentTimeMillis()));
    }
    hostComponents = cluster.getService("HDFS").getServiceComponent("NAMENODE").getServiceComponentHosts();
    for (Map.Entry<String, ServiceComponentHost> entry : hostComponents.entrySet()) {
      ServiceComponentHost cHost = entry.getValue();
      cHost.handleEvent(new ServiceComponentHostInstallEvent(cHost.getServiceComponentName(), cHost.getHostName(), System.currentTimeMillis(), "HDP-1.2.0"));
      cHost.handleEvent(new ServiceComponentHostOpSucceededEvent(cHost.getServiceComponentName(), cHost.getHostName(), System.currentTimeMillis()));
    }
    hostComponents = cluster.getService("HDFS").getServiceComponent("SECONDARY_NAMENODE").getServiceComponentHosts();
    for (Map.Entry<String, ServiceComponentHost> entry : hostComponents.entrySet()) {
      ServiceComponentHost cHost = entry.getValue();
      cHost.handleEvent(new ServiceComponentHostInstallEvent(cHost.getServiceComponentName(), cHost.getHostName(), System.currentTimeMillis(), "HDP-1.2.0"));
      cHost.handleEvent(new ServiceComponentHostOpSucceededEvent(cHost.getServiceComponentName(), cHost.getHostName(), System.currentTimeMillis()));
    }

    componentHostRequests.clear();
    componentHostRequests.add(new ServiceComponentHostRequest(cluster1, null, "NAMENODE", host1, "DISABLED"));

    updateHostComponents(amc, componentHostRequests, mapRequestProps, true);

    Assert.assertEquals(State.DISABLED, componentHost.getState());

    componentHostRequests.clear();
    componentHostRequests.add(new ServiceComponentHostRequest(cluster1, null, "NAMENODE", host1, "INSTALLED"));

    updateHostComponents(amc, componentHostRequests, mapRequestProps, true);

    Assert.assertEquals(State.INSTALLED, componentHost.getState());

    componentHostRequests.clear();
    componentHostRequests.add(new ServiceComponentHostRequest(cluster1, null, "NAMENODE", host1, "DISABLED"));

    updateHostComponents(amc, componentHostRequests, mapRequestProps, true);

    Assert.assertEquals(State.DISABLED, componentHost.getState());

    componentHostRequests.clear();
    componentHostRequests.add(new ServiceComponentHostRequest(cluster1, null, "NAMENODE", host2, null));

    amc.createHostComponents(componentHostRequests);

    componentHostRequests.clear();
    componentHostRequests.add(new ServiceComponentHostRequest(cluster1, null, "NAMENODE", host2, "INSTALLED"));

    updateHostComponents(amc, componentHostRequests, mapRequestProps, true);

    namenodes = cluster.getService("HDFS").getServiceComponent("NAMENODE").getServiceComponentHosts();
    Assert.assertEquals(2, namenodes.size());

    componentHost = namenodes.get(host2);
    componentHost.handleEvent(new ServiceComponentHostInstallEvent(componentHost.getServiceComponentName(), componentHost.getHostName(), System.currentTimeMillis(), "HDP-1.2.0"));
    componentHost.handleEvent(new ServiceComponentHostOpSucceededEvent(componentHost.getServiceComponentName(), componentHost.getHostName(), System.currentTimeMillis()));

    serviceRequests.clear();
    serviceRequests.add(new ServiceRequest(cluster1, "HDFS", "HDP-1.2.0", "1.2.0-1234", "STARTED"));

    RequestStatusResponse response = ServiceResourceProviderTest.updateServices(amc, serviceRequests,
        mapRequestProps, true, false);
    for (ShortTaskStatus shortTaskStatus : response.getTasks()) {
      assertFalse(host1.equals(shortTaskStatus.getHostName()) && "NAMENODE".equals(shortTaskStatus.getRole()));
    }

    componentHostRequests.clear();
    componentHostRequests.add(new ServiceComponentHostRequest(cluster1, null, "NAMENODE", host1, null));

    amc.deleteHostComponents(componentHostRequests);

    namenodes = cluster.getService("HDFS").getServiceComponent("NAMENODE").getServiceComponentHosts();
    org.junit.Assert.assertEquals(1, namenodes.size());

    // testing the behavior for runSmokeTest flag
    // piggybacking on this test to avoid setting up the mock cluster
    testRunSmokeTestFlag(mapRequestProps, amc, serviceRequests);

    // should be able to add the host component back
    componentHostRequests.clear();
    componentHostRequests.add(new ServiceComponentHostRequest(cluster1, null, "NAMENODE", host1, null));
    amc.createHostComponents(componentHostRequests);
    namenodes = cluster.getService("HDFS").getServiceComponent("NAMENODE").getServiceComponentHosts();
    assertEquals(2, namenodes.size());

    // make INSTALLED again
    componentHost = namenodes.get(host1);
    componentHost.handleEvent(new ServiceComponentHostInstallEvent(componentHost.getServiceComponentName(), componentHost.getHostName(), System.currentTimeMillis(), "HDP-1.2.0"));
    componentHost.handleEvent(new ServiceComponentHostOpSucceededEvent(componentHost.getServiceComponentName(), componentHost.getHostName(), System.currentTimeMillis()));
    componentHostRequests.clear();
    componentHostRequests.add(new ServiceComponentHostRequest(cluster1, null, "NAMENODE", host1, "INSTALLED"));
    updateHostComponents(amc, componentHostRequests, mapRequestProps, true);
    assertEquals(State.INSTALLED, namenodes.get(host1).getState());

    // make unknown
    ServiceComponentHost sch = null;
    for (ServiceComponentHost tmp : cluster.getServiceComponentHosts(host2)) {
      if (tmp.getServiceComponentName().equals("DATANODE")) {
        tmp.setState(State.UNKNOWN);
        sch = tmp;
      }
    }
    assertNotNull(sch);

    // make disabled
    componentHostRequests.clear();
    componentHostRequests.add(new ServiceComponentHostRequest(cluster1, null, "DATANODE", host2, "DISABLED"));
    updateHostComponents(amc, componentHostRequests, mapRequestProps, false);
    org.junit.Assert.assertEquals(State.DISABLED, sch.getState());

    // State should not be changed if componentHostRequests are empty
    componentHostRequests.clear();
    mapRequestProps.put(RequestOperationLevel.OPERATION_CLUSTER_ID,cluster1);
    updateHostComponents(amc, componentHostRequests, mapRequestProps, false);
    org.junit.Assert.assertEquals(State.DISABLED, sch.getState());
    mapRequestProps.clear();

    // ServiceComponentHost remains in disabled after service stop
    assertEquals(sch.getServiceComponentName(),"DATANODE");
    serviceRequests.clear();
    serviceRequests.add(new ServiceRequest(cluster1, "HDFS", "HDP-1.2.0", "1.2.0-1234", "INSTALLED"));
    ServiceResourceProviderTest.updateServices(amc, serviceRequests,
      mapRequestProps, true, false);
    assertEquals(State.DISABLED, sch.getState());

    // ServiceComponentHost remains in disabled after service start
    serviceRequests.clear();
    serviceRequests.add(new ServiceRequest(cluster1, "HDFS", "HDP-1.2.0", "1.2.0-1234", "STARTED"));
    ServiceResourceProviderTest.updateServices(amc, serviceRequests,
      mapRequestProps, true, false);
    assertEquals(State.DISABLED, sch.getState());

    // confirm delete
    componentHostRequests.clear();
    componentHostRequests.add(new ServiceComponentHostRequest(cluster1, null, "DATANODE", host2, null));
    amc.deleteHostComponents(componentHostRequests);

    sch = null;
    for (ServiceComponentHost tmp : cluster.getServiceComponentHosts(host2)) {
      if (tmp.getServiceComponentName().equals("DATANODE")) {
        sch = tmp;
      }
    }
    org.junit.Assert.assertNull(sch);

    /*
    *Test remove service
    */
    serviceRequests.clear();
    serviceRequests.add(new ServiceRequest(cluster1, "HDFS", "HDP-1.2.0", "1.2.0-1234", "INSTALLED"));
    ServiceResourceProviderTest.updateServices(amc, serviceRequests, mapRequestProps, true, false);
    serviceRequests.clear();
    serviceRequests.add(new ServiceRequest(cluster1, null, null, null, null));
    org.junit.Assert.assertEquals(2, ServiceResourceProviderTest.getServices(amc, serviceRequests).size());
    serviceRequests.clear();
    serviceRequests.add(new ServiceRequest(cluster1, "HDFS", "HDP-1.2.0", "1.2.0-1234", null));
    serviceRequests.add(new ServiceRequest(cluster1, "HIVE", "HDP-1.2.0", "1.2.0-1234", null));
    ServiceResourceProviderTest.deleteServices(amc, serviceRequests);
    serviceRequests.clear();
    serviceRequests.add(new ServiceRequest(cluster1, null, null, null, null));
    org.junit.Assert.assertEquals(0, ServiceResourceProviderTest.getServices(amc, serviceRequests).size());

    /*
    *Test add service again
    */
    serviceRequests.clear();
    serviceRequests.add(new ServiceRequest(cluster1, "HDFS", "HDP-1.2.0", "1.2.0-1234", null));

    ServiceResourceProviderTest.createServices(amc, repositoryVersionDAO, serviceRequests);

    org.junit.Assert.assertEquals(1, ServiceResourceProviderTest.getServices(amc, serviceRequests).size());
    //Create new configs
    configurationRequest = new ConfigurationRequest(cluster1, "core-site", "version2",
        gson.<Map<String, String>>fromJson("{ \"fs.default.name\" : \"localhost:8020\"}", confType), null);
    amc.createConfiguration(configurationRequest);
    configurationRequest = new ConfigurationRequest(cluster1, "hdfs-site", "version2",
        gson.<Map<String, String>>fromJson("{ \"dfs.datanode.data.dir.perm\" : \"750\"}", confType), null);
    amc.createConfiguration(configurationRequest);
    configurationRequest = new ConfigurationRequest(cluster1, "global", "version2",
        gson.<Map<String, String>>fromJson("{ \"hbase_hdfs_root_dir\" : \"/apps/hbase/\"}", confType), null);
    amc.createConfiguration(configurationRequest);
    //Add configs to service
    serviceRequests.clear();
    serviceRequests.add(new ServiceRequest(cluster1, "HDFS", "HDP-1.2.0", "1.2.0-1234", null));
    ServiceResourceProviderTest.updateServices(amc, serviceRequests, mapRequestProps, true, false);
    //Crate service components
    serviceComponentRequests = new HashSet<>();
    serviceComponentRequests.add(new ServiceComponentRequest(cluster1, "HDFS", "NAMENODE", null));
    serviceComponentRequests.add(new ServiceComponentRequest(cluster1, "HDFS", "SECONDARY_NAMENODE", null));
    serviceComponentRequests.add(new ServiceComponentRequest(cluster1, "HDFS", "DATANODE", null));
    serviceComponentRequests.add(new ServiceComponentRequest(cluster1, "HDFS", "HDFS_CLIENT", null));
    ComponentResourceProviderTest.createComponents(amc, serviceComponentRequests);

    //Create ServiceComponentHosts
    componentHostRequests = new HashSet<>();
    componentHostRequests.add(new ServiceComponentHostRequest(cluster1, null, "DATANODE", "host1", null));
    componentHostRequests.add(new ServiceComponentHostRequest(cluster1, null, "NAMENODE", "host1", null));
    componentHostRequests.add(new ServiceComponentHostRequest(cluster1, null, "SECONDARY_NAMENODE", host1, null));
    componentHostRequests.add(new ServiceComponentHostRequest(cluster1, null, "DATANODE", "host2", null));
    componentHostRequests.add(new ServiceComponentHostRequest(cluster1, null, "DATANODE", "host3", null));
    amc.createHostComponents(componentHostRequests);


    namenodes = cluster.getService("HDFS").getServiceComponent("NAMENODE").getServiceComponentHosts();
    org.junit.Assert.assertEquals(1, namenodes.size());
    Map<String, ServiceComponentHost> datanodes = cluster.getService("HDFS").getServiceComponent("DATANODE").getServiceComponentHosts();
    org.junit.Assert.assertEquals(3, datanodes.size());
    Map<String, ServiceComponentHost> namenodes2 = cluster.getService("HDFS").getServiceComponent("SECONDARY_NAMENODE").getServiceComponentHosts();
    org.junit.Assert.assertEquals(1, namenodes2.size());

  }

  @Test
  public void testScheduleSmokeTest() throws Exception {

    final String HOST1 = getUniqueName();
    final String OS_TYPE = "centos5";
    final String STACK_ID = "HDP-2.0.1";
    final String CLUSTER_NAME = getUniqueName();
    final String HDFS_SERVICE_CHECK_ROLE = "HDFS_SERVICE_CHECK";
    final String MAPREDUCE2_SERVICE_CHECK_ROLE = "MAPREDUCE2_SERVICE_CHECK";
    final String YARN_SERVICE_CHECK_ROLE = "YARN_SERVICE_CHECK";

    Map<String,String> mapRequestProps = Collections.emptyMap();


    AmbariManagementController amc = injector.getInstance(AmbariManagementController.class);
    Clusters clusters = injector.getInstance(Clusters.class);

    clusters.addHost(HOST1);
    Host host = clusters.getHost(HOST1);
    setOsFamily(host, "redhat", "5.9");
    clusters.getHost(HOST1).setState(HostState.HEALTHY);

    ClusterRequest clusterRequest = new ClusterRequest(null, CLUSTER_NAME, STACK_ID, null);
    amc.createCluster(clusterRequest);

    Set<ServiceRequest> serviceRequests = new HashSet<>();
    serviceRequests.add(new ServiceRequest(CLUSTER_NAME, "HDFS", "HDP-2.0.1", "2.0.1-1234", null));
    serviceRequests.add(new ServiceRequest(CLUSTER_NAME, "MAPREDUCE2", "HDP-2.0.1", "2.0.1-1234", null));
    serviceRequests.add(new ServiceRequest(CLUSTER_NAME, "YARN", "HDP-2.0.1", "2.0.1-1234", null));

    ServiceResourceProviderTest.createServices(amc, repositoryVersionDAO, serviceRequests);

    Set<ServiceComponentRequest> serviceComponentRequests = new HashSet<>();
    serviceComponentRequests.add(new ServiceComponentRequest(CLUSTER_NAME, "HDFS", "NAMENODE", null));
    serviceComponentRequests.add(new ServiceComponentRequest(CLUSTER_NAME, "HDFS", "SECONDARY_NAMENODE", null));
    serviceComponentRequests.add(new ServiceComponentRequest(CLUSTER_NAME, "HDFS", "DATANODE", null));
    serviceComponentRequests.add(new ServiceComponentRequest(CLUSTER_NAME, "MAPREDUCE2", "HISTORYSERVER", null));
    serviceComponentRequests.add(new ServiceComponentRequest(CLUSTER_NAME, "YARN", "RESOURCEMANAGER", null));
    serviceComponentRequests.add(new ServiceComponentRequest(CLUSTER_NAME, "YARN", "NODEMANAGER", null));

    ComponentResourceProviderTest.createComponents(amc, serviceComponentRequests);

    Set<HostRequest> hostRequests = new HashSet<>();
    hostRequests.add(new HostRequest(HOST1, CLUSTER_NAME));

    HostResourceProviderTest.createHosts(amc, hostRequests);

    Set<ServiceComponentHostRequest> componentHostRequests = new HashSet<>();
    componentHostRequests.add(new ServiceComponentHostRequest(CLUSTER_NAME, null, "DATANODE", HOST1, null));
    componentHostRequests.add(new ServiceComponentHostRequest(CLUSTER_NAME, null, "NAMENODE", HOST1, null));
    componentHostRequests.add(new ServiceComponentHostRequest(CLUSTER_NAME, null, "SECONDARY_NAMENODE", HOST1, null));
    componentHostRequests.add(new ServiceComponentHostRequest(CLUSTER_NAME, null, "HISTORYSERVER", HOST1, null));
    componentHostRequests.add(new ServiceComponentHostRequest(CLUSTER_NAME, null, "RESOURCEMANAGER", HOST1, null));
    componentHostRequests.add(new ServiceComponentHostRequest(CLUSTER_NAME, null, "NODEMANAGER", HOST1, null));

    amc.createHostComponents(componentHostRequests);

    //Install services
    serviceRequests.clear();
    serviceRequests.add(new ServiceRequest(CLUSTER_NAME, "HDFS", "HDP-2.0.1", "2.0.1-1234", State.INSTALLED.name()));
    serviceRequests.add(new ServiceRequest(CLUSTER_NAME, "MAPREDUCE2", "HDP-2.0.1", "2.0.1-1234", State.INSTALLED.name()));
    serviceRequests.add(new ServiceRequest(CLUSTER_NAME, "YARN", "HDP-2.0.1", "2.0.1-1234", State.INSTALLED.name()));

    ServiceResourceProviderTest.updateServices(amc, serviceRequests, mapRequestProps, true, false);

    Cluster cluster = clusters.getCluster(CLUSTER_NAME);

    for (String serviceName : cluster.getServices().keySet() ) {

      for(String componentName: cluster.getService(serviceName).getServiceComponents().keySet()) {

        Map<String, ServiceComponentHost> serviceComponentHosts = cluster.getService(serviceName).getServiceComponent(componentName).getServiceComponentHosts();

        for (Map.Entry<String, ServiceComponentHost> entry : serviceComponentHosts.entrySet()) {
          ServiceComponentHost cHost = entry.getValue();
          cHost.handleEvent(new ServiceComponentHostInstallEvent(cHost.getServiceComponentName(), cHost.getHostName(), System.currentTimeMillis(), STACK_ID));
          cHost.handleEvent(new ServiceComponentHostOpSucceededEvent(cHost.getServiceComponentName(), cHost.getHostName(), System.currentTimeMillis()));
        }
      }
    }

    //Start services
    serviceRequests.clear();
    serviceRequests.add(new ServiceRequest(CLUSTER_NAME, "HDFS", "HDP-2.0.1", "2.0.1-1234", State.STARTED.name()));
    serviceRequests.add(new ServiceRequest(CLUSTER_NAME, "MAPREDUCE2", "HDP-2.0.1", "2.0.1-1234", State.STARTED.name()));
    serviceRequests.add(new ServiceRequest(CLUSTER_NAME, "YARN", "HDP-2.0.1", "2.0.1-1234", State.STARTED.name()));

    RequestStatusResponse response = ServiceResourceProviderTest.updateServices(amc, serviceRequests,
        mapRequestProps, true, false);

    Collection<?> hdfsSmokeTasks = CollectionUtils.select(response.getTasks(), new RolePredicate(HDFS_SERVICE_CHECK_ROLE));
    //Ensure that smoke test task was created for HDFS
    org.junit.Assert.assertEquals(1, hdfsSmokeTasks.size());

    Collection<?> mapreduce2SmokeTasks = CollectionUtils.select(response.getTasks(), new RolePredicate(MAPREDUCE2_SERVICE_CHECK_ROLE));
    //Ensure that smoke test task was created for MAPREDUCE2
    org.junit.Assert.assertEquals(1, mapreduce2SmokeTasks.size());

    Collection<?> yarnSmokeTasks = CollectionUtils.select(response.getTasks(), new RolePredicate(YARN_SERVICE_CHECK_ROLE));
    //Ensure that smoke test task was created for YARN
    org.junit.Assert.assertEquals(1, yarnSmokeTasks.size());
  }

  @Test
  public void testGetServices2() throws Exception {
    // member state mocks
    Injector injector = createStrictMock(Injector.class);
    Capture<AmbariManagementController> controllerCapture = EasyMock.newCapture();
    Clusters clusters = createNiceMock(Clusters.class);
    MaintenanceStateHelper maintHelper = createNiceMock(MaintenanceStateHelper.class);

    Cluster cluster = createNiceMock(Cluster.class);
    Service service = createNiceMock(Service.class);
    ServiceResponse response = createNiceMock(ServiceResponse.class);

    // requests
    ServiceRequest request1 = new ServiceRequest("cluster1", "service1", null, null, null);

    Set<ServiceRequest> setRequests = new HashSet<>();
    setRequests.add(request1);

    // expectations
    // constructor init
    injector.injectMembers(capture(controllerCapture));
    expect(injector.getInstance(Gson.class)).andReturn(null);
    expect(injector.getInstance(MaintenanceStateHelper.class)).andReturn(maintHelper);
    expect(injector.getInstance(KerberosHelper.class)).andReturn(createStrictMock(KerberosHelper.class));

    // getServices
    expect(clusters.getCluster("cluster1")).andReturn(cluster);
    expect(cluster.getService("service1")).andReturn(service);

    expect(service.convertToResponse()).andReturn(response);
    // replay mocks
    replay(maintHelper, injector, clusters, cluster, service, response);

    //test
    AmbariManagementController controller = new AmbariManagementControllerImpl(null, clusters, injector);
    Set<ServiceResponse> setResponses = ServiceResourceProviderTest.getServices(controller, setRequests);

    // assert and verify
    assertSame(controller, controllerCapture.getValue());
    assertEquals(1, setResponses.size());
    assertTrue(setResponses.contains(response));

    verify(injector, clusters, cluster, service, response);
  }

  /**
   * Ensure that ServiceNotFoundException is propagated in case where there is a single request.
   */
  @Test
  public void testGetServices___ServiceNotFoundException() throws Exception {
    // member state mocks
    Injector injector = createStrictMock(Injector.class);
    Capture<AmbariManagementController> controllerCapture = EasyMock.newCapture();
    Clusters clusters = createNiceMock(Clusters.class);
    MaintenanceStateHelper maintHelper = createNiceMock(MaintenanceStateHelper.class);
    Cluster cluster = createNiceMock(Cluster.class);

    // requests
    ServiceRequest request1 = new ServiceRequest("cluster1", "service1", null, null, null);
    Set<ServiceRequest> setRequests = new HashSet<>();
    setRequests.add(request1);

    // expectations
    // constructor init
    injector.injectMembers(capture(controllerCapture));
    expect(injector.getInstance(Gson.class)).andReturn(null);
    expect(injector.getInstance(MaintenanceStateHelper.class)).andReturn(maintHelper);
    expect(injector.getInstance(KerberosHelper.class)).andReturn(createStrictMock(KerberosHelper.class));

    // getServices
    expect(clusters.getCluster("cluster1")).andReturn(cluster);
    expect(cluster.getService("service1")).andThrow(new ServiceNotFoundException("custer1", "service1"));

    // replay mocks
    replay(maintHelper, injector, clusters, cluster);

    //test
    AmbariManagementController controller = new AmbariManagementControllerImpl(null, clusters, injector);

    // assert that exception is thrown in case where there is a single request
    try {
      ServiceResourceProviderTest.getServices(controller, setRequests);
      fail("expected ServiceNotFoundException");
    } catch (ServiceNotFoundException e) {
      // expected
    }

    assertSame(controller, controllerCapture.getValue());
    verify(injector, clusters, cluster);
  }

  /**
   * Ensure that ServiceNotFoundException is handled where there are multiple requests as would be the
   * case when an OR predicate is provided in the query.
   */
  @Test
  public void testGetServices___OR_Predicate_ServiceNotFoundException() throws Exception {
    // member state mocks
    Injector injector = createStrictMock(Injector.class);
    Capture<AmbariManagementController> controllerCapture = EasyMock.newCapture();
    Clusters clusters = createNiceMock(Clusters.class);
    MaintenanceStateHelper maintHelper = createNiceMock(MaintenanceStateHelper.class);

    Cluster cluster = createNiceMock(Cluster.class);
    Service service1 = createNiceMock(Service.class);
    Service service2 = createNiceMock(Service.class);
    ServiceResponse response = createNiceMock(ServiceResponse.class);
    ServiceResponse response2 = createNiceMock(ServiceResponse.class);

    // requests
    ServiceRequest request1 = new ServiceRequest("cluster1", "service1", null, null, null);
    ServiceRequest request2 = new ServiceRequest("cluster1", "service2", null, null, null);
    ServiceRequest request3 = new ServiceRequest("cluster1", "service3", null, null, null);
    ServiceRequest request4 = new ServiceRequest("cluster1", "service4", null, null, null);

    Set<ServiceRequest> setRequests = new HashSet<>();
    setRequests.add(request1);
    setRequests.add(request2);
    setRequests.add(request3);
    setRequests.add(request4);

    // expectations
    // constructor init
    injector.injectMembers(capture(controllerCapture));
    expect(injector.getInstance(Gson.class)).andReturn(null);
    expect(injector.getInstance(MaintenanceStateHelper.class)).andReturn(maintHelper);
    expect(injector.getInstance(KerberosHelper.class)).andReturn(createStrictMock(KerberosHelper.class));

    // getServices
    expect(clusters.getCluster("cluster1")).andReturn(cluster).times(4);
    expect(cluster.getService("service1")).andReturn(service1);
    expect(cluster.getService("service2")).andThrow(new ServiceNotFoundException("cluster1", "service2"));
    expect(cluster.getService("service3")).andThrow(new ServiceNotFoundException("cluster1", "service3"));
    expect(cluster.getService("service4")).andReturn(service2);

    expect(service1.convertToResponse()).andReturn(response);
    expect(service2.convertToResponse()).andReturn(response2);
    // replay mocks
    replay(maintHelper, injector, clusters, cluster, service1, service2,
      response, response2);

    //test
    AmbariManagementController controller = new AmbariManagementControllerImpl(null, clusters, injector);
    Set<ServiceResponse> setResponses = ServiceResourceProviderTest.getServices(controller, setRequests);

    // assert and verify
    assertSame(controller, controllerCapture.getValue());
    assertEquals(2, setResponses.size());
    assertTrue(setResponses.contains(response));
    assertTrue(setResponses.contains(response2));

    verify(injector, clusters, cluster, service1, service2, response, response2);
  }

  private void testRunSmokeTestFlag(Map<String, String> mapRequestProps,
                                    AmbariManagementController amc,
                                    Set<ServiceRequest> serviceRequests)
      throws AmbariException, AuthorizationException {
    RequestStatusResponse response;//Starting HDFS service. No run_smoke_test flag is set, smoke

    String cluster1 = getUniqueName();

    //Stopping HDFS service
    serviceRequests.clear();
    serviceRequests.add(new ServiceRequest(cluster1, "HDFS", "HDP-0.2", "0.2-1234", "INSTALLED"));
    ServiceResourceProviderTest.updateServices(amc, serviceRequests, mapRequestProps, false,
        false);

    //Starting HDFS service. No run_smoke_test flag is set, smoke
    // test(HDFS_SERVICE_CHECK) won't run
    boolean runSmokeTest = false;
    serviceRequests.clear();
    serviceRequests.add(new ServiceRequest(cluster1, "HDFS", "HDP-0.2", "0.2-1234", "STARTED"));
    response = ServiceResourceProviderTest.updateServices(amc, serviceRequests, mapRequestProps,
        runSmokeTest, false);

    List<ShortTaskStatus> taskStatuses = response.getTasks();
    boolean smokeTestRequired = false;
    for (ShortTaskStatus shortTaskStatus : taskStatuses) {
      if (shortTaskStatus.getRole().equals(Role.HDFS_SERVICE_CHECK.toString())) {
        smokeTestRequired= true;
      }
    }
    assertFalse(smokeTestRequired);

    //Stopping HDFS service
    serviceRequests.clear();
    serviceRequests.add(new ServiceRequest(cluster1, "HDFS", "HDP-0.2", "0.2-1234", "INSTALLED"));
    ServiceResourceProviderTest.updateServices(amc, serviceRequests, mapRequestProps, false,
        false);

    //Starting HDFS service again.
    //run_smoke_test flag is set, smoke test will be run
    runSmokeTest = true;
    serviceRequests.clear();
    serviceRequests.add(new ServiceRequest(cluster1, "HDFS", "HDP-0.2", "0.2-1234", "STARTED"));
    response = ServiceResourceProviderTest.updateServices(amc, serviceRequests, mapRequestProps,
        runSmokeTest, false);

    taskStatuses = response.getTasks();
    smokeTestRequired = false;
    for (ShortTaskStatus shortTaskStatus : taskStatuses) {
      if (shortTaskStatus.getRole().equals(Role.HDFS_SERVICE_CHECK.toString())) {
        smokeTestRequired= true;
      }
    }
    assertTrue(smokeTestRequired);
  }

  private class RolePredicate implements org.apache.commons.collections.Predicate {

    private String role;

    public RolePredicate(String role) {
      this.role = role;
    }

    @Override
    public boolean evaluate(Object obj) {
      ShortTaskStatus task = (ShortTaskStatus)obj;
      return task.getRole().equals(role);
    }
  }

  @Test
  public void testReinstallClientSchSkippedInMaintenance() throws Exception {
    String cluster1 = getUniqueName();
    final String host1 = getUniqueName();
    final String host2 = getUniqueName();
    final String host3 = getUniqueName();

    Cluster c1 = setupClusterWithHosts(cluster1, "HDP-1.2.0",
      new ArrayList<String>() {{
        add(host1);
        add(host2);
        add(host3);
      }},
      "centos5");

    RepositoryVersionEntity repositoryVersion = repositoryVersion120;

    Service hdfs = c1.addService("HDFS", repositoryVersion);
    createServiceComponent(cluster1, "HDFS", "NAMENODE", State.INIT);
    createServiceComponent(cluster1, "HDFS", "DATANODE", State.INIT);
    createServiceComponent(cluster1, "HDFS", "HDFS_CLIENT", State.INIT);

    createServiceComponentHost(cluster1, "HDFS", "NAMENODE", host1, State.INIT);
    createServiceComponentHost(cluster1, "HDFS", "DATANODE", host1, State.INIT);
    createServiceComponentHost(cluster1, "HDFS", "HDFS_CLIENT", host1, State.INIT);
    createServiceComponentHost(cluster1, "HDFS", "HDFS_CLIENT", host2, State.INIT);
    createServiceComponentHost(cluster1, "HDFS", "HDFS_CLIENT", host3, State.INIT);

    installService(cluster1, "HDFS", false, false);

    clusters.getHost(host3).setMaintenanceState(c1.getClusterId(), MaintenanceState.ON);

    Long id = startService(cluster1, "HDFS", false ,true);

    Assert.assertNotNull(id);
    List<Stage> stages = actionDB.getAllStages(id);
    Assert.assertNotNull(stages);
    HostRoleCommand hrc1 = null;
    HostRoleCommand hrc2 = null;
    HostRoleCommand hrc3 = null;
    for (Stage s : stages) {
      for (HostRoleCommand hrc : s.getOrderedHostRoleCommands()) {
        if (hrc.getRole().equals(Role.HDFS_CLIENT) && hrc.getHostName().equals(host1)) {
          hrc1 = hrc;
        } else if (hrc.getRole().equals(Role.HDFS_CLIENT) && hrc.getHostName().equals(host2)) {
          hrc2 = hrc;
        } else if (hrc.getRole().equals(Role.HDFS_CLIENT) && hrc.getHostName().equals(host3)) {
          hrc3 = hrc;
        }
      }
    }

    Assert.assertNotNull(hrc1);
    Assert.assertNotNull(hrc2);
    Assert.assertNull(hrc3);
  }

  @Test
  public void setMonitoringServicesRestartRequired() throws Exception {
    String cluster1 = getUniqueName();
    createCluster(cluster1);
    Cluster cluster = clusters.getCluster(cluster1);
    StackId stackId = new StackId("HDP-2.0.8");
    cluster.setDesiredStackVersion(stackId);
    cluster.setCurrentStackVersion(stackId);

    String hdfsService = "HDFS";
    String fakeMonitoringService = "FAKENAGIOS";
    createService(cluster1, hdfsService, repositoryVersion208, null);
    createService(cluster1, fakeMonitoringService, repositoryVersion208, null);

    String namenode = "NAMENODE";
    String datanode = "DATANODE";
    String hdfsClient = "HDFS_CLIENT";
    String fakeServer = "FAKE_MONITORING_SERVER";

    createServiceComponent(cluster1, hdfsService, namenode, State.INIT);
    createServiceComponent(cluster1, hdfsService, datanode, State.INIT);
    createServiceComponent(cluster1, fakeMonitoringService, fakeServer, State.INIT);

    String host1 = getUniqueName();

    addHostToCluster(host1, cluster1);
    createServiceComponentHost(cluster1, hdfsService, namenode, host1, null);
    createServiceComponentHost(cluster1, hdfsService, datanode, host1, null);
    createServiceComponentHost(cluster1, fakeMonitoringService, fakeServer, host1,
      null);


    ServiceComponentHost monitoringServiceComponentHost = null;
    for (ServiceComponentHost sch : cluster.getServiceComponentHosts(host1)) {
      if (sch.getServiceComponentName().equals(fakeServer)) {
        monitoringServiceComponentHost = sch;
      }
    }

    assertFalse(monitoringServiceComponentHost.isRestartRequired());

    createServiceComponent(cluster1, hdfsService, hdfsClient,
      State.INIT);

    createServiceComponentHost(cluster1, hdfsService, hdfsClient, host1, null);

    assertTrue(monitoringServiceComponentHost.isRestartRequired());
  }

  @Test
  public void setRestartRequiredAfterChangeService() throws Exception {
    String cluster1 = getUniqueName();
    createCluster(cluster1);
    Cluster cluster = clusters.getCluster(cluster1);
    StackId stackId = new StackId("HDP-2.0.7");
    cluster.setDesiredStackVersion(stackId);
    cluster.setCurrentStackVersion(stackId);

    String hdfsService = "HDFS";
    String zookeeperService = "ZOOKEEPER";
    createService(cluster1, hdfsService, repositoryVersion207, null);
    createService(cluster1, zookeeperService, repositoryVersion207, null);

    String namenode = "NAMENODE";
    String datanode = "DATANODE";
    String hdfsClient = "HDFS_CLIENT";
    String zookeeperServer = "ZOOKEEPER_SERVER";
    String zookeeperClient = "ZOOKEEPER_CLIENT";

    createServiceComponent(cluster1, hdfsService, namenode,
      State.INIT);
    createServiceComponent(cluster1, hdfsService, datanode,
      State.INIT);
    createServiceComponent(cluster1, zookeeperService, zookeeperServer,
      State.INIT);
    createServiceComponent(cluster1, zookeeperService, zookeeperClient,
      State.INIT);

    String host1 = getUniqueName();
    String host2 = getUniqueName();

    addHostToCluster(host1, cluster1);
    createServiceComponentHost(cluster1, hdfsService, namenode, host1, null);
    createServiceComponentHost(cluster1, hdfsService, datanode, host1, null);
    createServiceComponentHost(cluster1, zookeeperService, zookeeperServer, host1,
      null);
    createServiceComponentHost(cluster1, zookeeperService, zookeeperClient, host1,
      null);

    ServiceComponentHost zookeeperSch = null;
    for (ServiceComponentHost sch : cluster.getServiceComponentHosts(host1)) {
      if (sch.getServiceComponentName().equals(zookeeperServer)) {
        zookeeperSch = sch;
      }
    }
    assertFalse(zookeeperSch.isRestartRequired());

    addHostToCluster(host2, cluster1);
    createServiceComponentHost(cluster1, zookeeperService, zookeeperClient, host2, null);

    assertFalse(zookeeperSch.isRestartRequired());  //No restart required if adding host

    createServiceComponentHost(cluster1, zookeeperService, zookeeperServer, host2, null);

    assertTrue(zookeeperSch.isRestartRequired());  //Add zk server required restart

    deleteServiceComponentHost(cluster1, zookeeperService, zookeeperServer, host2, null);
    deleteServiceComponentHost(cluster1, zookeeperService, zookeeperClient, host2, null);
    deleteHost(host2);

    assertTrue(zookeeperSch.isRestartRequired());   //Restart if removing host!
  }

  @Test
  public void testMaintenanceState() throws Exception {
    String cluster1 = getUniqueName();
    createCluster(cluster1);
    clusters.getCluster(cluster1).setDesiredStackVersion(
        new StackId("HDP-1.2.0"));

    String serviceName = "HDFS";
    createService(cluster1, serviceName, null);

    String componentName1 = "NAMENODE";
    String componentName2 = "DATANODE";
    String componentName3 = "HDFS_CLIENT";

    createServiceComponent(cluster1, serviceName, componentName1, State.INIT);
    createServiceComponent(cluster1, serviceName, componentName2, State.INIT);
    createServiceComponent(cluster1, serviceName, componentName3, State.INIT);

    String host1 = getUniqueName();
    String host2 = getUniqueName();

    addHostToCluster(host1, cluster1);
    addHostToCluster(host2, cluster1);

    createServiceComponentHost(cluster1, serviceName, componentName1, host1,
        null);
    createServiceComponentHost(cluster1, serviceName, componentName2, host1,
        null);
    createServiceComponentHost(cluster1, serviceName, componentName2, host2,
        null);

    Map<String, String> requestProperties = new HashMap<>();
    requestProperties.put("context", "Called from a test");

    Cluster cluster = clusters.getCluster(cluster1);
    Service service = cluster.getService(serviceName);
    Map<String, Host> hosts = clusters.getHostsForCluster(cluster1);

    MaintenanceStateHelper maintenanceStateHelper = MaintenanceStateHelperTest.getMaintenanceStateHelperInstance(clusters);

    // test updating a service
    ServiceRequest sr = new ServiceRequest(cluster1, serviceName, "HDP-1.2.0", "1.2.0-1234", null);
    sr.setMaintenanceState(MaintenanceState.ON.name());
    ServiceResourceProviderTest.updateServices(controller,
        Collections.singleton(sr), requestProperties, false, false,
        maintenanceStateHelper);
    Assert.assertEquals(MaintenanceState.ON, service.getMaintenanceState());

    // check the host components implied state vs desired state
    for (ServiceComponent sc : service.getServiceComponents().values()) {
      for (ServiceComponentHost sch : sc.getServiceComponentHosts().values()) {
        Assert.assertEquals(MaintenanceState.IMPLIED_FROM_SERVICE,
            controller.getEffectiveMaintenanceState(sch));
        Assert.assertEquals(MaintenanceState.OFF, sch.getMaintenanceState());
      }
    }

    // reset
    sr.setMaintenanceState(MaintenanceState.OFF.name());
    ServiceResourceProviderTest.updateServices(controller,
        Collections.singleton(sr), requestProperties, false, false,
        maintenanceStateHelper);
    Assert.assertEquals(MaintenanceState.OFF, service.getMaintenanceState());

    // check the host components implied state vs desired state
    for (ServiceComponent sc : service.getServiceComponents().values()) {
      for (ServiceComponentHost sch : sc.getServiceComponentHosts().values()) {
        Assert.assertEquals(MaintenanceState.OFF,
            controller.getEffectiveMaintenanceState(sch));
        Assert.assertEquals(MaintenanceState.OFF, sch.getMaintenanceState());
      }
    }

    // passivate a host
    HostRequest hr = new HostRequest(host1, cluster1);
    hr.setMaintenanceState(MaintenanceState.ON.name());
    HostResourceProviderTest.updateHosts(controller, Collections.singleton(hr)
    );

    Host host = hosts.get(host1);
    Assert.assertEquals(MaintenanceState.ON,
        host.getMaintenanceState(cluster.getClusterId()));

    // check the host components implied state vs desired state, only for
    // affected hosts
    for (ServiceComponent sc : service.getServiceComponents().values()) {
      for (ServiceComponentHost sch : sc.getServiceComponentHosts().values()) {
        MaintenanceState implied = controller.getEffectiveMaintenanceState(sch);
        if (sch.getHostName().equals(host1)) {
          Assert.assertEquals(MaintenanceState.IMPLIED_FROM_HOST, implied);
        } else {
          Assert.assertEquals(MaintenanceState.OFF, implied);
        }
        Assert.assertEquals(MaintenanceState.OFF, sch.getMaintenanceState());
      }
    }

    // reset
    hr.setMaintenanceState(MaintenanceState.OFF.name());
    HostResourceProviderTest.updateHosts(controller, Collections.singleton(hr)
    );

    host = hosts.get(host1);
    Assert.assertEquals(MaintenanceState.OFF,
        host.getMaintenanceState(cluster.getClusterId()));

    // check the host components active state vs desired state
    for (ServiceComponent sc : service.getServiceComponents().values()) {
      for (ServiceComponentHost sch : sc.getServiceComponentHosts().values()) {
        Assert.assertEquals(MaintenanceState.OFF,
            controller.getEffectiveMaintenanceState(sch));
        Assert.assertEquals(MaintenanceState.OFF, sch.getMaintenanceState());
      }
    }

    // passivate several hosts
    HostRequest hr1 = new HostRequest(host1, cluster1);
    hr1.setMaintenanceState(MaintenanceState.ON.name());
    HostRequest hr2 = new HostRequest(host2, cluster1);
    hr2.setMaintenanceState(MaintenanceState.ON.name());
    Set<HostRequest> set = new HashSet<>();
    set.add(hr1);
    set.add(hr2);
    HostResourceProviderTest.updateHosts(controller, set
    );

    host = hosts.get(host1);
    Assert.assertEquals(MaintenanceState.ON,
        host.getMaintenanceState(cluster.getClusterId()));
    host = hosts.get(host2);
    Assert.assertEquals(MaintenanceState.ON,
        host.getMaintenanceState(cluster.getClusterId()));

    // reset
    hr1 = new HostRequest(host1, cluster1);
    hr1.setMaintenanceState(MaintenanceState.OFF.name());
    hr2 = new HostRequest(host2, cluster1);
    hr2.setMaintenanceState(MaintenanceState.OFF.name());
    set = new HashSet<>();
    set.add(hr1);
    set.add(hr2);

    HostResourceProviderTest.updateHosts(controller, set
    );
    host = hosts.get(host1);
    Assert.assertEquals(MaintenanceState.OFF,
        host.getMaintenanceState(cluster.getClusterId()));
    host = hosts.get(host2);
    Assert.assertEquals(MaintenanceState.OFF,
        host.getMaintenanceState(cluster.getClusterId()));

    // only do one SCH
    ServiceComponentHost targetSch = service.getServiceComponent(componentName2).getServiceComponentHosts().get(
        host2);
    Assert.assertNotNull(targetSch);
    targetSch.setMaintenanceState(MaintenanceState.ON);

    // check the host components active state vs desired state
    Assert.assertEquals(MaintenanceState.ON,
        controller.getEffectiveMaintenanceState(targetSch));

    // update the service
    service.setMaintenanceState(MaintenanceState.ON);
    Assert.assertEquals(MaintenanceState.ON,
        controller.getEffectiveMaintenanceState(targetSch));

    // make SCH active
    targetSch.setMaintenanceState(MaintenanceState.OFF);
    Assert.assertEquals(MaintenanceState.IMPLIED_FROM_SERVICE,
        controller.getEffectiveMaintenanceState(targetSch));

    // update the service
    service.setMaintenanceState(MaintenanceState.OFF);
    Assert.assertEquals(MaintenanceState.OFF,
        controller.getEffectiveMaintenanceState(targetSch));

    host = hosts.get(host2);
    // update host
    host.setMaintenanceState(cluster.getClusterId(), MaintenanceState.ON);
    Assert.assertEquals(MaintenanceState.IMPLIED_FROM_HOST,
        controller.getEffectiveMaintenanceState(targetSch));

    targetSch.setMaintenanceState(MaintenanceState.ON);
    Assert.assertEquals(MaintenanceState.ON,
        controller.getEffectiveMaintenanceState(targetSch));

    // check the host components active state vs desired state
    for (ServiceComponent sc : service.getServiceComponents().values()) {
      for (ServiceComponentHost sch : sc.getServiceComponentHosts().values()) {
        Assert.assertEquals(State.INIT, sch.getState());
      }
    }

    long id1 = installService(cluster1, serviceName, false, false,
        maintenanceStateHelper, null);

    List<HostRoleCommand> hdfsCmds = actionDB.getRequestTasks(id1);
    Assert.assertNotNull(hdfsCmds);

    HostRoleCommand datanodeCmd = null;

    for (HostRoleCommand cmd : hdfsCmds) {
      if (cmd.getRole().equals(Role.DATANODE)) {
        datanodeCmd = cmd;
      }
    }

    Assert.assertNotNull(datanodeCmd);

    // verify passive sch was skipped
    for (ServiceComponent sc : service.getServiceComponents().values()) {
      if (!sc.getName().equals(componentName2)) {
        continue;
      }

      for (ServiceComponentHost sch : sc.getServiceComponentHosts().values()) {
        Assert.assertEquals(sch == targetSch ? State.INIT : State.INSTALLED,
            sch.getState());
      }
    }
  }

  @Test
  public void testCredentialStoreRelatedAPICallsToUpdateSettings() throws Exception {
    String cluster1 = getUniqueName();
    createCluster(cluster1);
    clusters.getCluster(cluster1).setDesiredStackVersion(
        new StackId("HDP-2.2.0"));

    String service1Name = "HDFS";
    String service2Name = "STORM";
    String service3Name = "ZOOKEEPER";
    createService(cluster1, service1Name, repositoryVersion220, null);
    createService(cluster1, service2Name, repositoryVersion220, null);
    createService(cluster1, service3Name, repositoryVersion220, null);
    String component1Name = "NAMENODE";
    String component2Name = "DRPC_SERVER";
    String component3Name = "ZOOKEEPER_SERVER";
    createServiceComponent(cluster1, service1Name, component1Name, State.INIT);
    createServiceComponent(cluster1, service2Name, component2Name, State.INIT);
    createServiceComponent(cluster1, service3Name, component3Name, State.INIT);
    String host1 = getUniqueName();
    addHostToCluster(host1, cluster1);
    createServiceComponentHost(cluster1, service1Name, component1Name, host1, null);
    createServiceComponentHost(cluster1, service2Name, component2Name, host1, null);
    createServiceComponentHost(cluster1, service3Name, component3Name, host1, null);

    Map<String, String> requestProperties = new HashMap<>();
    requestProperties.put("context", "Called from a test");

    Cluster cluster = clusters.getCluster(cluster1);
    Service service1 = cluster.getService(service1Name);

    MaintenanceStateHelper
        maintenanceStateHelper =
        MaintenanceStateHelperTest.getMaintenanceStateHelperInstance(clusters);

    // test updating a service
    ServiceRequest sr = new ServiceRequest(cluster1, service1Name, "HDP-2.2.0", "2.2.0-1234", null);
    sr.setCredentialStoreEnabled("true");

    ServiceResourceProviderTest.updateServices(controller,
                                               Collections.singleton(sr), requestProperties, false, false,
                                               maintenanceStateHelper);
    Assert.assertTrue(service1.isCredentialStoreEnabled());
    Assert.assertTrue(service1.isCredentialStoreSupported());
    Assert.assertFalse(service1.isCredentialStoreRequired());

    ServiceRequest sr2 = new ServiceRequest(cluster1, service2Name, "HDP-2.2.0", "2.2.0-1234", null);
    sr2.setCredentialStoreEnabled("true");
    try {
      ServiceResourceProviderTest.updateServices(controller,
                                                 Collections.singleton(sr2), requestProperties, false, false,
                                                 maintenanceStateHelper);
      Assert.assertTrue("Expected exception not thrown - service does not support cred store", true);
    }catch(IllegalArgumentException iaex) {
      Assert.assertTrue(iaex.getMessage(), iaex.getMessage().contains(
          "Invalid arguments, cannot enable credential store as it is not supported by the service. Service=STORM"));
    }

    ServiceRequest sr3 = new ServiceRequest(cluster1, service3Name, "HDP-2.2.0", "2.2.0-1234", null);
    sr3.setCredentialStoreEnabled("false");
    try {
      ServiceResourceProviderTest.updateServices(controller,
                                                 Collections.singleton(sr3), requestProperties, false, false,
                                                 maintenanceStateHelper);
      Assert.assertTrue("Expected exception not thrown - service does not support disabling of cred store", true);
    }catch(IllegalArgumentException iaex) {
      Assert.assertTrue(iaex.getMessage(), iaex.getMessage().contains(
          "Invalid arguments, cannot disable credential store as it is required by the service. Service=ZOOKEEPER"));
    }

    ServiceRequest sr4 = new ServiceRequest(cluster1, service3Name, "HDP-2.2.0", "2.2.0-1234", null);
    sr4.setCredentialStoreSupported("true");
    try {
      ServiceResourceProviderTest.updateServices(controller,
                                                 Collections.singleton(sr4), requestProperties, false, false,
                                                 maintenanceStateHelper);
      Assert.assertTrue("Expected exception not thrown - service does not support updating cred store support", true);
    }catch(IllegalArgumentException iaex) {
      Assert.assertTrue(iaex.getMessage(), iaex.getMessage().contains(
          "Invalid arguments, cannot update credential_store_supported as it is set only via service definition. Service=ZOOKEEPER"));
    }
  }

  @Test
  public void testPassiveSkipServices() throws Exception {
    String cluster1 = getUniqueName();
    createCluster(cluster1);
    clusters.getCluster(cluster1)
        .setDesiredStackVersion(new StackId("HDP-0.1"));

    String serviceName1 = "HDFS";
    String serviceName2 = "MAPREDUCE";
    createService(cluster1, serviceName1, null);
    createService(cluster1, serviceName2, null);

    String componentName1_1 = "NAMENODE";
    String componentName1_2 = "DATANODE";
    String componentName1_3 = "HDFS_CLIENT";
    createServiceComponent(cluster1, serviceName1, componentName1_1,
        State.INIT);
    createServiceComponent(cluster1, serviceName1, componentName1_2,
        State.INIT);
    createServiceComponent(cluster1, serviceName1, componentName1_3,
        State.INIT);

    String componentName2_1 = "JOBTRACKER";
    String componentName2_2 = "TASKTRACKER";
    createServiceComponent(cluster1, serviceName2, componentName2_1,
        State.INIT);
    createServiceComponent(cluster1, serviceName2, componentName2_2,
        State.INIT);

    String host1 = getUniqueName();
    String host2 = getUniqueName();

    addHostToCluster(host1, cluster1);
    addHostToCluster(host2, cluster1);

    createServiceComponentHost(cluster1, serviceName1, componentName1_1, host1, null);
    createServiceComponentHost(cluster1, serviceName1, componentName1_2, host1, null);
    createServiceComponentHost(cluster1, serviceName1, componentName1_2, host2, null);

    createServiceComponentHost(cluster1, serviceName2, componentName2_1, host1, null);
    createServiceComponentHost(cluster1, serviceName2, componentName2_2, host2, null);

    MaintenanceStateHelper maintenanceStateHelper =
            MaintenanceStateHelperTest.getMaintenanceStateHelperInstance(clusters);

    installService(cluster1, serviceName1, false, false, maintenanceStateHelper, null);
    installService(cluster1, serviceName2, false, false, maintenanceStateHelper, null);

    startService(cluster1, serviceName1, false, false, maintenanceStateHelper);
    startService(cluster1, serviceName2, false, false, maintenanceStateHelper);

    Map<String, String> requestProperties = new HashMap<>();
    requestProperties.put("context", "Called from a test");

    Cluster cluster = clusters.getCluster(cluster1);

    for (Service service : cluster.getServices().values()) {
      Assert.assertEquals(State.STARTED, service.getDesiredState());
    }

    Service service2 = cluster.getService(serviceName2);
    service2.setMaintenanceState(MaintenanceState.ON);

    Set<ServiceRequest> srs = new HashSet<>();
    srs.add(new ServiceRequest(cluster1, serviceName1, "HDP-0.1", "0.1-1234", State.INSTALLED.name()));
    srs.add(new ServiceRequest(cluster1, serviceName2, "HDP-0.1", "0.1-1234", State.INSTALLED.name()));
    RequestStatusResponse rsr = ServiceResourceProviderTest.updateServices(controller, srs,
            requestProperties, false, false, maintenanceStateHelper);

    for (ShortTaskStatus sts : rsr.getTasks()) {
      String role = sts.getRole();
      Assert.assertFalse(role.equals(componentName2_1));
      Assert.assertFalse(role.equals(componentName2_2));
    }

    for (Service service : cluster.getServices().values()) {
      if (service.getName().equals(serviceName2)) {
        Assert.assertEquals(State.STARTED, service.getDesiredState());
      } else {
        Assert.assertEquals(State.INSTALLED, service.getDesiredState());
      }
    }

    service2.setMaintenanceState(MaintenanceState.OFF);
    ServiceResourceProviderTest.updateServices(controller, srs, requestProperties,
            false, false, maintenanceStateHelper);
    for (Service service : cluster.getServices().values()) {
      Assert.assertEquals(State.INSTALLED, service.getDesiredState());
    }

    startService(cluster1, serviceName1, false, false, maintenanceStateHelper);
    startService(cluster1, serviceName2, false, false, maintenanceStateHelper);

    // test host
    Host h1 = clusters.getHost(host1);
    h1.setMaintenanceState(cluster.getClusterId(), MaintenanceState.ON);

    srs = new HashSet<>();
    srs.add(new ServiceRequest(cluster1, serviceName1, "HDP-0.1", "0.1-1234", State.INSTALLED.name()));
    srs.add(new ServiceRequest(cluster1, serviceName2, "HDP-0.1", "0.1-1234", State.INSTALLED.name()));

    rsr = ServiceResourceProviderTest.updateServices(controller, srs, requestProperties,
            false, false, maintenanceStateHelper);

    for (ShortTaskStatus sts : rsr.getTasks()) {
      Assert.assertFalse(sts.getHostName().equals(host1));
    }

    h1.setMaintenanceState(cluster.getClusterId(), MaintenanceState.OFF);
    startService(cluster1, serviceName2, false, false, maintenanceStateHelper);

    service2.setMaintenanceState(MaintenanceState.ON);

    ServiceRequest sr = new ServiceRequest(cluster1, serviceName2, "HDP-0.1", "0.1-1234", State.INSTALLED.name());
    rsr = ServiceResourceProviderTest.updateServices(controller,
        Collections.singleton(sr), requestProperties, false, false, maintenanceStateHelper);

    Assert.assertTrue("Service start request defaults to Cluster operation level," +
                    "command does not create tasks",
        rsr == null || rsr.getTasks().size() == 0);

  }

  @Test
  public void testIsAttributeMapsEqual() {
    AmbariManagementControllerImpl controllerImpl = null;
    if (controller instanceof AmbariManagementControllerImpl){
      controllerImpl = (AmbariManagementControllerImpl)controller;
    }
    Map<String, Map<String, String>> requestConfigAttributes = new HashMap<>();
    Map<String, Map<String, String>> clusterConfigAttributes = new HashMap<>();
    Assert.assertTrue(controllerImpl.isAttributeMapsEqual(requestConfigAttributes, clusterConfigAttributes));
    requestConfigAttributes.put("final", new HashMap<String, String>());
    requestConfigAttributes.get("final").put("c", "true");
    clusterConfigAttributes.put("final", new HashMap<String, String>());
    clusterConfigAttributes.get("final").put("c", "true");
    Assert.assertTrue(controllerImpl.isAttributeMapsEqual(requestConfigAttributes, clusterConfigAttributes));
    clusterConfigAttributes.put("final2", new HashMap<String, String>());
    clusterConfigAttributes.get("final2").put("a", "true");
    Assert.assertFalse(controllerImpl.isAttributeMapsEqual(requestConfigAttributes, clusterConfigAttributes));
    requestConfigAttributes.put("final2", new HashMap<String, String>());
    requestConfigAttributes.get("final2").put("a", "false");
    Assert.assertFalse(controllerImpl.isAttributeMapsEqual(requestConfigAttributes, clusterConfigAttributes));
  }

  @Test
  public void testEmptyConfigs() throws Exception {
    String cluster1 = getUniqueName();
    createCluster(cluster1);
    Cluster cluster =  clusters.getCluster(cluster1);
    cluster.setDesiredStackVersion(new StackId("HDP-0.1"));

    ClusterRequest cr = new ClusterRequest(cluster.getClusterId(), cluster.getClusterName(), null, null);

    // test null map with no prior
    cr.setDesiredConfig(Collections.singletonList(
        new ConfigurationRequest(cluster1, "typeA", "v1", null, null)));
    controller.updateClusters(Collections.singleton(cr), new HashMap<String, String>());
    Config config = cluster.getDesiredConfigByType("typeA");
    Assert.assertNull(config);

    // test empty map with no prior
    cr.setDesiredConfig(Collections.singletonList(
        new ConfigurationRequest(cluster1, "typeA", "v1", new HashMap<String, String>(), new HashMap<String, Map<String,String>>())));
    controller.updateClusters(Collections.singleton(cr), new HashMap<String, String>());
    config = cluster.getDesiredConfigByType("typeA");
    Assert.assertNotNull(config);

    // test empty properties on a new version
    cr.setDesiredConfig(Collections.singletonList(
        new ConfigurationRequest(cluster1, "typeA", "v2", new HashMap<String, String>(), new HashMap<String, Map<String,String>>())));
    controller.updateClusters(Collections.singleton(cr), new HashMap<String, String>());
    config = cluster.getDesiredConfigByType("typeA");
    Assert.assertNotNull(config);
    Assert.assertEquals(Integer.valueOf(0), Integer.valueOf(config.getProperties().size()));

    // test new version
    Map<String, String> map = new HashMap<>();
    map.clear();
    map.put("c", "d");
    Map<String, Map<String, String>> attributesMap = new HashMap<>();
    attributesMap.put("final", new HashMap<String, String>());
    attributesMap.get("final").put("c", "true");
    cr.setDesiredConfig(Collections.singletonList(
        new ConfigurationRequest(cluster1, "typeA", "v3", map, attributesMap)));
    controller.updateClusters(Collections.singleton(cr), new HashMap<String, String>());
    config = cluster.getDesiredConfigByType("typeA");
    Assert.assertNotNull(config);
    Assert.assertTrue(config.getProperties().containsKey("c"));

    // test reset to v2
    cr.setDesiredConfig(Collections.singletonList(
        new ConfigurationRequest(cluster1, "typeA", "v2", new HashMap<String, String>(), new HashMap<String, Map<String,String>>())));
    controller.updateClusters(Collections.singleton(cr), new HashMap<String, String>());
    config = cluster.getDesiredConfigByType("typeA");
    Assert.assertEquals("v2", config.getTag());
    Assert.assertNotNull(config);
    Assert.assertEquals(Integer.valueOf(0), Integer.valueOf(config.getProperties().size()));

    // test v2, but with properties
    cr.setDesiredConfig(Collections.singletonList(
        new ConfigurationRequest(cluster1, "typeA", "v2", new HashMap<String, String>() {{ put("a", "b"); }},
            new HashMap<String, Map<String,String>>(){{put("final", new HashMap<String, String>(){{put("a", "true");}});
          }
        })));
    try {
      controller.updateClusters(Collections.singleton(cr), new HashMap<String, String>());
      Assert.fail("Expect failure when creating a config that exists");
    } catch (AmbariException e) {
      // expected
    }
  }

  @Test
  public void testCreateCustomActionNoCluster() throws Exception {
    String hostname1 = getUniqueName();
    String hostname2 = getUniqueName();
    addHost(hostname1);
    addHost(hostname2);

    String action1 = getUniqueName();

    ambariMetaInfo.addActionDefinition(new ActionDefinition(action1, ActionType.SYSTEM,
        "", "", "", "action def description", TargetHostType.ANY,
        Short.valueOf("60"), null));

    Map<String, String> requestProperties = new HashMap<>();
    requestProperties.put(REQUEST_CONTEXT_PROPERTY, "Called from a test");

    Map<String, String> requestParams = new HashMap<>();
    requestParams.put("some_custom_param", "abc");

    // !!! target single host
    List<String> hosts = Arrays.asList(hostname1);
    RequestResourceFilter resourceFilter = new RequestResourceFilter(null, null, hosts);
    List<RequestResourceFilter> resourceFilters = new ArrayList<>();
    resourceFilters.add(resourceFilter);

    ExecuteActionRequest actionRequest = new ExecuteActionRequest(null, null,
        action1, resourceFilters, null, requestParams, false);
    RequestStatusResponse response = controller.createAction(actionRequest, requestProperties);
    assertEquals(1, response.getTasks().size());
    ShortTaskStatus taskStatus = response.getTasks().get(0);
    Assert.assertEquals(hostname1, taskStatus.getHostName());

    Stage stage = actionDB.getAllStages(response.getRequestId()).get(0);
    Assert.assertNotNull(stage);
    Assert.assertEquals(-1L, stage.getClusterId());

    List<HostRoleCommand> storedTasks = actionDB.getRequestTasks(response.getRequestId());
    Assert.assertEquals(1, storedTasks.size());
    HostRoleCommand task = storedTasks.get(0);
    Assert.assertEquals(RoleCommand.ACTIONEXECUTE, task.getRoleCommand());
    Assert.assertEquals(action1, task.getRole().name());
    Assert.assertEquals(hostname1, task.getHostName());

    ExecutionCommand cmd = task.getExecutionCommandWrapper().getExecutionCommand();
    Type type = new TypeToken<Map<String, String>>(){}.getType();
    Map<String, String> commandParamsStage = StageUtils.getGson().fromJson(stage.getCommandParamsStage(), type);
    Assert.assertTrue(commandParamsStage.containsKey("some_custom_param"));
    Assert.assertEquals(null, cmd.getServiceName());
    Assert.assertEquals(null, cmd.getComponentName());
    Assert.assertTrue(cmd.getLocalComponents().isEmpty());

    Assert.assertEquals(requestProperties.get(REQUEST_CONTEXT_PROPERTY), response.getRequestContext());

    // !!! target two hosts

    hosts = Arrays.asList(hostname1, hostname2);
    resourceFilter = new RequestResourceFilter(null, null, hosts);
    resourceFilters = new ArrayList<>();
    resourceFilters.add(resourceFilter);

    actionRequest = new ExecuteActionRequest(null, null,
        action1, resourceFilters, null, requestParams, false);
    response = controller.createAction(actionRequest, requestProperties);
    assertEquals(2, response.getTasks().size());
    boolean host1Found = false;
    boolean host2Found = false;
    for (ShortTaskStatus sts : response.getTasks()) {
      if (sts.getHostName().equals(hostname1)) {
        host1Found = true;
      } else if (sts.getHostName().equals(hostname2)) {
        host2Found = true;
      }
    }
    Assert.assertTrue(host1Found);
    Assert.assertTrue(host2Found);

    stage = actionDB.getAllStages(response.getRequestId()).get(0);
    Assert.assertNotNull(stage);
    Assert.assertEquals(-1L, stage.getClusterId());

    storedTasks = actionDB.getRequestTasks(response.getRequestId());
    Assert.assertEquals(2, storedTasks.size());
    task = storedTasks.get(0);
    Assert.assertEquals(RoleCommand.ACTIONEXECUTE, task.getRoleCommand());
    Assert.assertEquals(action1, task.getRole().name());
    // order is not guaranteed
    Assert.assertTrue(hostname1.equals(task.getHostName()) || hostname2.equals(task.getHostName()));

    cmd = task.getExecutionCommandWrapper().getExecutionCommand();
    commandParamsStage = StageUtils.getGson().fromJson(stage.getCommandParamsStage(), type);
    Assert.assertTrue(commandParamsStage.containsKey("some_custom_param"));
    Assert.assertEquals(null, cmd.getServiceName());
    Assert.assertEquals(null, cmd.getComponentName());
    Assert.assertTrue(cmd.getLocalComponents().isEmpty());

    Assert.assertEquals(requestProperties.get(REQUEST_CONTEXT_PROPERTY), response.getRequestContext());
  }

  @Test
  public void testConfigAttributesStaleConfigFilter() throws AmbariException, AuthorizationException {

    final String host1 = getUniqueName();
    final String host2 = getUniqueName();
    String cluster1 = getUniqueName();
    Cluster c = setupClusterWithHosts(cluster1, "HDP-2.0.5", new ArrayList<String>() {
      {
        add(host1);
        add(host2);
      }
    }, "centos5");

    Long clusterId = c.getClusterId();

    String serviceName = "HDFS";
    createService(cluster1, serviceName, null);
    String componentName1 = "NAMENODE";
    String componentName2 = "DATANODE";
    String componentName3 = "HDFS_CLIENT";

    createServiceComponent(cluster1, serviceName, componentName1, State.INIT);
    createServiceComponent(cluster1, serviceName, componentName2, State.INIT);
    createServiceComponent(cluster1, serviceName, componentName3, State.INIT);

    createServiceComponentHost(cluster1, serviceName, componentName1, host1, null);
    createServiceComponentHost(cluster1, serviceName, componentName2, host1, null);
    createServiceComponentHost(cluster1, serviceName, componentName3, host1, null);
    createServiceComponentHost(cluster1, serviceName, componentName2, host2, null);
    createServiceComponentHost(cluster1, serviceName, componentName3, host2, null);

    // Install
    installService(cluster1, serviceName, false, false);

    // Create and attach config
    // hdfs-site will not have config-attributes
    Map<String, String> hdfsConfigs = new HashMap<>();
    hdfsConfigs.put("a", "b");
    Map<String, Map<String, String>> hdfsConfigAttributes = new HashMap<String, Map<String, String>>() {
      {
        put("final", new HashMap<String, String>() {{put("a", "true");}});
      }
    };

    ConfigurationRequest cr1 = new ConfigurationRequest(cluster1, "hdfs-site", "version1", hdfsConfigs, hdfsConfigAttributes);
    ClusterRequest crReq1 = new ClusterRequest(clusterId, cluster1, null, null);
    crReq1.setDesiredConfig(Collections.singletonList(cr1));

    controller.updateClusters(Collections.singleton(crReq1), null);

    // Start
    startService(cluster1, serviceName, false, false);

    // Update actual config
    HashMap<String, Map<String, String>> actualConfig = new HashMap<String, Map<String, String>>() {
      {
        put("hdfs-site", new HashMap<String, String>() {{put("tag", "version1");}});
      }
    };
    HashMap<String, Map<String, String>> actualConfigOld = new HashMap<String, Map<String, String>>() {
      {
        put("hdfs-site", new HashMap<String, String>() {{put("tag", "version0");}});
      }
    };

    Service s1 = clusters.getCluster(cluster1).getService(serviceName);
    s1.getServiceComponent(componentName1).getServiceComponentHost(host1).updateActualConfigs(actualConfig);
    s1.getServiceComponent(componentName2).getServiceComponentHost(host1).updateActualConfigs(actualConfig);
    s1.getServiceComponent(componentName3).getServiceComponentHost(host1).updateActualConfigs(actualConfigOld);
    s1.getServiceComponent(componentName2).getServiceComponentHost(host2).updateActualConfigs(actualConfigOld);
    s1.getServiceComponent(componentName3).getServiceComponentHost(host2).updateActualConfigs(actualConfig);

    ServiceComponentHostRequest r = new ServiceComponentHostRequest(cluster1, null, null, null, null);
    Set<ServiceComponentHostResponse> resps = controller.getHostComponents(Collections.singleton(r));
    Assert.assertEquals(5, resps.size());

    // Get all host components with stale config = true
    r = new ServiceComponentHostRequest(cluster1, null, null, null, null);
    r.setStaleConfig("true");
    resps = controller.getHostComponents(Collections.singleton(r));
    Assert.assertEquals(2, resps.size());

    // Get all host components with stale config = false
    r = new ServiceComponentHostRequest(cluster1, null, null, null, null);
    r.setStaleConfig("false");
    resps = controller.getHostComponents(Collections.singleton(r));
    Assert.assertEquals(3, resps.size());

    // Get all host components with stale config = false and hostname filter
    r = new ServiceComponentHostRequest(cluster1, null, null, host1, null);
    r.setStaleConfig("false");
    resps = controller.getHostComponents(Collections.singleton(r));
    Assert.assertEquals(2, resps.size());

    // Get all host components with stale config = false and hostname filter
    r = new ServiceComponentHostRequest(cluster1, null, null, host2, null);
    r.setStaleConfig("true");
    resps = controller.getHostComponents(Collections.singleton(r));
    Assert.assertEquals(1, resps.size());
  }

  @Test
  public void testSecretReferences() throws AmbariException, AuthorizationException {

    final String host1 = getUniqueName();
    final String host2 = getUniqueName();
    String cluster1 = getUniqueName();

    Cluster cl = setupClusterWithHosts(cluster1, "HDP-2.0.5", new ArrayList<String>() {
      {
        add(host1);
        add(host2);
      }
    }, "centos5");

    Long clusterId = cl.getClusterId();

    String serviceName = "HDFS";
    createService(cluster1, serviceName, null);
    String componentName1 = "NAMENODE";
    String componentName2 = "DATANODE";
    String componentName3 = "HDFS_CLIENT";

    createServiceComponent(cluster1, serviceName, componentName1, State.INIT);
    createServiceComponent(cluster1, serviceName, componentName2, State.INIT);
    createServiceComponent(cluster1, serviceName, componentName3, State.INIT);

    createServiceComponentHost(cluster1, serviceName, componentName1, host1, null);
    createServiceComponentHost(cluster1, serviceName, componentName2, host1, null);
    createServiceComponentHost(cluster1, serviceName, componentName3, host1, null);
    createServiceComponentHost(cluster1, serviceName, componentName2, host2, null);
    createServiceComponentHost(cluster1, serviceName, componentName3, host2, null);

    // Install
    installService(cluster1, serviceName, false, false);

    ClusterRequest crReq;
    ConfigurationRequest cr;

    cr = new ConfigurationRequest(cluster1,
        "hdfs-site",
        "version1",
        new HashMap<String, String>(){{
          put("test.password", "first");
          put("test.password.empty", "");
        }},
        new HashMap<String, Map<String, String>>()
    );
    crReq = new ClusterRequest(clusterId, cluster1, null, null);
    crReq.setDesiredConfig(Collections.singletonList(cr));

    controller.updateClusters(Collections.singleton(crReq), null);
    // update config with secret reference
    cr = new ConfigurationRequest(cluster1,
        "hdfs-site",
        "version2",
        new HashMap<String, String>(){{
          put("test.password", "SECRET:hdfs-site:1:test.password");
          put("new", "new");//need this to mark config as "changed"
        }},
        new HashMap<String, Map<String, String>>()
    );
    crReq = new ClusterRequest(clusterId, cluster1, null, null);
    crReq.setDesiredConfig(Collections.singletonList(cr));
    controller.updateClusters(Collections.singleton(crReq), null);
    // change password to new value
    cr = new ConfigurationRequest(cluster1,
        "hdfs-site",
        "version3",
        new HashMap<String, String>(){{
          put("test.password", "brandNewPassword");
        }},
        new HashMap<String, Map<String, String>>()
    );
    crReq = new ClusterRequest(clusterId, cluster1, null, null);
    crReq.setDesiredConfig(Collections.singletonList(cr));
    controller.updateClusters(Collections.singleton(crReq), null);
    // wrong secret reference
    cr = new ConfigurationRequest(cluster1,
        "hdfs-site",
        "version3",
        new HashMap<String, String>(){{
          put("test.password", "SECRET:hdfs-site:666:test.password");
        }},
        new HashMap<String, Map<String, String>>()
    );
    crReq = new ClusterRequest(clusterId, cluster1, null, null);
    crReq.setDesiredConfig(Collections.singletonList(cr));
    try {
      controller.updateClusters(Collections.singleton(crReq), null);
      fail("Request need to be failed with wrong secret reference");
    } catch (AmbariException e){

    }
    // reference to config which does not contain requested property
    cr = new ConfigurationRequest(cluster1,
        "hdfs-site",
        "version4",
        new HashMap<String, String>(){{
          put("foo", "bar");
        }},
        new HashMap<String, Map<String, String>>()
    );
    crReq = new ClusterRequest(clusterId, cluster1, null, null);
    crReq.setDesiredConfig(Collections.singletonList(cr));
    controller.updateClusters(Collections.singleton(crReq), null);
    cr = new ConfigurationRequest(cluster1,
        "hdfs-site",
        "version5",
        new HashMap<String, String>(){{
          put("test.password", "SECRET:hdfs-site:4:test.password");
          put("new", "new");
        }},
        new HashMap<String, Map<String, String>>()
    );
    crReq = new ClusterRequest(clusterId, cluster1, null, null);
    crReq.setDesiredConfig(Collections.singletonList(cr));
    try {
      controller.updateClusters(Collections.singleton(crReq), null);
      fail("Request need to be failed with wrong secret reference");
    } catch (AmbariException e) {
      assertEquals("Error when parsing secret reference. Cluster: " + cluster1 + " ConfigType: hdfs-site ConfigVersion: 4 does not contain property 'test.password'",
          e.getMessage());
    }
    cl.getAllConfigs();
    assertEquals(cl.getAllConfigs().size(), 4);

    Config v1 = cl.getConfigByVersion("hdfs-site", 1l);
    Config v2 = cl.getConfigByVersion("hdfs-site", 2l);
    Config v3 = cl.getConfigByVersion("hdfs-site", 3l);
    Config v4 = cl.getConfigByVersion("hdfs-site", 4l);

    assertEquals(v1.getProperties().get("test.password"), "first");
    assertEquals(v2.getProperties().get("test.password"), "first");
    assertEquals(v3.getProperties().get("test.password"), "brandNewPassword");
    assertFalse(v4.getProperties().containsKey("test.password"));

    // check if we have masked secret in responce
    final ConfigurationRequest configRequest = new ConfigurationRequest(cluster1, "hdfs-site", null, null, null);
    configRequest.setIncludeProperties(true);
    Set<ConfigurationResponse> requestedConfigs = controller.getConfigurations(new HashSet<ConfigurationRequest>() {{
      add(configRequest);
    }});
    for(ConfigurationResponse resp : requestedConfigs) {
      String secretName = "SECRET:hdfs-site:"+resp.getVersion().toString()+":test.password";
      if(resp.getConfigs().containsKey("test.password")) {
        assertEquals(resp.getConfigs().get("test.password"), secretName);
      }
      if(resp.getConfigs().containsKey("test.password.empty")) {
        assertEquals(resp.getConfigs().get("test.password.empty"), "");
      }
    }
  }

  @Test
  public void testTargetedProcessCommand() throws Exception {
    final String host1 = getUniqueName();
    String cluster1 = getUniqueName();

    Cluster cluster = setupClusterWithHosts(cluster1, "HDP-2.0.5", Arrays.asList(host1), "centos5");
    String serviceName = "HDFS";
    createService(cluster1, serviceName, null);
    String componentName1 = "NAMENODE";

    createServiceComponent(cluster1, serviceName, componentName1, State.INIT);

    createServiceComponentHost(cluster1, serviceName, componentName1, host1, null);

    // Install
    installService(cluster1, serviceName, false, false);

    // Create and attach config
    // hdfs-site will not have config-attributes
    Map<String, String> hdfsConfigs = new HashMap<>();
    hdfsConfigs.put("a", "b");
    Map<String, Map<String, String>> hdfsConfigAttributes = new HashMap<String, Map<String, String>>() {
      {
        put("final", new HashMap<String, String>() {{put("a", "true");}});
      }
    };

    ConfigurationRequest cr1 = new ConfigurationRequest(cluster1, "hdfs-site", "version1", hdfsConfigs, hdfsConfigAttributes);
    ClusterRequest crReq1 = new ClusterRequest(cluster.getClusterId(), cluster1, null, null);
    crReq1.setDesiredConfig(Collections.singletonList(cr1));

    controller.updateClusters(Collections.singleton(crReq1), null);

    // Start
    startService(cluster1, serviceName, false, false);

    ServiceComponentHostRequest req = new ServiceComponentHostRequest(cluster1, serviceName,
        componentName1, host1, "INSTALLED");

    Map<String, String> requestProperties = new HashMap<>();
    requestProperties.put("namenode", "p1");
    RequestStatusResponse resp = updateHostComponents(Collections.singleton(req), requestProperties, false);

    // succeed in creating a task
    assertNotNull(resp);

    // manually change live state to stopped as no running action manager
    for (ServiceComponentHost sch :
      clusters.getCluster(cluster1).getServiceComponentHosts(host1)) {
        sch.setState(State.INSTALLED);
    }

    // no new commands since no targeted info
    resp = updateHostComponents(Collections.singleton(req), new HashMap<String, String>(), false);
    assertNull(resp);

    // role commands added for targeted command
    resp = updateHostComponents(Collections.singleton(req), requestProperties, false);
    assertNotNull(resp);

  }

  @Test
  public void testGetPackagesForServiceHost() throws Exception {
    ServiceInfo service = ambariMetaInfo.getStack("HDP", "2.0.1").getService("HIVE");
    HashMap<String, String> hostParams = new HashMap<>();

    Map<String, ServiceOsSpecific.Package> packages = new HashMap<>();
    String [] packageNames = {"hive", "mysql-connector-java", "mysql", "mysql-server", "mysql-client"};
    for (String packageName : packageNames) {
      ServiceOsSpecific.Package pkg = new ServiceOsSpecific.Package();
      pkg.setName(packageName);
      packages.put(packageName, pkg);
    }

    List<ServiceOsSpecific.Package> rhel5Packages = controller.getPackagesForServiceHost(service, hostParams, "redhat5");
    List<ServiceOsSpecific.Package> expectedRhel5 = Arrays.asList(
            packages.get("hive"),
            packages.get("mysql-connector-java"),
            packages.get("mysql"),
            packages.get("mysql-server")
    );

    List<ServiceOsSpecific.Package> sles11Packages = controller.getPackagesForServiceHost(service, hostParams, "suse11");
    List<ServiceOsSpecific.Package> expectedSles11 = Arrays.asList(
            packages.get("hive"),
            packages.get("mysql-connector-java"),
            packages.get("mysql"),
            packages.get("mysql-client")
    );
    assertThat(rhel5Packages, is(expectedRhel5));
    assertThat(sles11Packages, is(expectedSles11));
  }

  @Test
  public void testServiceWidgetCreationOnServiceCreate() throws Exception {
    String cluster1 = getUniqueName();
    ClusterRequest r = new ClusterRequest(null, cluster1,
      State.INSTALLED.name(), SecurityType.NONE, "OTHER-2.0", null);
    controller.createCluster(r);
    String serviceName = "HBASE";
    clusters.getCluster(cluster1).setDesiredStackVersion(new StackId("OTHER-2.0"));

    RepositoryVersionEntity repositoryVersion = helper.getOrCreateRepositoryVersion(
        new StackId("OTHER-2.0"), "2.0-1234");

    createService(cluster1, serviceName, repositoryVersion, State.INIT);

    Service s = clusters.getCluster(cluster1).getService(serviceName);
    Assert.assertNotNull(s);
    Assert.assertEquals(serviceName, s.getName());
    Assert.assertEquals(cluster1, s.getCluster().getClusterName());

    WidgetDAO widgetDAO = injector.getInstance(WidgetDAO.class);
    WidgetLayoutDAO widgetLayoutDAO = injector.getInstance(WidgetLayoutDAO.class);
    List<WidgetEntity> widgetEntities = widgetDAO.findAll();
    List<WidgetLayoutEntity> layoutEntities = widgetLayoutDAO.findAll();

    Assert.assertNotNull(widgetEntities);
    Assert.assertFalse(widgetEntities.isEmpty());
    Assert.assertNotNull(layoutEntities);
    Assert.assertFalse(layoutEntities.isEmpty());

    WidgetEntity candidateVisibleEntity = null;
    for (WidgetEntity entity : widgetEntities) {
      if (entity.getWidgetName().equals("OPEN_CONNECTIONS")) {
        candidateVisibleEntity = entity;
      }
    }
    Assert.assertNotNull(candidateVisibleEntity);
    Assert.assertEquals("GRAPH", candidateVisibleEntity.getWidgetType());
    Assert.assertEquals("ambari", candidateVisibleEntity.getAuthor());
    Assert.assertEquals("CLUSTER", candidateVisibleEntity.getScope());
    Assert.assertNotNull(candidateVisibleEntity.getMetrics());
    Assert.assertNotNull(candidateVisibleEntity.getProperties());
    Assert.assertNotNull(candidateVisibleEntity.getWidgetValues());

    WidgetLayoutEntity candidateLayoutEntity = null;
    for (WidgetLayoutEntity entity : layoutEntities) {
      if (entity.getLayoutName().equals("default_hbase_layout")) {
        candidateLayoutEntity = entity;
      }
    }
    Assert.assertNotNull(candidateLayoutEntity);
    List<WidgetLayoutUserWidgetEntity> layoutUserWidgetEntities =
      candidateLayoutEntity.getListWidgetLayoutUserWidgetEntity();
    Assert.assertNotNull(layoutUserWidgetEntities);
    Assert.assertEquals(4, layoutUserWidgetEntities.size());
    Assert.assertEquals("RS_READS_WRITES", layoutUserWidgetEntities.get(0).getWidget().getWidgetName());
    Assert.assertEquals("OPEN_CONNECTIONS", layoutUserWidgetEntities.get(1).getWidget().getWidgetName());
    Assert.assertEquals("FILES_LOCAL", layoutUserWidgetEntities.get(2).getWidget().getWidgetName());
    Assert.assertEquals("UPDATED_BLOCKED_TIME", layoutUserWidgetEntities.get(3).getWidget().getWidgetName());
    Assert.assertEquals("HBASE_SUMMARY", layoutUserWidgetEntities.get(0).getWidget().getDefaultSectionName());
  }

  // this is a temporary measure as a result of moving updateHostComponents from AmbariManagementController
  // to HostComponentResourceProvider.  Eventually the tests should be moved out of this class.
  private RequestStatusResponse updateHostComponents(Set<ServiceComponentHostRequest> requests,
                                                     Map<String, String> requestProperties,
                                                     boolean runSmokeTest) throws Exception {

    return updateHostComponents(controller, requests, requestProperties, runSmokeTest);
  }

  private RequestStatusResponse updateHostComponents(AmbariManagementController controller,
                                                     Set<ServiceComponentHostRequest> requests,
                                                     Map<String, String> requestProperties,
                                                     boolean runSmokeTest) throws Exception {

    return HostComponentResourceProviderTest.updateHostComponents(
        controller, injector, requests, requestProperties, runSmokeTest);
  }
}

<|MERGE_RESOLUTION|>--- conflicted
+++ resolved
@@ -676,17 +676,8 @@
     Assert.assertNotNull(clusters.getCluster(cluster1));
   }
 
-  @Test
-<<<<<<< HEAD
-  public void testCreateClusterWithInvalidRequest() {
-=======
-  public void testCreateClusterWithDesiredClusterConfigs() {
-    // TODO implement after configs integration
-  }
-
   @Test(expected = IllegalArgumentException.class)
   public void testCreateClusterWithInvalidRequest1() throws Exception {
->>>>>>> 1c19200c
     ClusterRequest r = new ClusterRequest(null, null, null, null);
     controller.createCluster(r);
   }
@@ -1935,18 +1926,14 @@
     } catch (Exception e) {
       // Expected
     }
-
+    
     clusters.addCluster(cluster1, new StackId("HDP-0.1"));
-
+    
     try {
       set1.clear();
       HostRequest rInvalid1 =
-<<<<<<< HEAD
-          new HostRequest(host1, cluster1, null);
+          new HostRequest(host1, cluster1);
       rInvalid1.setRackInfo(UUID.randomUUID().toString());
-=======
-          new HostRequest(host1, cluster1);
->>>>>>> 1c19200c
       HostRequest rInvalid2 =
           new HostRequest(host1, cluster1);
       set1.add(rInvalid1);
@@ -1956,7 +1943,6 @@
     } catch (Exception e) {
       // Expected
     }
-
   }
 
   @Test
