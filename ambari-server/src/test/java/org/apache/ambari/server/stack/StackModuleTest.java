--- conflicted
+++ resolved
@@ -135,11 +135,7 @@
   public void servicesWithNoConfigsInitialValue() throws Exception {
     StackModule sm = createStackModule("FooBar",
         "2.4",
-<<<<<<< HEAD
-        Optional.<List<RepositoryInfo>>absent(),
-=======
-        Optional.absent(),
->>>>>>> 9d802b7c
+        Optional.absent(),
         Lists.newArrayList(repoInfo("bar", "2.0.1", "http://bar.org", "centos6")),
         Lists.newArrayList(repoInfo("bar", "2.0.1", "http://bar.org", "centos7")));
     List<String> servicesWithNoConfigs = sm.getModuleInfo().getServicesWithNoConfigs();
