/*
 * Licensed to the Apache Software Foundation (ASF) under one
 * or more contributor license agreements.  See the NOTICE file
 * distributed with this work for additional information
 * regarding copyright ownership.  The ASF licenses this file
 * to you under the Apache License, Version 2.0 (the
 * "License"); you may not use this file except in compliance
 * with the License.  You may obtain a copy of the License at
 *
 *     http://www.apache.org/licenses/LICENSE-2.0
 *
 * Unless required by applicable law or agreed to in writing, software
 * distributed under the License is distributed on an "AS IS" BASIS,
 * WITHOUT WARRANTIES OR CONDITIONS OF ANY KIND, either express or implied.
 * See the License for the specific language governing permissions and
 * limitations under the License.
 */
package org.apache.ambari.server.controller.internal;

import static org.easymock.EasyMock.createNiceMock;
import static org.easymock.EasyMock.expect;
import static org.easymock.EasyMock.replay;

import java.sql.SQLException;
import java.util.Collections;
import java.util.HashMap;
import java.util.Map;
import java.util.Set;

import org.apache.ambari.server.AmbariException;
import org.apache.ambari.server.H2DatabaseCleaner;
import org.apache.ambari.server.controller.AmbariManagementController;
import org.apache.ambari.server.controller.ClusterRequest;
import org.apache.ambari.server.controller.ConfigurationRequest;
import org.apache.ambari.server.controller.MaintenanceStateHelper;
import org.apache.ambari.server.controller.ServiceComponentHostRequest;
import org.apache.ambari.server.controller.ServiceComponentRequest;
import org.apache.ambari.server.controller.ServiceRequest;
import org.apache.ambari.server.controller.spi.Resource;
import org.apache.ambari.server.controller.spi.ResourceProvider;
import org.apache.ambari.server.orm.GuiceJpaInitializer;
import org.apache.ambari.server.orm.InMemoryDefaultTestModule;
import org.apache.ambari.server.orm.OrmTestHelper;
import org.apache.ambari.server.orm.dao.RepositoryVersionDAO;
import org.apache.ambari.server.orm.entities.RepositoryVersionEntity;
import org.apache.ambari.server.security.TestAuthenticationFactory;
import org.apache.ambari.server.security.authorization.AuthorizationException;
import org.apache.ambari.server.state.Cluster;
import org.apache.ambari.server.state.Clusters;
import org.apache.ambari.server.state.Service;
import org.apache.ambari.server.state.ServiceComponent;
import org.apache.ambari.server.state.ServiceComponentHost;
import org.apache.ambari.server.state.StackId;
import org.apache.ambari.server.state.State;
import org.junit.After;
import org.junit.Assert;
import org.junit.Before;
import org.junit.Test;
import org.springframework.security.core.context.SecurityContextHolder;

import com.google.inject.Guice;
import com.google.inject.Injector;

public class JMXHostProviderTest {
  private Injector injector;
  private Clusters clusters;
  static AmbariManagementController controller;
  private static final String NAMENODE_PORT_V1 = "dfs.http.address";
  private static final String NAMENODE_PORT_V2 = "dfs.namenode.http-address";
  private static final String DATANODE_PORT = "dfs.datanode.http.address";
  private static final String DATANODE_HTTPS_PORT = "dfs.datanode.https.address";
  private static final String RESOURCEMANAGER_PORT = "yarn.resourcemanager.webapp.address";
  private static final String RESOURCEMANAGER_HTTPS_PORT = "yarn.resourcemanager.webapp.https.address";
  private static final String YARN_HTTPS_POLICY = "yarn.http.policy";
  private static final String NODEMANAGER_PORT = "yarn.nodemanager.webapp.address";
  private static final String NODEMANAGER_HTTPS_PORT = "yarn.nodemanager.webapp.https.address";
  private static final String JOURNALNODE_HTTPS_PORT = "dfs.journalnode.https-address";
  private static final String HDFS_HTTPS_POLICY = "dfs.http.policy";
  private static final String MAPREDUCE_HTTPS_POLICY = "mapreduce.jobhistory.http.policy";
  private static final String MAPREDUCE_HTTPS_PORT = "mapreduce.jobhistory.webapp.https.address";

  private final String STACK_VERSION = "2.0.6";
  private final String REPO_VERSION = "2.0.6-1234";
  private final StackId STACK_ID = new StackId("HDP", STACK_VERSION);
  private RepositoryVersionEntity m_repositoryVersion;

  @Before
  public void setup() throws Exception {
    injector = Guice.createInjector(new InMemoryDefaultTestModule());
    H2DatabaseCleaner.resetSequences(injector);
    injector.getInstance(GuiceJpaInitializer.class);
    clusters = injector.getInstance(Clusters.class);
    controller = injector.getInstance(AmbariManagementController.class);
    OrmTestHelper ormTestHelper = injector.getInstance(OrmTestHelper.class);

    m_repositoryVersion = ormTestHelper.getOrCreateRepositoryVersion(STACK_ID, REPO_VERSION);
    Assert.assertNotNull(m_repositoryVersion);

    // Set the authenticated user
    // TODO: remove this or replace the authenticated user to test authorization rules
    SecurityContextHolder.getContext().setAuthentication(TestAuthenticationFactory.createAdministrator());
  }

  @After
  public void teardown() throws AmbariException, SQLException {
    H2DatabaseCleaner.clearDatabaseAndStopPersistenceService(injector);

    // Clear the authenticated user
    SecurityContextHolder.getContext().setAuthentication(null);
  }

<<<<<<< HEAD
  private void createService(String clusterName, String serviceGroupName, String serviceName, State desiredState)
      throws AmbariException, AuthorizationException {
    ServiceRequest r = new ServiceRequest(clusterName, serviceGroupName, serviceName, m_repositoryVersion.getId(), desiredState != null ? desiredState.toString() : null, null);
    ServiceResourceProviderTest.createServices(controller, injector.getInstance(RepositoryVersionDAO.class), Collections.singleton(r));
=======
  private void createService(String clusterName, String serviceName, State desiredState)
      throws AmbariException, AuthorizationException, NoSuchFieldException, IllegalAccessException {
    String dStateStr = null;

    if (desiredState != null) {
      dStateStr = desiredState.toString();
    }

    ServiceRequest r1 = new ServiceRequest(clusterName, serviceName, m_repositoryVersion.getId(), dStateStr);

    Set<ServiceRequest> requests = new HashSet<>();
    requests.add(r1);

    ServiceResourceProviderTest.createServices(controller,
        injector.getInstance(RepositoryVersionDAO.class), requests);
>>>>>>> 0907d611
  }

  private void createServiceComponent(String clusterName, String serviceGroupName,
                                      String serviceName, String componentName, State desiredState)
      throws AmbariException, AuthorizationException {
    ServiceComponentRequest r = new ServiceComponentRequest(clusterName, serviceGroupName, serviceName, componentName, componentName, desiredState != null ? desiredState.name() : null);
    ComponentResourceProviderTest.createComponents(controller, Collections.singleton(r));
  }

  private void createServiceComponentHost(String clusterName, String serviceGroupName,
                                          String serviceName, String componentName, String hostname,
                                          State desiredState) throws AmbariException, AuthorizationException {
    ServiceComponentHostRequest r = new ServiceComponentHostRequest(clusterName, serviceGroupName, serviceName, componentName, componentName, hostname, desiredState != null ? desiredState.name() : null);
    controller.createHostComponents(Collections.singleton(r));
  }

  private void createHDFSServiceConfigs(boolean version1) throws AmbariException, AuthorizationException, NoSuchFieldException, IllegalAccessException {
    String clusterName = "c1";
    ClusterRequest r = new ClusterRequest(null, clusterName, "HDP-0.1", null);
    controller.createCluster(r);
    Cluster cluster = clusters.getCluster(clusterName);
    cluster.setDesiredStackVersion(new StackId("HDP-0.1"));
    String serviceGroupName = "CORE";
    ServiceGroupResourceProviderTest.createServiceGroup(controller, clusterName, serviceGroupName, r.getStackVersion());
    String serviceName = "HDFS";
    createService(clusterName, serviceGroupName, serviceName, null);
    String componentName1 = "NAMENODE";
    String componentName2 = "DATANODE";
    String componentName3 = "HDFS_CLIENT";

    createServiceComponent(clusterName, serviceGroupName, serviceName, componentName1, State.INIT);
    createServiceComponent(clusterName, serviceGroupName, serviceName, componentName2, State.INIT);
    createServiceComponent(clusterName, serviceGroupName, serviceName, componentName3, State.INIT);

    String host1 = "h1";
    clusters.addHost(host1);
    Map<String, String> hostAttributes = new HashMap<>();
    hostAttributes.put("os_family", "redhat");
    hostAttributes.put("os_release_version", "5.9");
    clusters.getHost("h1").setHostAttributes(hostAttributes);
    String host2 = "h2";
    clusters.addHost(host2);
    hostAttributes = new HashMap<>();
    hostAttributes.put("os_family", "redhat");
    hostAttributes.put("os_release_version", "6.3");
    clusters.getHost("h2").setHostAttributes(hostAttributes);
    clusters.mapHostToCluster(host1, clusterName);
    clusters.mapHostToCluster(host2, clusterName);
    clusters.updateHostMappings(clusters.getHost(host1));
    clusters.updateHostMappings(clusters.getHost(host2));

    createServiceComponentHost(clusterName, serviceGroupName, serviceName, componentName1, host1, null);
    createServiceComponentHost(clusterName, serviceGroupName, serviceName, componentName2, host1, null);
    createServiceComponentHost(clusterName, serviceGroupName, serviceName, componentName2, host2, null);
    createServiceComponentHost(clusterName, serviceGroupName, serviceName, componentName3, host1, null);
    createServiceComponentHost(clusterName, serviceGroupName, serviceName, componentName3, host2, null);

    // Create configs
    if (version1) {
      Map<String, String> configs = new HashMap<>();
      configs.put(NAMENODE_PORT_V1, "localhost:${ambari.dfs.datanode.http.port}");
      configs.put(DATANODE_PORT, "localhost:70075");
      configs.put("ambari.dfs.datanode.http.port", "70070");

      ConfigurationRequest cr = new ConfigurationRequest(clusterName,
        "hdfs-site", "version1", configs, null, 1L, 1L);
      ClusterRequest crequest = new ClusterRequest(cluster.getClusterId(), clusterName, null, null);
      crequest.setDesiredConfig(Collections.singletonList(cr));
      controller.updateClusters(Collections.singleton(crequest), new HashMap<>());

    } else {
      Map<String, String> configs = new HashMap<>();
      configs.put(NAMENODE_PORT_V2, "localhost:70071");
      configs.put(DATANODE_PORT, "localhost:70075");

      ConfigurationRequest cr = new ConfigurationRequest(clusterName,
        "hdfs-site", "version2", configs, null, 1L, 1L);

      ClusterRequest crequest = new ClusterRequest(cluster.getClusterId(), clusterName, null, null);
      crequest.setDesiredConfig(Collections.singletonList(cr));
      controller.updateClusters(Collections.singleton(crequest), new HashMap<>());
    }
  }

  private void createConfigs() throws AmbariException, AuthorizationException, NoSuchFieldException, IllegalAccessException {
    String clusterName = "c1";
    ClusterRequest r = new ClusterRequest(null, clusterName, "HDP-2.0.6", null);
    controller.createCluster(r);
    Cluster cluster = clusters.getCluster(clusterName);
    cluster.setDesiredStackVersion(new StackId("HDP-2.0.6"));
    String serviceGroupName = "CORE";
    ServiceGroupResourceProviderTest.createServiceGroup(controller, clusterName, serviceGroupName, r.getStackVersion());
    String serviceName = "HDFS";
    String serviceName2 = "YARN";
    String serviceName3 = "MAPREDUCE2";
    String serviceName4 = "HBASE";

    createService(clusterName, serviceGroupName, serviceName, null);
    createService(clusterName, serviceGroupName, serviceName2, null);
    createService(clusterName, serviceGroupName, serviceName3, null);
    createService(clusterName, serviceGroupName, serviceName4, null);

    String componentName1 = "NAMENODE";
    String componentName2 = "DATANODE";
    String componentName3 = "HDFS_CLIENT";
    String componentName4 = "RESOURCEMANAGER";
    String componentName5 = "JOURNALNODE";
    String componentName6 = "HISTORYSERVER";
    String componentName7 = "NODEMANAGER";
    String componentName8 = "HBASE_MASTER";
    String componentName9 = "HBASE_REGIONSERVER";

    createServiceComponent(clusterName, serviceGroupName, serviceName, componentName1, State.INIT);
    createServiceComponent(clusterName, serviceGroupName, serviceName, componentName2, State.INIT);
    createServiceComponent(clusterName, serviceGroupName, serviceName, componentName3, State.INIT);
    createServiceComponent(clusterName, serviceGroupName, serviceName2, componentName4, State.INIT);
    createServiceComponent(clusterName, serviceGroupName, serviceName, componentName5, State.INIT);
    createServiceComponent(clusterName, serviceGroupName, serviceName3, componentName6, State.INIT);
    createServiceComponent(clusterName, serviceGroupName, serviceName2, componentName7, State.INIT);
    createServiceComponent(clusterName, serviceGroupName, serviceName4, componentName8, State.INIT);
    createServiceComponent(clusterName, serviceGroupName, serviceName4, componentName9, State.INIT);

    String host1 = "h1";
    clusters.addHost(host1);
    Map<String, String> hostAttributes = new HashMap<>();
    hostAttributes.put("os_family", "redhat");
    hostAttributes.put("os_release_version", "5.9");
    clusters.getHost("h1").setHostAttributes(hostAttributes);
    String host2 = "h2";
    clusters.addHost(host2);
    hostAttributes = new HashMap<>();
    hostAttributes.put("os_family", "redhat");
    hostAttributes.put("os_release_version", "6.3");
    clusters.getHost("h2").setHostAttributes(hostAttributes);
    clusters.mapHostToCluster(host1, clusterName);
    clusters.mapHostToCluster(host2, clusterName);
    clusters.updateHostMappings(clusters.getHost(host1));
    clusters.updateHostMappings(clusters.getHost(host2));

    createServiceComponentHost(clusterName, serviceGroupName, serviceName, componentName1, host1, null);
    createServiceComponentHost(clusterName, serviceGroupName, serviceName, componentName2, host1, null);
    createServiceComponentHost(clusterName, serviceGroupName, serviceName, componentName2, host2, null);
    createServiceComponentHost(clusterName, serviceGroupName, serviceName, componentName3, host1, null);
    createServiceComponentHost(clusterName, serviceGroupName, serviceName, componentName5, host1, null);
    createServiceComponentHost(clusterName, serviceGroupName, serviceName, componentName5, host2, null);
    createServiceComponentHost(clusterName, serviceGroupName, serviceName, componentName3, host2, null);
    createServiceComponentHost(clusterName, serviceGroupName, serviceName2, componentName4, host2, null);
    createServiceComponentHost(clusterName, serviceGroupName, serviceName3, componentName6, host2, null);
    createServiceComponentHost(clusterName, serviceGroupName, serviceName2, componentName7, host2, null);
    createServiceComponentHost(clusterName, serviceGroupName, serviceName4, componentName8, host1, null);
    createServiceComponentHost(clusterName, serviceGroupName, serviceName4, componentName9, host2, null);

    // Create configs
    Map<String, String> configs = new HashMap<>();
    configs.put(NAMENODE_PORT_V1, "localhost:${ambari.dfs.datanode.http.port}");
    configs.put(DATANODE_PORT, "localhost:70075");
    configs.put("ambari.dfs.datanode.http.port", "70070");
    configs.put(JOURNALNODE_HTTPS_PORT, "localhost:8481");
    configs.put(DATANODE_HTTPS_PORT, "50475");
    configs.put(HDFS_HTTPS_POLICY, "HTTPS_ONLY");

    Map<String, String> yarnConfigs = new HashMap<>();
    yarnConfigs.put(RESOURCEMANAGER_PORT, "8088");
    yarnConfigs.put(NODEMANAGER_PORT, "8042");
    yarnConfigs.put(RESOURCEMANAGER_HTTPS_PORT, "8090");
    yarnConfigs.put(NODEMANAGER_HTTPS_PORT, "8044");
    yarnConfigs.put(YARN_HTTPS_POLICY, "HTTPS_ONLY");

    Map<String, String> mapreduceConfigs = new HashMap<>();
    mapreduceConfigs.put(MAPREDUCE_HTTPS_PORT, "19889");
    mapreduceConfigs.put(MAPREDUCE_HTTPS_POLICY, "HTTPS_ONLY");

    Map<String, String> hbaseConfigs = new HashMap<>();
    hbaseConfigs.put("hbase.ssl.enabled", "true");

    ConfigurationRequest cr1 = new ConfigurationRequest(clusterName,
      "hdfs-site", "versionN", configs, null, 1L, 1L);

    ClusterRequest crReq = new ClusterRequest(cluster.getClusterId(), clusterName, null, null);
    crReq.setDesiredConfig(Collections.singletonList(cr1));
    controller.updateClusters(Collections.singleton(crReq), null);
    cluster = clusters.getCluster(clusterName);
    Assert.assertEquals("versionN", cluster.getDesiredConfigByType("hdfs-site")
      .getTag());

    ConfigurationRequest cr2 = new ConfigurationRequest(clusterName,
      "yarn-site", "versionN", yarnConfigs, null, 1L, 1L);
    crReq.setDesiredConfig(Collections.singletonList(cr2));
    controller.updateClusters(Collections.singleton(crReq), null);

    ConfigurationRequest cr3 = new ConfigurationRequest(clusterName,
        "mapred-site", "versionN", mapreduceConfigs, null, 1L ,1L);
      crReq.setDesiredConfig(Collections.singletonList(cr3));
      controller.updateClusters(Collections.singleton(crReq), null);

    ConfigurationRequest cr4 = new ConfigurationRequest(clusterName,
        "hbase-site", "versionN", hbaseConfigs, null, 1L, 1L);
      crReq.setDesiredConfig(Collections.singletonList(cr4));
      controller.updateClusters(Collections.singleton(crReq), null);

    Assert.assertEquals("versionN", cluster.getDesiredConfigByType("yarn-site")
      .getTag());
    Assert.assertEquals("localhost:${ambari.dfs.datanode.http.port}", cluster.getDesiredConfigByType
      ("hdfs-site").getProperties().get(NAMENODE_PORT_V1));
  }

  private void createConfigsNameNodeHa() throws AmbariException, AuthorizationException, NoSuchFieldException, IllegalAccessException {
    String clusterName = "nnha";
    ClusterRequest r = new ClusterRequest(null, clusterName, "HDP-2.0.6", null);
    controller.createCluster(r);
    Cluster cluster = clusters.getCluster(clusterName);
    cluster.setDesiredStackVersion(new StackId("HDP-2.0.6"));
    String serviceGroupName = "CORE";
    ServiceGroupResourceProviderTest.createServiceGroup(controller, clusterName, serviceGroupName, r.getStackVersion());
    String serviceName = "HDFS";
    createService(clusterName, serviceGroupName, serviceName, null);
    String componentName1 = "NAMENODE";
    String componentName2 = "DATANODE";
    String componentName3 = "HDFS_CLIENT";

    createServiceComponent(clusterName, serviceGroupName, serviceName, componentName1, State.INIT);
    createServiceComponent(clusterName, serviceGroupName, serviceName, componentName2, State.INIT);
    createServiceComponent(clusterName, serviceGroupName, serviceName, componentName3, State.INIT);

    String host1 = "h1";
    clusters.addHost(host1);
    Map<String, String> hostAttributes = new HashMap<>();
    hostAttributes.put("os_family", "redhat");
    hostAttributes.put("os_release_version", "5.9");
    clusters.getHost("h1").setHostAttributes(hostAttributes);
    String host2 = "h2";
    clusters.addHost(host2);
    hostAttributes = new HashMap<>();
    hostAttributes.put("os_family", "redhat");
    hostAttributes.put("os_release_version", "6.3");
    clusters.getHost("h2").setHostAttributes(hostAttributes);
    clusters.mapHostToCluster(host1, clusterName);
    clusters.mapHostToCluster(host2, clusterName);
    clusters.updateHostMappings(clusters.getHost(host1));
    clusters.updateHostMappings(clusters.getHost(host2));

    createServiceComponentHost(clusterName, serviceGroupName, serviceName, componentName1, host1, null);
    createServiceComponentHost(clusterName, serviceGroupName, serviceName, componentName1, host2, null);
    createServiceComponentHost(clusterName, serviceGroupName, serviceName, componentName2, host1, null);
    createServiceComponentHost(clusterName, serviceGroupName, serviceName, componentName2, host2, null);
    createServiceComponentHost(clusterName, serviceGroupName, serviceName, componentName3, host1, null);
    createServiceComponentHost(clusterName, serviceGroupName, serviceName, componentName3, host2, null);

    // Create configs
    Map<String, String> configs = new HashMap<>();
    configs.put("dfs.internal.nameservices", "ns");
    configs.put("dfs.namenode.http-address", "h1:50070");
    configs.put("dfs.namenode.http-address.ns.nn1", "h1:50071");
    configs.put("dfs.namenode.http-address.ns.nn2", "h2:50072");
    configs.put("dfs.namenode.https-address", "h1:50470");
    configs.put("dfs.namenode.https-address.ns.nn1", "h1:50473");
    configs.put("dfs.namenode.https-address.ns.nn2", "h2:50474");
    configs.put("dfs.ha.namenodes.ns", "nn1,nn2");


    ConfigurationRequest cr1 = new ConfigurationRequest(clusterName,
        "hdfs-site", "version1", configs, null, 1L, 1L);

    ClusterRequest crReq = new ClusterRequest(cluster.getClusterId(), clusterName, null, null);
    crReq.setDesiredConfig(Collections.singletonList(cr1));
    controller.updateClusters(Collections.singleton(crReq), null);
  }


  @Test
  public void testJMXPortMapInitAtServiceLevelVersion1() throws Exception {

    createHDFSServiceConfigs(true);

    JMXHostProviderModule providerModule = new JMXHostProviderModule(controller);
    providerModule.registerResourceProvider(Resource.Type.Service);
    providerModule.registerResourceProvider(Resource.Type.Configuration);
    // Non default port addresses
    Assert.assertEquals("70070", providerModule.getPort("c1", "NAMENODE", "localhost", false));
    Assert.assertEquals("70075", providerModule.getPort("c1", "DATANODE", "localhost", false));
    // Default port addresses
    Assert.assertEquals(null, providerModule.getPort("c1", "JOBTRACKER", "localhost", false));
    Assert.assertEquals(null, providerModule.getPort("c1", "TASKTRACKER", "localhost", false));
    Assert.assertEquals(null, providerModule.getPort("c1", "HBASE_MASTER", "localhost", false));
  }

  @Test
  public void testJMXPortMapInitAtServiceLevelVersion2() throws Exception {

    createHDFSServiceConfigs(false);

    JMXHostProviderModule providerModule = new JMXHostProviderModule(controller);
    providerModule.registerResourceProvider(Resource.Type.Service);
    providerModule.registerResourceProvider(Resource.Type.Configuration);
    // Non default port addresses
    Assert.assertEquals("70071", providerModule.getPort("c1", "NAMENODE", "localhost", false));
    Assert.assertEquals("70075", providerModule.getPort("c1", "DATANODE", "localhost", false));
    // Default port addresses
    Assert.assertEquals(null, providerModule.getPort("c1", "JOBTRACKER", "localhost", false));
    Assert.assertEquals(null, providerModule.getPort("c1", "TASKTRACKER", "localhost", false));
    Assert.assertEquals(null, providerModule.getPort("c1", "HBASE_MASTER", "localhost", false));
  }

  @Test
  public void testJMXPortMapNameNodeHa() throws Exception {
    createConfigsNameNodeHa();

    JMXHostProviderModule providerModule = new JMXHostProviderModule(controller);
    providerModule.registerResourceProvider(Resource.Type.Service);
    providerModule.registerResourceProvider(Resource.Type.Configuration);


    Assert.assertEquals("50071", providerModule.getPort("nnha", "NAMENODE", "h1", false));
    Assert.assertEquals("50072", providerModule.getPort("nnha", "NAMENODE", "h2", false));
  }

  @Test
  public void testJMXPortMapInitAtClusterLevel() throws Exception {
    createConfigs();

    JMXHostProviderModule providerModule = new JMXHostProviderModule(controller);
    providerModule.registerResourceProvider(Resource.Type.Cluster);
    providerModule.registerResourceProvider(Resource.Type.Configuration);
    // Non default port addresses
    Assert.assertEquals("70070", providerModule.getPort("c1", "NAMENODE", "localhost", false));
    Assert.assertEquals("70075", providerModule.getPort("c1", "DATANODE", "localhost", false));
    // Default port addresses
    Assert.assertEquals(null, providerModule.getPort("c1", "JOBTRACKER", "localhost", false));
    Assert.assertEquals(null, providerModule.getPort("c1", "TASKTRACKER", "localhost", false));
    Assert.assertEquals(null, providerModule.getPort("c1", "HBASE_MASTER", "localhost", false));
  }

  @Test
  public void testGetHostNames() throws AmbariException {
    AmbariManagementController managementControllerMock = createNiceMock(AmbariManagementController.class);
    JMXHostProviderModule providerModule = new JMXHostProviderModule(managementControllerMock);

    Clusters clustersMock = createNiceMock(Clusters.class);
    Cluster clusterMock = createNiceMock(Cluster.class);
    Service serviceMock = createNiceMock(Service.class);
    ServiceComponent serviceComponentMock = createNiceMock(ServiceComponent.class);

    Map<String, ServiceComponentHost> hostComponents = new HashMap<>();
    hostComponents.put("host1", null);

    expect(managementControllerMock.getClusters()).andReturn(clustersMock).anyTimes();
    expect(managementControllerMock.findService(clusterMock, "DATANODE")).andReturn("HDFS");
    expect(clustersMock.getCluster("c1")).andReturn(clusterMock).anyTimes();
    expect(clusterMock.getService("HDFS")).andReturn(serviceMock).anyTimes();
    expect(serviceMock.getServiceComponent("DATANODE")).andReturn(serviceComponentMock).anyTimes();
    expect(serviceComponentMock.getServiceComponentHosts()).andReturn(hostComponents).anyTimes();

    replay(managementControllerMock, clustersMock, clusterMock, serviceMock, serviceComponentMock);

    Set<String> result = providerModule.getHostNames("c1", "DATANODE");
    Assert.assertTrue(result.iterator().next().equals("host1"));

  }

  @Test
  public void testJMXHttpsPort() throws Exception {
    createConfigs();
    JMXHostProviderModule providerModule = new JMXHostProviderModule(controller);
    providerModule.registerResourceProvider(Resource.Type.Cluster);
    providerModule.registerResourceProvider(Resource.Type.Configuration);
    Assert.assertEquals("https", providerModule.getJMXProtocol("c1", "RESOURCEMANAGER"));
    Assert.assertEquals("8090", providerModule.getPort("c1", "RESOURCEMANAGER", "localhost", true));
    Assert.assertEquals("https", providerModule.getJMXProtocol("c1", "NODEMANAGER"));
    Assert.assertEquals("8044", providerModule.getPort("c1", "NODEMANAGER", "localhost", true));
  }

  @Test
  public void testJMXHistoryServerHttpsPort() throws Exception {
    createConfigs();
    JMXHostProviderModule providerModule = new JMXHostProviderModule(controller);
    providerModule.registerResourceProvider(Resource.Type.Cluster);
    providerModule.registerResourceProvider(Resource.Type.Configuration);
    Assert.assertEquals("https", providerModule.getJMXProtocol("c1", "HISTORYSERVER"));
    Assert.assertEquals("19889", providerModule.getPort("c1", "HISTORYSERVER", "localhost", true));

  }

  @Test
  public void testJMXJournalNodeHttpsPort() throws Exception {
    createConfigs();
    JMXHostProviderModule providerModule = new JMXHostProviderModule(controller);
    providerModule.registerResourceProvider(Resource.Type.Cluster);
    providerModule.registerResourceProvider(Resource.Type.Configuration);
    Assert.assertEquals("https", providerModule.getJMXProtocol("c1", "JOURNALNODE"));
    Assert.assertEquals("8481", providerModule.getPort("c1", "JOURNALNODE", "localhost", true));
  }

  @Test
  public void testJMXDataNodeHttpsPort() throws Exception {
    createConfigs();
    JMXHostProviderModule providerModule = new JMXHostProviderModule(controller);
    providerModule.registerResourceProvider(Resource.Type.Cluster);
    providerModule.registerResourceProvider(Resource.Type.Configuration);
    Assert.assertEquals("https", providerModule.getJMXProtocol("c1", "DATANODE"));
    Assert.assertEquals("50475", providerModule.getPort("c1", "DATANODE", "localhost", true));
  }

  @Test
  public void testJMXHbaseMasterHttps() throws Exception {
    createConfigs();
    JMXHostProviderModule providerModule = new JMXHostProviderModule(controller);
    providerModule.registerResourceProvider(Resource.Type.Cluster);
    providerModule.registerResourceProvider(Resource.Type.Configuration);
    Assert.assertEquals("https", providerModule.getJMXProtocol("c1", "HBASE_MASTER"));
    Assert.assertEquals("https", providerModule.getJMXProtocol("c1", "HBASE_REGIONSERVER"));
  }

  @Test
  public void testJMXPortMapUpdate() throws Exception {
    createConfigs();

    JMXHostProviderModule providerModule = new JMXHostProviderModule(controller);
    providerModule.registerResourceProvider(Resource.Type.Cluster);
    providerModule.registerResourceProvider(Resource.Type.Configuration);
    // Non default port addresses
    Assert.assertEquals("8088", providerModule.getPort("c1", "RESOURCEMANAGER", "localhost", false));

    Map<String, String> yarnConfigs = new HashMap<>();
    yarnConfigs.put(RESOURCEMANAGER_PORT, "localhost:50030");
    yarnConfigs.put(NODEMANAGER_PORT, "localhost:11111");
    ConfigurationRequest cr2 = new ConfigurationRequest("c1",
      "yarn-site", "versionN+1", yarnConfigs, null, 1L, 1L);

    ClusterRequest crReq = new ClusterRequest(1L, "c1", null, null);
    crReq.setDesiredConfig(Collections.singletonList(cr2));
    controller.updateClusters(Collections.singleton(crReq), null);
    Assert.assertEquals("50030", providerModule.getPort("c1", "RESOURCEMANAGER", "localhost", false));
    Assert.assertEquals("11111", providerModule.getPort("c1", "NODEMANAGER", "localhost", false));

    //Unrelated ports
    Assert.assertEquals("70070", providerModule.getPort("c1", "NAMENODE", "localhost", false));
    Assert.assertEquals(null, providerModule.getPort("c1", "JOBTRACKER", "localhost", false));

    //test another host and component without property
    Assert.assertNull(providerModule.getPort("c1", "HBASE_REGIONSERVER", "remotehost1", false));
  }

  private static class JMXHostProviderModule extends AbstractProviderModule {



    ResourceProvider clusterResourceProvider = new ClusterResourceProvider(controller);

    Injector injector = createNiceMock(Injector.class);
    MaintenanceStateHelper maintenanceStateHelper = createNiceMock(MaintenanceStateHelper.class);
    RepositoryVersionDAO repositoryVersionDAO = createNiceMock(RepositoryVersionDAO.class);

    {
      expect(injector.getInstance(Clusters.class)).andReturn(null);
      replay(maintenanceStateHelper, injector);
    }

    ResourceProvider serviceResourceProvider = new ServiceResourceProvider(controller,
        maintenanceStateHelper, repositoryVersionDAO);

    ResourceProvider hostCompResourceProvider = new
      HostComponentResourceProvider(controller, injector);

    ResourceProvider configResourceProvider = new ConfigurationResourceProvider(
        controller);

    JMXHostProviderModule(AmbariManagementController ambariManagementController) {
      super();
      managementController = ambariManagementController;
    }

    @Override
    protected ResourceProvider createResourceProvider(Resource.Type type) {
      if (type == Resource.Type.Cluster) {
        return clusterResourceProvider;
      }
      if (type == Resource.Type.Service) {
        return serviceResourceProvider;
      } else if (type == Resource.Type.HostComponent) {
        return hostCompResourceProvider;
      } else if (type == Resource.Type.Configuration) {
        return configResourceProvider;
      }
      return null;
    }

  }
}<|MERGE_RESOLUTION|>--- conflicted
+++ resolved
@@ -109,28 +109,10 @@
     SecurityContextHolder.getContext().setAuthentication(null);
   }
 
-<<<<<<< HEAD
   private void createService(String clusterName, String serviceGroupName, String serviceName, State desiredState)
-      throws AmbariException, AuthorizationException {
+      throws AmbariException, AuthorizationException, NoSuchFieldException, IllegalAccessException {
     ServiceRequest r = new ServiceRequest(clusterName, serviceGroupName, serviceName, m_repositoryVersion.getId(), desiredState != null ? desiredState.toString() : null, null);
     ServiceResourceProviderTest.createServices(controller, injector.getInstance(RepositoryVersionDAO.class), Collections.singleton(r));
-=======
-  private void createService(String clusterName, String serviceName, State desiredState)
-      throws AmbariException, AuthorizationException, NoSuchFieldException, IllegalAccessException {
-    String dStateStr = null;
-
-    if (desiredState != null) {
-      dStateStr = desiredState.toString();
-    }
-
-    ServiceRequest r1 = new ServiceRequest(clusterName, serviceName, m_repositoryVersion.getId(), dStateStr);
-
-    Set<ServiceRequest> requests = new HashSet<>();
-    requests.add(r1);
-
-    ServiceResourceProviderTest.createServices(controller,
-        injector.getInstance(RepositoryVersionDAO.class), requests);
->>>>>>> 0907d611
   }
 
   private void createServiceComponent(String clusterName, String serviceGroupName,
