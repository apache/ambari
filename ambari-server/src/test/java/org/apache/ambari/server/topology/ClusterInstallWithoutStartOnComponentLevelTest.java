--- conflicted
+++ resolved
@@ -156,23 +156,6 @@
   @Mock
   private TopologyValidatorService topologyValidatorServiceMock;
 
-<<<<<<< HEAD
-  private final Configuration stackConfig = new Configuration(new HashMap<String, Map<String, String>>(),
-    new HashMap<String, Map<String, Map<String, String>>>());
-  private final Configuration bpConfiguration = new Configuration(new HashMap<String, Map<String, String>>(),
-    new HashMap<String, Map<String, Map<String, String>>>(), stackConfig);
-  private final Configuration topoConfiguration = new Configuration(new HashMap<String, Map<String, String>>(),
-    new HashMap<String, Map<String, Map<String, String>>>(), bpConfiguration);
-  private final Configuration bpGroup1Config = new Configuration(new HashMap<String, Map<String, String>>(),
-    new HashMap<String, Map<String, Map<String, String>>>(), bpConfiguration);
-  private final Configuration bpGroup2Config = new Configuration(new HashMap<String, Map<String, String>>(),
-    new HashMap<String, Map<String, Map<String, String>>>(), bpConfiguration);
-
-  private final Configuration topoGroup1Config = new Configuration(new HashMap<String, Map<String, String>>(),
-    new HashMap<String, Map<String, Map<String, String>>>(), bpGroup1Config);
-  private final Configuration topoGroup2Config = new Configuration(new HashMap<String, Map<String, String>>(),
-    new HashMap<String, Map<String, Map<String, String>>>(), bpGroup2Config);
-=======
   private final Configuration stackConfig = new Configuration(new HashMap<>(),
     new HashMap<>());
   private final Configuration bpConfiguration = new Configuration(new HashMap<>(),
@@ -188,7 +171,6 @@
     new HashMap<>(), bpGroup1Config);
   private final Configuration topoGroup2Config = new Configuration(new HashMap<>(),
     new HashMap<>(), bpGroup2Config);
->>>>>>> 9d802b7c
 
   private HostGroupInfo group1Info = new HostGroupInfo("group1");
   private HostGroupInfo group2Info = new HostGroupInfo("group2");
@@ -386,11 +368,7 @@
     ambariContext.persistInstallStateForUI(CLUSTER_NAME, STACK_NAME, STACK_VERSION);
     expectLastCall().once();
 
-<<<<<<< HEAD
     expect(executor.submit(anyObject(AsyncCallableService.class))).andReturn(mockFuture).times(2);
-=======
-    expect(executor.submit(anyObject(AsyncCallableService.class))).andReturn(mockFuture).times(1);
->>>>>>> 9d802b7c
 
     persistedTopologyRequest = new PersistedTopologyRequest(1, request);
     expect(persistedState.getAllRequests()).andReturn(Collections.emptyMap()).once();
