/**
 * Licensed to the Apache Software Foundation (ASF) under one
 * or more contributor license agreements.  See the NOTICE file
 * distributed with this work for additional information
 * regarding copyright ownership.  The ASF licenses this file
 * to you under the Apache License, Version 2.0 (the
 * "License"); you may not use this file except in compliance
 * with the License.  You may obtain a copy of the License at
 *
 *     http://www.apache.org/licenses/LICENSE-2.0
 *
 * Unless required by applicable law or agreed to in writing, software
 * distributed under the License is distributed on an "AS IS" BASIS,
 * WITHOUT WARRANTIES OR CONDITIONS OF ANY KIND, either express or implied.
 * See the License for the specific language governing permissions and
 * limitations under the License.
 */
package org.apache.ambari.server.state.stack;

import static org.junit.Assert.assertEquals;
import static org.junit.Assert.assertFalse;
import static org.junit.Assert.assertTrue;

import java.io.File;
import java.util.Collection;
import java.util.List;
<<<<<<< HEAD
import java.util.Optional;

import org.apache.ambari.server.stack.ModuleFileUnmarshaller;
import org.apache.ambari.server.state.stack.upgrade.Grouping;
import org.apache.ambari.server.state.stack.upgrade.Lifecycle;
import org.apache.ambari.server.state.stack.upgrade.Lifecycle.LifecycleType;
import org.apache.ambari.server.state.stack.upgrade.UpgradeType;
import org.junit.Test;
=======
import java.util.Map;
import java.util.Optional;

import org.apache.ambari.server.stack.ModuleFileUnmarshaller;
import org.apache.ambari.server.state.stack.UpgradePack.PrerequisiteCheckConfig;
import org.apache.ambari.server.state.stack.upgrade.Grouping;
import org.apache.ambari.server.state.stack.upgrade.Lifecycle;
import org.apache.ambari.server.state.stack.upgrade.LifecycleType;
import org.apache.ambari.server.state.stack.upgrade.UpgradeType;
import org.junit.Assert;
import org.junit.Test;
import org.springframework.util.CollectionUtils;
>>>>>>> 5be3604f

/**
 * Tests for the upgrade pack
 */
public class UpgradePackTest {

  @Test
  public void testLifecycleOrdering() throws Exception {
    Collection<LifecycleType> typeSet = LifecycleType.ordered();

    LifecycleType[] types = typeSet.toArray(new LifecycleType[typeSet.size()]);

    assertEquals(LifecycleType.INSTALL, types[0]);
    assertEquals(LifecycleType.FINALIZE, types[types.length-1]);
  }

  @Test
  public void testUpgradeParsing() throws Exception {
    File f = new File("src/test/resources/mpacks-v2/upgrade-packs/upgrade-basic.xml");
<<<<<<< HEAD

    ModuleFileUnmarshaller unmarshaller = new ModuleFileUnmarshaller();

    UpgradePack upgradepack = unmarshaller.unmarshal(UpgradePack.class, f, true);

    assertEquals(UpgradeType.ROLLING, upgradepack.getType());
    assertEquals(6, upgradepack.lifecycles.size());

    Optional<Lifecycle> upgradeLifecycle = upgradepack.lifecycles.stream()
        .filter(l -> l.type == LifecycleType.UPGRADE).findFirst();

    Optional<Lifecycle> startLifecycle = upgradepack.lifecycles.stream()
        .filter(l -> l.type == LifecycleType.START).findFirst();

    assertTrue(upgradeLifecycle.isPresent());
    assertFalse(startLifecycle.isPresent());

    List<Grouping> groups = upgradeLifecycle.get().groups;

    assertEquals(29, groups.size());
=======

    ModuleFileUnmarshaller unmarshaller = new ModuleFileUnmarshaller();

    UpgradePack upgradepack = unmarshaller.unmarshal(UpgradePack.class, f, true);

    assertEquals(UpgradeType.ROLLING, upgradepack.getType());
    assertEquals(6, upgradepack.lifecycles.size());

    Optional<Lifecycle> upgradeLifecycle = upgradepack.lifecycles.stream()
        .filter(l -> l.type == LifecycleType.UPGRADE).findFirst();

    Optional<Lifecycle> startLifecycle = upgradepack.lifecycles.stream()
        .filter(l -> l.type == LifecycleType.START).findFirst();

    assertTrue(upgradeLifecycle.isPresent());
    assertFalse(startLifecycle.isPresent());

    List<Grouping> groups = upgradeLifecycle.get().groups;
    assertEquals(29, groups.size());
    assertEquals(LifecycleType.UPGRADE, groups.get(0).lifecycle);

    Optional<Grouping> optional = groups.stream().filter(g -> "Kafka".equals(g.title)).findFirst();
    assertTrue(optional.isPresent());
    Assert.assertNull(optional.get().name);

    assertEquals(12, upgradepack.getPrerequisiteChecks().size());

    PrerequisiteCheckConfig checkConfig = upgradepack.getPrerequisiteCheckConfig();
    Map<String, String> map = checkConfig.getCheckProperties("abc");
    assertTrue(CollectionUtils.isEmpty(map));

    map = checkConfig.getCheckProperties("org.apache.ambari.server.checks.HiveDynamicServiceDiscoveryCheck");
    assertFalse(CollectionUtils.isEmpty(map));
    assertTrue(map.containsKey("min-failure-stack-version"));
    assertTrue(map.containsKey("my-property"));
    assertFalse(map.containsKey("random-key"));
    assertEquals("HDP-2.3.0.0", map.get("min-failure-stack-version"));
    assertEquals("my-value", map.get("my-property"));
>>>>>>> 5be3604f
  }

}<|MERGE_RESOLUTION|>--- conflicted
+++ resolved
@@ -24,16 +24,6 @@
 import java.io.File;
 import java.util.Collection;
 import java.util.List;
-<<<<<<< HEAD
-import java.util.Optional;
-
-import org.apache.ambari.server.stack.ModuleFileUnmarshaller;
-import org.apache.ambari.server.state.stack.upgrade.Grouping;
-import org.apache.ambari.server.state.stack.upgrade.Lifecycle;
-import org.apache.ambari.server.state.stack.upgrade.Lifecycle.LifecycleType;
-import org.apache.ambari.server.state.stack.upgrade.UpgradeType;
-import org.junit.Test;
-=======
 import java.util.Map;
 import java.util.Optional;
 
@@ -46,7 +36,6 @@
 import org.junit.Assert;
 import org.junit.Test;
 import org.springframework.util.CollectionUtils;
->>>>>>> 5be3604f
 
 /**
  * Tests for the upgrade pack
@@ -66,28 +55,6 @@
   @Test
   public void testUpgradeParsing() throws Exception {
     File f = new File("src/test/resources/mpacks-v2/upgrade-packs/upgrade-basic.xml");
-<<<<<<< HEAD
-
-    ModuleFileUnmarshaller unmarshaller = new ModuleFileUnmarshaller();
-
-    UpgradePack upgradepack = unmarshaller.unmarshal(UpgradePack.class, f, true);
-
-    assertEquals(UpgradeType.ROLLING, upgradepack.getType());
-    assertEquals(6, upgradepack.lifecycles.size());
-
-    Optional<Lifecycle> upgradeLifecycle = upgradepack.lifecycles.stream()
-        .filter(l -> l.type == LifecycleType.UPGRADE).findFirst();
-
-    Optional<Lifecycle> startLifecycle = upgradepack.lifecycles.stream()
-        .filter(l -> l.type == LifecycleType.START).findFirst();
-
-    assertTrue(upgradeLifecycle.isPresent());
-    assertFalse(startLifecycle.isPresent());
-
-    List<Grouping> groups = upgradeLifecycle.get().groups;
-
-    assertEquals(29, groups.size());
-=======
 
     ModuleFileUnmarshaller unmarshaller = new ModuleFileUnmarshaller();
 
@@ -126,7 +93,6 @@
     assertFalse(map.containsKey("random-key"));
     assertEquals("HDP-2.3.0.0", map.get("min-failure-stack-version"));
     assertEquals("my-value", map.get("my-property"));
->>>>>>> 5be3604f
   }
 
 }