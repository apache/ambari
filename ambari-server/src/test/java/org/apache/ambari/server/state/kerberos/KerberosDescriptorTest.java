--- conflicted
+++ resolved
@@ -40,12 +40,12 @@
 
 import junit.framework.Assert;
 
-@Category({category.KerberosTest.class})
+@Category({ category.KerberosTest.class})
 public class KerberosDescriptorTest {
   private static final KerberosDescriptorFactory KERBEROS_DESCRIPTOR_FACTORY = new KerberosDescriptorFactory();
   private static final KerberosServiceDescriptorFactory KERBEROS_SERVICE_DESCRIPTOR_FACTORY = new KerberosServiceDescriptorFactory();
 
-  private static final String JSON_VALUE =
+  public static final String JSON_VALUE =
       "{" +
           "  \"properties\": {" +
           "      \"realm\": \"${cluster-env/kerberos_domain}\"," +
@@ -59,11 +59,10 @@
           "    ]" +
           "}";
 
-  private static final Map<String, Object> MAP_VALUE;
+  public static final Map<String, Object> MAP_VALUE;
 
   static {
     Map<String, Object> keytabOwnerMap = new TreeMap<>();
-<<<<<<< HEAD
     keytabOwnerMap.put("name", "root");
     keytabOwnerMap.put("access", "rw");
 
@@ -84,28 +83,6 @@
 
     Map<String, Object> servicesMap = new TreeMap<>();
     servicesMap.put((String) KerberosServiceDescriptorTest.MAP_VALUE.get("name"), KerberosServiceDescriptorTest.MAP_VALUE);
-=======
-    keytabOwnerMap.put(KerberosKeytabDescriptor.KEY_ACL_NAME, "root");
-    keytabOwnerMap.put(KerberosKeytabDescriptor.KEY_ACL_ACCESS, "rw");
-
-    Map<String, Object> keytabGroupMap = new TreeMap<>();
-    keytabGroupMap.put(KerberosKeytabDescriptor.KEY_ACL_NAME, "hadoop");
-    keytabGroupMap.put(KerberosKeytabDescriptor.KEY_ACL_ACCESS, "r");
-
-    Map<String, Object> keytabMap = new TreeMap<>();
-    keytabMap.put(KerberosKeytabDescriptor.KEY_FILE, "/etc/security/keytabs/subject.service.keytab");
-    keytabMap.put(KerberosKeytabDescriptor.KEY_OWNER, keytabOwnerMap);
-    keytabMap.put(KerberosKeytabDescriptor.KEY_GROUP, keytabGroupMap);
-    keytabMap.put(KerberosKeytabDescriptor.KEY_CONFIGURATION, "service-site/service2.component.keytab.file");
-
-    Map<String, Object> sharedIdentityMap = new TreeMap<>();
-    sharedIdentityMap.put(KerberosIdentityDescriptor.KEY_NAME, "shared");
-    sharedIdentityMap.put(KerberosIdentityDescriptor.KEY_PRINCIPAL, KerberosPrincipalDescriptorTest.MAP_VALUE);
-    sharedIdentityMap.put(KerberosIdentityDescriptor.KEY_KEYTAB, keytabMap);
-
-    Map<String, Object> servicesMap = new TreeMap<>();
-    servicesMap.put((String) KerberosServiceDescriptorTest.MAP_VALUE.get(KerberosServiceDescriptor.KEY_NAME), KerberosServiceDescriptorTest.MAP_VALUE);
->>>>>>> 9d802b7c
 
     Map<String, Object> identitiesMap = new TreeMap<>();
     identitiesMap.put("shared", sharedIdentityMap);
@@ -127,22 +104,14 @@
     properties.put("some.property", "Hello World");
 
     MAP_VALUE = new TreeMap<>();
-<<<<<<< HEAD
     MAP_VALUE.put("properties", properties);
     MAP_VALUE.put(AbstractKerberosDescriptor.Type.AUTH_TO_LOCAL_PROPERTY.getDescriptorPluralName(), authToLocalRules);
     MAP_VALUE.put(AbstractKerberosDescriptor.Type.SERVICE.getDescriptorPluralName(), servicesMap.values());
     MAP_VALUE.put(AbstractKerberosDescriptor.Type.CONFIGURATION.getDescriptorPluralName(), configurationsMap.values());
     MAP_VALUE.put(AbstractKerberosDescriptor.Type.IDENTITY.getDescriptorPluralName(), identitiesMap.values());
-=======
-    MAP_VALUE.put(KerberosDescriptor.KEY_PROPERTIES, properties);
-    MAP_VALUE.put(KerberosDescriptor.KEY_AUTH_TO_LOCAL_PROPERTIES, authToLocalRules);
-    MAP_VALUE.put(KerberosDescriptor.KEY_SERVICES, servicesMap.values());
-    MAP_VALUE.put(KerberosDescriptor.KEY_CONFIGURATIONS, configurationsMap.values());
-    MAP_VALUE.put(KerberosDescriptor.KEY_IDENTITIES, identitiesMap.values());
->>>>>>> 9d802b7c
-  }
-
-  private static void validateFromJSON(KerberosDescriptor descriptor) {
+  }
+
+  public static void validateFromJSON(KerberosDescriptor descriptor) {
     Assert.assertNotNull(descriptor);
     Assert.assertTrue(descriptor.isContainer());
 
@@ -177,7 +146,7 @@
     Assert.assertNull(configurations);
   }
 
-  private static void validateFromMap(KerberosDescriptor descriptor) throws AmbariException {
+  public static void validateFromMap(KerberosDescriptor descriptor) throws AmbariException {
     Assert.assertNotNull(descriptor);
     Assert.assertTrue(descriptor.isContainer());
 
@@ -250,7 +219,7 @@
     Assert.assertEquals("red", configProperties.get("property1"));
   }
 
-  private void validateUpdatedData(KerberosDescriptor descriptor) {
+  public void validateUpdatedData(KerberosDescriptor descriptor) {
     Assert.assertNotNull(descriptor);
 
     Map<String, String> properties = descriptor.getProperties();
@@ -451,7 +420,7 @@
 
   @Test
   public void testGetReferencedIdentityDescriptor_Recursive() throws IOException {
-    boolean identityFound;
+    boolean identityFound = false;
     List<KerberosIdentityDescriptor> identities;
 
     URL systemResourceURL = ClassLoader.getSystemResource("kerberos/test_get_referenced_identity_descriptor.json");
@@ -513,13 +482,8 @@
   public void testFiltersOutIdentitiesBasedonInstalledServices() throws IOException {
     URL systemResourceURL = ClassLoader.getSystemResource("kerberos/test_filtering_identity_descriptor.json");
     KerberosComponentDescriptor componentDescriptor = KERBEROS_DESCRIPTOR_FACTORY.createInstance(new File(systemResourceURL.getFile()))
-<<<<<<< HEAD
       .getService("SERVICE1")
       .getComponent("SERVICE1_COMPONENT1");
-=======
-        .getService("SERVICE1")
-        .getComponent("SERVICE1_COMPONENT1");
->>>>>>> 9d802b7c
     List<KerberosIdentityDescriptor> identities = componentDescriptor.getIdentities(true, new HashedMap() {{
       put("services", Collections.emptySet());
     }});
@@ -529,8 +493,6 @@
     }});
     Assert.assertEquals(1, identities.size());
   }
-<<<<<<< HEAD
-=======
 
   @Test
   public void testCollectPrincipalNames() throws Exception {
@@ -540,5 +502,4 @@
     Assert.assertEquals("service2_component1@${realm}", principalsPerComponent.get("SERVICE2/SERVICE2_COMPONENT1/service2_component1_identity"));
     Assert.assertEquals("service1@${realm}", principalsPerComponent.get("SERVICE1/service1_identity"));
   }
->>>>>>> 9d802b7c
 }