/*
 * Licensed to the Apache Software Foundation (ASF) under one
 * or more contributor license agreements.  See the NOTICE file
 * distributed with this work for additional information
 * regarding copyright ownership.  The ASF licenses this file
 * to you under the Apache License, Version 2.0 (the
 * "License"); you may not use this file except in compliance
 * with the License.  You may obtain a copy of the License at
 *
 *     http://www.apache.org/licenses/LICENSE-2.0
 *
 * Unless required by applicable law or agreed to in writing, software
 * distributed under the License is distributed on an "AS IS" BASIS,
 * WITHOUT WARRANTIES OR CONDITIONS OF ANY KIND, either express or implied.
 * See the License for the specific language governing permissions and
 * limitations under the License.
 */

package org.apache.ambari.server.api.query.render;

import static org.easymock.EasyMock.anyLong;
import static org.easymock.EasyMock.anyObject;
import static org.easymock.EasyMock.createNiceMock;
import static org.easymock.EasyMock.createStrictMock;
import static org.easymock.EasyMock.expect;
import static org.easymock.EasyMock.replay;
import static org.easymock.EasyMock.reset;
import static org.easymock.EasyMock.verify;
import static org.junit.Assert.assertEquals;
import static org.junit.Assert.assertFalse;
import static org.junit.Assert.assertNotNull;
import static org.junit.Assert.assertNull;
import static org.junit.Assert.assertTrue;

import java.net.InetAddress;
import java.net.UnknownHostException;
import java.util.ArrayList;
import java.util.Arrays;
import java.util.Collection;
import java.util.Collections;
import java.util.HashMap;
import java.util.HashSet;
import java.util.List;
import java.util.Map;
import java.util.Set;

import org.apache.ambari.server.api.query.QueryInfo;
import org.apache.ambari.server.api.resources.ClusterResourceDefinition;
import org.apache.ambari.server.api.resources.HostComponentResourceDefinition;
import org.apache.ambari.server.api.resources.HostResourceDefinition;
import org.apache.ambari.server.api.services.Result;
import org.apache.ambari.server.api.services.ResultImpl;
import org.apache.ambari.server.api.util.TreeNode;
import org.apache.ambari.server.api.util.TreeNodeImpl;
import org.apache.ambari.server.controller.AmbariManagementController;
import org.apache.ambari.server.controller.AmbariManagementControllerImpl;
import org.apache.ambari.server.controller.AmbariServer;
import org.apache.ambari.server.controller.KerberosHelper;
import org.apache.ambari.server.controller.KerberosHelperImpl;
import org.apache.ambari.server.controller.internal.ArtifactResourceProvider;
import org.apache.ambari.server.controller.internal.ClusterControllerImpl;
import org.apache.ambari.server.controller.internal.ResourceImpl;
import org.apache.ambari.server.controller.internal.Stack;
import org.apache.ambari.server.controller.spi.ClusterController;
import org.apache.ambari.server.controller.spi.Predicate;
import org.apache.ambari.server.controller.spi.Request;
import org.apache.ambari.server.controller.spi.Resource;
import org.apache.ambari.server.controller.spi.ResourceProvider;
import org.apache.ambari.server.state.Cluster;
import org.apache.ambari.server.state.Clusters;
import org.apache.ambari.server.state.DesiredConfig;
import org.apache.ambari.server.state.ServiceInfo;
import org.apache.ambari.server.state.cluster.ClustersImpl;
import org.apache.ambari.server.state.kerberos.KerberosDescriptor;
import org.apache.ambari.server.topology.AmbariContext;
import org.apache.ambari.server.topology.Blueprint;
import org.apache.ambari.server.topology.ClusterTopology;
import org.apache.ambari.server.topology.Component;
import org.apache.ambari.server.topology.Configuration;
import org.apache.ambari.server.topology.HostGroup;
import org.apache.ambari.server.topology.HostGroupInfo;
import org.apache.ambari.server.topology.InvalidTopologyException;
import org.apache.ambari.server.topology.InvalidTopologyTemplateException;
import org.junit.After;
import org.junit.Before;
import org.junit.Test;
import org.junit.runner.RunWith;
import org.powermock.api.easymock.PowerMock;
import org.powermock.core.classloader.annotations.PrepareForTest;
import org.powermock.modules.junit4.PowerMockRunner;

/**
 * ClusterBlueprintRenderer unit tests.
 */
@SuppressWarnings("unchecked")
@RunWith(PowerMockRunner.class)
@PrepareForTest({AmbariContext.class, AmbariServer.class})
public class ClusterBlueprintRendererTest {

  private static final ClusterTopology topology = createNiceMock(ClusterTopology.class);
  private static final ClusterController clusterController = createNiceMock(ClusterControllerImpl.class);

  private static final AmbariContext ambariContext = createNiceMock(AmbariContext.class);
  private static final Cluster cluster = createNiceMock(Cluster.class);
  private static final Clusters clusters = createNiceMock(ClustersImpl.class);
  private static final AmbariManagementController controller = createNiceMock(AmbariManagementControllerImpl.class);
  private static final KerberosHelper kerberosHelper = createNiceMock(KerberosHelperImpl.class);
  private static final KerberosDescriptor kerberosDescriptor = createNiceMock(KerberosDescriptor.class);

  private static final Blueprint blueprint = createNiceMock(Blueprint.class);
  private static final Stack stack = createNiceMock(Stack.class);
  private static final HostGroup group1 = createNiceMock(HostGroup.class);
  private static final HostGroup group2 = createNiceMock(HostGroup.class);

  private static final Configuration emptyConfiguration = new Configuration(new HashMap<>(), new HashMap<>());

  private static final Map<String, Map<String, String>> clusterProps = new HashMap<>();
  private static final Map<String, Map<String, Map<String, String>>> clusterAttributes =
    new HashMap<>();

  private static final Configuration clusterConfig = new Configuration(clusterProps, clusterAttributes);
  @Before
  public void setup() throws Exception {

    Map<String, String> clusterTypeProps = new HashMap<>();
    clusterProps.put("test-type-one", clusterTypeProps);
    clusterTypeProps.put("propertyOne", "valueOne");

    Map<String, Map<String, String>> clusterTypeAttributes = new HashMap<>();
    clusterAttributes.put("test-type-one", clusterTypeAttributes);
    Map<String, String> clusterAttributeProps = new HashMap<>();
    clusterAttributeProps.put("propertyOne", "true");
    clusterTypeAttributes.put("final", clusterAttributeProps);

    Collection<Component> group1Components = Arrays.asList(
        new Component("JOBTRACKER"), new Component("TASKTRACKER"), new Component("NAMENODE"), new Component("DATANODE"), new Component("AMBARI_SERVER"));

    Collection<Component> group2Components = Arrays.asList(new Component("TASKTRACKER"), new Component("DATANODE"));

    Map<String, Configuration> hostGroupConfigs = new HashMap<>();
    hostGroupConfigs.put("host_group_1", emptyConfiguration);
    hostGroupConfigs.put("host_group_2", emptyConfiguration);

    Map<String, HostGroup> hostGroups = new HashMap<>();
    hostGroups.put("host_group_1", group1);
    hostGroups.put("host_group_2", group2);

    HostGroupInfo group1Info = new HostGroupInfo("host_group_1");
    group1Info.addHost("host1");
    group1Info.setConfiguration(emptyConfiguration);
    HostGroupInfo group2Info = new HostGroupInfo("host_group_2");
    Map<String, HostGroupInfo> groupInfoMap = new HashMap<>();
    group2Info.addHosts(Arrays.asList("host2", "host3"));
    group2Info.setConfiguration(emptyConfiguration);
    groupInfoMap.put("host_group_1", group1Info);
    groupInfoMap.put("host_group_2", group2Info);

    expect(topology.isNameNodeHAEnabled()).andReturn(false).anyTimes();
    expect(topology.getConfiguration()).andReturn(clusterConfig).anyTimes();
    expect(topology.getBlueprint()).andReturn(blueprint).anyTimes();
    expect(topology.getHostGroupInfo()).andReturn(groupInfoMap).anyTimes();
    expect(blueprint.getStack()).andReturn(stack).anyTimes();
    expect(blueprint.getHostGroups()).andReturn(hostGroups).anyTimes();
    expect(blueprint.getHostGroup("host_group_1")).andReturn(group1).anyTimes();
    expect(blueprint.getHostGroup("host_group_2")).andReturn(group2).anyTimes();
    expect(stack.getName()).andReturn("HDP").anyTimes();
    expect(stack.getVersion()).andReturn("1.3.3").anyTimes();
    expect(group1.getName()).andReturn("host_group_1").anyTimes();
    expect(group2.getName()).andReturn("host_group_2").anyTimes();
    expect(group1.getComponents()).andReturn(group1Components).anyTimes();
    expect(group2.getComponents()).andReturn(group2Components).anyTimes();

    expect(topology.getAmbariContext()).andReturn(ambariContext).anyTimes();
    expect(topology.getClusterId()).andReturn(1L).anyTimes();
    PowerMock.mockStatic(AmbariServer.class);
    expect(AmbariServer.getController()).andReturn(controller).anyTimes();
    PowerMock.replay(AmbariServer.class);
    expect(clusters.getCluster("clusterName")).andReturn(cluster).anyTimes();
    expect(controller.getKerberosHelper()).andReturn(kerberosHelper).anyTimes();
    expect(controller.getClusters()).andReturn(clusters).anyTimes();
    expect(kerberosHelper.getKerberosDescriptor(cluster, false)).andReturn(kerberosDescriptor).anyTimes();
    Set<String> properties = new HashSet<>();
    properties.add("core-site/hadoop.security.auth_to_local");
    expect(kerberosDescriptor.getAllAuthToLocalProperties()).andReturn(properties).anyTimes();
    expect(ambariContext.getClusterName(1L)).andReturn("clusterName").anyTimes();
    replay(topology, blueprint, stack, group1, group2, ambariContext, clusters, controller, kerberosHelper, cluster, kerberosDescriptor);
  }

  private void setupMocksForKerberosEnabledCluster() throws Exception {

    AmbariContext ambariContext = createNiceMock(AmbariContext.class);
    expect(ambariContext.getClusterName(anyLong())).andReturn("clusterName").anyTimes();

    PowerMock.mockStatic(AmbariContext.class);
    expect(AmbariContext.getClusterController()).andReturn(clusterController).anyTimes();
    expect(AmbariContext.getController()).andReturn(controller).anyTimes();

    reset(topology);

    HostGroupInfo group1Info = new HostGroupInfo("host_group_1");
    group1Info.addHost("host1");
    group1Info.setConfiguration(emptyConfiguration);
    HostGroupInfo group2Info = new HostGroupInfo("host_group_2");
    Map<String, HostGroupInfo> groupInfoMap = new HashMap<>();
    group2Info.addHosts(Arrays.asList("host2", "host3"));
    group2Info.setConfiguration(emptyConfiguration);
    groupInfoMap.put("host_group_1", group1Info);
    groupInfoMap.put("host_group_2", group2Info);

    expect(topology.isNameNodeHAEnabled()).andReturn(false).anyTimes();
    expect(topology.getConfiguration()).andReturn(clusterConfig).anyTimes();
    expect(topology.getBlueprint()).andReturn(blueprint).anyTimes();
    expect(topology.getHostGroupInfo()).andReturn(groupInfoMap).anyTimes();
    expect(topology.getClusterId()).andReturn(new Long(1)).anyTimes();
    expect(topology.getAmbariContext()).andReturn(ambariContext).anyTimes();
    expect(topology.isClusterKerberosEnabled()).andReturn(true).anyTimes();

    ResourceProvider resourceProvider = createStrictMock(ResourceProvider.class);
    expect(clusterController.ensureResourceProvider(Resource.Type.Artifact)).andReturn(resourceProvider).once();

    Resource resource = createStrictMock(Resource.class);
    Set<Resource> result = Collections.singleton(resource);

    expect(resourceProvider.getResources((Request) anyObject(Request.class),
      (Predicate) anyObject(Predicate.class))).andReturn(result).once();

    Map<String, Map<String, Object>> resourcePropertiesMap = new HashMap<>();
    resourcePropertiesMap.put(ArtifactResourceProvider.ARTIFACT_DATA_PROPERTY, Collections.emptyMap());
    Map<String, Object> propertiesMap = new HashMap<>();
    propertiesMap.put("testProperty", "testValue");
    resourcePropertiesMap.put(ArtifactResourceProvider.ARTIFACT_DATA_PROPERTY + "/properties", propertiesMap);

    expect(resource.getPropertiesMap()).andReturn(resourcePropertiesMap).once();

    PowerMock.replay(AmbariContext.class);
    replay(ambariContext, topology, clusterController, resource, resourceProvider);
  }


  @After
  public void tearDown() {
    verify(topology, blueprint, stack, group1, group2, ambariContext, clusters, controller, kerberosHelper, cluster, kerberosDescriptor);
    reset(topology, blueprint, stack, group1, group2, ambariContext, clusters, controller, kerberosHelper, cluster, kerberosDescriptor);
  }

  @Test
  public void testFinalizeProperties__instance() {
<<<<<<< HEAD
    QueryInfo rootQuery = new QueryInfo(new ClusterResourceDefinition(), new HashSet<String>());
=======
    QueryInfo rootQuery = new QueryInfo(new ClusterResourceDefinition(), new HashSet<>());
>>>>>>> 9d802b7c
    TreeNode<QueryInfo> queryTree = new TreeNodeImpl<>(null, rootQuery, "Cluster");
    rootQuery.getProperties().add("foo/bar");
    rootQuery.getProperties().add("prop1");

    QueryInfo hostInfo = new QueryInfo(new HostResourceDefinition(), new HashSet<>());
    queryTree.addChild(hostInfo, "Host");

    QueryInfo hostComponentInfo = new QueryInfo(new HostComponentResourceDefinition(), new HashSet<>());
    queryTree.getChild("Host").addChild(hostComponentInfo, "HostComponent");

    ClusterBlueprintRenderer renderer = new ClusterBlueprintRenderer();
    TreeNode<Set<String>> propertyTree = renderer.finalizeProperties(queryTree, false);

    Set<String> rootProperties = propertyTree.getObject();
    assertEquals(2, rootProperties.size());
    assertNotNull(propertyTree.getChild("Host"));
    assertTrue(propertyTree.getChild("Host").getObject().isEmpty());
    assertNotNull(propertyTree.getChild("Host/HostComponent"));
    assertEquals(1, propertyTree.getChild("Host/HostComponent").getObject().size());
    assertTrue(propertyTree.getChild("Host/HostComponent").getObject().contains("HostRoles/component_name"));
  }

  public TreeNode<Resource> createResultTreeSettingsObject(TreeNode<Resource> resultTree){
    Resource clusterResource = new ResourceImpl(Resource.Type.Cluster);

    clusterResource.setProperty("Clusters/cluster_name", "testCluster");
    clusterResource.setProperty("Clusters/version", "HDP-1.3.3");

    TreeNode<Resource> clusterTree = resultTree.addChild(clusterResource, "Cluster:1");

    TreeNode<Resource> servicesTree = clusterTree.addChild(null, "services");
    servicesTree.setProperty("isCollection", "true");

    //Scenario 1 : Service with Credential Store enabled, Recovery enabled for Component:1 and not for Component:2
    Resource serviceResource1 = new ResourceImpl(Resource.Type.Service);
    serviceResource1.setProperty("ServiceInfo/service_name","Service:1");
    serviceResource1.setProperty("ServiceInfo/credential_store_supported","true");
    serviceResource1.setProperty("ServiceInfo/credential_store_enabled","true");
    TreeNode<Resource> serviceTree = servicesTree.addChild(serviceResource1, "Service:1");

    Resource ttComponentResource = new ResourceImpl(Resource.Type.Component);
    ttComponentResource.setProperty("ServiceComponentInfo/component_name", "Component:1");
    ttComponentResource.setProperty("ServiceComponentInfo/cluster_name", "testCluster");
    ttComponentResource.setProperty("ServiceComponentInfo/service_name", "Service:1");
    ttComponentResource.setProperty("ServiceComponentInfo/recovery_enabled", "true");

    Resource dnComponentResource = new ResourceImpl(Resource.Type.Component);
    dnComponentResource.setProperty("ServiceComponentInfo/component_name", "Component:2");
    dnComponentResource.setProperty("ServiceComponentInfo/cluster_name", "testCluster");
    dnComponentResource.setProperty("ServiceComponentInfo/service_name", "Service:1");
    dnComponentResource.setProperty("ServiceComponentInfo/recovery_enabled", "false");

    TreeNode<Resource> componentsTree1 = serviceTree.addChild(null, "components");
    componentsTree1.setProperty("isCollection", "true");

    componentsTree1.addChild(ttComponentResource, "Component:1");
    componentsTree1.addChild(dnComponentResource, "Component:2");

    //Scenario 2 :Service with Credential Store disabled, Recovery enabled for Component:1
    Resource serviceResource2 = new ResourceImpl(Resource.Type.Service);
    serviceResource2.setProperty("ServiceInfo/service_name","Service:2");
    serviceResource2.setProperty("ServiceInfo/credential_store_supported","true");
    serviceResource2.setProperty("ServiceInfo/credential_store_enabled","false");
    serviceTree = servicesTree.addChild(serviceResource2, "Service:2");

    ttComponentResource = new ResourceImpl(Resource.Type.Component);
    ttComponentResource.setProperty("ServiceComponentInfo/component_name", "Component:1");
    ttComponentResource.setProperty("ServiceComponentInfo/cluster_name", "testCluster");
    ttComponentResource.setProperty("ServiceComponentInfo/service_name", "Service:2");
    ttComponentResource.setProperty("ServiceComponentInfo/recovery_enabled", "true");

    TreeNode<Resource> componentsTree2 = serviceTree.addChild(null, "components");
    componentsTree2.setProperty("isCollection", "true");

    componentsTree2.addChild(ttComponentResource, "Component:1");

    //Scenario 3 :Service with both Credential Store and Recovery enabled as false
    Resource serviceResource3 = new ResourceImpl(Resource.Type.Service);
    serviceResource3.setProperty("ServiceInfo/service_name","Service:3");
    serviceResource3.setProperty("ServiceInfo/credential_store_supported","false");
    serviceResource3.setProperty("ServiceInfo/credential_store_enabled","false");
    serviceTree = servicesTree.addChild(serviceResource3, "Service:3");

    ttComponentResource = new ResourceImpl(Resource.Type.Component);
    ttComponentResource.setProperty("ServiceComponentInfo/component_name", "Component:1");
    ttComponentResource.setProperty("ServiceComponentInfo/cluster_name", "testCluster");
    ttComponentResource.setProperty("ServiceComponentInfo/service_name", "Service:3");
    ttComponentResource.setProperty("ServiceComponentInfo/recovery_enabled", "false");

    TreeNode<Resource> componentsTree3 = serviceTree.addChild(null, "components");
    componentsTree3.setProperty("isCollection", "true");

    componentsTree3.addChild(ttComponentResource, "Component:1");

    //Add empty configurations
    Resource configurationsResource = new ResourceImpl(Resource.Type.Configuration);
    clusterTree.addChild(configurationsResource, "configurations");

    //Add empty hosts
    Resource hostResource = new ResourceImpl(Resource.Type.Host);
    clusterTree.addChild(hostResource, "hosts");

    return resultTree;
  }

  @Test
  public void testGetSettings_instance(){
    Result result = new ResultImpl(true);

    TreeNode<Resource> resultTree = createResultTreeSettingsObject(result.getResultTree());

    ClusterBlueprintRenderer renderer = new TestBlueprintRenderer(topology);
    Result blueprintResult = renderer.finalizeResult(result);
    TreeNode<Resource> blueprintTree = blueprintResult.getResultTree();
    TreeNode<Resource> blueprintNode = blueprintTree.getChildren().iterator().next();
    Resource blueprintResource = blueprintNode.getObject();
    Map<String, Map<String, Object>> propertiesMap = blueprintResource.getPropertiesMap();
    Map<String,Object> children = propertiesMap.get("");

    //Verify if required information is present in actual result
    assertTrue(children.containsKey("settings"));

    List<Map<String,Object>> settingValues = (ArrayList)children.get("settings");
    Boolean isRecoverySettings = false;
    Boolean isComponentSettings = false;
    Boolean isServiceSettings = false;

    //Verify actual values
    for(Map<String,Object> settingProp : settingValues){
      if(settingProp.containsKey("recovery_settings")){
        isRecoverySettings = true;
        HashSet<Map<String,String>> checkPropSize = (HashSet)settingProp.get("recovery_settings");
        assertEquals(1,checkPropSize.size());
        assertEquals("true",checkPropSize.iterator().next().get("recovery_enabled"));

      }
      if(settingProp.containsKey("component_settings")){
        isComponentSettings = true;
        HashSet<Map<String,String>> checkPropSize = (HashSet)settingProp.get("component_settings");
        assertEquals(1,checkPropSize.size());
        Map<String, String> finalProp = checkPropSize.iterator().next();
        assertEquals("Component:1",finalProp.get("name"));
        assertEquals("true",finalProp.get("recovery_enabled"));
      }
      if(settingProp.containsKey("service_settings")){
        isServiceSettings = true;
        HashSet<Map<String,String>> checkPropSize = (HashSet)settingProp.get("service_settings");
        assertEquals(2,checkPropSize.size());
        for(Map<String,String> finalProp : checkPropSize){
          if(finalProp.containsKey("credential_store_enabled")){
            assertEquals("Service:1",finalProp.get("name"));
            assertEquals("true",finalProp.get("recovery_enabled"));
          }
          assertFalse(finalProp.get("name").equals("Service:3"));
        }
      }
    }
    //Verify if required information is present in actual result
    assertTrue(isRecoverySettings);
    assertTrue(isComponentSettings);
    assertTrue(isServiceSettings);

  }

  @Test
  public void testFinalizeProperties__instance_noComponentNode() {
<<<<<<< HEAD
    QueryInfo rootQuery = new QueryInfo(new ClusterResourceDefinition(), new HashSet<String>());
=======
    QueryInfo rootQuery = new QueryInfo(new ClusterResourceDefinition(), new HashSet<>());
>>>>>>> 9d802b7c
    TreeNode<QueryInfo> queryTree = new TreeNodeImpl<>(null, rootQuery, "Cluster");
    rootQuery.getProperties().add("foo/bar");
    rootQuery.getProperties().add("prop1");

    ClusterBlueprintRenderer renderer = new ClusterBlueprintRenderer();
    TreeNode<Set<String>> propertyTree = renderer.finalizeProperties(queryTree, false);

    Set<String> rootProperties = propertyTree.getObject();
    assertEquals(2, rootProperties.size());
    assertNotNull(propertyTree.getChild("Host"));
    assertTrue(propertyTree.getChild("Host").getObject().isEmpty());
    assertNotNull(propertyTree.getChild("Host/HostComponent"));
    assertEquals(1, propertyTree.getChild("Host/HostComponent").getObject().size());
    assertTrue(propertyTree.getChild("Host/HostComponent").getObject().contains("HostRoles/component_name"));
  }

  @Test
  public void testFinalizeResult_kerberos() throws Exception{

    setupMocksForKerberosEnabledCluster();

    Result result = new ResultImpl(true);
    createClusterResultTree(result.getResultTree());

    ClusterBlueprintRenderer renderer = new TestBlueprintRenderer(topology);
    Result blueprintResult = renderer.finalizeResult(result);

    TreeNode<Resource> blueprintTree = blueprintResult.getResultTree();
    assertNull(blueprintTree.getStringProperty("isCollection"));
    assertEquals(1, blueprintTree.getChildren().size());

    TreeNode<Resource> blueprintNode = blueprintTree.getChildren().iterator().next();
    assertEquals(0, blueprintNode.getChildren().size());
    Resource blueprintResource = blueprintNode.getObject();
    Map<String, Map<String, Object>> properties = blueprintResource.getPropertiesMap();

    assertEquals("HDP", properties.get("Blueprints").get("stack_name"));
    assertEquals("1.3.3", properties.get("Blueprints").get("stack_version"));

    Map<String, Object> securityProperties = (Map<String, Object>) properties.get("Blueprints").get("security");
    assertEquals("KERBEROS", securityProperties.get("type"));
    assertNotNull(((Map<String, Object>) securityProperties.get("kerberos_descriptor")).get("properties"));
  }

  @Test
  public void testFinalizeResult() throws Exception{

    Result result = new ResultImpl(true);
    createClusterResultTree(result.getResultTree());

    ClusterBlueprintRenderer renderer = new TestBlueprintRenderer(topology);
    Result blueprintResult = renderer.finalizeResult(result);

    TreeNode<Resource> blueprintTree = blueprintResult.getResultTree();
    assertNull(blueprintTree.getStringProperty("isCollection"));
    assertEquals(1, blueprintTree.getChildren().size());

    TreeNode<Resource> blueprintNode = blueprintTree.getChildren().iterator().next();
    assertEquals(0, blueprintNode.getChildren().size());
    Resource blueprintResource = blueprintNode.getObject();
    Map<String, Map<String, Object>> properties = blueprintResource.getPropertiesMap();

    assertEquals("HDP", properties.get("Blueprints").get("stack_name"));
    assertEquals("1.3.3", properties.get("Blueprints").get("stack_version"));

    Collection<Map<String, Object>> host_groups = (Collection<Map<String, Object>>) properties.get("").get("host_groups");
    assertEquals(2, host_groups.size());

    for (Map<String, Object> hostGroupProperties : host_groups) {
      String host_group_name = (String) hostGroupProperties.get("name");
      if (host_group_name.equals("host_group_1")) {
        assertEquals("1", hostGroupProperties.get("cardinality"));

        Collection<Map<String, String>> components = (Collection<Map<String, String>>) hostGroupProperties.get("components");
        // 4 specified components and ambari server
        assertEquals(5, components.size());

        Set<String> expectedValues = new HashSet<>(
          Arrays.asList("JOBTRACKER", "TASKTRACKER", "NAMENODE", "DATANODE", "AMBARI_SERVER"));

        Set<String> actualValues = new HashSet<>();


        for (Map<String, String> componentProperties : components) {
          assertEquals(1, componentProperties.size());
          actualValues.add(componentProperties.get("name"));
        }
        assertEquals(expectedValues, actualValues);
      } else if (host_group_name.equals("host_group_2")) {
        // cardinality is 2 because 2 hosts share same topology
        assertEquals("2", hostGroupProperties.get("cardinality"));

        Collection<Map<String, String>> components = (Collection<Map<String, String>>) hostGroupProperties.get("components");
        assertEquals(2, components.size());

        Set<String> expectedValues = new HashSet<>(
          Arrays.asList("TASKTRACKER", "DATANODE"));

        Set<String> actualValues = new HashSet<>();


        for (Map<String, String> componentProperties : components) {
          assertEquals(1, componentProperties.size());
          actualValues.add(componentProperties.get("name"));
        }
        assertEquals(expectedValues, actualValues);
      }
    }
  }

  @Test
  public void testFinalizeResultWithAttributes() throws Exception{
    ServiceInfo hdfsService = new ServiceInfo();
    hdfsService.setName("HDFS");
    ServiceInfo mrService = new ServiceInfo();
    mrService.setName("MAPREDUCE");

    Result result = new ResultImpl(true);
    Map<String, Object> testDesiredConfigMap =
      new HashMap<>();

    DesiredConfig testDesiredConfig =
      new DesiredConfig();

    testDesiredConfig.setTag("test-tag-one");
    testDesiredConfigMap.put("test-type-one", testDesiredConfig);

    createClusterResultTree(result.getResultTree(), testDesiredConfigMap);

    ClusterBlueprintRenderer renderer = new TestBlueprintRenderer(topology);
    Result blueprintResult = renderer.finalizeResult(result);

    TreeNode<Resource> blueprintTree = blueprintResult.getResultTree();
    assertNull(blueprintTree.getStringProperty("isCollection"));
    assertEquals(1, blueprintTree.getChildren().size());

    TreeNode<Resource> blueprintNode = blueprintTree.getChildren().iterator().next();
    assertEquals(0, blueprintNode.getChildren().size());
    Resource blueprintResource = blueprintNode.getObject();
    Map<String, Map<String, Object>> properties = blueprintResource.getPropertiesMap();

    assertEquals("HDP", properties.get("Blueprints").get("stack_name"));
    assertEquals("1.3.3", properties.get("Blueprints").get("stack_version"));

    Collection<Map<String, Object>> host_groups = (Collection<Map<String, Object>>) properties.get("").get("host_groups");
    assertEquals(2, host_groups.size());

    for (Map<String, Object> hostGroupProperties : host_groups) {
      String host_group_name = (String) hostGroupProperties.get("name");
      if (host_group_name.equals("host_group_1")) {
        assertEquals("1", hostGroupProperties.get("cardinality"));

        Collection<Map<String, String>> components = (Collection<Map<String, String>>) hostGroupProperties.get("components");
        // 4 specified components and ambari server
        assertEquals(5, components.size());

        Set<String> expectedValues = new HashSet<>(
          Arrays.asList("JOBTRACKER", "TASKTRACKER", "NAMENODE", "DATANODE", "AMBARI_SERVER"));

        Set<String> actualValues = new HashSet<>();


        for (Map<String, String> componentProperties : components) {
          assertEquals(1, componentProperties.size());
          actualValues.add(componentProperties.get("name"));
        }
        assertEquals(expectedValues, actualValues);
      } else if (host_group_name.equals("host_group_2")) {
        // cardinality is 2 because 2 hosts share same topology
        assertEquals("2", hostGroupProperties.get("cardinality"));

        Collection<Map<String, String>> components = (Collection<Map<String, String>>) hostGroupProperties.get("components");
        assertEquals(2, components.size());

        Set<String> expectedValues = new HashSet<>(
          Arrays.asList("TASKTRACKER", "DATANODE"));

        Set<String> actualValues = new HashSet<>();


        for (Map<String, String> componentProperties : components) {
          assertEquals(1, componentProperties.size());
          actualValues.add(componentProperties.get("name"));
        }
        assertEquals(expectedValues, actualValues);
      }
    }

    List<Map<String, Map<String, Map<String, ?>>>> configurationsResult =
      (List<Map<String, Map<String, Map<String, ?>>>>)blueprintResource.getPropertyValue("configurations");

    assertEquals("Incorrect number of config maps added",
      1, configurationsResult.size());

    Map<String, Map<String, ?>> configMap =
      configurationsResult.iterator().next().get("test-type-one");

    assertNotNull("Expected config map was not included", configMap);

    assertEquals("Incorrect number of maps added under expected type",
      2, configMap.size());

    assertTrue("Expected properties map was not found",
      configMap.containsKey("properties"));
    assertTrue("Expected properties_attributes map was not found",
      configMap.containsKey("properties_attributes"));

    Map<String, ?> propertiesResult =
      configMap.get("properties");
    assertEquals("Incorrect number of config properties found",
      1, propertiesResult.size());

    Map<String, ?> attributesResult =
      configMap.get("properties_attributes");
    assertEquals("Incorrect number of config attributes found",
      1, attributesResult.size());

    // verify the correct properties were added to the exported Blueprint
    assertEquals("Incorrect property value included",
      "valueOne", propertiesResult.get("propertyOne"));

    // verify that the expected attributes were added to the exported Blueprint
    assertNotNull("Expected attribute not found in exported Blueprint",
      attributesResult.get("final"));

    assertTrue("Attribute type map was not included",
      attributesResult.get("final") instanceof Map);

    Map<String, ?> finalMap =
      (Map<String, ?>)attributesResult.get("final");

    assertEquals("Attribute value is not correct",
        "true", finalMap.get("propertyOne"));

  }

  @Test
  public void testClusterRendererDefaults() throws Exception {
    Renderer clusterBlueprintRenderer =
      new ClusterBlueprintRenderer();

    assertFalse("ClusterBlueprintRenderer should not require property provider input",
      clusterBlueprintRenderer.requiresPropertyProviderInput());
  }

  //todo: collection resource

  private void createClusterResultTree(TreeNode<Resource> resultTree) throws Exception {
    createClusterResultTree(resultTree, null);
  }

  private void createClusterResultTree(TreeNode<Resource> resultTree, final Map<String, Object> desiredConfig) throws Exception{
    Resource clusterResource = new ResourceImpl(Resource.Type.Cluster) {
      @Override
      public Map<String, Map<String, Object>> getPropertiesMap() {
        Map<String, Map<String, Object>> originalMap =
          super.getPropertiesMap();

        if (desiredConfig == null) {
          // override the properties map for simpler testing
          originalMap.put("Clusters/desired_configs", Collections.emptyMap());
        } else {
          // allow for unit tests to customize this, needed for attributes export testing
          originalMap.put("Clusters/desired_configs", desiredConfig);
        }


        return originalMap;
      }

    };

    clusterResource.setProperty("Clusters/cluster_name", "testCluster");
    clusterResource.setProperty("Clusters/version", "HDP-1.3.3");

    TreeNode<Resource> clusterTree = resultTree.addChild(clusterResource, "Cluster:1");

    // add empty services resource for basic unit testing
    Resource servicesResource = new ResourceImpl(Resource.Type.Service);
    clusterTree.addChild(servicesResource, "services");


    Resource configurationsResource = new ResourceImpl(Resource.Type.Configuration);
    TreeNode<Resource> configurations = clusterTree.addChild(configurationsResource, "configurations");
    Resource resourceOne = new ResourceImpl(Resource.Type.Configuration) {
      @Override
      public Map<String, Map<String, Object>> getPropertiesMap() {
        Map<String, Map<String, Object>> originalMap =
        super.getPropertiesMap();

        // return null for properties, to simulate upgrade case
        originalMap.put("properties", null);

        return originalMap;
      }
    };

    resourceOne.setProperty("type", "mapreduce-log4j");

    configurations.addChild(resourceOne, "resourceOne");


    Resource resourceTwo = new ResourceImpl(Resource.Type.Configuration) {
      @Override
      public Map<String, Map<String, Object>> getPropertiesMap() {
        Map<String, Map<String, Object>> originalMap =
          super.getPropertiesMap();

        // return test properties, to simulate valid configuration entry
        originalMap.put("properties", Collections.singletonMap("propertyOne", "valueOne"));
        originalMap.put("properties_attributes", Collections.singletonMap("final", Collections.singletonMap("propertyOne", "true")));

        return originalMap;
      }
    };

    resourceTwo.setProperty("type", "test-type-one");
    resourceTwo.setProperty("tag", "test-tag-one");

    configurations.addChild(resourceTwo, "resourceTwo");

    Resource blueprintOne = new ResourceImpl(Resource.Type.Blueprint);
    blueprintOne.setProperty("Blueprints/blueprint_name", "blueprint-testCluster");
    clusterTree.addChild(blueprintOne, "Blueprints");

    TreeNode<Resource> hostsTree = clusterTree.addChild(null, "hosts");
    hostsTree.setProperty("isCollection", "true");

    // host 1 : ambari host
    Resource hostResource = new ResourceImpl(Resource.Type.Host);
    hostResource.setProperty("Hosts/host_name", getLocalHostName());
    TreeNode<Resource> hostTree = hostsTree.addChild(hostResource, "Host:1");

    TreeNode<Resource> hostComponentsTree = hostTree.addChild(null, "host_components");
    hostComponentsTree.setProperty("isCollection", "true");

    // host 1 components
    Resource nnComponentResource = new ResourceImpl(Resource.Type.HostComponent);
    nnComponentResource.setProperty("HostRoles/component_name", "NAMENODE");

    Resource dnComponentResource = new ResourceImpl(Resource.Type.HostComponent);
    dnComponentResource.setProperty("HostRoles/component_name", "DATANODE");

    Resource jtComponentResource = new ResourceImpl(Resource.Type.HostComponent);
    jtComponentResource.setProperty("HostRoles/component_name", "JOBTRACKER");

    Resource ttComponentResource = new ResourceImpl(Resource.Type.HostComponent);
    ttComponentResource.setProperty("HostRoles/component_name", "TASKTRACKER");

    hostComponentsTree.addChild(nnComponentResource, "HostComponent:1");
    hostComponentsTree.addChild(dnComponentResource, "HostComponent:2");
    hostComponentsTree.addChild(jtComponentResource, "HostComponent:3");
    hostComponentsTree.addChild(ttComponentResource, "HostComponent:4");

    // host 2
    Resource host2Resource = new ResourceImpl(Resource.Type.Host);
    host2Resource.setProperty("Hosts/host_name", "testHost2");
    TreeNode<Resource> host2Tree = hostsTree.addChild(host2Resource, "Host:2");

    TreeNode<Resource> host2ComponentsTree = host2Tree.addChild(null, "host_components");
    host2ComponentsTree.setProperty("isCollection", "true");

    // host 2 components
    host2ComponentsTree.addChild(dnComponentResource, "HostComponent:1");
    host2ComponentsTree.addChild(ttComponentResource, "HostComponent:2");

    // host 3 : same topology as host 2
    Resource host3Resource = new ResourceImpl(Resource.Type.Host);
    host3Resource.setProperty("Hosts/host_name", "testHost3");
    TreeNode<Resource> host3Tree = hostsTree.addChild(host3Resource, "Host:3");

    TreeNode<Resource> host3ComponentsTree = host3Tree.addChild(null, "host_components");
    host3ComponentsTree.setProperty("isCollection", "true");

    // host 3 components
    host3ComponentsTree.addChild(dnComponentResource, "HostComponent:1");
    host3ComponentsTree.addChild(ttComponentResource, "HostComponent:2");
  }

  private String getLocalHostName() throws UnknownHostException {
    return InetAddress.getLocalHost().getHostName();
  }

  private static class TestBlueprintRenderer extends ClusterBlueprintRenderer {

    private ClusterTopology topology;

    public TestBlueprintRenderer(ClusterTopology topology) {
      this.topology = topology;
    }

    @Override
    protected ClusterTopology createClusterTopology(TreeNode<Resource> clusterNode)
        throws InvalidTopologyTemplateException, InvalidTopologyException {

      return topology;
    }
  }
}<|MERGE_RESOLUTION|>--- conflicted
+++ resolved
@@ -245,11 +245,7 @@
 
   @Test
   public void testFinalizeProperties__instance() {
-<<<<<<< HEAD
-    QueryInfo rootQuery = new QueryInfo(new ClusterResourceDefinition(), new HashSet<String>());
-=======
     QueryInfo rootQuery = new QueryInfo(new ClusterResourceDefinition(), new HashSet<>());
->>>>>>> 9d802b7c
     TreeNode<QueryInfo> queryTree = new TreeNodeImpl<>(null, rootQuery, "Cluster");
     rootQuery.getProperties().add("foo/bar");
     rootQuery.getProperties().add("prop1");
@@ -416,11 +412,7 @@
 
   @Test
   public void testFinalizeProperties__instance_noComponentNode() {
-<<<<<<< HEAD
-    QueryInfo rootQuery = new QueryInfo(new ClusterResourceDefinition(), new HashSet<String>());
-=======
     QueryInfo rootQuery = new QueryInfo(new ClusterResourceDefinition(), new HashSet<>());
->>>>>>> 9d802b7c
     TreeNode<QueryInfo> queryTree = new TreeNodeImpl<>(null, rootQuery, "Cluster");
     rootQuery.getProperties().add("foo/bar");
     rootQuery.getProperties().add("prop1");
