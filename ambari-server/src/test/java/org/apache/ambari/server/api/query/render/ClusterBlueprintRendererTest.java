/*
 * Licensed to the Apache Software Foundation (ASF) under one
 * or more contributor license agreements.  See the NOTICE file
 * distributed with this work for additional information
 * regarding copyright ownership.  The ASF licenses this file
 * to you under the Apache License, Version 2.0 (the
 * "License"); you may not use this file except in compliance
 * with the License.  You may obtain a copy of the License at
 *
 *     http://www.apache.org/licenses/LICENSE-2.0
 *
 * Unless required by applicable law or agreed to in writing, software
 * distributed under the License is distributed on an "AS IS" BASIS,
 * WITHOUT WARRANTIES OR CONDITIONS OF ANY KIND, either express or implied.
 * See the License for the specific language governing permissions and
 * limitations under the License.
 */

package org.apache.ambari.server.api.query.render;

import static java.util.stream.Collectors.toList;
import static org.easymock.EasyMock.anyObject;
import static org.easymock.EasyMock.createNiceMock;
import static org.easymock.EasyMock.expect;
import static org.easymock.EasyMock.replay;
import static org.easymock.EasyMock.reset;
import static org.easymock.EasyMock.verify;
import static org.junit.Assert.assertEquals;
import static org.junit.Assert.assertFalse;
import static org.junit.Assert.assertNotNull;
import static org.junit.Assert.assertNull;
import static org.junit.Assert.assertTrue;

import java.net.InetAddress;
import java.net.UnknownHostException;
import java.util.ArrayList;
import java.util.Arrays;
import java.util.Collection;
import java.util.Collections;
import java.util.HashMap;
import java.util.HashSet;
import java.util.List;
import java.util.Map;
import java.util.Set;

import org.apache.ambari.annotations.Experimental;
import org.apache.ambari.annotations.ExperimentalFeature;
import org.apache.ambari.server.api.query.QueryInfo;
import org.apache.ambari.server.api.resources.ClusterResourceDefinition;
import org.apache.ambari.server.api.resources.HostComponentResourceDefinition;
import org.apache.ambari.server.api.resources.HostResourceDefinition;
import org.apache.ambari.server.api.services.Result;
import org.apache.ambari.server.api.services.ResultImpl;
import org.apache.ambari.server.api.util.TreeNode;
import org.apache.ambari.server.api.util.TreeNodeImpl;
import org.apache.ambari.server.controller.AmbariManagementController;
import org.apache.ambari.server.controller.AmbariManagementControllerImpl;
import org.apache.ambari.server.controller.AmbariServer;
import org.apache.ambari.server.controller.KerberosHelper;
import org.apache.ambari.server.controller.KerberosHelperImpl;
import org.apache.ambari.server.controller.internal.ArtifactResourceProvider;
import org.apache.ambari.server.controller.internal.ClusterControllerImpl;
import org.apache.ambari.server.controller.internal.ResourceImpl;
import org.apache.ambari.server.controller.internal.Stack;
import org.apache.ambari.server.controller.spi.ClusterController;
import org.apache.ambari.server.controller.spi.NoSuchParentResourceException;
import org.apache.ambari.server.controller.spi.NoSuchResourceException;
import org.apache.ambari.server.controller.spi.Predicate;
import org.apache.ambari.server.controller.spi.Request;
import org.apache.ambari.server.controller.spi.Resource;
import org.apache.ambari.server.controller.spi.ResourceProvider;
import org.apache.ambari.server.controller.spi.SystemException;
import org.apache.ambari.server.controller.spi.UnsupportedPropertyException;
import org.apache.ambari.server.state.Cluster;
import org.apache.ambari.server.state.Clusters;
import org.apache.ambari.server.state.DesiredConfig;
import org.apache.ambari.server.state.SecurityType;
import org.apache.ambari.server.state.ServiceInfo;
import org.apache.ambari.server.state.StackId;
import org.apache.ambari.server.state.cluster.ClustersImpl;
import org.apache.ambari.server.state.kerberos.KerberosDescriptor;
import org.apache.ambari.server.topology.AmbariContext;
import org.apache.ambari.server.topology.Blueprint;
import org.apache.ambari.server.topology.ClusterTopology;
import org.apache.ambari.server.topology.Component;
import org.apache.ambari.server.topology.Configuration;
import org.apache.ambari.server.topology.HostGroup;
import org.apache.ambari.server.topology.HostGroupInfo;
import org.apache.ambari.server.topology.InvalidTopologyException;
import org.apache.ambari.server.topology.InvalidTopologyTemplateException;
import org.junit.After;
import org.junit.Before;
import org.junit.Test;
import org.junit.runner.RunWith;
import org.powermock.api.easymock.PowerMock;
import org.powermock.core.classloader.annotations.PrepareForTest;
import org.powermock.modules.junit4.PowerMockRunner;

import com.google.common.collect.ImmutableMap;
import com.google.common.collect.ImmutableSet;

/**
 * ClusterBlueprintRenderer unit tests.
 */
@SuppressWarnings("unchecked")
@RunWith(PowerMockRunner.class)
@PrepareForTest({AmbariContext.class, AmbariServer.class})
public class ClusterBlueprintRendererTest {

  private static final ClusterTopology topology = createNiceMock(ClusterTopology.class);
  private static final ClusterTopology topologyWithKerberos = createNiceMock(ClusterTopology.class);
  private static final ClusterController clusterController = createNiceMock(ClusterControllerImpl.class);

  private static final AmbariContext ambariContext = createNiceMock(AmbariContext.class);
  private static final Cluster cluster = createNiceMock(Cluster.class);
  private static final Clusters clusters = createNiceMock(ClustersImpl.class);
  private static final AmbariManagementController controller = createNiceMock(AmbariManagementControllerImpl.class);
  private static final KerberosHelper kerberosHelper = createNiceMock(KerberosHelperImpl.class);
  private static final KerberosDescriptor kerberosDescriptor = createNiceMock(KerberosDescriptor.class);

  private static final Blueprint blueprint = createNiceMock(Blueprint.class);
  private static final Stack stack = createNiceMock(Stack.class);
  private static final HostGroup group1 = createNiceMock(HostGroup.class);
  private static final HostGroup group2 = createNiceMock(HostGroup.class);

  private static final Configuration emptyConfiguration = new Configuration(new HashMap<>(), new HashMap<>());

  private static final Map<String, Map<String, String>> clusterProps = new HashMap<>();
  private static final Map<String, Map<String, Map<String, String>>> clusterAttributes =
    new HashMap<>();

  private static final Configuration clusterConfig = new Configuration(clusterProps, clusterAttributes);
  public static final StackId STACK_ID = new StackId("HDP", "1.3.3");
  private static final ResourceProvider artifactResourceProvider = createNiceMock(ResourceProvider.class);
  private static final Resource artifactResource = createNiceMock(Resource.class);

  @Before
  public void setup() throws Exception {
    PowerMock.mockStatic(AmbariContext.class);
    PowerMock.mockStatic(AmbariServer.class);
    expect(AmbariContext.getClusterController()).andReturn(clusterController).anyTimes();
    expect(AmbariContext.getController()).andReturn(controller).anyTimes();
    expect(AmbariServer.getController()).andReturn(controller).anyTimes();

    Map<String, String> clusterTypeProps = new HashMap<>();
    clusterProps.put("test-type-one", clusterTypeProps);
    clusterTypeProps.put("propertyOne", "valueOne");

    Map<String, Map<String, String>> clusterTypeAttributes = new HashMap<>();
    clusterAttributes.put("test-type-one", clusterTypeAttributes);
    Map<String, String> clusterAttributeProps = new HashMap<>();
    clusterAttributeProps.put("propertyOne", "true");
    clusterTypeAttributes.put("final", clusterAttributeProps);

    Collection<Component> group1Components = Arrays.asList(
        new Component("JOBTRACKER"), new Component("TASKTRACKER"), new Component("NAMENODE"), new Component("DATANODE"), new Component("AMBARI_SERVER"));
    Collection<String> group1ComponentNames = group1Components.stream().map(Component::getName).collect(toList());

    Collection<Component> group2Components = Arrays.asList(new Component("TASKTRACKER"), new Component("DATANODE"));
    Collection<String> group2ComponentNames = group2Components.stream().map(Component::getName).collect(toList());

    Map<String, Configuration> hostGroupConfigs = new HashMap<>();
    hostGroupConfigs.put("host_group_1", emptyConfiguration);
    hostGroupConfigs.put("host_group_2", emptyConfiguration);

    Map<String, HostGroup> hostGroups = new HashMap<>();
    hostGroups.put("host_group_1", group1);
    hostGroups.put("host_group_2", group2);

    HostGroupInfo group1Info = new HostGroupInfo("host_group_1");
    group1Info.addHost("host1");
    group1Info.setConfiguration(emptyConfiguration);
    HostGroupInfo group2Info = new HostGroupInfo("host_group_2");
    Map<String, HostGroupInfo> groupInfoMap = new HashMap<>();
    group2Info.addHosts(Arrays.asList("host2", "host3"));
    group2Info.setConfiguration(emptyConfiguration);
    groupInfoMap.put("host_group_1", group1Info);
    groupInfoMap.put("host_group_2", group2Info);

    setupTopology(topology, groupInfoMap);
    expect(topology.isClusterKerberosEnabled()).andReturn(false).anyTimes();
    setupTopology(topologyWithKerberos, groupInfoMap);
    expect(topologyWithKerberos.isClusterKerberosEnabled()).andReturn(true).anyTimes();
    expect(blueprint.getStackIds()).andReturn(ImmutableSet.of(STACK_ID)).anyTimes();
    expect(blueprint.getHostGroups()).andReturn(hostGroups).anyTimes();
    expect(blueprint.getHostGroup("host_group_1")).andReturn(group1).anyTimes();
    expect(blueprint.getHostGroup("host_group_2")).andReturn(group2).anyTimes();
    expect(stack.getName()).andReturn(STACK_ID.getStackName()).anyTimes();
    expect(stack.getVersion()).andReturn(STACK_ID.getStackVersion()).anyTimes();
    expect(stack.getStackId()).andReturn(STACK_ID).anyTimes();
    expect(group1.getName()).andReturn("host_group_1").anyTimes();
    expect(group2.getName()).andReturn("host_group_2").anyTimes();
    expect(group1.getComponentNames()).andReturn(group1ComponentNames).anyTimes();
    expect(group2.getComponentNames()).andReturn(group2ComponentNames).anyTimes();
    expect(group1.getComponents()).andReturn(group1Components).anyTimes();
    expect(group2.getComponents()).andReturn(group2Components).anyTimes();

    expect(clusters.getCluster("clusterName")).andReturn(cluster).anyTimes();
    expect(controller.getKerberosHelper()).andReturn(kerberosHelper).anyTimes();
    expect(controller.getClusters()).andReturn(clusters).anyTimes();
    expect(kerberosHelper.getKerberosDescriptor(cluster, false)).andReturn(kerberosDescriptor).anyTimes();
    Set<String> properties = new HashSet<>();
    properties.add("core-site/hadoop.security.auth_to_local");
    expect(kerberosDescriptor.getAllAuthToLocalProperties()).andReturn(properties).anyTimes();
    expect(ambariContext.getClusterName(1L)).andReturn("clusterName").anyTimes();

    setupKerberosDescriptorArtifact();

    PowerMock.replay(AmbariContext.class);
    PowerMock.replay(AmbariServer.class);
    replay(topology, topologyWithKerberos, blueprint, stack, group1, group2, ambariContext, clusters, controller, kerberosHelper, cluster, kerberosDescriptor, clusterController, artifactResource, artifactResourceProvider);
  }

  @After
  public void tearDown() {
    verify(topology, topologyWithKerberos, blueprint, stack, group1, group2, ambariContext, clusters, controller, kerberosHelper, cluster, kerberosDescriptor, clusterController, artifactResource, artifactResourceProvider);
    reset(topology, topologyWithKerberos, blueprint, stack, group1, group2, ambariContext, clusters, controller, kerberosHelper, cluster, kerberosDescriptor, clusterController, artifactResource, artifactResourceProvider);
    PowerMock.reset(AmbariContext.class);
  }

  private void setupKerberosDescriptorArtifact() throws SystemException, UnsupportedPropertyException, NoSuchResourceException, NoSuchParentResourceException {
    Map<String, Map<String, Object>> resourcePropertiesMap = new HashMap<>();
    resourcePropertiesMap.put(ArtifactResourceProvider.ARTIFACT_DATA_PROPERTY, Collections.emptyMap());
    Map<String, Object> propertiesMap = new HashMap<>();
    propertiesMap.put("testProperty", "testValue");
    resourcePropertiesMap.put(ArtifactResourceProvider.ARTIFACT_DATA_PROPERTY + "/properties", propertiesMap);

    expect(clusterController.ensureResourceProvider(Resource.Type.Artifact)).andReturn(artifactResourceProvider).anyTimes();
    expect(artifactResourceProvider.getResources(anyObject(Request.class), anyObject(Predicate.class))).andReturn(Collections.singleton(artifactResource)).anyTimes();
    expect(artifactResource.getPropertiesMap()).andReturn(resourcePropertiesMap).anyTimes();
  }

  private void setupTopology(ClusterTopology topology, Map<String, HostGroupInfo> groupInfoMap) {
    expect(topology.getConfiguration()).andReturn(clusterConfig).anyTimes();
    expect(topology.getBlueprint()).andReturn(blueprint).anyTimes();
    expect(topology.getHostGroupInfo()).andReturn(groupInfoMap).anyTimes();
    expect(topology.getStack()).andReturn(stack).anyTimes();
    expect(topology.getStackIds()).andReturn(ImmutableSet.of(STACK_ID)).anyTimes();
    expect(topology.getAmbariContext()).andReturn(ambariContext).anyTimes();
    expect(topology.getClusterId()).andReturn(1L).anyTimes();
  }

  @Test
  public void testFinalizeProperties__instance() {
    QueryInfo rootQuery = new QueryInfo(new ClusterResourceDefinition(), new HashSet<>());
    TreeNode<QueryInfo> queryTree = new TreeNodeImpl<>(null, rootQuery, "Cluster");
    rootQuery.getProperties().add("foo/bar");
    rootQuery.getProperties().add("prop1");

    QueryInfo hostInfo = new QueryInfo(new HostResourceDefinition(), new HashSet<>());
    queryTree.addChild(hostInfo, "Host");

    QueryInfo hostComponentInfo = new QueryInfo(new HostComponentResourceDefinition(), new HashSet<>());
    queryTree.getChild("Host").addChild(hostComponentInfo, "HostComponent");

    ClusterBlueprintRenderer renderer = new ClusterBlueprintRenderer();
    TreeNode<Set<String>> propertyTree = renderer.finalizeProperties(queryTree, false);

    Set<String> rootProperties = propertyTree.getObject();
    assertEquals(2, rootProperties.size());
    assertNotNull(propertyTree.getChild("Host"));
    assertTrue(propertyTree.getChild("Host").getObject().isEmpty());
    assertNotNull(propertyTree.getChild("Host/HostComponent"));
    assertEquals(4, propertyTree.getChild("Host/HostComponent").getObject().size());
    assertTrue(propertyTree.getChild("Host/HostComponent").getObject().contains("HostRoles/component_name"));
  }

  public TreeNode<Resource> createResultTreeSettingsObject(TreeNode<Resource> resultTree){
    Resource clusterResource = new ResourceImpl(Resource.Type.Cluster);

    clusterResource.setProperty("Clusters/cluster_name", "testCluster");
    clusterResource.setProperty("Clusters/version", "HDP-1.3.3");

    TreeNode<Resource> clusterTree = resultTree.addChild(clusterResource, "Cluster:1");

    addStackVersions(clusterTree);

    // Add global recovery_enabled as cluster setting
    TreeNode<Resource> settingsNode = clusterTree.addChild(null, "settings");
    Resource clusterSettingResource = new ResourceImpl(Resource.Type.ClusterSetting);
    clusterSettingResource.setProperty("ClusterSettingInfo/cluster_setting_name", "recovery_enabled");
    clusterSettingResource.setProperty("ClusterSettingInfo/cluster_setting_value", "true");
    settingsNode.addChild(clusterSettingResource, "ClusterSetting:1");

    TreeNode<Resource> serviceGroupsTree = clusterTree.addChild(null, "servicegroups");
    Resource serviceGroupResource = new ResourceImpl(Resource.Type.ServiceGroup);
    serviceGroupResource.setProperty("ServiceGroupInfo/cluster_id", "1");
    serviceGroupResource.setProperty("ServiceGroupInfo/cluster_name", "c1");
    serviceGroupResource.setProperty("ServiceGroupInfo/service_group_id", "1");
    serviceGroupResource.setProperty("ServiceGroupInfo/service_group_name", "core");
    TreeNode<Resource> serviceGroup1Tree = serviceGroupsTree.addChild(serviceGroupResource, "ServiceGroup:1");
    clusterTree.addChild(serviceGroupsTree);

    TreeNode<Resource> servicesTree = serviceGroup1Tree.addChild(null, "services");
    servicesTree.setProperty("isCollection", "true");

    //Scenario 1 : Service with Credential Store enabled, Recovery enabled for Component:1 and not for Component:2
    Resource serviceResource1 = new ResourceImpl(Resource.Type.Service);
    serviceResource1.setProperty("ServiceInfo/service_name","Service:1");
    serviceResource1.setProperty("ServiceInfo/credential_store_supported","true");
    serviceResource1.setProperty("ServiceInfo/credential_store_enabled","true");
    TreeNode<Resource> serviceTree = servicesTree.addChild(serviceResource1, "Service:1");

    Resource ttComponentResource = new ResourceImpl(Resource.Type.Component);
    ttComponentResource.setProperty("ServiceComponentInfo/component_name", "Component:1");
    ttComponentResource.setProperty("ServiceComponentInfo/cluster_name", "testCluster");
    ttComponentResource.setProperty("ServiceComponentInfo/service_name", "Service:1");
    ttComponentResource.setProperty("ServiceComponentInfo/recovery_enabled", "true");

    Resource dnComponentResource = new ResourceImpl(Resource.Type.Component);
    dnComponentResource.setProperty("ServiceComponentInfo/component_name", "Component:2");
    dnComponentResource.setProperty("ServiceComponentInfo/cluster_name", "testCluster");
    dnComponentResource.setProperty("ServiceComponentInfo/service_name", "Service:1");
    dnComponentResource.setProperty("ServiceComponentInfo/recovery_enabled", "false");

    TreeNode<Resource> componentsTree1 = serviceTree.addChild(null, "components");
    componentsTree1.setProperty("isCollection", "true");

    componentsTree1.addChild(ttComponentResource, "Component:1");
    componentsTree1.addChild(dnComponentResource, "Component:2");

    //Scenario 2 :Service with Credential Store disabled, Recovery enabled for Component:1
    Resource serviceResource2 = new ResourceImpl(Resource.Type.Service);
    serviceResource2.setProperty("ServiceInfo/service_name","Service:2");
    serviceResource2.setProperty("ServiceInfo/credential_store_supported","true");
    serviceResource2.setProperty("ServiceInfo/credential_store_enabled","false");
    serviceTree = servicesTree.addChild(serviceResource2, "Service:2");

    ttComponentResource = new ResourceImpl(Resource.Type.Component);
    ttComponentResource.setProperty("ServiceComponentInfo/component_name", "Component:1");
    ttComponentResource.setProperty("ServiceComponentInfo/cluster_name", "testCluster");
    ttComponentResource.setProperty("ServiceComponentInfo/service_name", "Service:2");
    ttComponentResource.setProperty("ServiceComponentInfo/recovery_enabled", "true");

    TreeNode<Resource> componentsTree2 = serviceTree.addChild(null, "components");
    componentsTree2.setProperty("isCollection", "true");

    componentsTree2.addChild(ttComponentResource, "Component:1");

    //Scenario 3 :Service with both Credential Store and Recovery enabled as false
    Resource serviceResource3 = new ResourceImpl(Resource.Type.Service);
    serviceResource3.setProperty("ServiceInfo/service_name","Service:3");
    serviceResource3.setProperty("ServiceInfo/credential_store_supported","false");
    serviceResource3.setProperty("ServiceInfo/credential_store_enabled","false");
    serviceTree = servicesTree.addChild(serviceResource3, "Service:3");

    ttComponentResource = new ResourceImpl(Resource.Type.Component);
    ttComponentResource.setProperty("ServiceComponentInfo/component_name", "Component:1");
    ttComponentResource.setProperty("ServiceComponentInfo/cluster_name", "testCluster");
    ttComponentResource.setProperty("ServiceComponentInfo/service_name", "Service:3");
    ttComponentResource.setProperty("ServiceComponentInfo/recovery_enabled", "false");

    TreeNode<Resource> componentsTree3 = serviceTree.addChild(null, "components");
    componentsTree3.setProperty("isCollection", "true");

    componentsTree3.addChild(ttComponentResource, "Component:1");

    //Add empty configurations
    Resource configurationsResource = new ResourceImpl(Resource.Type.Configuration);
    clusterTree.addChild(configurationsResource, "configurations");

    //Add empty hosts
    Resource hostResource = new ResourceImpl(Resource.Type.Host);
    clusterTree.addChild(hostResource, "hosts");

    return resultTree;
  }

  @Test
  public void testGetSettings_instance(){
    Result result = new ResultImpl(true);

    createResultTreeSettingsObject(result.getResultTree());

    ClusterBlueprintRenderer renderer = new TestBlueprintRenderer(topology);
    Result blueprintResult = renderer.finalizeResult(result);
    TreeNode<Resource> blueprintTree = blueprintResult.getResultTree();
    TreeNode<Resource> blueprintNode = blueprintTree.getChildren().iterator().next();
    Resource blueprintResource = blueprintNode.getObject();
    Map<String, Map<String, Object>> propertiesMap = blueprintResource.getPropertiesMap();
    Map<String,Object> children = propertiesMap.get("");

    //Verify if required information is present in actual result
    assertTrue(children.containsKey("settings"));

    List<Map<String,Object>> settingValues = (ArrayList)children.get("settings");
    Boolean isClusterSettings = false;
    Boolean isComponentSettings = false;
    Boolean isServiceSettings = false;

    //Verify actual values
    for(Map<String,Object> settingProp : settingValues){
      if(settingProp.containsKey("cluster_settings")){
        isClusterSettings = true;
        HashSet<Map<String,String>> checkPropSize = (HashSet)settingProp.get("cluster_settings");
        assertEquals(1,checkPropSize.size());
        assertEquals("true",checkPropSize.iterator().next().get("recovery_enabled"));

      }
      if(settingProp.containsKey("component_settings")){
        isComponentSettings = true;
        HashSet<Map<String,String>> checkPropSize = (HashSet)settingProp.get("component_settings");
        assertEquals(1,checkPropSize.size());
        Map<String, String> finalProp = checkPropSize.iterator().next();
        assertEquals("Component:1",finalProp.get("name"));
        assertEquals("true",finalProp.get("recovery_enabled"));
      }
      if(settingProp.containsKey("service_settings")){
        isServiceSettings = true;
        HashSet<Map<String,String>> checkPropSize = (HashSet)settingProp.get("service_settings");
        assertEquals(2,checkPropSize.size());
        for(Map<String,String> finalProp : checkPropSize){
          if(finalProp.containsKey("credential_store_enabled")){
            assertEquals("Service:1",finalProp.get("name"));
            assertEquals("true",finalProp.get("recovery_enabled"));
          }
          assertFalse(finalProp.get("name").equals("Service:3"));
        }
      }
    }
    //Verify if required information is present in actual result
    assertTrue(isClusterSettings);
    assertTrue(isComponentSettings);
    assertTrue(isServiceSettings);

  }

  @Test
  public void testFinalizeProperties__instance_noComponentNode() {
    QueryInfo rootQuery = new QueryInfo(new ClusterResourceDefinition(), new HashSet<>());
    TreeNode<QueryInfo> queryTree = new TreeNodeImpl<>(null, rootQuery, "Cluster");
    rootQuery.getProperties().add("foo/bar");
    rootQuery.getProperties().add("prop1");

    ClusterBlueprintRenderer renderer = new ClusterBlueprintRenderer();
    TreeNode<Set<String>> propertyTree = renderer.finalizeProperties(queryTree, false);

    Set<String> rootProperties = propertyTree.getObject();
    assertEquals(2, rootProperties.size());
    assertNotNull(propertyTree.getChild("Host"));
    assertTrue(propertyTree.getChild("Host").getObject().isEmpty());
    assertNotNull(propertyTree.getChild("Host/HostComponent"));
    assertEquals(4, propertyTree.getChild("Host/HostComponent").getObject().size());
    assertTrue(propertyTree.getChild("Host/HostComponent").getObject().contains("HostRoles/component_name"));
  }

  @Test
  public void testFinalizeResult_kerberos() throws Exception{
    Result result = new ResultImpl(true);
    createClusterResultTree(result.getResultTree());

    ClusterBlueprintRenderer renderer = new TestBlueprintRenderer(topologyWithKerberos);
    Result blueprintResult = renderer.finalizeResult(result);

    TreeNode<Resource> blueprintTree = blueprintResult.getResultTree();
    assertNull(blueprintTree.getStringProperty("isCollection"));
    assertEquals(1, blueprintTree.getChildren().size());

    TreeNode<Resource> blueprintNode = blueprintTree.getChildren().iterator().next();
    assertEquals(0, blueprintNode.getChildren().size());
    Resource blueprintResource = blueprintNode.getObject();
    Map<String, Map<String, Object>> properties = blueprintResource.getPropertiesMap();

    checkMpackInstance(properties);

    Map<String, Object> securityProperties = (Map<String, Object>) properties.get("Blueprints").get("security");
    assertNotNull(securityProperties);
    assertEquals(SecurityType.KERBEROS.name(), securityProperties.get("type"));
    assertNotNull(((Map<String, Object>) securityProperties.get("kerberos_descriptor")).get("properties"));
  }

  @Test
  public void testFinalizeResult() throws Exception{

    Result result = new ResultImpl(true);
    createClusterResultTree(result.getResultTree());

    ClusterBlueprintRenderer renderer = new TestBlueprintRenderer(topology);
    Result blueprintResult = renderer.finalizeResult(result);

    TreeNode<Resource> blueprintTree = blueprintResult.getResultTree();
    assertNull(blueprintTree.getStringProperty("isCollection"));
    assertEquals(1, blueprintTree.getChildren().size());

    TreeNode<Resource> blueprintNode = blueprintTree.getChildren().iterator().next();
    assertEquals(0, blueprintNode.getChildren().size());
    Resource blueprintResource = blueprintNode.getObject();
    Map<String, Map<String, Object>> properties = blueprintResource.getPropertiesMap();

    checkMpackInstance(properties);

    Collection<Map<String, Object>> host_groups = (Collection<Map<String, Object>>) properties.get("").get("host_groups");
    assertEquals(2, host_groups.size());

    for (Map<String, Object> hostGroupProperties : host_groups) {
      String host_group_name = (String) hostGroupProperties.get("name");
      if (host_group_name.equals("host_group_1")) {
        assertEquals("1", hostGroupProperties.get("cardinality"));

        Collection<Map<String, String>> components = (Collection<Map<String, String>>) hostGroupProperties.get("components");
        // 4 specified components and ambari server
        assertEquals(5, components.size());

        Set<String> expectedValues = new HashSet<>(
          Arrays.asList("JOBTRACKER", "TASKTRACKER", "NAMENODE", "DATANODE", "AMBARI_SERVER"));

        Set<String> actualValues = new HashSet<>();


        for (Map<String, String> componentProperties : components) {
          assertEquals(1, componentProperties.size());
          actualValues.add(componentProperties.get("name"));
        }
        assertEquals(expectedValues, actualValues);
      } else if (host_group_name.equals("host_group_2")) {
        // cardinality is 2 because 2 hosts share same topology
        assertEquals("2", hostGroupProperties.get("cardinality"));

        Collection<Map<String, String>> components = (Collection<Map<String, String>>) hostGroupProperties.get("components");
        assertEquals(2, components.size());

        Set<String> expectedValues = new HashSet<>(
          Arrays.asList("TASKTRACKER", "DATANODE"));

        Set<String> actualValues = new HashSet<>();


        for (Map<String, String> componentProperties : components) {
          assertEquals(1, componentProperties.size());
          actualValues.add(componentProperties.get("name"));
        }
        assertEquals(expectedValues, actualValues);
      }
    }

    Map<String, Object> securityProperties = (Map<String, Object>) properties.get("Blueprints").get("security");
    assertNotNull(securityProperties);
    assertEquals(SecurityType.NONE.name(), securityProperties.get("type"));
  }

  @Test
  public void testFinalizeResultWithAttributes() throws Exception{
    ServiceInfo hdfsService = new ServiceInfo();
    hdfsService.setName("HDFS");
    ServiceInfo mrService = new ServiceInfo();
    mrService.setName("MAPREDUCE");

    Result result = new ResultImpl(true);
    Map<String, Object> testDesiredConfigMap =
      new HashMap<>();

    DesiredConfig testDesiredConfig =
      new DesiredConfig();

    testDesiredConfig.setTag("test-tag-one");
    testDesiredConfigMap.put("test-type-one", testDesiredConfig);

    createClusterResultTree(result.getResultTree(), testDesiredConfigMap);

    ClusterBlueprintRenderer renderer = new TestBlueprintRenderer(topology);
    Result blueprintResult = renderer.finalizeResult(result);

    TreeNode<Resource> blueprintTree = blueprintResult.getResultTree();
    assertNull(blueprintTree.getStringProperty("isCollection"));
    assertEquals(1, blueprintTree.getChildren().size());

    TreeNode<Resource> blueprintNode = blueprintTree.getChildren().iterator().next();
    assertEquals(0, blueprintNode.getChildren().size());
    Resource blueprintResource = blueprintNode.getObject();
    Map<String, Map<String, Object>> properties = blueprintResource.getPropertiesMap();

    checkMpackInstance(properties);

    Collection<Map<String, Object>> host_groups = (Collection<Map<String, Object>>) properties.get("").get("host_groups");
    assertEquals(2, host_groups.size());

    for (Map<String, Object> hostGroupProperties : host_groups) {
      String host_group_name = (String) hostGroupProperties.get("name");
      if (host_group_name.equals("host_group_1")) {
        assertEquals("1", hostGroupProperties.get("cardinality"));

        Collection<Map<String, String>> components = (Collection<Map<String, String>>) hostGroupProperties.get("components");
        // 4 specified components and ambari server
        assertEquals(5, components.size());

        Set<String> expectedValues = new HashSet<>(
          Arrays.asList("JOBTRACKER", "TASKTRACKER", "NAMENODE", "DATANODE", "AMBARI_SERVER"));

        Set<String> actualValues = new HashSet<>();


        for (Map<String, String> componentProperties : components) {
          assertEquals(1, componentProperties.size());
          actualValues.add(componentProperties.get("name"));
        }
        assertEquals(expectedValues, actualValues);
      } else if (host_group_name.equals("host_group_2")) {
        // cardinality is 2 because 2 hosts share same topology
        assertEquals("2", hostGroupProperties.get("cardinality"));

        Collection<Map<String, String>> components = (Collection<Map<String, String>>) hostGroupProperties.get("components");
        assertEquals(2, components.size());

        Set<String> expectedValues = new HashSet<>(
          Arrays.asList("TASKTRACKER", "DATANODE"));

        Set<String> actualValues = new HashSet<>();


        for (Map<String, String> componentProperties : components) {
          assertEquals(1, componentProperties.size());
          actualValues.add(componentProperties.get("name"));
        }
        assertEquals(expectedValues, actualValues);
      }
    }

    List<Map<String, Map<String, Map<String, ?>>>> configurationsResult =
      (List<Map<String, Map<String, Map<String, ?>>>>)blueprintResource.getPropertyValue("configurations");

    assertEquals("Incorrect number of config maps added",
      1, configurationsResult.size());

    Map<String, Map<String, ?>> configMap =
      configurationsResult.iterator().next().get("test-type-one");

    assertNotNull("Expected config map was not included", configMap);

    assertEquals("Incorrect number of maps added under expected type",
      2, configMap.size());

    assertTrue("Expected properties map was not found",
      configMap.containsKey("properties"));
    assertTrue("Expected properties_attributes map was not found",
      configMap.containsKey("properties_attributes"));

    Map<String, ?> propertiesResult =
      configMap.get("properties");
    assertEquals("Incorrect number of config properties found",
      1, propertiesResult.size());

    Map<String, ?> attributesResult =
      configMap.get("properties_attributes");
    assertEquals("Incorrect number of config attributes found",
      1, attributesResult.size());

    // verify the correct properties were added to the exported Blueprint
    assertEquals("Incorrect property value included",
      "valueOne", propertiesResult.get("propertyOne"));

    // verify that the expected attributes were added to the exported Blueprint
    assertNotNull("Expected attribute not found in exported Blueprint",
      attributesResult.get("final"));

    assertTrue("Attribute type map was not included",
      attributesResult.get("final") instanceof Map);

    Map<String, ?> finalMap =
      (Map<String, ?>)attributesResult.get("final");

    assertEquals("Attribute value is not correct",
        "true", finalMap.get("propertyOne"));

  }

  @Test
  public void testClusterRendererDefaults() throws Exception {
    Renderer clusterBlueprintRenderer =
      new ClusterBlueprintRenderer();

    assertFalse("ClusterBlueprintRenderer should not require property provider input",
      clusterBlueprintRenderer.requiresPropertyProviderInput());
  }

  //todo: collection resource

  private void createClusterResultTree(TreeNode<Resource> resultTree) throws Exception {
    createClusterResultTree(resultTree, null);
  }

  private void createClusterResultTree(TreeNode<Resource> resultTree, final Map<String, Object> desiredConfig) throws Exception{
    Resource clusterResource = new ResourceImpl(Resource.Type.Cluster) {
      @Override
      public Map<String, Map<String, Object>> getPropertiesMap() {
        Map<String, Map<String, Object>> originalMap =
          super.getPropertiesMap();

        if (desiredConfig == null) {
          // override the properties map for simpler testing
          originalMap.put("Clusters/desired_configs", Collections.emptyMap());
        } else {
          // allow for unit tests to customize this, needed for attributes export testing
          originalMap.put("Clusters/desired_configs", desiredConfig);
        }

        return originalMap;
      }
    };

    clusterResource.setProperty("Clusters/cluster_name", "testCluster");
    clusterResource.setProperty("Clusters/version", "HDP-1.3.3");

    TreeNode<Resource> clusterTree = resultTree.addChild(clusterResource, "Cluster:1");

    addStackVersions(clusterTree);

    // add a service group and empty services resource for basic unit testing
    TreeNode<Resource> serviceGroupsTree = clusterTree.addChild(null, "servicegroups");
    Resource serviceGroupResource = new ResourceImpl(Resource.Type.ServiceGroup);
    serviceGroupResource.setProperty("ServiceGroupInfo/cluster_id", "1");
    serviceGroupResource.setProperty("ServiceGroupInfo/cluster_name", "c1");
    serviceGroupResource.setProperty("ServiceGroupInfo/service_group_id", "1");
    serviceGroupResource.setProperty("ServiceGroupInfo/service_group_name", "core");
    TreeNode<Resource> serviceGroup1Tree = serviceGroupsTree.addChild(serviceGroupResource, "ServiceGroup:1");
    clusterTree.addChild(serviceGroupsTree);

    TreeNode<Resource> servicesTree = serviceGroup1Tree.addChild(null, "services");
    servicesTree.setProperty("isCollection", "true");


    Resource configurationsResource = new ResourceImpl(Resource.Type.Configuration);
    TreeNode<Resource> configurations = clusterTree.addChild(configurationsResource, "configurations");
    Resource resourceOne = new ResourceImpl(Resource.Type.Configuration) {
      @Override
      public Map<String, Map<String, Object>> getPropertiesMap() {
        Map<String, Map<String, Object>> originalMap =
        super.getPropertiesMap();

        // return null for properties, to simulate upgrade case
        originalMap.put("properties", null);

        return originalMap;
      }
    };

    resourceOne.setProperty("type", "mapreduce-log4j");

    configurations.addChild(resourceOne, "resourceOne");


    Resource resourceTwo = new ResourceImpl(Resource.Type.Configuration) {
      @Override
      public Map<String, Map<String, Object>> getPropertiesMap() {
        Map<String, Map<String, Object>> originalMap =
          super.getPropertiesMap();

        // return test properties, to simulate valid configuration entry
        originalMap.put("properties", Collections.singletonMap("propertyOne", "valueOne"));
        originalMap.put("properties_attributes", Collections.singletonMap("final", Collections.singletonMap("propertyOne", "true")));

        return originalMap;
      }
    };

    resourceTwo.setProperty("type", "test-type-one");
    resourceTwo.setProperty("tag", "test-tag-one");

    configurations.addChild(resourceTwo, "resourceTwo");

    Resource blueprintOne = new ResourceImpl(Resource.Type.Blueprint);
    blueprintOne.setProperty("Blueprints/blueprint_name", "blueprint-testCluster");
    clusterTree.addChild(blueprintOne, "Blueprints");

    TreeNode<Resource> hostsTree = clusterTree.addChild(null, "hosts");
    hostsTree.setProperty("isCollection", "true");

    // host 1 : ambari host
    Resource hostResource = new ResourceImpl(Resource.Type.Host);
    hostResource.setProperty("Hosts/host_name", getLocalHostName());
    TreeNode<Resource> hostTree = hostsTree.addChild(hostResource, "Host:1");

    TreeNode<Resource> hostComponentsTree = hostTree.addChild(null, "host_components");
    hostComponentsTree.setProperty("isCollection", "true");

    // host 1 components
    Resource nnComponentResource = new ResourceImpl(Resource.Type.HostComponent);
    nnComponentResource.setProperty("HostRoles/component_name", "NAMENODE");

    Resource dnComponentResource = new ResourceImpl(Resource.Type.HostComponent);
    dnComponentResource.setProperty("HostRoles/component_name", "DATANODE");

    Resource jtComponentResource = new ResourceImpl(Resource.Type.HostComponent);
    jtComponentResource.setProperty("HostRoles/component_name", "JOBTRACKER");

    Resource ttComponentResource = new ResourceImpl(Resource.Type.HostComponent);
    ttComponentResource.setProperty("HostRoles/component_name", "TASKTRACKER");

    hostComponentsTree.addChild(nnComponentResource, "HostComponent:1");
    hostComponentsTree.addChild(dnComponentResource, "HostComponent:2");
    hostComponentsTree.addChild(jtComponentResource, "HostComponent:3");
    hostComponentsTree.addChild(ttComponentResource, "HostComponent:4");

    // host 2
    Resource host2Resource = new ResourceImpl(Resource.Type.Host);
    host2Resource.setProperty("Hosts/host_name", "testHost2");
    TreeNode<Resource> host2Tree = hostsTree.addChild(host2Resource, "Host:2");

    TreeNode<Resource> host2ComponentsTree = host2Tree.addChild(null, "host_components");
    host2ComponentsTree.setProperty("isCollection", "true");

    // host 2 components
    host2ComponentsTree.addChild(dnComponentResource, "HostComponent:1");
    host2ComponentsTree.addChild(ttComponentResource, "HostComponent:2");

    // host 3 : same topology as host 2
    Resource host3Resource = new ResourceImpl(Resource.Type.Host);
    host3Resource.setProperty("Hosts/host_name", "testHost3");
    TreeNode<Resource> host3Tree = hostsTree.addChild(host3Resource, "Host:3");

    TreeNode<Resource> host3ComponentsTree = host3Tree.addChild(null, "host_components");
    host3ComponentsTree.setProperty("isCollection", "true");

    // host 3 components
    host3ComponentsTree.addChild(dnComponentResource, "HostComponent:1");
    host3ComponentsTree.addChild(ttComponentResource, "HostComponent:2");
  }

<<<<<<< HEAD
  private void addStackVersions(TreeNode<Resource> clusterTree) {
    ResourceImpl clusterStackVersionResource = new ResourceImpl(Resource.Type.ClusterStackVersion);
    clusterStackVersionResource.getPropertiesMap().put("ClusterStackVersions",
      ImmutableMap.of(
        "cluster_name", "testCluster",
        "stack", STACK_ID.getStackName(),
        "version", STACK_ID.getStackVersion(),
        "mpack_uri", "http://mpacks.org/hdp-1.3.3.json"));
    clusterTree.addChild(null, "stack_versions").addChild(clusterStackVersionResource, "ClusterStackVersion:1");
=======
  @Experimental(
      feature = ExperimentalFeature.REPO_VERSION_REMOVAL,
      comment = "Blueprints must get mpack data from a different endpoint, not stack_versions")
  private void addStackVersions(TreeNode<Resource> clusterTree) {
>>>>>>> 018fc96a
  }

  private void checkMpackInstance(Map<String, Map<String, Object>> blueprintProperties) {
    Map<String, Object> mpackInstanceProperties =
      ((List<Map<String, Object>>)blueprintProperties.get("").get("mpack_instances")).get(0);
    assertEquals(STACK_ID.getStackName(), mpackInstanceProperties.get("name"));
    assertEquals(STACK_ID.getStackVersion(), mpackInstanceProperties.get("version"));
  }

  private String getLocalHostName() throws UnknownHostException {
    return InetAddress.getLocalHost().getHostName();
  }

  private static class TestBlueprintRenderer extends ClusterBlueprintRenderer {

    private ClusterTopology topology;

    public TestBlueprintRenderer(ClusterTopology topology) {
      this.topology = topology;
    }

    @Override
    protected ClusterTopology createClusterTopology(TreeNode<Resource> clusterNode)
        throws InvalidTopologyTemplateException, InvalidTopologyException {

      return topology;
    }
  }
}<|MERGE_RESOLUTION|>--- conflicted
+++ resolved
@@ -96,7 +96,6 @@
 import org.powermock.core.classloader.annotations.PrepareForTest;
 import org.powermock.modules.junit4.PowerMockRunner;
 
-import com.google.common.collect.ImmutableMap;
 import com.google.common.collect.ImmutableSet;
 
 /**
@@ -288,6 +287,8 @@
     serviceGroupResource.setProperty("ServiceGroupInfo/cluster_name", "c1");
     serviceGroupResource.setProperty("ServiceGroupInfo/service_group_id", "1");
     serviceGroupResource.setProperty("ServiceGroupInfo/service_group_name", "core");
+    serviceGroupResource.setProperty("ServiceGroupInfo/mpack_name", "HDP");
+    serviceGroupResource.setProperty("ServiceGroupInfo/mpack_version", "1.3.3");
     TreeNode<Resource> serviceGroup1Tree = serviceGroupsTree.addChild(serviceGroupResource, "ServiceGroup:1");
     clusterTree.addChild(serviceGroupsTree);
 
@@ -711,6 +712,8 @@
     serviceGroupResource.setProperty("ServiceGroupInfo/cluster_name", "c1");
     serviceGroupResource.setProperty("ServiceGroupInfo/service_group_id", "1");
     serviceGroupResource.setProperty("ServiceGroupInfo/service_group_name", "core");
+    serviceGroupResource.setProperty("ServiceGroupInfo/mpack_name", "HDP");
+    serviceGroupResource.setProperty("ServiceGroupInfo/mpack_version", "1.3.3");
     TreeNode<Resource> serviceGroup1Tree = serviceGroupsTree.addChild(serviceGroupResource, "ServiceGroup:1");
     clusterTree.addChild(serviceGroupsTree);
 
@@ -815,22 +818,10 @@
     host3ComponentsTree.addChild(ttComponentResource, "HostComponent:2");
   }
 
-<<<<<<< HEAD
-  private void addStackVersions(TreeNode<Resource> clusterTree) {
-    ResourceImpl clusterStackVersionResource = new ResourceImpl(Resource.Type.ClusterStackVersion);
-    clusterStackVersionResource.getPropertiesMap().put("ClusterStackVersions",
-      ImmutableMap.of(
-        "cluster_name", "testCluster",
-        "stack", STACK_ID.getStackName(),
-        "version", STACK_ID.getStackVersion(),
-        "mpack_uri", "http://mpacks.org/hdp-1.3.3.json"));
-    clusterTree.addChild(null, "stack_versions").addChild(clusterStackVersionResource, "ClusterStackVersion:1");
-=======
   @Experimental(
       feature = ExperimentalFeature.REPO_VERSION_REMOVAL,
       comment = "Blueprints must get mpack data from a different endpoint, not stack_versions")
   private void addStackVersions(TreeNode<Resource> clusterTree) {
->>>>>>> 018fc96a
   }
 
   private void checkMpackInstance(Map<String, Map<String, Object>> blueprintProperties) {
