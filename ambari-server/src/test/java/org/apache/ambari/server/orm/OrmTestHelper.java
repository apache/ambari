/*
 * Licensed to the Apache Software Foundation (ASF) under one
 * or more contributor license agreements.  See the NOTICE file
 * distributed with this work for additional information
 * regarding copyright ownership.  The ASF licenses this file
 * to you under the Apache License, Version 2.0 (the
 * "License"); you may not use this file except in compliance
 * with the License.  You may obtain a copy of the License at
 *
 *     http://www.apache.org/licenses/LICENSE-2.0
 *
 * Unless required by applicable law or agreed to in writing, software
 * distributed under the License is distributed on an "AS IS" BASIS,
 * WITHOUT WARRANTIES OR CONDITIONS OF ANY KIND, either express or implied.
 * See the License for the specific language governing permissions and
 * limitations under the License.
 */

package org.apache.ambari.server.orm;

import static org.junit.Assert.assertEquals;
import static org.junit.Assert.assertNotNull;
import static org.junit.Assert.assertTrue;

import java.lang.reflect.Method;
import java.text.MessageFormat;
import java.util.ArrayList;
import java.util.Arrays;
import java.util.Collections;
import java.util.HashMap;
import java.util.HashSet;
import java.util.List;
import java.util.Map;
import java.util.Set;
import java.util.UUID;
import java.util.concurrent.atomic.AtomicInteger;

import javax.persistence.EntityManager;

import org.apache.ambari.server.AmbariException;
import org.apache.ambari.server.Role;
import org.apache.ambari.server.RoleCommand;
import org.apache.ambari.server.actionmanager.HostRoleStatus;
import org.apache.ambari.server.api.services.AmbariMetaInfo;
import org.apache.ambari.server.orm.dao.AlertDefinitionDAO;
import org.apache.ambari.server.orm.dao.AlertDispatchDAO;
import org.apache.ambari.server.orm.dao.AlertsDAO;
import org.apache.ambari.server.orm.dao.ClusterDAO;
import org.apache.ambari.server.orm.dao.HostDAO;
import org.apache.ambari.server.orm.dao.HostRoleCommandDAO;
import org.apache.ambari.server.orm.dao.HostVersionDAO;
import org.apache.ambari.server.orm.dao.MpackDAO;
import org.apache.ambari.server.orm.dao.RepositoryVersionDAO;
import org.apache.ambari.server.orm.dao.RequestDAO;
import org.apache.ambari.server.orm.dao.ResourceTypeDAO;
import org.apache.ambari.server.orm.dao.StackDAO;
import org.apache.ambari.server.orm.dao.StageDAO;
import org.apache.ambari.server.orm.dao.UserDAO;
import org.apache.ambari.server.orm.entities.AlertDefinitionEntity;
import org.apache.ambari.server.orm.entities.AlertGroupEntity;
import org.apache.ambari.server.orm.entities.AlertTargetEntity;
import org.apache.ambari.server.orm.entities.ClusterEntity;
import org.apache.ambari.server.orm.entities.ClusterServiceEntity;
import org.apache.ambari.server.orm.entities.ClusterStateEntity;
import org.apache.ambari.server.orm.entities.HostEntity;
import org.apache.ambari.server.orm.entities.HostRoleCommandEntity;
import org.apache.ambari.server.orm.entities.HostStateEntity;
import org.apache.ambari.server.orm.entities.HostVersionEntity;
import org.apache.ambari.server.orm.entities.MpackEntity;
import org.apache.ambari.server.orm.entities.PrincipalEntity;
import org.apache.ambari.server.orm.entities.PrincipalTypeEntity;
import org.apache.ambari.server.orm.entities.RepoDefinitionEntity;
import org.apache.ambari.server.orm.entities.RepoOsEntity;
import org.apache.ambari.server.orm.entities.RepositoryVersionEntity;
import org.apache.ambari.server.orm.entities.RequestEntity;
import org.apache.ambari.server.orm.entities.ResourceEntity;
import org.apache.ambari.server.orm.entities.ResourceTypeEntity;
import org.apache.ambari.server.orm.entities.ServiceGroupEntity;
import org.apache.ambari.server.orm.entities.StackEntity;
import org.apache.ambari.server.orm.entities.StageEntity;
import org.apache.ambari.server.orm.entities.UserEntity;
import org.apache.ambari.server.security.authorization.ResourceType;
import org.apache.ambari.server.security.authorization.UserName;
import org.apache.ambari.server.state.Cluster;
import org.apache.ambari.server.state.Clusters;
import org.apache.ambari.server.state.Host;
import org.apache.ambari.server.state.HostState;
import org.apache.ambari.server.state.Module;
import org.apache.ambari.server.state.ModuleComponent;
import org.apache.ambari.server.state.Mpack;
import org.apache.ambari.server.state.RepositoryVersionState;
import org.apache.ambari.server.state.Service;
import org.apache.ambari.server.state.ServiceComponent;
import org.apache.ambari.server.state.ServiceComponentFactory;
import org.apache.ambari.server.state.ServiceComponentHost;
import org.apache.ambari.server.state.ServiceComponentHostFactory;
import org.apache.ambari.server.state.ServiceFactory;
import org.apache.ambari.server.state.ServiceGroup;
import org.apache.ambari.server.state.StackId;
import org.apache.ambari.server.state.State;
import org.apache.ambari.server.state.alert.Scope;
import org.apache.ambari.server.state.alert.SourceType;
import org.apache.ambari.server.state.cluster.ClustersImpl;
import org.easymock.EasyMock;
import org.junit.Assert;
import org.slf4j.Logger;
import org.slf4j.LoggerFactory;
import org.springframework.security.crypto.password.PasswordEncoder;

import com.google.common.collect.Lists;
import com.google.inject.Inject;
import com.google.inject.Injector;
import com.google.inject.Provider;
import com.google.inject.Singleton;
import com.google.inject.persist.Transactional;

@Singleton
public class OrmTestHelper {

  private static final Logger LOG = LoggerFactory.getLogger(OrmTestHelper.class);

  private AtomicInteger uniqueCounter = new AtomicInteger();

  @Inject
  public Provider<EntityManager> entityManagerProvider;

  @Inject
  public Injector injector;

  @Inject
  public UserDAO userDAO;

  @Inject
  public AlertDefinitionDAO alertDefinitionDAO;

  @Inject
  public AlertDispatchDAO alertDispatchDAO;

  @Inject
  public AlertsDAO alertsDAO;

  @Inject
  public RepositoryVersionDAO repositoryVersionDAO;

  @Inject
  public HostVersionDAO hostVersionDAO;

  @Inject
  public HostDAO hostDAO;

  @Inject
  private StackDAO stackDAO;

<<<<<<< HEAD
=======
  @Inject
  MpackDAO mpackDAO;

  private static final StackId HDP_206 = new StackId("HDP", "2.0.6");
>>>>>>> 5be3604f
  public static final StackId STACK_ID = new StackId("HDP", "2.2.0");
  public static final String CLUSTER_NAME = "test_cluster1";
  public static final String SERVICE_GROUP_NAME = "CORE";
  public static final String SERVICE_NAME = "HDFS";

  public EntityManager getEntityManager() {
    return entityManagerProvider.get();
  }

  /**
   * creates some test data
   */
  @Transactional
  public void createDefaultData() {
    StackEntity stackEntity = stackDAO.find(STACK_ID);

    ResourceTypeEntity resourceTypeEntity =  new ResourceTypeEntity();
    resourceTypeEntity.setId(ResourceType.CLUSTER.getId());
    resourceTypeEntity.setName(ResourceType.CLUSTER.name());

    ResourceEntity resourceEntity = new ResourceEntity();
    resourceEntity.setResourceType(resourceTypeEntity);

    ClusterEntity clusterEntity = new ClusterEntity();
    clusterEntity.setClusterName("test_cluster1");
    clusterEntity.setResource(resourceEntity);
    clusterEntity.setClusterInfo("test_cluster_info1");
    clusterEntity.setDesiredStack(stackEntity);

    HostEntity host1 = new HostEntity();
    HostEntity host2 = new HostEntity();
    HostEntity host3 = new HostEntity();

    host1.setHostName("test_host1");
    host2.setHostName("test_host2");
    host3.setHostName("test_host3");
    host1.setIpv4("192.168.0.1");
    host2.setIpv4("192.168.0.2");
    host3.setIpv4("192.168.0.3");

    List<HostEntity> hostEntities = new ArrayList<>();
    hostEntities.add(host1);
    hostEntities.add(host2);

    clusterEntity.setHostEntities(hostEntities);

    // both sides of relation should be set when modifying in runtime
    host1.setClusterEntities(Arrays.asList(clusterEntity));
    host2.setClusterEntities(Arrays.asList(clusterEntity));

    HostStateEntity hostStateEntity1 = new HostStateEntity();
    hostStateEntity1.setCurrentState(HostState.HEARTBEAT_LOST);
    hostStateEntity1.setHostEntity(host1);
    HostStateEntity hostStateEntity2 = new HostStateEntity();
    hostStateEntity2.setCurrentState(HostState.HEALTHY);
    hostStateEntity2.setHostEntity(host2);
    host1.setHostStateEntity(hostStateEntity1);
    host2.setHostStateEntity(hostStateEntity2);

    ServiceGroupEntity serviceGroupEntity = new ServiceGroupEntity();
    serviceGroupEntity.setServiceGroupName(SERVICE_GROUP_NAME);
    serviceGroupEntity.setClusterEntity(clusterEntity);
    serviceGroupEntity.setStack(stackEntity);

    ClusterServiceEntity clusterServiceEntity = new ClusterServiceEntity();
    clusterServiceEntity.setServiceType("HDFS");
    clusterServiceEntity.setServiceName(SERVICE_NAME);
    clusterServiceEntity.setServiceGroupEntity(serviceGroupEntity);
    clusterServiceEntity.setClusterEntity(clusterEntity);
    List<ClusterServiceEntity> clusterServiceEntities = new ArrayList<>();
    clusterServiceEntities.add(clusterServiceEntity);
    clusterEntity.setClusterServiceEntities(clusterServiceEntities);

    getEntityManager().persist(host1);
    getEntityManager().persist(host2);
    getEntityManager().persist(resourceTypeEntity);
    getEntityManager().persist(resourceEntity);
    getEntityManager().persist(clusterEntity);
    getEntityManager().persist(serviceGroupEntity);
    getEntityManager().persist(hostStateEntity1);
    getEntityManager().persist(hostStateEntity2);
    getEntityManager().persist(clusterServiceEntity);
  }

  @Transactional
  public void createTestUsers() {
    PrincipalTypeEntity principalTypeEntity = new PrincipalTypeEntity();
    principalTypeEntity.setName(PrincipalTypeEntity.USER_PRINCIPAL_TYPE_NAME);
    getEntityManager().persist(principalTypeEntity);

    PrincipalEntity principalEntity = new PrincipalEntity();
    principalEntity.setPrincipalType(principalTypeEntity);

    getEntityManager().persist(principalEntity);

    PasswordEncoder encoder = injector.getInstance(PasswordEncoder.class);

    UserEntity admin = new UserEntity();
    admin.setUserName(UserName.fromString("administrator").toString());
    admin.setPrincipal(principalEntity);

    Set<UserEntity> users = new HashSet<>();

    users.add(admin);

    userDAO.create(admin);

    principalEntity = new PrincipalEntity();
    principalEntity.setPrincipalType(principalTypeEntity);
    getEntityManager().persist(principalEntity);

    UserEntity userWithoutRoles = new UserEntity();
    userWithoutRoles.setUserName(UserName.fromString("userWithoutRoles").toString());
    userWithoutRoles.setPrincipal(principalEntity);
    userDAO.create(userWithoutRoles);
  }

  @Transactional
  public void performTransactionMarkedForRollback() {
    ClusterDAO clusterDAO = injector.getInstance(ClusterDAO.class);
    clusterDAO.removeByName("test_cluster1");
    getEntityManager().getTransaction().setRollbackOnly();
  }

  @Transactional
  public void createStageCommands() {
    ClusterDAO clusterDAO = injector.getInstance(ClusterDAO.class);
    StageDAO stageDAO = injector.getInstance(StageDAO.class);
    HostRoleCommandDAO hostRoleCommandDAO = injector.getInstance(HostRoleCommandDAO.class);
    HostDAO hostDAO = injector.getInstance(HostDAO.class);
    RequestDAO requestDAO = injector.getInstance(RequestDAO.class);
    RequestEntity requestEntity = new RequestEntity();
    requestEntity.setRequestId(1L);
    requestEntity.setClusterId(clusterDAO.findByName("test_cluster1").getClusterId());

    StageEntity stageEntity = new StageEntity();
    stageEntity.setRequest(requestEntity);
    stageEntity.setClusterId(clusterDAO.findByName("test_cluster1").getClusterId());
    stageEntity.setRequestId(1L);
    stageEntity.setStageId(1L);

    requestEntity.setStages(Collections.singletonList(stageEntity));

    HostRoleCommandEntity commandEntity = new HostRoleCommandEntity();
    HostRoleCommandEntity commandEntity2 = new HostRoleCommandEntity();
    HostRoleCommandEntity commandEntity3 = new HostRoleCommandEntity();
    HostEntity host1 = hostDAO.findByName("test_host1");
    HostEntity host2 = hostDAO.findByName("test_host2");
    commandEntity.setHostEntity(host1);
    host1.getHostRoleCommandEntities().add(commandEntity);
    commandEntity.setRoleCommand(RoleCommand.INSTALL);
    commandEntity.setStatus(HostRoleStatus.QUEUED);
    commandEntity.setRole(Role.DATANODE);
    commandEntity2.setHostEntity(host2);
    host2.getHostRoleCommandEntities().add(commandEntity2);
    commandEntity2.setRoleCommand(RoleCommand.EXECUTE);
    commandEntity2.setRole(Role.NAMENODE);
    commandEntity2.setStatus(HostRoleStatus.COMPLETED);
    commandEntity3.setHostEntity(host1);
    host1.getHostRoleCommandEntities().add(commandEntity3);
    commandEntity3.setRoleCommand(RoleCommand.START);
    commandEntity3.setRole(Role.SECONDARY_NAMENODE);
    commandEntity3.setStatus(HostRoleStatus.IN_PROGRESS);
    commandEntity.setStage(stageEntity);
    commandEntity2.setStage(stageEntity);
    commandEntity3.setStage(stageEntity);

    stageEntity.setHostRoleCommands(new ArrayList<>());
    stageEntity.getHostRoleCommands().add(commandEntity);
    stageEntity.getHostRoleCommands().add(commandEntity2);
    stageEntity.getHostRoleCommands().add(commandEntity3);

    requestDAO.create(requestEntity);
    stageDAO.create(stageEntity);
    hostRoleCommandDAO.create(commandEntity3);
    hostRoleCommandDAO.create(commandEntity);
    hostRoleCommandDAO.create(commandEntity2);
    hostDAO.merge(host1);
    hostDAO.merge(host2);
  }

  @Transactional
  public MpackEntity createMpack(StackId stackId) throws AmbariException {
    List<MpackEntity> mpackEntities =
      mpackDAO.findByNameVersion(stackId.getStackName(), stackId.getStackVersion());
    MpackEntity mpackEntity = !mpackEntities.isEmpty() ? mpackEntities.get(0) : null;
    if (mpackEntities.isEmpty()) {
      mpackEntity = new MpackEntity();
      mpackEntity.setMpackName(stackId.getStackName());
      mpackEntity.setMpackVersion(stackId.getStackVersion());
      mpackEntity.setMpackUri("http://mpacks.org/" + stackId.toString() + ".json");
      mpackDAO.create(mpackEntity);

      AmbariMetaInfo ambariMetaInfo = injector.getInstance(AmbariMetaInfo.class);

      ArrayList<Module> packletArrayList = new ArrayList<>();
      ModuleComponent sampleComponent = EasyMock.createNiceMock(ModuleComponent.class);
      EasyMock.expect(sampleComponent.getName()).andReturn("FOO_COMPONENT").anyTimes();
      EasyMock.expect(sampleComponent.getVersion()).andReturn("1.0.0-b1").anyTimes();

      Module samplePacklet = EasyMock.createNiceMock(Module.class);
      EasyMock.expect(samplePacklet.getVersion()).andReturn("1.0.0-b1").anyTimes();
      EasyMock.expect(samplePacklet.getName()).andReturn("FOO").anyTimes();
      EasyMock.expect(samplePacklet.getDefinition()).andReturn("foo.tar.gz").anyTimes();
      EasyMock.expect(samplePacklet.getComponents()).andReturn(Lists.newArrayList(sampleComponent)).anyTimes();
      EasyMock.expect(samplePacklet.getModuleComponent(EasyMock.anyString())).andReturn(sampleComponent).anyTimes();

      packletArrayList.add(samplePacklet);

      Map<Long, Mpack> mpackMap = ambariMetaInfo.getMpackManager().getMpackMap();
      Mpack mpack = EasyMock.createNiceMock(Mpack.class);
      EasyMock.expect(mpack.getMpackId()).andReturn(stackId.getStackName()).anyTimes();
      EasyMock.expect(mpack.getResourceId()).andReturn(mpackEntity.getId()).anyTimes();
      EasyMock.expect(mpack.getModules()).andReturn(packletArrayList).anyTimes();
      EasyMock.expect(mpack.getModule(EasyMock.anyString())).andReturn(samplePacklet).anyTimes();
      EasyMock.expect(mpack.getModuleComponent(EasyMock.anyString(), EasyMock.anyString())).andReturn(sampleComponent).anyTimes();

      EasyMock.replay(mpack, samplePacklet, sampleComponent);
      mpackMap.put(mpackEntity.getId(), mpack);
    }
    return mpackEntity;
  }

  @Transactional
  public StackEntity createStack(StackId stackId) throws AmbariException {
    StackEntity stackEntity = stackDAO.find(stackId.getStackName(), stackId.getStackVersion());
    if (null == stackEntity) {
      stackEntity = new StackEntity();
      stackEntity.setStackName(stackId.getStackName());
      stackEntity.setStackVersion(stackId.getStackVersion());
      stackDAO.create(stackEntity);
    }

    if (null == stackEntity.getMpackId()) {
      List<MpackEntity> mpackEntities =
          mpackDAO.findByNameVersion(stackId.getStackName(), stackId.getStackVersion());

      if (!mpackEntities.isEmpty()) {
        stackEntity.setMpackId(mpackEntities.get(0).getId());
      }

      stackEntity = stackDAO.merge(stackEntity);
    }


    return stackEntity;
  }

  /**
   * Creates an empty cluster with an ID.
   *
   * @return the cluster ID.
   */
  @Transactional
  public Long createCluster() throws Exception {
    return createCluster(CLUSTER_NAME);
  }

  /**
   * Creates an empty cluster with an ID using the specified cluster name.
   *
   * @return the cluster ID.
   */
  @Transactional
  public Long createCluster(String clusterName) throws Exception {
    // required to populate the database with stacks
    injector.getInstance(AmbariMetaInfo.class);

    ResourceTypeDAO resourceTypeDAO = injector.getInstance(ResourceTypeDAO.class);

    ResourceTypeEntity resourceTypeEntity =  new ResourceTypeEntity();
    resourceTypeEntity.setId(ResourceType.CLUSTER.getId());
    resourceTypeEntity.setName(ResourceType.CLUSTER.name());
    resourceTypeEntity = resourceTypeDAO.merge(resourceTypeEntity);

    ResourceEntity resourceEntity = new ResourceEntity();
    resourceEntity.setResourceType(resourceTypeEntity);

    ClusterDAO clusterDAO = injector.getInstance(ClusterDAO.class);
    StackDAO stackDAO = injector.getInstance(StackDAO.class);

    StackEntity stackEntity = stackDAO.find(HDP_206);
    assertNotNull(stackEntity);

    ClusterEntity clusterEntity = new ClusterEntity();
    clusterEntity.setClusterName(clusterName);
    clusterEntity.setClusterInfo("test_cluster_info1");
    clusterEntity.setResource(resourceEntity);
    clusterEntity.setDesiredStack(stackEntity);

    clusterDAO.create(clusterEntity);

    ClusterStateEntity clusterStateEntity = new ClusterStateEntity();
    clusterStateEntity.setCurrentStack(stackEntity);
    clusterStateEntity.setClusterEntity(clusterEntity);
    getEntityManager().persist(clusterStateEntity);

    clusterEntity = clusterDAO.findByName(clusterEntity.getClusterName());
    assertNotNull(clusterEntity);
    assertTrue(clusterEntity.getClusterId() > 0);

    clusterEntity.setClusterStateEntity(clusterStateEntity);
    clusterDAO.merge(clusterEntity);

    // because this test method goes around the Clusters business object, we
    // forcefully will refresh the internal state so that any tests which
    // incorrect use Clusters after calling this won't be affected
    Clusters clusters = injector.getInstance(Clusters.class);
    Method method = ClustersImpl.class.getDeclaredMethod("loadClustersAndHosts");
    method.setAccessible(true);
    method.invoke(clusters);

    return clusterEntity.getClusterId();
  }

  public Cluster buildNewCluster(Clusters clusters,
      ServiceFactory serviceFactory, ServiceComponentFactory componentFactory,
      ServiceComponentHostFactory schFactory, String hostName) throws Exception {
    String clusterName = "cluster-" + System.currentTimeMillis();

    createStack(HDP_206);

    clusters.addCluster(clusterName, HDP_206);
    Cluster cluster = clusters.getCluster(clusterName);
<<<<<<< HEAD
    ServiceGroup serviceGroup = cluster.addServiceGroup(SERVICE_GROUP_NAME, stackId.getStackId());
=======
    ServiceGroup serviceGroup = cluster.addServiceGroup(SERVICE_GROUP_NAME, HDP_206.getStackId());
>>>>>>> 5be3604f
    cluster = initializeClusterWithStack(cluster);

    addHost(clusters, cluster, hostName);

    installHdfsService(cluster, serviceFactory, componentFactory, schFactory, hostName, serviceGroup);
    installYarnService(cluster, serviceFactory, componentFactory, schFactory, hostName, serviceGroup);
    return cluster;
  }

  public Cluster initializeClusterWithStack(Cluster cluster) throws Exception {
    cluster.setDesiredStackVersion(HDP_206);
    getOrCreateRepositoryVersion(HDP_206, HDP_206.getStackVersion());
    return cluster;
  }

  /**
   * @throws Exception
   */
  public void addHost(Clusters clusters, Cluster cluster, String hostName)
      throws Exception {
    clusters.addHost(hostName);

    Host host = clusters.getHost(hostName);
    Map<String, String> hostAttributes = new HashMap<>();
    hostAttributes.put("os_family", "redhat");
    hostAttributes.put("os_release_version", "6.4");
    host.setHostAttributes(hostAttributes);
    host.setState(HostState.HEALTHY);

    clusters.mapAndPublishHostsToCluster(Collections.singleton(hostName), cluster.getClusterName());
  }

  public void addHostComponent(Cluster cluster, String hostName, String serviceName, String componentName) throws AmbariException {
    Service service = cluster.getService(serviceName);
    ServiceComponent serviceComponent = service.getServiceComponent(componentName);
    ServiceComponentHost serviceComponentHost = serviceComponent.addServiceComponentHost(hostName);
    serviceComponentHost.setDesiredState(State.INSTALLED);
  }

  public void installHdfsService(Cluster cluster,
      ServiceFactory serviceFactory, ServiceComponentFactory componentFactory,
      ServiceComponentHostFactory schFactory, String hostName, ServiceGroup serviceGroup) throws Exception {

    RepositoryVersionEntity repositoryVersion = repositoryVersionDAO.findByStackAndVersion(cluster.getDesiredStackVersion(),
        cluster.getDesiredStackVersion().getStackVersion());

    String serviceName = "HDFS";
    serviceFactory.createNew(cluster, serviceGroup, Collections.emptyList(), serviceName, serviceName, repositoryVersion);
    Service service = cluster.getService(serviceName);
    assertNotNull(service);

    ServiceComponent datanode = componentFactory.createNew(service, "DATANODE", "DATANODE");

    service.addServiceComponent(datanode);
    datanode.setDesiredState(State.INSTALLED);

    ServiceComponentHost sch = schFactory.createNew(datanode, hostName);

    datanode.addServiceComponentHost(sch);
    sch.setDesiredState(State.INSTALLED);
    sch.setState(State.INSTALLED);

    ServiceComponent namenode = componentFactory.createNew(service, "NAMENODE", "NAMENODE");

    service.addServiceComponent(namenode);
    namenode.setDesiredState(State.INSTALLED);

    sch = schFactory.createNew(namenode, hostName);
    namenode.addServiceComponentHost(sch);
    sch.setDesiredState(State.INSTALLED);
    sch.setState(State.INSTALLED);
  }

  public void installYarnService(Cluster cluster,
      ServiceFactory serviceFactory, ServiceComponentFactory componentFactory,
      ServiceComponentHostFactory schFactory, String hostName, ServiceGroup serviceGroup) throws Exception {

    RepositoryVersionEntity repositoryVersion = repositoryVersionDAO.findByStackAndVersion(cluster.getDesiredStackVersion(),
        cluster.getDesiredStackVersion().getStackVersion());

    String serviceName = "YARN";
    serviceFactory.createNew(cluster, serviceGroup, Collections.emptyList(), serviceName, serviceName, repositoryVersion);
    Service service = cluster.getService(serviceName);
    assertNotNull(service);

    ServiceComponent resourceManager = componentFactory.createNew(service,
        "RESOURCEMANAGER", "RESOURCEMANAGER");

    service.addServiceComponent(resourceManager);
    resourceManager.setDesiredState(State.INSTALLED);

    ServiceComponentHost sch = schFactory.createNew(resourceManager, hostName);

    resourceManager.addServiceComponentHost(sch);
    sch.setDesiredState(State.INSTALLED);
    sch.setState(State.INSTALLED);
  }

  /**
   * Creates an alert target.
   *
   * @return
   */
  public AlertTargetEntity createAlertTarget() throws Exception {
    AlertTargetEntity target = new AlertTargetEntity();
    target.setDescription("Target Description");
    target.setNotificationType("EMAIL");
    target.setProperties("Target Properties");
    target.setTargetName("Target Name " + System.currentTimeMillis());

    alertDispatchDAO.create(target);
    return target;
  }

  /**
   * Creates a global alert target.
   *
   * @return
   */
  public AlertTargetEntity createGlobalAlertTarget() throws Exception {
    AlertTargetEntity target = new AlertTargetEntity();
    target.setDescription("Target Description");
    target.setNotificationType("EMAIL");
    target.setProperties("Target Properties");
    target.setTargetName("Target Name " + System.currentTimeMillis());
    target.setGlobal(true);

    alertDispatchDAO.create(target);
    return target;
  }

  /**
   * Creates an alert definition.
   *
   * @param clusterId
   * @return
   * @throws Exception
   */
  public AlertDefinitionEntity createAlertDefinition(long clusterId)
      throws Exception {
    AlertDefinitionEntity definition = new AlertDefinitionEntity();
    definition.setDefinitionName("Alert Definition "
        + System.currentTimeMillis());
    definition.setServiceName("AMBARI");
    definition.setComponentName(null);
    definition.setClusterId(clusterId);
    definition.setHash(UUID.randomUUID().toString());
    definition.setScheduleInterval(60);
    definition.setScope(Scope.SERVICE);
    definition.setSource("{\"type\" : \"SCRIPT\"}");
    definition.setSourceType(SourceType.SCRIPT);

    alertDefinitionDAO.create(definition);
    return alertDefinitionDAO.findById(definition.getDefinitionId());
  }

  /**
   * Creates an alert group.
   *
   * @param clusterId
   * @param targets
   * @return
   * @throws Exception
   */
  public AlertGroupEntity createAlertGroup(long clusterId,
      Set<AlertTargetEntity> targets) throws Exception {
    AlertGroupEntity group = new AlertGroupEntity();
    group.setDefault(false);
    group.setGroupName("Group Name " + System.currentTimeMillis() + uniqueCounter.incrementAndGet());
    group.setClusterId(clusterId);
    group.setAlertTargets(targets);

    alertDispatchDAO.create(group);
    return group;
  }

  /**
   * Creates some default alert groups for various services used in the tests.
   *
   * @param clusterId
   * @return
   * @throws Exception
   */
  public List<AlertGroupEntity> createDefaultAlertGroups(long clusterId)
      throws Exception {
    AlertGroupEntity hdfsGroup = new AlertGroupEntity();
    hdfsGroup.setDefault(true);
    hdfsGroup.setClusterId(clusterId);
    hdfsGroup.setGroupName("HDFS");
    hdfsGroup.setServiceName("HDFS");

    AlertGroupEntity oozieGroup = new AlertGroupEntity();
    oozieGroup.setDefault(true);
    oozieGroup.setClusterId(clusterId);
    oozieGroup.setGroupName("OOZIE");
    oozieGroup.setServiceName("OOZIE");

    alertDispatchDAO.create(hdfsGroup);
    alertDispatchDAO.create(oozieGroup);

    List<AlertGroupEntity> defaultGroups = alertDispatchDAO.findAllGroups(clusterId);
    assertEquals(2, defaultGroups.size());
    assertNotNull(alertDispatchDAO.findDefaultServiceGroup(clusterId, "HDFS"));
    assertNotNull(alertDispatchDAO.findDefaultServiceGroup(clusterId, "OOZIE"));

    return defaultGroups;
  }

  /**
   * Convenient method to create or to get repository version for given cluster.  The repository
   * version string is based on the cluster's stack version.
   *
   * @return repository version
   */
  public RepositoryVersionEntity getOrCreateRepositoryVersion(Cluster cluster) {
    StackId stackId = cluster.getCurrentStackVersion();
    String version = stackId.getStackVersion() + ".1";

    StackDAO stackDAO = injector.getInstance(StackDAO.class);
    StackEntity stackEntity = stackDAO.find(stackId.getStackName(),
        stackId.getStackVersion());

    assertNotNull(stackEntity);

    RepositoryVersionEntity repositoryVersion = repositoryVersionDAO.findByStackAndVersion(
        stackId, version);

    if (repositoryVersion == null) {
      try {
        repositoryVersion = repositoryVersionDAO.create(stackEntity, version,
            String.valueOf(System.currentTimeMillis()) + uniqueCounter.incrementAndGet(), new ArrayList<>());
      } catch (Exception ex) {
        LOG.error("Caught exception", ex);
        ex.printStackTrace();
        Assert.fail(MessageFormat.format("Unable to create Repo Version for Stack {0} and version {1}",
            stackEntity.getStackName() + "-" + stackEntity.getStackVersion(), version));
      }
    }
    return repositoryVersion;
  }

  /**
   * Convenient method to create or to get repository version for given stack.
   *
   * @param stackId stack object
   * @param version stack version
   * @return repository version
   */
  public RepositoryVersionEntity getOrCreateRepositoryVersion(StackId stackId,
      String version) {
    MpackEntity mpackEntity = null;
    StackEntity stackEntity = null;
    try {
      // creating mpack before stack makes
      mpackEntity = createMpack(stackId);

      // sure stack will be linked to mpack
      stackEntity = createStack(stackId);
    } catch (Exception e) {
      LOG.error("Expected successful repository", e);
    }

    assertNotNull(stackEntity);

    RepositoryVersionEntity repositoryVersion = repositoryVersionDAO.findByStackAndVersion(
        stackId, version);

    if (repositoryVersion == null) {
      try {
        List<RepoOsEntity> operatingSystems = new ArrayList<>();
        RepoDefinitionEntity repoDefinitionEntity1 = new RepoDefinitionEntity();
        repoDefinitionEntity1.setRepoID("HDP");
        repoDefinitionEntity1.setBaseUrl("");
        repoDefinitionEntity1.setRepoName("HDP");
        RepoDefinitionEntity repoDefinitionEntity2 = new RepoDefinitionEntity();
        repoDefinitionEntity2.setRepoID("HDP-UTILS");
        repoDefinitionEntity2.setBaseUrl("");
        repoDefinitionEntity2.setRepoName("HDP-UTILS");
        RepoOsEntity repoOsEntity = new RepoOsEntity();
        repoOsEntity.setFamily("redhat6");
        repoOsEntity.setAmbariManaged(true);
        repoOsEntity.addRepoDefinition(repoDefinitionEntity1);
        repoOsEntity.addRepoDefinition(repoDefinitionEntity2);
<<<<<<< HEAD
        operatingSystems.add(repoOsEntity);

=======
        repoOsEntity.setMpackEntity(createMpack(stackId));
        operatingSystems.add(repoOsEntity);

        mpackEntity.setRepositoryOperatingSystems(operatingSystems);
        mpackEntity = mpackDAO.merge(mpackEntity);

        operatingSystems = mpackEntity.getRepositoryOperatingSystems();
>>>>>>> 5be3604f

        repositoryVersion = repositoryVersionDAO.create(stackEntity, version,
            String.valueOf(System.currentTimeMillis()) + uniqueCounter.incrementAndGet(), operatingSystems);

        repositoryVersion.setResolved(true);
        repositoryVersion = repositoryVersionDAO.merge(repositoryVersion);
      } catch (Exception ex) {
        LOG.error("Caught exception", ex);

        Assert.fail(MessageFormat.format("Unable to create Repo Version for Stack {0} and version {1}",
            stackEntity.getStackName() + "-" + stackEntity.getStackVersion(), version));
      }
    }
    return repositoryVersion;
  }

  /**
   * Convenient method to create host version for given stack.
   */
  public HostVersionEntity createHostVersion(String hostName, RepositoryVersionEntity repositoryVersionEntity,
      RepositoryVersionState repositoryVersionState) {
    HostEntity hostEntity = hostDAO.findByName(hostName);
    HostVersionEntity hostVersionEntity = new HostVersionEntity(hostEntity, repositoryVersionEntity, repositoryVersionState);
    hostVersionEntity.setHostId(hostEntity.getHostId());
    hostVersionDAO.create(hostVersionEntity);

    hostEntity.getHostVersionEntities().add(hostVersionEntity);
    hostDAO.merge(hostEntity);

    return hostVersionEntity;
  }
}<|MERGE_RESOLUTION|>--- conflicted
+++ resolved
@@ -151,13 +151,10 @@
   @Inject
   private StackDAO stackDAO;
 
-<<<<<<< HEAD
-=======
   @Inject
   MpackDAO mpackDAO;
 
   private static final StackId HDP_206 = new StackId("HDP", "2.0.6");
->>>>>>> 5be3604f
   public static final StackId STACK_ID = new StackId("HDP", "2.2.0");
   public static final String CLUSTER_NAME = "test_cluster1";
   public static final String SERVICE_GROUP_NAME = "CORE";
@@ -482,11 +479,7 @@
 
     clusters.addCluster(clusterName, HDP_206);
     Cluster cluster = clusters.getCluster(clusterName);
-<<<<<<< HEAD
-    ServiceGroup serviceGroup = cluster.addServiceGroup(SERVICE_GROUP_NAME, stackId.getStackId());
-=======
     ServiceGroup serviceGroup = cluster.addServiceGroup(SERVICE_GROUP_NAME, HDP_206.getStackId());
->>>>>>> 5be3604f
     cluster = initializeClusterWithStack(cluster);
 
     addHost(clusters, cluster, hostName);
@@ -770,10 +763,6 @@
         repoOsEntity.setAmbariManaged(true);
         repoOsEntity.addRepoDefinition(repoDefinitionEntity1);
         repoOsEntity.addRepoDefinition(repoDefinitionEntity2);
-<<<<<<< HEAD
-        operatingSystems.add(repoOsEntity);
-
-=======
         repoOsEntity.setMpackEntity(createMpack(stackId));
         operatingSystems.add(repoOsEntity);
 
@@ -781,7 +770,6 @@
         mpackEntity = mpackDAO.merge(mpackEntity);
 
         operatingSystems = mpackEntity.getRepositoryOperatingSystems();
->>>>>>> 5be3604f
 
         repositoryVersion = repositoryVersionDAO.create(stackEntity, version,
             String.valueOf(System.currentTimeMillis()) + uniqueCounter.incrementAndGet(), operatingSystems);
