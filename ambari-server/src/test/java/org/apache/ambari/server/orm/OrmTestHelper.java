/**
 * Licensed to the Apache Software Foundation (ASF) under one
 * or more contributor license agreements.  See the NOTICE file
 * distributed with this work for additional information
 * regarding copyright ownership.  The ASF licenses this file
 * to you under the Apache License, Version 2.0 (the
 * "License"); you may not use this file except in compliance
 * with the License.  You may obtain a copy of the License at
 *
 *     http://www.apache.org/licenses/LICENSE-2.0
 *
 * Unless required by applicable law or agreed to in writing, software
 * distributed under the License is distributed on an "AS IS" BASIS,
 * WITHOUT WARRANTIES OR CONDITIONS OF ANY KIND, either express or implied.
 * See the License for the specific language governing permissions and
 * limitations under the License.
 */

package org.apache.ambari.server.orm;

import static org.junit.Assert.assertEquals;
import static org.junit.Assert.assertNotNull;
import static org.junit.Assert.assertTrue;

import java.lang.reflect.Method;
import java.text.MessageFormat;
import java.util.ArrayList;
import java.util.Arrays;
import java.util.Collections;
import java.util.HashMap;
import java.util.HashSet;
import java.util.List;
import java.util.Map;
import java.util.Set;
import java.util.UUID;
import java.util.concurrent.atomic.AtomicInteger;

import javax.persistence.EntityManager;

import org.apache.ambari.server.AmbariException;
import org.apache.ambari.server.Role;
import org.apache.ambari.server.RoleCommand;
import org.apache.ambari.server.actionmanager.HostRoleStatus;
import org.apache.ambari.server.api.services.AmbariMetaInfo;
import org.apache.ambari.server.orm.dao.AlertDefinitionDAO;
import org.apache.ambari.server.orm.dao.AlertDispatchDAO;
import org.apache.ambari.server.orm.dao.AlertsDAO;
import org.apache.ambari.server.orm.dao.ClusterDAO;
import org.apache.ambari.server.orm.dao.HostDAO;
import org.apache.ambari.server.orm.dao.HostRoleCommandDAO;
import org.apache.ambari.server.orm.dao.HostVersionDAO;
import org.apache.ambari.server.orm.dao.RepositoryVersionDAO;
import org.apache.ambari.server.orm.dao.RequestDAO;
import org.apache.ambari.server.orm.dao.ResourceTypeDAO;
import org.apache.ambari.server.orm.dao.StackDAO;
import org.apache.ambari.server.orm.dao.StageDAO;
import org.apache.ambari.server.orm.dao.UserDAO;
import org.apache.ambari.server.orm.entities.AlertDefinitionEntity;
import org.apache.ambari.server.orm.entities.AlertGroupEntity;
import org.apache.ambari.server.orm.entities.AlertTargetEntity;
import org.apache.ambari.server.orm.entities.ClusterEntity;
import org.apache.ambari.server.orm.entities.ClusterServiceEntity;
import org.apache.ambari.server.orm.entities.ClusterStateEntity;
import org.apache.ambari.server.orm.entities.HostEntity;
import org.apache.ambari.server.orm.entities.HostRoleCommandEntity;
import org.apache.ambari.server.orm.entities.HostStateEntity;
import org.apache.ambari.server.orm.entities.HostVersionEntity;
import org.apache.ambari.server.orm.entities.PrincipalEntity;
import org.apache.ambari.server.orm.entities.PrincipalTypeEntity;
import org.apache.ambari.server.orm.entities.RepositoryVersionEntity;
import org.apache.ambari.server.orm.entities.RequestEntity;
import org.apache.ambari.server.orm.entities.ResourceEntity;
import org.apache.ambari.server.orm.entities.ResourceTypeEntity;
import org.apache.ambari.server.orm.entities.StackEntity;
import org.apache.ambari.server.orm.entities.StageEntity;
import org.apache.ambari.server.orm.entities.UserEntity;
import org.apache.ambari.server.security.authorization.ResourceType;
import org.apache.ambari.server.state.Cluster;
import org.apache.ambari.server.state.Clusters;
import org.apache.ambari.server.state.Host;
import org.apache.ambari.server.state.HostState;
import org.apache.ambari.server.state.RepositoryVersionState;
import org.apache.ambari.server.state.Service;
import org.apache.ambari.server.state.ServiceComponent;
import org.apache.ambari.server.state.ServiceComponentFactory;
import org.apache.ambari.server.state.ServiceComponentHost;
import org.apache.ambari.server.state.ServiceComponentHostFactory;
import org.apache.ambari.server.state.ServiceFactory;
import org.apache.ambari.server.state.StackId;
import org.apache.ambari.server.state.State;
import org.apache.ambari.server.state.alert.Scope;
import org.apache.ambari.server.state.alert.SourceType;
import org.apache.ambari.server.state.cluster.ClustersImpl;
import org.slf4j.Logger;
import org.slf4j.LoggerFactory;
import org.springframework.security.crypto.password.PasswordEncoder;

import com.google.inject.Inject;
import com.google.inject.Injector;
import com.google.inject.Provider;
import com.google.inject.Singleton;
import com.google.inject.persist.Transactional;

import junit.framework.Assert;

@Singleton
public class OrmTestHelper {

  private static Logger LOG = LoggerFactory.getLogger(OrmTestHelper.class);

  private AtomicInteger uniqueCounter = new AtomicInteger();

  @Inject
  public Provider<EntityManager> entityManagerProvider;

  @Inject
  public Injector injector;

  @Inject
  public UserDAO userDAO;

  @Inject
  public AlertDefinitionDAO alertDefinitionDAO;

  @Inject
  public AlertDispatchDAO alertDispatchDAO;

  @Inject
  public AlertsDAO alertsDAO;

  @Inject
  public RepositoryVersionDAO repositoryVersionDAO;

  @Inject
  public HostVersionDAO hostVersionDAO;

  @Inject
  public HostDAO hostDAO;

  @Inject
  private StackDAO stackDAO;

  public static final String CLUSTER_NAME = "test_cluster1";

  public EntityManager getEntityManager() {
    return entityManagerProvider.get();
  }

  /**
   * creates some test data
   */
  @Transactional
  public void createDefaultData() {
    StackEntity stackEntity = stackDAO.find("HDP", "2.2.0");

    ResourceTypeEntity resourceTypeEntity =  new ResourceTypeEntity();
    resourceTypeEntity.setId(ResourceType.CLUSTER.getId());
    resourceTypeEntity.setName(ResourceType.CLUSTER.name());

    ResourceEntity resourceEntity = new ResourceEntity();
    resourceEntity.setResourceType(resourceTypeEntity);

    ClusterEntity clusterEntity = new ClusterEntity();
    clusterEntity.setClusterName("test_cluster1");
    clusterEntity.setResource(resourceEntity);
    clusterEntity.setClusterInfo("test_cluster_info1");
    clusterEntity.setDesiredStack(stackEntity);

    HostEntity host1 = new HostEntity();
    HostEntity host2 = new HostEntity();
    HostEntity host3 = new HostEntity();

    host1.setHostName("test_host1");
    host2.setHostName("test_host2");
    host3.setHostName("test_host3");
    host1.setIpv4("192.168.0.1");
    host2.setIpv4("192.168.0.2");
    host3.setIpv4("192.168.0.3");

    List<HostEntity> hostEntities = new ArrayList<HostEntity>();
    hostEntities.add(host1);
    hostEntities.add(host2);

    clusterEntity.setHostEntities(hostEntities);

    // both sides of relation should be set when modifying in runtime
    host1.setClusterEntities(Arrays.asList(clusterEntity));
    host2.setClusterEntities(Arrays.asList(clusterEntity));

    HostStateEntity hostStateEntity1 = new HostStateEntity();
    hostStateEntity1.setCurrentState(HostState.HEARTBEAT_LOST);
    hostStateEntity1.setHostEntity(host1);
    HostStateEntity hostStateEntity2 = new HostStateEntity();
    hostStateEntity2.setCurrentState(HostState.HEALTHY);
    hostStateEntity2.setHostEntity(host2);
    host1.setHostStateEntity(hostStateEntity1);
    host2.setHostStateEntity(hostStateEntity2);

    ClusterServiceEntity clusterServiceEntity = new ClusterServiceEntity();
    clusterServiceEntity.setServiceName("HDFS");
    clusterServiceEntity.setClusterEntity(clusterEntity);
    List<ClusterServiceEntity> clusterServiceEntities = new ArrayList<ClusterServiceEntity>();
    clusterServiceEntities.add(clusterServiceEntity);
    clusterEntity.setClusterServiceEntities(clusterServiceEntities);

    getEntityManager().persist(host1);
    getEntityManager().persist(host2);
    getEntityManager().persist(resourceTypeEntity);
    getEntityManager().persist(resourceEntity);
    getEntityManager().persist(clusterEntity);
    getEntityManager().persist(hostStateEntity1);
    getEntityManager().persist(hostStateEntity2);
    getEntityManager().persist(clusterServiceEntity);
  }

  @Transactional
  public void createTestUsers() {
    PrincipalTypeEntity principalTypeEntity = new PrincipalTypeEntity();
    principalTypeEntity.setName(PrincipalTypeEntity.USER_PRINCIPAL_TYPE_NAME);
    getEntityManager().persist(principalTypeEntity);

    PrincipalEntity principalEntity = new PrincipalEntity();
    principalEntity.setPrincipalType(principalTypeEntity);

    getEntityManager().persist(principalEntity);

    PasswordEncoder encoder = injector.getInstance(PasswordEncoder.class);

    UserEntity admin = new UserEntity();
    admin.setUserName("administrator");
    admin.setUserPassword(encoder.encode("admin"));
    admin.setPrincipal(principalEntity);

    Set<UserEntity> users = new HashSet<UserEntity>();

    users.add(admin);

    userDAO.create(admin);

    principalEntity = new PrincipalEntity();
    principalEntity.setPrincipalType(principalTypeEntity);
    getEntityManager().persist(principalEntity);

    UserEntity userWithoutRoles = new UserEntity();
    userWithoutRoles.setUserName("userWithoutRoles");
    userWithoutRoles.setUserPassword(encoder.encode("test"));
    userWithoutRoles.setPrincipal(principalEntity);
    userDAO.create(userWithoutRoles);

  }

  @Transactional
  public void performTransactionMarkedForRollback() {
    ClusterDAO clusterDAO = injector.getInstance(ClusterDAO.class);
    clusterDAO.removeByName("test_cluster1");
    getEntityManager().getTransaction().setRollbackOnly();
  }

  @Transactional
  public void createStageCommands() {
    ClusterDAO clusterDAO = injector.getInstance(ClusterDAO.class);
    StageDAO stageDAO = injector.getInstance(StageDAO.class);
    HostRoleCommandDAO hostRoleCommandDAO = injector.getInstance(HostRoleCommandDAO.class);
    HostDAO hostDAO = injector.getInstance(HostDAO.class);
    RequestDAO requestDAO = injector.getInstance(RequestDAO.class);
    RequestEntity requestEntity = new RequestEntity();
    requestEntity.setRequestId(1L);
    requestEntity.setClusterId(clusterDAO.findByName("test_cluster1").getClusterId());

    StageEntity stageEntity = new StageEntity();
    stageEntity.setRequest(requestEntity);
    stageEntity.setClusterId(clusterDAO.findByName("test_cluster1").getClusterId());
    stageEntity.setRequestId(1L);
    stageEntity.setStageId(1L);

    requestEntity.setStages(Collections.singletonList(stageEntity));

    HostRoleCommandEntity commandEntity = new HostRoleCommandEntity();
    HostRoleCommandEntity commandEntity2 = new HostRoleCommandEntity();
    HostRoleCommandEntity commandEntity3 = new HostRoleCommandEntity();
    HostEntity host1 = hostDAO.findByName("test_host1");
    HostEntity host2 = hostDAO.findByName("test_host2");
    commandEntity.setHostEntity(host1);
    host1.getHostRoleCommandEntities().add(commandEntity);
    commandEntity.setRoleCommand(RoleCommand.INSTALL);
    commandEntity.setStatus(HostRoleStatus.QUEUED);
    commandEntity.setRole(Role.DATANODE);
    commandEntity2.setHostEntity(host2);
    host2.getHostRoleCommandEntities().add(commandEntity2);
    commandEntity2.setRoleCommand(RoleCommand.EXECUTE);
    commandEntity2.setRole(Role.NAMENODE);
    commandEntity2.setStatus(HostRoleStatus.COMPLETED);
    commandEntity3.setHostEntity(host1);
    host1.getHostRoleCommandEntities().add(commandEntity3);
    commandEntity3.setRoleCommand(RoleCommand.START);
    commandEntity3.setRole(Role.SECONDARY_NAMENODE);
    commandEntity3.setStatus(HostRoleStatus.IN_PROGRESS);
    commandEntity.setStage(stageEntity);
    commandEntity2.setStage(stageEntity);
    commandEntity3.setStage(stageEntity);

    stageEntity.setHostRoleCommands(new ArrayList<HostRoleCommandEntity>());
    stageEntity.getHostRoleCommands().add(commandEntity);
    stageEntity.getHostRoleCommands().add(commandEntity2);
    stageEntity.getHostRoleCommands().add(commandEntity3);

    requestDAO.create(requestEntity);
    stageDAO.create(stageEntity);
    hostRoleCommandDAO.create(commandEntity3);
    hostRoleCommandDAO.create(commandEntity);
    hostRoleCommandDAO.create(commandEntity2);
    hostDAO.merge(host1);
    hostDAO.merge(host2);
  }

  /**
   * Creates an empty cluster with an ID.
   *
   * @return the cluster ID.
   */
  @Transactional
  public Long createCluster() throws Exception {
    return createCluster(CLUSTER_NAME);
  }

  /**
   * Creates an empty cluster with an ID using the specified cluster name.
   *
   * @return the cluster ID.
   */
  @Transactional
  public Long createCluster(String clusterName) throws Exception {
    // required to populate the database with stacks
    injector.getInstance(AmbariMetaInfo.class);

    ResourceTypeDAO resourceTypeDAO = injector.getInstance(ResourceTypeDAO.class);

    ResourceTypeEntity resourceTypeEntity =  new ResourceTypeEntity();
    resourceTypeEntity.setId(ResourceType.CLUSTER.getId());
    resourceTypeEntity.setName(ResourceType.CLUSTER.name());
    resourceTypeEntity = resourceTypeDAO.merge(resourceTypeEntity);

    ResourceEntity resourceEntity = new ResourceEntity();
    resourceEntity.setResourceType(resourceTypeEntity);

    ClusterDAO clusterDAO = injector.getInstance(ClusterDAO.class);
    StackDAO stackDAO = injector.getInstance(StackDAO.class);

    StackEntity stackEntity = stackDAO.find("HDP", "2.0.6");
    assertNotNull(stackEntity);

    ClusterEntity clusterEntity = new ClusterEntity();
    clusterEntity.setClusterName(clusterName);
    clusterEntity.setClusterInfo("test_cluster_info1");
    clusterEntity.setResource(resourceEntity);
    clusterEntity.setDesiredStack(stackEntity);

    clusterDAO.create(clusterEntity);

    ClusterStateEntity clusterStateEntity = new ClusterStateEntity();
    clusterStateEntity.setCurrentStack(stackEntity);
    clusterStateEntity.setClusterEntity(clusterEntity);
    getEntityManager().persist(clusterStateEntity);

    clusterEntity = clusterDAO.findByName(clusterEntity.getClusterName());
    assertNotNull(clusterEntity);
    assertTrue(clusterEntity.getClusterId() > 0);

    clusterEntity.setClusterStateEntity(clusterStateEntity);
    clusterDAO.merge(clusterEntity);

    // because this test method goes around the Clusters business object, we
    // forcefully will refresh the internal state so that any tests which
    // incorrect use Clusters after calling this won't be affected
    Clusters clusters = injector.getInstance(Clusters.class);
    Method method = ClustersImpl.class.getDeclaredMethod("loadClustersAndHosts");
    method.setAccessible(true);
    method.invoke(clusters);

    return clusterEntity.getClusterId();
  }

  public Cluster buildNewCluster(Clusters clusters,
      ServiceFactory serviceFactory, ServiceComponentFactory componentFactory,
      ServiceComponentHostFactory schFactory, String hostName) throws Exception {
    String clusterName = "cluster-" + System.currentTimeMillis();
    StackId stackId = new StackId("HDP", "2.0.6");

    clusters.addCluster(clusterName, stackId);
    Cluster cluster = clusters.getCluster(clusterName);
    cluster = initializeClusterWithStack(cluster);

    addHost(clusters, cluster, hostName);

    installHdfsService(cluster, serviceFactory, componentFactory, schFactory, hostName);
    installYarnService(cluster, serviceFactory, componentFactory, schFactory,
        hostName);
    return cluster;
  }

  public Cluster initializeClusterWithStack(Cluster cluster) throws Exception {
    StackId stackId = new StackId("HDP", "2.0.6");
    cluster.setDesiredStackVersion(stackId);
    getOrCreateRepositoryVersion(stackId, stackId.getStackVersion());
    cluster.createClusterVersion(stackId,
        stackId.getStackVersion(), "admin", RepositoryVersionState.INSTALLING);
    return cluster;
  }

  /**
   * @throws Exception
   */
  public void addHost(Clusters clusters, Cluster cluster, String hostName)
      throws Exception {
    clusters.addHost(hostName);

    Host host = clusters.getHost(hostName);
    Map<String, String> hostAttributes = new HashMap<String, String>();
    hostAttributes.put("os_family", "redhat");
    hostAttributes.put("os_release_version", "6.4");
    host.setHostAttributes(hostAttributes);
    host.setState(HostState.HEALTHY);

    clusters.mapAndPublishHostsToCluster(Collections.singleton(hostName), cluster.getClusterName());
  }

  public void addHostComponent(Cluster cluster, String hostName, String serviceName, String componentName) throws AmbariException {
    Service service = cluster.getService(serviceName);
    ServiceComponent serviceComponent = service.getServiceComponent(componentName);
    ServiceComponentHost serviceComponentHost = serviceComponent.addServiceComponentHost(hostName);
    serviceComponentHost.setDesiredState(State.INSTALLED);
  }

  /**
   * Calls {@link Service#persist()} to mock a service install along with
   * creating a single {@link Host} and {@link ServiceComponentHost}.
   */
  public void installHdfsService(Cluster cluster,
      ServiceFactory serviceFactory, ServiceComponentFactory componentFactory,
      ServiceComponentHostFactory schFactory, String hostName) throws Exception {
    String serviceName = "HDFS";
    Service service = serviceFactory.createNew(cluster, serviceName);
    service = cluster.getService(serviceName);
    assertNotNull(service);

    ServiceComponent datanode = componentFactory.createNew(service, "DATANODE");

    service.addServiceComponent(datanode);
    datanode.setDesiredState(State.INSTALLED);

    ServiceComponentHost sch = schFactory.createNew(datanode, hostName);

    datanode.addServiceComponentHost(sch);
    sch.setDesiredState(State.INSTALLED);
    sch.setState(State.INSTALLED);
    sch.setDesiredStackVersion(new StackId("HDP-2.0.6"));
    sch.setStackVersion(new StackId("HDP-2.0.6"));

    ServiceComponent namenode = componentFactory.createNew(service, "NAMENODE");

    service.addServiceComponent(namenode);
    namenode.setDesiredState(State.INSTALLED);

    sch = schFactory.createNew(namenode, hostName);
    namenode.addServiceComponentHost(sch);
    sch.setDesiredState(State.INSTALLED);
    sch.setState(State.INSTALLED);
    sch.setDesiredStackVersion(new StackId("HDP-2.0.6"));
    sch.setStackVersion(new StackId("HDP-2.0.6"));
  }

  /**
   * Calls {@link Service#persist()} to mock a service install along with
   * creating a single {@link Host} and {@link ServiceComponentHost}.
   */
  public void installYarnService(Cluster cluster,
      ServiceFactory serviceFactory, ServiceComponentFactory componentFactory,
      ServiceComponentHostFactory schFactory, String hostName) throws Exception {
    String serviceName = "YARN";
    Service service = serviceFactory.createNew(cluster, serviceName);
    service = cluster.getService(serviceName);
    assertNotNull(service);

    ServiceComponent resourceManager = componentFactory.createNew(service,
        "RESOURCEMANAGER");

    service.addServiceComponent(resourceManager);
    resourceManager.setDesiredState(State.INSTALLED);

    ServiceComponentHost sch = schFactory.createNew(resourceManager, hostName);

    resourceManager.addServiceComponentHost(sch);
    sch.setDesiredState(State.INSTALLED);
    sch.setState(State.INSTALLED);
    sch.setDesiredStackVersion(new StackId("HDP-2.0.6"));
    sch.setStackVersion(new StackId("HDP-2.0.6"));
  }

  /**
   * Creates an alert target.
   *
   * @return
   */
  public AlertTargetEntity createAlertTarget() throws Exception {
    AlertTargetEntity target = new AlertTargetEntity();
    target.setDescription("Target Description");
    target.setNotificationType("EMAIL");
    target.setProperties("Target Properties");
    target.setTargetName("Target Name " + System.currentTimeMillis());

    alertDispatchDAO.create(target);
    return target;
  }

  /**
   * Creates a global alert target.
   *
   * @return
   */
  public AlertTargetEntity createGlobalAlertTarget() throws Exception {
    AlertTargetEntity target = new AlertTargetEntity();
    target.setDescription("Target Description");
    target.setNotificationType("EMAIL");
    target.setProperties("Target Properties");
    target.setTargetName("Target Name " + System.currentTimeMillis());
    target.setGlobal(true);

    alertDispatchDAO.create(target);
    return target;
  }

  /**
   * Creates an alert definition.
   *
   * @param clusterId
   * @return
   * @throws Exception
   */
  public AlertDefinitionEntity createAlertDefinition(long clusterId)
      throws Exception {
    AlertDefinitionEntity definition = new AlertDefinitionEntity();
    definition.setDefinitionName("Alert Definition "
        + System.currentTimeMillis());
    definition.setServiceName("AMBARI");
    definition.setComponentName(null);
    definition.setClusterId(clusterId);
    definition.setHash(UUID.randomUUID().toString());
    definition.setScheduleInterval(60);
    definition.setScope(Scope.SERVICE);
    definition.setSource("{\"type\" : \"SCRIPT\"}");
    definition.setSourceType(SourceType.SCRIPT);

    alertDefinitionDAO.create(definition);
    return alertDefinitionDAO.findById(definition.getDefinitionId());
  }

  /**
   * Creates an alert group.
   *
   * @param clusterId
   * @param targets
   * @return
   * @throws Exception
   */
  public AlertGroupEntity createAlertGroup(long clusterId,
      Set<AlertTargetEntity> targets) throws Exception {
    AlertGroupEntity group = new AlertGroupEntity();
    group.setDefault(false);
    group.setGroupName("Group Name " + System.currentTimeMillis() + uniqueCounter.incrementAndGet());
    group.setClusterId(clusterId);
    group.setAlertTargets(targets);

    alertDispatchDAO.create(group);
    return group;
  }

  /**
   * Creates some default alert groups for various services used in the tests.
   *
   * @param clusterId
   * @return
   * @throws Exception
   */
  public List<AlertGroupEntity> createDefaultAlertGroups(long clusterId)
      throws Exception {
    AlertGroupEntity hdfsGroup = new AlertGroupEntity();
    hdfsGroup.setDefault(true);
    hdfsGroup.setClusterId(clusterId);
    hdfsGroup.setGroupName("HDFS");
    hdfsGroup.setServiceName("HDFS");

    AlertGroupEntity oozieGroup = new AlertGroupEntity();
    oozieGroup.setDefault(true);
    oozieGroup.setClusterId(clusterId);
    oozieGroup.setGroupName("OOZIE");
    oozieGroup.setServiceName("OOZIE");

    alertDispatchDAO.create(hdfsGroup);
    alertDispatchDAO.create(oozieGroup);

    List<AlertGroupEntity> defaultGroups = alertDispatchDAO.findAllGroups(clusterId);
    assertEquals(2, defaultGroups.size());
    assertNotNull(alertDispatchDAO.findDefaultServiceGroup(clusterId, "HDFS"));
    assertNotNull(alertDispatchDAO.findDefaultServiceGroup(clusterId, "OOZIE"));

    return defaultGroups;
  }

  /**
   * Convenient method to create or to get repository version for given stack.
   *
   * @param stackId stack object
   * @param version stack version
   * @return repository version
   */
  public RepositoryVersionEntity getOrCreateRepositoryVersion(StackId stackId,
      String version) {
    StackDAO stackDAO = injector.getInstance(StackDAO.class);
    StackEntity stackEntity = stackDAO.find(stackId.getStackName(),
        stackId.getStackVersion());

    assertNotNull(stackEntity);

    RepositoryVersionEntity repositoryVersion = repositoryVersionDAO.findByStackAndVersion(
        stackId, version);

    if (repositoryVersion == null) {
      try {
        repositoryVersion = repositoryVersionDAO.create(stackEntity, version,
            String.valueOf(System.currentTimeMillis()) + uniqueCounter.incrementAndGet(), "");
      } catch (Exception ex) {
<<<<<<< HEAD
        ex.printStackTrace();
=======
        LOG.error("Caught exception", ex);
>>>>>>> 132e2665
        Assert.fail(MessageFormat.format("Unable to create Repo Version for Stack {0} and version {1}",
            stackEntity.getStackName() + "-" + stackEntity.getStackVersion(), version));
      }
    }
    return repositoryVersion;
  }

  /**
   * Convenient method to create host version for given stack.
   */
  public HostVersionEntity createHostVersion(String hostName, RepositoryVersionEntity repositoryVersionEntity,
      RepositoryVersionState repositoryVersionState) {
    HostEntity hostEntity = hostDAO.findByName(hostName);
    HostVersionEntity hostVersionEntity = new HostVersionEntity(hostEntity, repositoryVersionEntity, repositoryVersionState);
    hostVersionEntity.setHostId(hostEntity.getHostId());
    hostVersionDAO.create(hostVersionEntity);

    hostEntity.getHostVersionEntities().add(hostVersionEntity);
    hostDAO.merge(hostEntity);

    return hostVersionEntity;
  }
}<|MERGE_RESOLUTION|>--- conflicted
+++ resolved
@@ -629,11 +629,7 @@
         repositoryVersion = repositoryVersionDAO.create(stackEntity, version,
             String.valueOf(System.currentTimeMillis()) + uniqueCounter.incrementAndGet(), "");
       } catch (Exception ex) {
-<<<<<<< HEAD
-        ex.printStackTrace();
-=======
         LOG.error("Caught exception", ex);
->>>>>>> 132e2665
         Assert.fail(MessageFormat.format("Unable to create Repo Version for Stack {0} and version {1}",
             stackEntity.getStackName() + "-" + stackEntity.getStackVersion(), version));
       }
