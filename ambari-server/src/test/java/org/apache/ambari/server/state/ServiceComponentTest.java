/*
 * Licensed to the Apache Software Foundation (ASF) under one
 * or more contributor license agreements.  See the NOTICE file
 * distributed with this work for additional information
 * regarding copyright ownership.  The ASF licenses this file
 * to you under the Apache License, Version 2.0 (the
 * "License"); you may not use this file except in compliance
 * with the License.  You may obtain a copy of the License at
 *
 *     http://www.apache.org/licenses/LICENSE-2.0
 *
 * Unless required by applicable law or agreed to in writing, software
 * distributed under the License is distributed on an "AS IS" BASIS,
 * WITHOUT WARRANTIES OR CONDITIONS OF ANY KIND, either express or implied.
 * See the License for the specific language governing permissions and
 * limitations under the License.
 */

package org.apache.ambari.server.state;

import static org.junit.Assert.assertEquals;
import static org.junit.Assert.assertNotNull;
import static org.junit.Assert.fail;

import java.sql.SQLException;
import java.util.ArrayList;
import java.util.HashMap;
import java.util.List;
import java.util.Map;

import org.apache.ambari.server.AmbariException;
import org.apache.ambari.server.H2DatabaseCleaner;
<<<<<<< HEAD
import org.apache.ambari.server.actionmanager.HostRoleStatus;
import org.apache.ambari.server.api.services.AmbariMetaInfo;
=======
>>>>>>> 9d802b7c
import org.apache.ambari.server.controller.ServiceComponentResponse;
import org.apache.ambari.server.controller.internal.DeleteHostComponentStatusMetaData;
import org.apache.ambari.server.orm.GuiceJpaInitializer;
import org.apache.ambari.server.orm.InMemoryDefaultTestModule;
import org.apache.ambari.server.orm.OrmTestHelper;
import org.apache.ambari.server.orm.dao.HostComponentDesiredStateDAO;
import org.apache.ambari.server.orm.dao.HostComponentStateDAO;
import org.apache.ambari.server.orm.dao.HostDAO;
import org.apache.ambari.server.orm.dao.RepositoryVersionDAO;
import org.apache.ambari.server.orm.dao.RequestDAO;
import org.apache.ambari.server.orm.dao.ServiceComponentDesiredStateDAO;
import org.apache.ambari.server.orm.dao.StackDAO;
import org.apache.ambari.server.orm.entities.HostComponentDesiredStateEntity;
import org.apache.ambari.server.orm.entities.HostComponentStateEntity;
import org.apache.ambari.server.orm.entities.HostEntity;
import org.apache.ambari.server.orm.entities.RepositoryVersionEntity;
import org.apache.ambari.server.orm.entities.RequestEntity;
import org.apache.ambari.server.orm.entities.ServiceComponentDesiredStateEntity;
import org.apache.ambari.server.orm.entities.ServiceComponentVersionEntity;
<<<<<<< HEAD
import org.apache.ambari.server.orm.entities.StageEntity;
import org.apache.ambari.server.orm.entities.UpgradeEntity;
import org.apache.ambari.server.state.stack.upgrade.Direction;
import org.apache.ambari.server.state.stack.upgrade.UpgradeType;
=======
import org.apache.ambari.server.orm.entities.StackEntity;
>>>>>>> 9d802b7c
import org.junit.After;
import org.junit.Before;
import org.junit.Test;

import com.google.inject.Guice;
import com.google.inject.Injector;

import junit.framework.Assert;

public class ServiceComponentTest {

  private Clusters clusters;
  private Cluster cluster;
  private Service service;
  private String clusterName;
  private String serviceName;
  private Injector injector;
  private ServiceFactory serviceFactory;
  private ServiceComponentFactory serviceComponentFactory;
  private ServiceComponentHostFactory serviceComponentHostFactory;
  private OrmTestHelper helper;
  private HostDAO hostDAO;

  @Before
  public void setup() throws Exception {
    injector = Guice.createInjector(new InMemoryDefaultTestModule());
    injector.getInstance(GuiceJpaInitializer.class);
    clusters = injector.getInstance(Clusters.class);
    serviceFactory = injector.getInstance(ServiceFactory.class);
    serviceComponentFactory = injector.getInstance(
        ServiceComponentFactory.class);
    serviceComponentHostFactory = injector.getInstance(
        ServiceComponentHostFactory.class);
    helper = injector.getInstance(OrmTestHelper.class);
    hostDAO = injector.getInstance(HostDAO.class);

    clusterName = "foo";
    serviceName = "HDFS";

    StackId stackId = new StackId("HDP-0.1");

    helper.createStack(stackId);

    clusters.addCluster(clusterName, stackId);
    cluster = clusters.getCluster(clusterName);

    cluster.setDesiredStackVersion(stackId);
    Assert.assertNotNull(cluster);

    RepositoryVersionEntity repositoryVersion = helper.getOrCreateRepositoryVersion(stackId,
        stackId.getStackVersion());

    Service s = serviceFactory.createNew(cluster, serviceName, repositoryVersion);
    cluster.addService(s);
    service = cluster.getService(serviceName);
    Assert.assertNotNull(service);
  }

  @After
  public void teardown() throws AmbariException, SQLException {
    H2DatabaseCleaner.clearDatabaseAndStopPersistenceService(injector);
  }

  @Test
  public void testCreateServiceComponent() throws AmbariException {
    String componentName = "DATANODE2";
    ServiceComponent component = serviceComponentFactory.createNew(service,
        componentName);
    service.addServiceComponent(component);

    ServiceComponent sc = service.getServiceComponent(componentName);
    Assert.assertNotNull(sc);

    Assert.assertEquals(componentName, sc.getName());
    Assert.assertEquals(serviceName, sc.getServiceName());
    Assert.assertEquals(cluster.getClusterId(),
        sc.getClusterId());
    Assert.assertEquals(cluster.getClusterName(),
        sc.getClusterName());
    Assert.assertEquals(State.INIT, sc.getDesiredState());
    Assert.assertFalse(
        sc.getDesiredStackId().getStackId().isEmpty());
  }


  @Test
  public void testGetAndSetServiceComponentInfo() throws AmbariException {
    String componentName = "NAMENODE";
    ServiceComponent component = serviceComponentFactory.createNew(service,
        componentName);
    service.addServiceComponent(component);

    ServiceComponent sc = service.getServiceComponent(componentName);
    Assert.assertNotNull(sc);


    sc.setDesiredState(State.INSTALLED);
    Assert.assertEquals(State.INSTALLED, sc.getDesiredState());

    StackId newStackId = new StackId("HDP-1.2.0");
    RepositoryVersionEntity repositoryVersion = helper.getOrCreateRepositoryVersion(newStackId,
        newStackId.getStackVersion());

    sc.setDesiredRepositoryVersion(repositoryVersion);
    Assert.assertEquals(newStackId.toString(), sc.getDesiredStackId().getStackId());

    ServiceComponentDesiredStateDAO serviceComponentDesiredStateDAO =
        injector.getInstance(ServiceComponentDesiredStateDAO.class);

    ServiceComponentDesiredStateEntity serviceComponentDesiredStateEntity = serviceComponentDesiredStateDAO.findByName(
        cluster.getClusterId(), serviceName, componentName);

    ServiceComponent sc1 = serviceComponentFactory.createExisting(service,
        serviceComponentDesiredStateEntity);
    Assert.assertNotNull(sc1);
    Assert.assertEquals(State.INSTALLED, sc1.getDesiredState());
    Assert.assertEquals("HDP-1.2.0",
        sc1.getDesiredStackId().getStackId());

  }

  @Test
  public void testGetAndSetConfigs() {
    // FIXME add unit tests for configs once impl done
    /*
      public Map<String, Config> getDesiredConfigs();
      public void updateDesiredConfigs(Map<String, Config> configs);
     */
  }

  private void addHostToCluster(String hostname,
      String clusterName) throws AmbariException {
    clusters.addHost(hostname);
    Host h = clusters.getHost(hostname);
    h.setIPv4(hostname + "ipv4");
    h.setIPv6(hostname + "ipv6");

    Map<String, String> hostAttributes = new HashMap<>();
    hostAttributes.put("os_family", "redhat");
    hostAttributes.put("os_release_version", "6.3");
    h.setHostAttributes(hostAttributes);

    clusters.mapHostToCluster(hostname, clusterName);
  }

  @Test
  public void testAddAndGetServiceComponentHosts() throws AmbariException {
    String componentName = "NAMENODE";
    ServiceComponent component = serviceComponentFactory.createNew(service, componentName);
    service.addServiceComponent(component);

    ServiceComponent sc = service.getServiceComponent(componentName);
    Assert.assertNotNull(sc);

    Assert.assertTrue(sc.getServiceComponentHosts().isEmpty());

    try {
      serviceComponentHostFactory.createNew(sc, "h1");
      fail("Expected error for invalid host");
    } catch (Exception e) {
      // Expected
    }

    addHostToCluster("h1", service.getCluster().getClusterName());
    addHostToCluster("h2", service.getCluster().getClusterName());
    addHostToCluster("h3", service.getCluster().getClusterName());

    HostEntity hostEntity1 = hostDAO.findByName("h1");
    assertNotNull(hostEntity1);

    ServiceComponentHost sch1 = sc.addServiceComponentHost("h1");
    ServiceComponentHost sch2 = sc.addServiceComponentHost("h2");
    assertNotNull(sch1);
    assertNotNull(sch2);

    try {
      sc.addServiceComponentHost("h2");
      fail("Expected error for dups");
    } catch (Exception e) {
      // Expected
    }

    Assert.assertEquals(2, sc.getServiceComponentHosts().size());

    ServiceComponentHost schCheck = sc.getServiceComponentHost("h2");
    Assert.assertNotNull(schCheck);
    Assert.assertEquals("h2", schCheck.getHostName());

    sc.addServiceComponentHost("h3");
    Assert.assertNotNull(sc.getServiceComponentHost("h3"));

    sch1.setState(State.STARTING);
    sch1.setDesiredState(State.STARTED);

    HostComponentDesiredStateDAO desiredStateDAO = injector.getInstance(
        HostComponentDesiredStateDAO.class);
    HostComponentStateDAO liveStateDAO = injector.getInstance(
        HostComponentStateDAO.class);


    HostComponentDesiredStateEntity desiredStateEntity =
        desiredStateDAO.findByIndex(
          cluster.getClusterId(),
          serviceName,
          componentName,
          hostEntity1.getHostId()
        );

    HostComponentStateEntity stateEntity = liveStateDAO.findByIndex(cluster.getClusterId(),
        serviceName, componentName, hostEntity1.getHostId());

    ServiceComponentHost sch = serviceComponentHostFactory.createExisting(sc,
        stateEntity, desiredStateEntity);
    Assert.assertNotNull(sch);
    Assert.assertEquals(State.STARTING, sch.getState());
    Assert.assertEquals(State.STARTED, sch.getDesiredState());
    Assert.assertEquals(service.getDesiredRepositoryVersion().getVersion(),
        sch.getServiceComponent().getDesiredVersion());
  }

  @Test
  public void testConvertToResponse() throws AmbariException {
    String componentName = "NAMENODE";
    ServiceComponent component = serviceComponentFactory.createNew(service, componentName);
    service.addServiceComponent(component);

    addHostToCluster("h1", service.getCluster().getClusterName());
    addHostToCluster("h2", service.getCluster().getClusterName());
    addHostToCluster("h3", service.getCluster().getClusterName());
    ServiceComponentHost sch =
      serviceComponentHostFactory.createNew(component, "h1");
    ServiceComponentHost sch2 =
      serviceComponentHostFactory.createNew(component, "h2");
    ServiceComponentHost sch3 =
      serviceComponentHostFactory.createNew(component, "h3");
    sch.setState(State.INSTALLED);
    sch2.setState(State.INSTALLED);
    sch3.setState(State.INSTALLED);

    Map<String, ServiceComponentHost> compHosts =
      new HashMap<>();
    compHosts.put("h1", sch);
    compHosts.put("h2", sch2);
    compHosts.put("h3", sch3);
    component.addServiceComponentHosts(compHosts);
    Assert.assertEquals(3, component.getServiceComponentHosts().size());

    component.getServiceComponentHost("h2").setMaintenanceState(MaintenanceState.ON);
    sch3.setMaintenanceState(MaintenanceState.ON);

    ServiceComponent sc = service.getServiceComponent(componentName);
    Assert.assertNotNull(sc);
    sc.setDesiredState(State.INSTALLED);

    ServiceComponentResponse r = sc.convertToResponse();
    Assert.assertEquals(sc.getClusterName(), r.getClusterName());
    Assert.assertEquals(sc.getClusterId(), r.getClusterId().longValue());
    Assert.assertEquals(sc.getName(), r.getComponentName());
    Assert.assertEquals(sc.getServiceName(), r.getServiceName());
    Assert.assertEquals(sc.getDesiredStackId().getStackId(), r.getDesiredStackId());
    Assert.assertEquals(sc.getDesiredState().toString(), r.getDesiredState());

    int totalCount = r.getServiceComponentStateCount().get("totalCount");
    int startedCount = r.getServiceComponentStateCount().get("startedCount");
    int installedCount = r.getServiceComponentStateCount().get("installedCount");
    int installedAndMaintenanceOffCount = r.getServiceComponentStateCount().get("installedAndMaintenanceOffCount");
    Assert.assertEquals(3, totalCount);
    Assert.assertEquals(0, startedCount);
    Assert.assertEquals(3, installedCount);
    Assert.assertEquals(1, installedAndMaintenanceOffCount);

    // TODO check configs
    // r.getConfigVersions()

    // TODO test debug dump
    StringBuilder sb = new StringBuilder();
    sc.debugDump(sb);
    Assert.assertFalse(sb.toString().isEmpty());
  }

  @Test
  public void testCanBeRemoved() throws Exception {
    String componentName = "NAMENODE";
    ServiceComponent component = serviceComponentFactory.createNew(service,
                                                                   componentName);
    addHostToCluster("h1", service.getCluster().getClusterName());
    ServiceComponentHost sch = serviceComponentHostFactory.createNew(component, "h1");
    component.addServiceComponentHost(sch);

    for (State state : State.values()) {
      component.setDesiredState(state);

      for (State hcState : State.values()) {
        sch.setDesiredState(hcState);
        sch.setState(hcState);

        if (hcState.isRemovableState()) {
          org.junit.Assert.assertTrue(component.canBeRemoved());
        } else {
          org.junit.Assert.assertFalse(component.canBeRemoved());
        }
      }
    }
  }


  @Test
  public void testServiceComponentRemove() throws AmbariException {
    ServiceComponentDesiredStateDAO serviceComponentDesiredStateDAO = injector.getInstance(
        ServiceComponentDesiredStateDAO.class);

    String componentName = "NAMENODE";
    ServiceComponent component = serviceComponentFactory.createNew(service, componentName);
    service.addServiceComponent(component);

    ServiceComponent sc = service.getServiceComponent(componentName);
    Assert.assertNotNull(sc);

    sc.setDesiredState(State.STARTED);
    Assert.assertEquals(State.STARTED, sc.getDesiredState());

    ServiceComponentDesiredStateEntity serviceComponentDesiredStateEntity = serviceComponentDesiredStateDAO.findByName(
        cluster.getClusterId(), serviceName, componentName);

    Assert.assertNotNull(serviceComponentDesiredStateEntity);

    Assert.assertTrue(sc.getServiceComponentHosts().isEmpty());

    addHostToCluster("h1", service.getCluster().getClusterName());
    addHostToCluster("h2", service.getCluster().getClusterName());

    HostEntity hostEntity1 = hostDAO.findByName("h1");
    assertNotNull(hostEntity1);

    ServiceComponentHost sch1 =
        serviceComponentHostFactory.createNew(sc, "h1");
    ServiceComponentHost sch2 =
        serviceComponentHostFactory.createNew(sc, "h2");

    Map<String, ServiceComponentHost> compHosts =
      new HashMap<>();
    compHosts.put("h1", sch1);
    compHosts.put("h2", sch2);
    sc.addServiceComponentHosts(compHosts);

    sch1.setState(State.STARTED);
    sch2.setState(State.STARTED);

    // delete the SC
    DeleteHostComponentStatusMetaData deleteMetaData = new DeleteHostComponentStatusMetaData();
    sc.delete(deleteMetaData);
    Assert.assertNull("Delete must fail as some SCH are in STARTED state", deleteMetaData.getAmbariException());

    sch1.setState(State.INSTALLED);
    sch2.setState(State.INSTALL_FAILED);
    sc.delete(new DeleteHostComponentStatusMetaData());

    // verify history is gone, too
    serviceComponentDesiredStateEntity = serviceComponentDesiredStateDAO.findByName(
        cluster.getClusterId(), serviceName, componentName);

    Assert.assertNull(serviceComponentDesiredStateEntity);
 }

  @Test
  public void testVersionCreation() throws Exception {
    ServiceComponentDesiredStateDAO serviceComponentDesiredStateDAO = injector.getInstance(
        ServiceComponentDesiredStateDAO.class);

    String componentName = "NAMENODE";
    ServiceComponent component = serviceComponentFactory.createNew(service, componentName);
    service.addServiceComponent(component);

    ServiceComponent sc = service.getServiceComponent(componentName);
    Assert.assertNotNull(sc);

    sc.setDesiredState(State.INSTALLED);
    Assert.assertEquals(State.INSTALLED, sc.getDesiredState());

    ServiceComponentDesiredStateEntity serviceComponentDesiredStateEntity = serviceComponentDesiredStateDAO.findByName(
        cluster.getClusterId(), serviceName, componentName);

    StackDAO stackDAO = injector.getInstance(StackDAO.class);
    StackEntity stackEntity = stackDAO.find("HDP", "2.2.0");

<<<<<<< HEAD
    Assert.assertNotNull(serviceComponentDesiredStateEntity);

    UpgradeEntity upgradeEntity = createUpgradeEntity("2.2.0.0", "2.2.0.1");
    ServiceComponentHistoryEntity history = new ServiceComponentHistoryEntity();
    history.setFromStack(serviceComponentDesiredStateEntity.getDesiredStack());
    history.setToStack(serviceComponentDesiredStateEntity.getDesiredStack());
    history.setUpgrade(upgradeEntity);
    history.setServiceComponentDesiredState(serviceComponentDesiredStateEntity);

    serviceComponentDesiredStateEntity.addHistory(history);

    serviceComponentDesiredStateEntity = serviceComponentDesiredStateDAO.merge(
        serviceComponentDesiredStateEntity);

    serviceComponentDesiredStateEntity = serviceComponentDesiredStateDAO.findByName(
        cluster.getClusterId(), serviceName, componentName);

    assertEquals(1, serviceComponentDesiredStateEntity.getHistory().size());

    // verify that we can retrieve the history directly
    List<ServiceComponentHistoryEntity> componentHistoryList = serviceComponentDesiredStateDAO.findHistory(
        sc.getClusterId(), sc.getServiceName(), sc.getName());

    assertEquals(1, componentHistoryList.size());

    // delete the SC
    sc.delete(new DeleteHostComponentStatusMetaData());
=======
    RepositoryVersionEntity rve = new RepositoryVersionEntity(stackEntity, "HDP-2.2.0",
        "2.2.0.1-1111", "[]");
>>>>>>> 9d802b7c

    RepositoryVersionDAO repositoryDAO = injector.getInstance(RepositoryVersionDAO.class);
    repositoryDAO.create(rve);

    sc.setDesiredRepositoryVersion(rve);

    Assert.assertEquals(rve, sc.getDesiredRepositoryVersion());

    Assert.assertEquals(new StackId("HDP", "2.2.0"), sc.getDesiredStackId());

    Assert.assertEquals("HDP-2.2.0", sc.getDesiredStackId().getStackId());

    Assert.assertNotNull(serviceComponentDesiredStateEntity);

    ServiceComponentVersionEntity version = new ServiceComponentVersionEntity();
    version.setState(RepositoryVersionState.CURRENT);
    version.setRepositoryVersion(rve);
    version.setUserName("user");
    serviceComponentDesiredStateEntity.addVersion(version);

    serviceComponentDesiredStateEntity = serviceComponentDesiredStateDAO.merge(
        serviceComponentDesiredStateEntity);

    serviceComponentDesiredStateEntity = serviceComponentDesiredStateDAO.findByName(
        cluster.getClusterId(), serviceName, componentName);

    assertEquals(1, serviceComponentDesiredStateEntity.getVersions().size());
    ServiceComponentVersionEntity persistedVersion = serviceComponentDesiredStateEntity.getVersions().iterator().next();

    assertEquals(RepositoryVersionState.CURRENT, persistedVersion.getState());
  }

  @Test
  public void testVersionRemoval() throws Exception {
    ServiceComponentDesiredStateDAO serviceComponentDesiredStateDAO = injector.getInstance(
        ServiceComponentDesiredStateDAO.class);

    String componentName = "NAMENODE";
    ServiceComponent component = serviceComponentFactory.createNew(service, componentName);
    service.addServiceComponent(component);

    ServiceComponent sc = service.getServiceComponent(componentName);
    Assert.assertNotNull(sc);

    sc.setDesiredState(State.INSTALLED);
    Assert.assertEquals(State.INSTALLED, sc.getDesiredState());

    ServiceComponentDesiredStateEntity serviceComponentDesiredStateEntity = serviceComponentDesiredStateDAO.findByName(
        cluster.getClusterId(), serviceName, componentName);

    StackDAO stackDAO = injector.getInstance(StackDAO.class);
    StackEntity stackEntity = stackDAO.find("HDP", "2.2.0");

    RepositoryVersionEntity rve = new RepositoryVersionEntity(stackEntity, "HDP-2.2.0",
        "2.2.0.1-1111", "[]");

    RepositoryVersionDAO repositoryDAO = injector.getInstance(RepositoryVersionDAO.class);
    repositoryDAO.create(rve);

    sc.setDesiredRepositoryVersion(rve);

    StackId stackId = sc.getDesiredStackId();
    Assert.assertEquals(new StackId("HDP", "2.2.0"), stackId);

    Assert.assertEquals("HDP-2.2.0", sc.getDesiredStackId().getStackId());

    Assert.assertNotNull(serviceComponentDesiredStateEntity);

    ServiceComponentVersionEntity version = new ServiceComponentVersionEntity();
    version.setState(RepositoryVersionState.CURRENT);
    version.setRepositoryVersion(rve);
    version.setUserName("user");
    serviceComponentDesiredStateEntity.addVersion(version);

    serviceComponentDesiredStateEntity = serviceComponentDesiredStateDAO.merge(
        serviceComponentDesiredStateEntity);

    serviceComponentDesiredStateEntity = serviceComponentDesiredStateDAO.findByName(
        cluster.getClusterId(), serviceName, componentName);

    assertEquals(1, serviceComponentDesiredStateEntity.getVersions().size());
    ServiceComponentVersionEntity persistedVersion = serviceComponentDesiredStateEntity.getVersions().iterator().next();

    assertEquals(RepositoryVersionState.CURRENT, persistedVersion.getState());

    sc.delete(new DeleteHostComponentStatusMetaData());

    serviceComponentDesiredStateEntity = serviceComponentDesiredStateDAO.findByName(
        cluster.getClusterId(), serviceName, componentName);
    Assert.assertNull(serviceComponentDesiredStateEntity);


    // verify versions are gone, too
    List<ServiceComponentVersionEntity> list = serviceComponentDesiredStateDAO.findVersions(cluster.getClusterId(), serviceName, componentName);
    assertEquals(0, list.size());
  }

<<<<<<< HEAD
  /**
   * Creates an upgrade entity, asserting it was created correctly.
   *
   * @param fromVersion
   * @param toVersion
   * @return
   */
  private UpgradeEntity createUpgradeEntity(String fromVersion, String toVersion) {
    RequestDAO requestDAO = injector.getInstance(RequestDAO.class);
    RequestEntity requestEntity = new RequestEntity();
    requestEntity.setRequestId(99L);
    requestEntity.setClusterId(cluster.getClusterId());
    requestEntity.setStatus(HostRoleStatus.PENDING);
    requestEntity.setStages(new ArrayList<StageEntity>());
    requestDAO.create(requestEntity);

    UpgradeDAO upgradeDao = injector.getInstance(UpgradeDAO.class);
    UpgradeEntity upgradeEntity = new UpgradeEntity();
    upgradeEntity.setClusterId(cluster.getClusterId());
    upgradeEntity.setDirection(Direction.UPGRADE);
    upgradeEntity.setFromVersion(fromVersion);
    upgradeEntity.setToVersion(toVersion);
    upgradeEntity.setUpgradePackage("upgrade_test");
    upgradeEntity.setUpgradeType(UpgradeType.ROLLING);
    upgradeEntity.setRequestEntity(requestEntity);

    upgradeDao.create(upgradeEntity);
    List<UpgradeEntity> upgrades = upgradeDao.findUpgrades(cluster.getClusterId());
    assertEquals(1, upgrades.size());
    return upgradeEntity;
  }
=======
>>>>>>> 9d802b7c

  @Test
  public void testUpdateStates() throws Exception {
    ServiceComponentDesiredStateDAO serviceComponentDesiredStateDAO = injector.getInstance(
        ServiceComponentDesiredStateDAO.class);

    String componentName = "NAMENODE";

    ServiceComponent component = serviceComponentFactory.createNew(service, componentName);

    StackId newStackId = new StackId("HDP-2.2.0");
    RepositoryVersionEntity repositoryVersion = helper.getOrCreateRepositoryVersion(newStackId,
        newStackId.getStackVersion());

    component.setDesiredRepositoryVersion(repositoryVersion);

    service.addServiceComponent(component);

    ServiceComponent sc = service.getServiceComponent(componentName);
    Assert.assertNotNull(sc);

    ServiceComponentDesiredStateEntity entity = serviceComponentDesiredStateDAO.findByName(cluster.getClusterId(), serviceName, componentName);

    RepositoryVersionEntity repoVersion2201 = helper.getOrCreateRepositoryVersion(
        component.getDesiredStackId(), "2.2.0.1");

    RepositoryVersionEntity repoVersion2202 = helper.getOrCreateRepositoryVersion(
        component.getDesiredStackId(), "2.2.0.2");

    addHostToCluster("h1", clusterName);
    addHostToCluster("h2", clusterName);

    sc.setDesiredState(State.INSTALLED);
    Assert.assertEquals(State.INSTALLED, sc.getDesiredState());

    ServiceComponentHost sch1 = sc.addServiceComponentHost("h1");
    ServiceComponentHost sch2 = sc.addServiceComponentHost("h2");

    // !!! case 1: component desired is UNKNOWN, mix of h-c versions
    sc.setDesiredRepositoryVersion(repositoryVersion);
    sch1.setVersion("2.2.0.1");
    sch2.setVersion("2.2.0.2");
    sc.updateRepositoryState("2.2.0.2");
    entity = serviceComponentDesiredStateDAO.findByName(cluster.getClusterId(), serviceName, componentName);
    assertEquals(RepositoryVersionState.OUT_OF_SYNC, entity.getRepositoryState());

    // !!! case 2: component desired is UNKNOWN, all h-c same version
    sc.setDesiredRepositoryVersion(repositoryVersion);
    sch1.setVersion("2.2.0.1");
    sch2.setVersion("2.2.0.1");
    sc.updateRepositoryState("2.2.0.1");
    entity = serviceComponentDesiredStateDAO.findByName(cluster.getClusterId(), serviceName, componentName);
    assertEquals(RepositoryVersionState.OUT_OF_SYNC, entity.getRepositoryState());

    // !!! case 3: component desired is known, any component reports different version
    sc.setDesiredRepositoryVersion(repoVersion2201);
    sch1.setVersion("2.2.0.1");
    sch2.setVersion("2.2.0.2");
    sc.updateRepositoryState("2.2.0.2");
    entity = serviceComponentDesiredStateDAO.findByName(cluster.getClusterId(), serviceName, componentName);
    assertEquals(RepositoryVersionState.OUT_OF_SYNC, entity.getRepositoryState());

    // !!! case 4: component desired is known, component reports same as desired, mix of h-c versions
    sc.setDesiredRepositoryVersion(repoVersion2201);
    sch1.setVersion("2.2.0.1");
    sch2.setVersion("2.2.0.2");
    sc.updateRepositoryState("2.2.0.1");
    entity = serviceComponentDesiredStateDAO.findByName(cluster.getClusterId(), serviceName, componentName);
    assertEquals(RepositoryVersionState.OUT_OF_SYNC, entity.getRepositoryState());

    // !!! case 5: component desired is known, component reports same as desired, all h-c the same
    sc.setDesiredRepositoryVersion(repoVersion2201);
    sch1.setVersion("2.2.0.1");
    sch2.setVersion("2.2.0.1");
    sc.updateRepositoryState("2.2.0.1");
    entity = serviceComponentDesiredStateDAO.findByName(cluster.getClusterId(), serviceName, componentName);
    assertEquals(RepositoryVersionState.CURRENT, entity.getRepositoryState());
  }
}<|MERGE_RESOLUTION|>--- conflicted
+++ resolved
@@ -23,18 +23,12 @@
 import static org.junit.Assert.fail;
 
 import java.sql.SQLException;
-import java.util.ArrayList;
 import java.util.HashMap;
 import java.util.List;
 import java.util.Map;
 
 import org.apache.ambari.server.AmbariException;
 import org.apache.ambari.server.H2DatabaseCleaner;
-<<<<<<< HEAD
-import org.apache.ambari.server.actionmanager.HostRoleStatus;
-import org.apache.ambari.server.api.services.AmbariMetaInfo;
-=======
->>>>>>> 9d802b7c
 import org.apache.ambari.server.controller.ServiceComponentResponse;
 import org.apache.ambari.server.controller.internal.DeleteHostComponentStatusMetaData;
 import org.apache.ambari.server.orm.GuiceJpaInitializer;
@@ -44,24 +38,15 @@
 import org.apache.ambari.server.orm.dao.HostComponentStateDAO;
 import org.apache.ambari.server.orm.dao.HostDAO;
 import org.apache.ambari.server.orm.dao.RepositoryVersionDAO;
-import org.apache.ambari.server.orm.dao.RequestDAO;
 import org.apache.ambari.server.orm.dao.ServiceComponentDesiredStateDAO;
 import org.apache.ambari.server.orm.dao.StackDAO;
 import org.apache.ambari.server.orm.entities.HostComponentDesiredStateEntity;
 import org.apache.ambari.server.orm.entities.HostComponentStateEntity;
 import org.apache.ambari.server.orm.entities.HostEntity;
 import org.apache.ambari.server.orm.entities.RepositoryVersionEntity;
-import org.apache.ambari.server.orm.entities.RequestEntity;
 import org.apache.ambari.server.orm.entities.ServiceComponentDesiredStateEntity;
 import org.apache.ambari.server.orm.entities.ServiceComponentVersionEntity;
-<<<<<<< HEAD
-import org.apache.ambari.server.orm.entities.StageEntity;
-import org.apache.ambari.server.orm.entities.UpgradeEntity;
-import org.apache.ambari.server.state.stack.upgrade.Direction;
-import org.apache.ambari.server.state.stack.upgrade.UpgradeType;
-=======
 import org.apache.ambari.server.orm.entities.StackEntity;
->>>>>>> 9d802b7c
 import org.junit.After;
 import org.junit.Before;
 import org.junit.Test;
@@ -289,28 +274,15 @@
     service.addServiceComponent(component);
 
     addHostToCluster("h1", service.getCluster().getClusterName());
-    addHostToCluster("h2", service.getCluster().getClusterName());
-    addHostToCluster("h3", service.getCluster().getClusterName());
     ServiceComponentHost sch =
       serviceComponentHostFactory.createNew(component, "h1");
-    ServiceComponentHost sch2 =
-      serviceComponentHostFactory.createNew(component, "h2");
-    ServiceComponentHost sch3 =
-      serviceComponentHostFactory.createNew(component, "h3");
     sch.setState(State.INSTALLED);
-    sch2.setState(State.INSTALLED);
-    sch3.setState(State.INSTALLED);
 
     Map<String, ServiceComponentHost> compHosts =
       new HashMap<>();
     compHosts.put("h1", sch);
-    compHosts.put("h2", sch2);
-    compHosts.put("h3", sch3);
     component.addServiceComponentHosts(compHosts);
-    Assert.assertEquals(3, component.getServiceComponentHosts().size());
-
-    component.getServiceComponentHost("h2").setMaintenanceState(MaintenanceState.ON);
-    sch3.setMaintenanceState(MaintenanceState.ON);
+    Assert.assertEquals(1, component.getServiceComponentHosts().size());
 
     ServiceComponent sc = service.getServiceComponent(componentName);
     Assert.assertNotNull(sc);
@@ -327,11 +299,9 @@
     int totalCount = r.getServiceComponentStateCount().get("totalCount");
     int startedCount = r.getServiceComponentStateCount().get("startedCount");
     int installedCount = r.getServiceComponentStateCount().get("installedCount");
-    int installedAndMaintenanceOffCount = r.getServiceComponentStateCount().get("installedAndMaintenanceOffCount");
-    Assert.assertEquals(3, totalCount);
+    Assert.assertEquals(1, totalCount);
     Assert.assertEquals(0, startedCount);
-    Assert.assertEquals(3, installedCount);
-    Assert.assertEquals(1, installedAndMaintenanceOffCount);
+    Assert.assertEquals(1, installedCount);
 
     // TODO check configs
     // r.getConfigVersions()
@@ -447,38 +417,8 @@
     StackDAO stackDAO = injector.getInstance(StackDAO.class);
     StackEntity stackEntity = stackDAO.find("HDP", "2.2.0");
 
-<<<<<<< HEAD
-    Assert.assertNotNull(serviceComponentDesiredStateEntity);
-
-    UpgradeEntity upgradeEntity = createUpgradeEntity("2.2.0.0", "2.2.0.1");
-    ServiceComponentHistoryEntity history = new ServiceComponentHistoryEntity();
-    history.setFromStack(serviceComponentDesiredStateEntity.getDesiredStack());
-    history.setToStack(serviceComponentDesiredStateEntity.getDesiredStack());
-    history.setUpgrade(upgradeEntity);
-    history.setServiceComponentDesiredState(serviceComponentDesiredStateEntity);
-
-    serviceComponentDesiredStateEntity.addHistory(history);
-
-    serviceComponentDesiredStateEntity = serviceComponentDesiredStateDAO.merge(
-        serviceComponentDesiredStateEntity);
-
-    serviceComponentDesiredStateEntity = serviceComponentDesiredStateDAO.findByName(
-        cluster.getClusterId(), serviceName, componentName);
-
-    assertEquals(1, serviceComponentDesiredStateEntity.getHistory().size());
-
-    // verify that we can retrieve the history directly
-    List<ServiceComponentHistoryEntity> componentHistoryList = serviceComponentDesiredStateDAO.findHistory(
-        sc.getClusterId(), sc.getServiceName(), sc.getName());
-
-    assertEquals(1, componentHistoryList.size());
-
-    // delete the SC
-    sc.delete(new DeleteHostComponentStatusMetaData());
-=======
     RepositoryVersionEntity rve = new RepositoryVersionEntity(stackEntity, "HDP-2.2.0",
         "2.2.0.1-1111", "[]");
->>>>>>> 9d802b7c
 
     RepositoryVersionDAO repositoryDAO = injector.getInstance(RepositoryVersionDAO.class);
     repositoryDAO.create(rve);
@@ -576,40 +516,6 @@
     assertEquals(0, list.size());
   }
 
-<<<<<<< HEAD
-  /**
-   * Creates an upgrade entity, asserting it was created correctly.
-   *
-   * @param fromVersion
-   * @param toVersion
-   * @return
-   */
-  private UpgradeEntity createUpgradeEntity(String fromVersion, String toVersion) {
-    RequestDAO requestDAO = injector.getInstance(RequestDAO.class);
-    RequestEntity requestEntity = new RequestEntity();
-    requestEntity.setRequestId(99L);
-    requestEntity.setClusterId(cluster.getClusterId());
-    requestEntity.setStatus(HostRoleStatus.PENDING);
-    requestEntity.setStages(new ArrayList<StageEntity>());
-    requestDAO.create(requestEntity);
-
-    UpgradeDAO upgradeDao = injector.getInstance(UpgradeDAO.class);
-    UpgradeEntity upgradeEntity = new UpgradeEntity();
-    upgradeEntity.setClusterId(cluster.getClusterId());
-    upgradeEntity.setDirection(Direction.UPGRADE);
-    upgradeEntity.setFromVersion(fromVersion);
-    upgradeEntity.setToVersion(toVersion);
-    upgradeEntity.setUpgradePackage("upgrade_test");
-    upgradeEntity.setUpgradeType(UpgradeType.ROLLING);
-    upgradeEntity.setRequestEntity(requestEntity);
-
-    upgradeDao.create(upgradeEntity);
-    List<UpgradeEntity> upgrades = upgradeDao.findUpgrades(cluster.getClusterId());
-    assertEquals(1, upgrades.size());
-    return upgradeEntity;
-  }
-=======
->>>>>>> 9d802b7c
 
   @Test
   public void testUpdateStates() throws Exception {
