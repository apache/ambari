/*
 * Licensed to the Apache Software Foundation (ASF) under one
 * or more contributor license agreements.  See the NOTICE file
 * distributed with this work for additional information
 * regarding copyright ownership.  The ASF licenses this file
 * to you under the Apache License, Version 2.0 (the
 * "License"); you may not use this file except in compliance
 * with the License.  You may obtain a copy of the License at
 *
 *     http://www.apache.org/licenses/LICENSE-2.0
 *
 * Unless required by applicable law or agreed to in writing, software
 * distributed under the License is distributed on an "AS IS" BASIS,
 * WITHOUT WARRANTIES OR CONDITIONS OF ANY KIND, either express or implied.
 * See the License for the specific language governing permissions and
 * limitations under the License.
 */

package org.apache.ambari.server.state;

import static org.junit.Assert.assertNotNull;
import static org.junit.Assert.fail;

import java.sql.SQLException;
import java.util.ArrayList;
import java.util.Collections;
import java.util.HashMap;
import java.util.Map;

import org.apache.ambari.server.AmbariException;
import org.apache.ambari.server.H2DatabaseCleaner;
import org.apache.ambari.server.controller.ServiceComponentResponse;
import org.apache.ambari.server.orm.GuiceJpaInitializer;
import org.apache.ambari.server.orm.InMemoryDefaultTestModule;
import org.apache.ambari.server.orm.OrmTestHelper;
import org.apache.ambari.server.orm.dao.HostComponentDesiredStateDAO;
import org.apache.ambari.server.orm.dao.HostComponentStateDAO;
import org.apache.ambari.server.orm.dao.HostDAO;
import org.apache.ambari.server.orm.dao.ServiceComponentDesiredStateDAO;
import org.apache.ambari.server.orm.entities.HostComponentDesiredStateEntity;
import org.apache.ambari.server.orm.entities.HostComponentStateEntity;
import org.apache.ambari.server.orm.entities.HostEntity;
import org.apache.ambari.server.orm.entities.RepositoryVersionEntity;
import org.apache.ambari.server.orm.entities.ServiceComponentDesiredStateEntity;
import org.junit.After;
import org.junit.Before;
import org.junit.Test;

import com.google.inject.Guice;
import com.google.inject.Injector;

import junit.framework.Assert;

public class ServiceComponentTest {

  private Clusters clusters;
  private Cluster cluster;
  private Service service;
  private String clusterName;
  private String serviceName;
  private Injector injector;
  private ServiceFactory serviceFactory;
  private ServiceComponentFactory serviceComponentFactory;
  private ServiceComponentHostFactory serviceComponentHostFactory;
  private OrmTestHelper helper;
  private HostDAO hostDAO;

  @Before
  public void setup() throws Exception {
    injector = Guice.createInjector(new InMemoryDefaultTestModule());
    injector.getInstance(GuiceJpaInitializer.class);
    clusters = injector.getInstance(Clusters.class);
    serviceFactory = injector.getInstance(ServiceFactory.class);
    serviceComponentFactory = injector.getInstance(
        ServiceComponentFactory.class);
    serviceComponentHostFactory = injector.getInstance(
        ServiceComponentHostFactory.class);
    helper = injector.getInstance(OrmTestHelper.class);
    hostDAO = injector.getInstance(HostDAO.class);

    clusterName = "foo";
    serviceName = "HDFS";

    StackId stackId = new StackId("HDP-0.1");

    helper.createStack(stackId);

    clusters.addCluster(clusterName, stackId);
    cluster = clusters.getCluster(clusterName);

    cluster.setDesiredStackVersion(stackId);
    Assert.assertNotNull(cluster);

    RepositoryVersionEntity repositoryVersion = helper.getOrCreateRepositoryVersion(stackId,
        stackId.getStackVersion());

    ServiceGroup serviceGroup = cluster.addServiceGroup("CORE", stackId.getStackId());
    Service s = serviceFactory.createNew(cluster, serviceGroup, Collections.emptyList(), serviceName, serviceName, repositoryVersion);
    cluster.addService(s);
    service = cluster.getService(serviceName);
    Assert.assertNotNull(service);
  }

  @After
  public void teardown() throws AmbariException, SQLException {
    H2DatabaseCleaner.clearDatabaseAndStopPersistenceService(injector);
  }

  @Test
  public void testCreateServiceComponent() throws AmbariException {
    String componentName = "DATANODE2";
    ServiceComponent component = serviceComponentFactory.createNew(service,
        componentName, componentName);
    service.addServiceComponent(component);

    ServiceComponent sc = service.getServiceComponent(componentName);
    Assert.assertNotNull(sc);

    Assert.assertEquals(componentName, sc.getName());
    Assert.assertEquals(serviceName, sc.getServiceName());
    Assert.assertEquals(cluster.getClusterId(),
        sc.getClusterId());
    Assert.assertEquals(cluster.getClusterName(),
        sc.getClusterName());
    Assert.assertEquals(State.INIT, sc.getDesiredState());
    Assert.assertFalse(
        sc.getDesiredStackId().getStackId().isEmpty());
  }


  @Test
  public void testGetAndSetServiceComponentInfo() throws AmbariException {
    String componentName = "NAMENODE";
    ServiceComponent component = serviceComponentFactory.createNew(service,
        componentName, componentName);
    service.addServiceComponent(component);

    ServiceComponent sc = service.getServiceComponent(componentName);
    Assert.assertNotNull(sc);


    sc.setDesiredState(State.INSTALLED);
    Assert.assertEquals(State.INSTALLED, sc.getDesiredState());

    StackId newStackId = new StackId("HDP-1.2.0");
    RepositoryVersionEntity repositoryVersion = helper.getOrCreateRepositoryVersion(newStackId,
        newStackId.getStackVersion());

    sc.setDesiredRepositoryVersion(repositoryVersion);
    Assert.assertEquals(newStackId.toString(), sc.getDesiredStackId().getStackId());

    ServiceComponentDesiredStateDAO serviceComponentDesiredStateDAO =
        injector.getInstance(ServiceComponentDesiredStateDAO.class);

    long serviceGroupId = 1;
    long serviceId = 1;

    ServiceComponentDesiredStateEntity serviceComponentDesiredStateEntity = serviceComponentDesiredStateDAO.findByName(
        cluster.getClusterId(), serviceGroupId, serviceId, componentName, componentName);

    ServiceComponent sc1 = serviceComponentFactory.createExisting(service,
        serviceComponentDesiredStateEntity);
    Assert.assertNotNull(sc1);
    Assert.assertEquals(State.INSTALLED, sc1.getDesiredState());
    Assert.assertEquals("HDP-1.2.0",
        sc1.getDesiredStackId().getStackId());

  }

  @Test
  public void testGetAndSetConfigs() {
    // FIXME add unit tests for configs once impl done
    /*
      public Map<String, Config> getDesiredConfigs();
      public void updateDesiredConfigs(Map<String, Config> configs);
     */
  }

  private void addHostToCluster(String hostname,
      String clusterName) throws AmbariException {
    clusters.addHost(hostname);
    Host h = clusters.getHost(hostname);
    h.setIPv4(hostname + "ipv4");
    h.setIPv6(hostname + "ipv6");

    Map<String, String> hostAttributes = new HashMap<>();
    hostAttributes.put("os_family", "redhat");
    hostAttributes.put("os_release_version", "6.3");
    h.setHostAttributes(hostAttributes);

    clusters.mapHostToCluster(hostname, clusterName);
  }

  @Test
  public void testAddAndGetServiceComponentHosts() throws AmbariException {
    String componentName = "NAMENODE";
    ServiceComponent component = serviceComponentFactory.createNew(service, componentName, componentName);
    service.addServiceComponent(component);

    ServiceComponent sc = service.getServiceComponent(componentName);
    Assert.assertNotNull(sc);

    Assert.assertTrue(sc.getServiceComponentHosts().isEmpty());

    try {
      serviceComponentHostFactory.createNew(sc, "h1");
      fail("Expected error for invalid host");
    } catch (Exception e) {
      // Expected
    }

    addHostToCluster("h1", service.getCluster().getClusterName());
    addHostToCluster("h2", service.getCluster().getClusterName());
    addHostToCluster("h3", service.getCluster().getClusterName());

    HostEntity hostEntity1 = hostDAO.findByName("h1");
    assertNotNull(hostEntity1);

    ServiceComponentHost sch1 = sc.addServiceComponentHost("h1");
    ServiceComponentHost sch2 = sc.addServiceComponentHost("h2");
    assertNotNull(sch1);
    assertNotNull(sch2);

    try {
      sc.addServiceComponentHost("h2");
      fail("Expected error for dups");
    } catch (Exception e) {
      // Expected
    }

    Assert.assertEquals(2, sc.getServiceComponentHosts().size());

    ServiceComponentHost schCheck = sc.getServiceComponentHost("h2");
    Assert.assertNotNull(schCheck);
    Assert.assertEquals("h2", schCheck.getHostName());

    sc.addServiceComponentHost("h3");
    Assert.assertNotNull(sc.getServiceComponentHost("h3"));

    sch1.setState(State.STARTING);
    sch1.setDesiredState(State.STARTED);

    HostComponentDesiredStateDAO desiredStateDAO = injector.getInstance(
        HostComponentDesiredStateDAO.class);
    HostComponentStateDAO liveStateDAO = injector.getInstance(
        HostComponentStateDAO.class);

    long serviceGroupId = 1;
    long serviceId = 1;
    long componentId = 1;

    HostComponentDesiredStateEntity desiredStateEntity =
        desiredStateDAO.findByIndex(componentId);

    HostComponentStateEntity stateEntity = liveStateDAO.findByIndex(cluster.getClusterId(),
            serviceGroupId, serviceId, componentId, hostEntity1.getHostId());

    ServiceComponentHost sch = serviceComponentHostFactory.createExisting(sc,
        stateEntity, desiredStateEntity);
    Assert.assertNotNull(sch);
    Assert.assertEquals(State.STARTING, sch.getState());
    Assert.assertEquals(State.STARTED, sch.getDesiredState());
    Assert.assertEquals(service.getDesiredRepositoryVersion().getVersion(),
        sch.getServiceComponent().getDesiredVersion());
  }

  @Test
  public void testConvertToResponse() throws AmbariException {
    String componentName = "NAMENODE";
    ServiceComponent component = serviceComponentFactory.createNew(service, componentName, componentName);
    service.addServiceComponent(component);

    addHostToCluster("h1", service.getCluster().getClusterName());
    addHostToCluster("h2", service.getCluster().getClusterName());
    addHostToCluster("h3", service.getCluster().getClusterName());
    ServiceComponentHost sch =
      serviceComponentHostFactory.createNew(component, "h1");
    ServiceComponentHost sch2 =
      serviceComponentHostFactory.createNew(component, "h2");
    ServiceComponentHost sch3 =
      serviceComponentHostFactory.createNew(component, "h3");
    sch.setState(State.INSTALLED);
    sch2.setState(State.INSTALLED);
    sch3.setState(State.INSTALLED);

    Map<String, ServiceComponentHost> compHosts =
      new HashMap<>();
    compHosts.put("h1", sch);
    compHosts.put("h2", sch2);
    compHosts.put("h3", sch3);
    component.addServiceComponentHosts(compHosts);
    Assert.assertEquals(3, component.getServiceComponentHosts().size());

    component.getServiceComponentHost("h2").setMaintenanceState(MaintenanceState.ON);
    sch3.setMaintenanceState(MaintenanceState.ON);

    ServiceComponent sc = service.getServiceComponent(componentName);
    Assert.assertNotNull(sc);
    sc.setDesiredState(State.INSTALLED);

    ServiceComponentResponse r = sc.convertToResponse();
    Assert.assertEquals(sc.getClusterName(), r.getClusterName());
    Assert.assertTrue(sc.getClusterId().equals(r.getClusterId()));
    Assert.assertEquals(sc.getName(), r.getComponentName());
    Assert.assertEquals(sc.getServiceName(), r.getServiceName());
    Assert.assertEquals(sc.getDesiredStackId().getStackId(), r.getDesiredStackId());
    Assert.assertEquals(sc.getDesiredState().toString(), r.getDesiredState());

    int totalCount = r.getServiceComponentStateCount().get("totalCount");
    int startedCount = r.getServiceComponentStateCount().get("startedCount");
    int installedCount = r.getServiceComponentStateCount().get("installedCount");
    int installedAndMaintenanceOffCount = r.getServiceComponentStateCount().get("installedAndMaintenanceOffCount");
    Assert.assertEquals(3, totalCount);
    Assert.assertEquals(0, startedCount);
    Assert.assertEquals(3, installedCount);
    Assert.assertEquals(1, installedAndMaintenanceOffCount);

    // TODO check configs
    // r.getConfigVersions()

    // TODO test debug dump
    StringBuilder sb = new StringBuilder();
    sc.debugDump(sb);
    Assert.assertFalse(sb.toString().isEmpty());
  }

  @Test
  public void testCanBeRemoved() throws Exception {
    String componentName = "NAMENODE";
    ServiceComponent component = serviceComponentFactory.createNew(service,
                                                                   componentName, componentName);
    addHostToCluster("h1", service.getCluster().getClusterName());
    ServiceComponentHost sch = serviceComponentHostFactory.createNew(component, "h1");
    component.addServiceComponentHost(sch);

    for (State state : State.values()) {
      component.setDesiredState(state);

      for (State hcState : State.values()) {
        sch.setDesiredState(hcState);
        sch.setState(hcState);

        if (hcState.isRemovableState()) {
          org.junit.Assert.assertTrue(component.canBeRemoved());
        } else {
          org.junit.Assert.assertFalse(component.canBeRemoved());
        }
      }
    }
  }


  @Test
  public void testServiceComponentRemove() throws AmbariException {
    ServiceComponentDesiredStateDAO serviceComponentDesiredStateDAO = injector.getInstance(
        ServiceComponentDesiredStateDAO.class);

    String componentName = "NAMENODE";
    ServiceComponent component = serviceComponentFactory.createNew(service, componentName, componentName);
    service.addServiceComponent(component);

    ServiceComponent sc = service.getServiceComponent(componentName);
    Assert.assertNotNull(sc);

    sc.setDesiredState(State.STARTED);
    Assert.assertEquals(State.STARTED, sc.getDesiredState());

    long serviceGroupId = 1;
    long serviceId = 1;

    ServiceComponentDesiredStateEntity serviceComponentDesiredStateEntity = serviceComponentDesiredStateDAO.findByName(
        cluster.getClusterId(), serviceGroupId, serviceId, componentName, componentName);

    Assert.assertNotNull(serviceComponentDesiredStateEntity);

    Assert.assertTrue(sc.getServiceComponentHosts().isEmpty());

    addHostToCluster("h1", service.getCluster().getClusterName());
    addHostToCluster("h2", service.getCluster().getClusterName());

    HostEntity hostEntity1 = hostDAO.findByName("h1");
    assertNotNull(hostEntity1);

    ServiceComponentHost sch1 =
        serviceComponentHostFactory.createNew(sc, "h1");
    ServiceComponentHost sch2 =
        serviceComponentHostFactory.createNew(sc, "h2");

    Map<String, ServiceComponentHost> compHosts =
      new HashMap<>();
    compHosts.put("h1", sch1);
    compHosts.put("h2", sch2);
    sc.addServiceComponentHosts(compHosts);

    sch1.setState(State.STARTED);
    sch2.setState(State.STARTED);

    try {
      // delete the SC
      sc.delete();
      Assert.assertTrue("Delete must fail as some SCH are in STARTED state", false);
    }catch(AmbariException e) {
      // expected
    }

    sch1.setState(State.INSTALLED);
    sch2.setState(State.INSTALL_FAILED);
    sc.delete();

    // verify history is gone, too
    serviceComponentDesiredStateEntity = serviceComponentDesiredStateDAO.findByName(
        cluster.getClusterId(), serviceGroupId, serviceId, componentName, componentName);

    Assert.assertNull(serviceComponentDesiredStateEntity);
 }
<<<<<<< HEAD

  @Test
  public void testVersionCreation() throws Exception {
    ServiceComponentDesiredStateDAO serviceComponentDesiredStateDAO = injector.getInstance(
        ServiceComponentDesiredStateDAO.class);

    String componentName = "NAMENODE";
    ServiceComponent component = serviceComponentFactory.createNew(service, componentName);
    service.addServiceComponent(component);

    ServiceComponent sc = service.getServiceComponent(componentName);
    Assert.assertNotNull(sc);

    sc.setDesiredState(State.INSTALLED);
    Assert.assertEquals(State.INSTALLED, sc.getDesiredState());

    long serviceGroupId = 1;
    long serviceId = 1;

    ServiceComponentDesiredStateEntity serviceComponentDesiredStateEntity = serviceComponentDesiredStateDAO.findByName(
        cluster.getClusterId(), serviceGroupId, serviceId, componentName);

    StackDAO stackDAO = injector.getInstance(StackDAO.class);
    StackEntity stackEntity = stackDAO.find("HDP", "2.2.0");

    RepositoryVersionEntity rve = new RepositoryVersionEntity(stackEntity, "HDP-2.2.0",
        "2.2.0.1-1111", new ArrayList<>());

    RepositoryVersionDAO repositoryDAO = injector.getInstance(RepositoryVersionDAO.class);
    repositoryDAO.create(rve);

    sc.setDesiredRepositoryVersion(rve);

    Assert.assertEquals(rve, sc.getDesiredRepositoryVersion());

    Assert.assertEquals(new StackId("HDP", "2.2.0"), sc.getDesiredStackId());

    Assert.assertEquals("HDP-2.2.0", sc.getDesiredStackId().getStackId());

    Assert.assertNotNull(serviceComponentDesiredStateEntity);

    ServiceComponentVersionEntity version = new ServiceComponentVersionEntity();
    version.setState(RepositoryVersionState.CURRENT);
    version.setRepositoryVersion(rve);
    version.setUserName("user");
    serviceComponentDesiredStateEntity.addVersion(version);

    serviceComponentDesiredStateEntity = serviceComponentDesiredStateDAO.merge(
        serviceComponentDesiredStateEntity);

    serviceComponentDesiredStateEntity = serviceComponentDesiredStateDAO.findByName(
        cluster.getClusterId(), serviceGroupId, serviceId, componentName);

    assertEquals(1, serviceComponentDesiredStateEntity.getVersions().size());
    ServiceComponentVersionEntity persistedVersion = serviceComponentDesiredStateEntity.getVersions().iterator().next();

    assertEquals(RepositoryVersionState.CURRENT, persistedVersion.getState());
  }

  @Test
  public void testVersionRemoval() throws Exception {
    ServiceComponentDesiredStateDAO serviceComponentDesiredStateDAO = injector.getInstance(
        ServiceComponentDesiredStateDAO.class);

    String componentName = "NAMENODE";
    ServiceComponent component = serviceComponentFactory.createNew(service, componentName);
    service.addServiceComponent(component);

    ServiceComponent sc = service.getServiceComponent(componentName);
    Assert.assertNotNull(sc);

    sc.setDesiredState(State.INSTALLED);
    Assert.assertEquals(State.INSTALLED, sc.getDesiredState());

    long serviceGroupId = 1;
    long serviceId = 1;

    ServiceComponentDesiredStateEntity serviceComponentDesiredStateEntity = serviceComponentDesiredStateDAO.findByName(
        cluster.getClusterId(), serviceGroupId, serviceId, componentName);

    StackDAO stackDAO = injector.getInstance(StackDAO.class);
    StackEntity stackEntity = stackDAO.find("HDP", "2.2.0");

    RepositoryVersionEntity rve = new RepositoryVersionEntity(stackEntity, "HDP-2.2.0",
        "2.2.0.1-1111", new ArrayList<>());

    RepositoryVersionDAO repositoryDAO = injector.getInstance(RepositoryVersionDAO.class);
    repositoryDAO.create(rve);

    sc.setDesiredRepositoryVersion(rve);

    StackId stackId = sc.getDesiredStackId();
    Assert.assertEquals(new StackId("HDP", "2.2.0"), stackId);

    Assert.assertEquals("HDP-2.2.0", sc.getDesiredStackId().getStackId());

    Assert.assertNotNull(serviceComponentDesiredStateEntity);

    ServiceComponentVersionEntity version = new ServiceComponentVersionEntity();
    version.setState(RepositoryVersionState.CURRENT);
    version.setRepositoryVersion(rve);
    version.setUserName("user");
    serviceComponentDesiredStateEntity.addVersion(version);

    serviceComponentDesiredStateEntity = serviceComponentDesiredStateDAO.merge(
        serviceComponentDesiredStateEntity);

    serviceComponentDesiredStateEntity = serviceComponentDesiredStateDAO.findByName(
        cluster.getClusterId(), serviceGroupId, serviceId, componentName);

    assertEquals(1, serviceComponentDesiredStateEntity.getVersions().size());
    ServiceComponentVersionEntity persistedVersion = serviceComponentDesiredStateEntity.getVersions().iterator().next();

    assertEquals(RepositoryVersionState.CURRENT, persistedVersion.getState());

    sc.delete();

    serviceComponentDesiredStateEntity = serviceComponentDesiredStateDAO.findByName(
        cluster.getClusterId(), serviceGroupId, serviceId, componentName);
    Assert.assertNull(serviceComponentDesiredStateEntity);


    // verify versions are gone, too
    List<ServiceComponentVersionEntity> list = serviceComponentDesiredStateDAO.findVersions(cluster.getClusterId(), serviceGroupId, serviceId, componentName);
    assertEquals(0, list.size());
  }


  @Test
  public void testUpdateStates() throws Exception {
    ServiceComponentDesiredStateDAO serviceComponentDesiredStateDAO = injector.getInstance(
        ServiceComponentDesiredStateDAO.class);

    String componentName = "NAMENODE";

    ServiceComponent component = serviceComponentFactory.createNew(service, componentName);

    StackId newStackId = new StackId("HDP-2.2.0");
    RepositoryVersionEntity repositoryVersion = helper.getOrCreateRepositoryVersion(newStackId,
        newStackId.getStackVersion());

    component.setDesiredRepositoryVersion(repositoryVersion);

    service.addServiceComponent(component);

    ServiceComponent sc = service.getServiceComponent(componentName);
    Assert.assertNotNull(sc);

    long serviceGroupId = 1;
    long serviceId = 1;

    ServiceComponentDesiredStateEntity entity = serviceComponentDesiredStateDAO.findByName(cluster.getClusterId(), serviceGroupId, serviceId, componentName);

    RepositoryVersionEntity repoVersion2201 = helper.getOrCreateRepositoryVersion(
        component.getDesiredStackId(), "2.2.0.1");

    RepositoryVersionEntity repoVersion2202 = helper.getOrCreateRepositoryVersion(
        component.getDesiredStackId(), "2.2.0.2");

    addHostToCluster("h1", clusterName);
    addHostToCluster("h2", clusterName);

    sc.setDesiredState(State.INSTALLED);
    Assert.assertEquals(State.INSTALLED, sc.getDesiredState());

    ServiceComponentHost sch1 = sc.addServiceComponentHost("h1");
    ServiceComponentHost sch2 = sc.addServiceComponentHost("h2");

    // !!! case 1: component desired is UNKNOWN, mix of h-c versions
    sc.setDesiredRepositoryVersion(repositoryVersion);
    sch1.setVersion("2.2.0.1");
    sch2.setVersion("2.2.0.2");
    sc.updateRepositoryState("2.2.0.2");
    entity = serviceComponentDesiredStateDAO.findByName(cluster.getClusterId(), serviceGroupId, serviceId, componentName);
    assertEquals(RepositoryVersionState.OUT_OF_SYNC, entity.getRepositoryState());

    // !!! case 2: component desired is UNKNOWN, all h-c same version
    sc.setDesiredRepositoryVersion(repositoryVersion);
    sch1.setVersion("2.2.0.1");
    sch2.setVersion("2.2.0.1");
    sc.updateRepositoryState("2.2.0.1");
    entity = serviceComponentDesiredStateDAO.findByName(cluster.getClusterId(), serviceGroupId, serviceId, componentName);
    assertEquals(RepositoryVersionState.OUT_OF_SYNC, entity.getRepositoryState());

    // !!! case 3: component desired is known, any component reports different version
    sc.setDesiredRepositoryVersion(repoVersion2201);
    sch1.setVersion("2.2.0.1");
    sch2.setVersion("2.2.0.2");
    sc.updateRepositoryState("2.2.0.2");
    entity = serviceComponentDesiredStateDAO.findByName(cluster.getClusterId(), serviceGroupId, serviceId, componentName);
    assertEquals(RepositoryVersionState.OUT_OF_SYNC, entity.getRepositoryState());

    // !!! case 4: component desired is known, component reports same as desired, mix of h-c versions
    sc.setDesiredRepositoryVersion(repoVersion2201);
    sch1.setVersion("2.2.0.1");
    sch2.setVersion("2.2.0.2");
    sc.updateRepositoryState("2.2.0.1");
    entity = serviceComponentDesiredStateDAO.findByName(cluster.getClusterId(), serviceGroupId, serviceId, componentName);
    assertEquals(RepositoryVersionState.OUT_OF_SYNC, entity.getRepositoryState());

    // !!! case 5: component desired is known, component reports same as desired, all h-c the same
    sc.setDesiredRepositoryVersion(repoVersion2201);
    sch1.setVersion("2.2.0.1");
    sch2.setVersion("2.2.0.1");
    sc.updateRepositoryState("2.2.0.1");
    entity = serviceComponentDesiredStateDAO.findByName(cluster.getClusterId(), serviceGroupId, serviceId, componentName);
    assertEquals(RepositoryVersionState.CURRENT, entity.getRepositoryState());
  }
=======
>>>>>>> 5be3604f
}<|MERGE_RESOLUTION|>--- conflicted
+++ resolved
@@ -22,7 +22,6 @@
 import static org.junit.Assert.fail;
 
 import java.sql.SQLException;
-import java.util.ArrayList;
 import java.util.Collections;
 import java.util.HashMap;
 import java.util.Map;
@@ -413,215 +412,4 @@
 
     Assert.assertNull(serviceComponentDesiredStateEntity);
  }
-<<<<<<< HEAD
-
-  @Test
-  public void testVersionCreation() throws Exception {
-    ServiceComponentDesiredStateDAO serviceComponentDesiredStateDAO = injector.getInstance(
-        ServiceComponentDesiredStateDAO.class);
-
-    String componentName = "NAMENODE";
-    ServiceComponent component = serviceComponentFactory.createNew(service, componentName);
-    service.addServiceComponent(component);
-
-    ServiceComponent sc = service.getServiceComponent(componentName);
-    Assert.assertNotNull(sc);
-
-    sc.setDesiredState(State.INSTALLED);
-    Assert.assertEquals(State.INSTALLED, sc.getDesiredState());
-
-    long serviceGroupId = 1;
-    long serviceId = 1;
-
-    ServiceComponentDesiredStateEntity serviceComponentDesiredStateEntity = serviceComponentDesiredStateDAO.findByName(
-        cluster.getClusterId(), serviceGroupId, serviceId, componentName);
-
-    StackDAO stackDAO = injector.getInstance(StackDAO.class);
-    StackEntity stackEntity = stackDAO.find("HDP", "2.2.0");
-
-    RepositoryVersionEntity rve = new RepositoryVersionEntity(stackEntity, "HDP-2.2.0",
-        "2.2.0.1-1111", new ArrayList<>());
-
-    RepositoryVersionDAO repositoryDAO = injector.getInstance(RepositoryVersionDAO.class);
-    repositoryDAO.create(rve);
-
-    sc.setDesiredRepositoryVersion(rve);
-
-    Assert.assertEquals(rve, sc.getDesiredRepositoryVersion());
-
-    Assert.assertEquals(new StackId("HDP", "2.2.0"), sc.getDesiredStackId());
-
-    Assert.assertEquals("HDP-2.2.0", sc.getDesiredStackId().getStackId());
-
-    Assert.assertNotNull(serviceComponentDesiredStateEntity);
-
-    ServiceComponentVersionEntity version = new ServiceComponentVersionEntity();
-    version.setState(RepositoryVersionState.CURRENT);
-    version.setRepositoryVersion(rve);
-    version.setUserName("user");
-    serviceComponentDesiredStateEntity.addVersion(version);
-
-    serviceComponentDesiredStateEntity = serviceComponentDesiredStateDAO.merge(
-        serviceComponentDesiredStateEntity);
-
-    serviceComponentDesiredStateEntity = serviceComponentDesiredStateDAO.findByName(
-        cluster.getClusterId(), serviceGroupId, serviceId, componentName);
-
-    assertEquals(1, serviceComponentDesiredStateEntity.getVersions().size());
-    ServiceComponentVersionEntity persistedVersion = serviceComponentDesiredStateEntity.getVersions().iterator().next();
-
-    assertEquals(RepositoryVersionState.CURRENT, persistedVersion.getState());
-  }
-
-  @Test
-  public void testVersionRemoval() throws Exception {
-    ServiceComponentDesiredStateDAO serviceComponentDesiredStateDAO = injector.getInstance(
-        ServiceComponentDesiredStateDAO.class);
-
-    String componentName = "NAMENODE";
-    ServiceComponent component = serviceComponentFactory.createNew(service, componentName);
-    service.addServiceComponent(component);
-
-    ServiceComponent sc = service.getServiceComponent(componentName);
-    Assert.assertNotNull(sc);
-
-    sc.setDesiredState(State.INSTALLED);
-    Assert.assertEquals(State.INSTALLED, sc.getDesiredState());
-
-    long serviceGroupId = 1;
-    long serviceId = 1;
-
-    ServiceComponentDesiredStateEntity serviceComponentDesiredStateEntity = serviceComponentDesiredStateDAO.findByName(
-        cluster.getClusterId(), serviceGroupId, serviceId, componentName);
-
-    StackDAO stackDAO = injector.getInstance(StackDAO.class);
-    StackEntity stackEntity = stackDAO.find("HDP", "2.2.0");
-
-    RepositoryVersionEntity rve = new RepositoryVersionEntity(stackEntity, "HDP-2.2.0",
-        "2.2.0.1-1111", new ArrayList<>());
-
-    RepositoryVersionDAO repositoryDAO = injector.getInstance(RepositoryVersionDAO.class);
-    repositoryDAO.create(rve);
-
-    sc.setDesiredRepositoryVersion(rve);
-
-    StackId stackId = sc.getDesiredStackId();
-    Assert.assertEquals(new StackId("HDP", "2.2.0"), stackId);
-
-    Assert.assertEquals("HDP-2.2.0", sc.getDesiredStackId().getStackId());
-
-    Assert.assertNotNull(serviceComponentDesiredStateEntity);
-
-    ServiceComponentVersionEntity version = new ServiceComponentVersionEntity();
-    version.setState(RepositoryVersionState.CURRENT);
-    version.setRepositoryVersion(rve);
-    version.setUserName("user");
-    serviceComponentDesiredStateEntity.addVersion(version);
-
-    serviceComponentDesiredStateEntity = serviceComponentDesiredStateDAO.merge(
-        serviceComponentDesiredStateEntity);
-
-    serviceComponentDesiredStateEntity = serviceComponentDesiredStateDAO.findByName(
-        cluster.getClusterId(), serviceGroupId, serviceId, componentName);
-
-    assertEquals(1, serviceComponentDesiredStateEntity.getVersions().size());
-    ServiceComponentVersionEntity persistedVersion = serviceComponentDesiredStateEntity.getVersions().iterator().next();
-
-    assertEquals(RepositoryVersionState.CURRENT, persistedVersion.getState());
-
-    sc.delete();
-
-    serviceComponentDesiredStateEntity = serviceComponentDesiredStateDAO.findByName(
-        cluster.getClusterId(), serviceGroupId, serviceId, componentName);
-    Assert.assertNull(serviceComponentDesiredStateEntity);
-
-
-    // verify versions are gone, too
-    List<ServiceComponentVersionEntity> list = serviceComponentDesiredStateDAO.findVersions(cluster.getClusterId(), serviceGroupId, serviceId, componentName);
-    assertEquals(0, list.size());
-  }
-
-
-  @Test
-  public void testUpdateStates() throws Exception {
-    ServiceComponentDesiredStateDAO serviceComponentDesiredStateDAO = injector.getInstance(
-        ServiceComponentDesiredStateDAO.class);
-
-    String componentName = "NAMENODE";
-
-    ServiceComponent component = serviceComponentFactory.createNew(service, componentName);
-
-    StackId newStackId = new StackId("HDP-2.2.0");
-    RepositoryVersionEntity repositoryVersion = helper.getOrCreateRepositoryVersion(newStackId,
-        newStackId.getStackVersion());
-
-    component.setDesiredRepositoryVersion(repositoryVersion);
-
-    service.addServiceComponent(component);
-
-    ServiceComponent sc = service.getServiceComponent(componentName);
-    Assert.assertNotNull(sc);
-
-    long serviceGroupId = 1;
-    long serviceId = 1;
-
-    ServiceComponentDesiredStateEntity entity = serviceComponentDesiredStateDAO.findByName(cluster.getClusterId(), serviceGroupId, serviceId, componentName);
-
-    RepositoryVersionEntity repoVersion2201 = helper.getOrCreateRepositoryVersion(
-        component.getDesiredStackId(), "2.2.0.1");
-
-    RepositoryVersionEntity repoVersion2202 = helper.getOrCreateRepositoryVersion(
-        component.getDesiredStackId(), "2.2.0.2");
-
-    addHostToCluster("h1", clusterName);
-    addHostToCluster("h2", clusterName);
-
-    sc.setDesiredState(State.INSTALLED);
-    Assert.assertEquals(State.INSTALLED, sc.getDesiredState());
-
-    ServiceComponentHost sch1 = sc.addServiceComponentHost("h1");
-    ServiceComponentHost sch2 = sc.addServiceComponentHost("h2");
-
-    // !!! case 1: component desired is UNKNOWN, mix of h-c versions
-    sc.setDesiredRepositoryVersion(repositoryVersion);
-    sch1.setVersion("2.2.0.1");
-    sch2.setVersion("2.2.0.2");
-    sc.updateRepositoryState("2.2.0.2");
-    entity = serviceComponentDesiredStateDAO.findByName(cluster.getClusterId(), serviceGroupId, serviceId, componentName);
-    assertEquals(RepositoryVersionState.OUT_OF_SYNC, entity.getRepositoryState());
-
-    // !!! case 2: component desired is UNKNOWN, all h-c same version
-    sc.setDesiredRepositoryVersion(repositoryVersion);
-    sch1.setVersion("2.2.0.1");
-    sch2.setVersion("2.2.0.1");
-    sc.updateRepositoryState("2.2.0.1");
-    entity = serviceComponentDesiredStateDAO.findByName(cluster.getClusterId(), serviceGroupId, serviceId, componentName);
-    assertEquals(RepositoryVersionState.OUT_OF_SYNC, entity.getRepositoryState());
-
-    // !!! case 3: component desired is known, any component reports different version
-    sc.setDesiredRepositoryVersion(repoVersion2201);
-    sch1.setVersion("2.2.0.1");
-    sch2.setVersion("2.2.0.2");
-    sc.updateRepositoryState("2.2.0.2");
-    entity = serviceComponentDesiredStateDAO.findByName(cluster.getClusterId(), serviceGroupId, serviceId, componentName);
-    assertEquals(RepositoryVersionState.OUT_OF_SYNC, entity.getRepositoryState());
-
-    // !!! case 4: component desired is known, component reports same as desired, mix of h-c versions
-    sc.setDesiredRepositoryVersion(repoVersion2201);
-    sch1.setVersion("2.2.0.1");
-    sch2.setVersion("2.2.0.2");
-    sc.updateRepositoryState("2.2.0.1");
-    entity = serviceComponentDesiredStateDAO.findByName(cluster.getClusterId(), serviceGroupId, serviceId, componentName);
-    assertEquals(RepositoryVersionState.OUT_OF_SYNC, entity.getRepositoryState());
-
-    // !!! case 5: component desired is known, component reports same as desired, all h-c the same
-    sc.setDesiredRepositoryVersion(repoVersion2201);
-    sch1.setVersion("2.2.0.1");
-    sch2.setVersion("2.2.0.1");
-    sc.updateRepositoryState("2.2.0.1");
-    entity = serviceComponentDesiredStateDAO.findByName(cluster.getClusterId(), serviceGroupId, serviceId, componentName);
-    assertEquals(RepositoryVersionState.CURRENT, entity.getRepositoryState());
-  }
-=======
->>>>>>> 5be3604f
 }