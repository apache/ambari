/*
 * Licensed to the Apache Software Foundation (ASF) under one
 * or more contributor license agreements.  See the NOTICE file
 * distributed with this work for additional information
 * regarding copyright ownership.  The ASF licenses this file
 * to you under the Apache License, Version 2.0 (the
 * "License"); you may not use this file except in compliance
 * with the License.  You may obtain a copy of the License at
 *
 *     http://www.apache.org/licenses/LICENSE-2.0
 *
 * Unless required by applicable law or agreed to in writing, software
 * distributed under the License is distributed on an "AS IS" BASIS,
 * WITHOUT WARRANTIES OR CONDITIONS OF ANY KIND, either express or implied.
 * See the License for the specific language governing permissions and
 * limitations under the License.
 */

package org.apache.ambari.server.api.services;

import static org.easymock.EasyMock.createNiceMock;
import static org.easymock.EasyMock.expect;
import static org.easymock.EasyMock.replay;
import static org.junit.Assert.assertEquals;
import static org.junit.Assert.assertFalse;
import static org.junit.Assert.assertNotNull;
import static org.junit.Assert.assertNull;
import static org.junit.Assert.assertTrue;
import static org.junit.Assert.fail;

import java.io.File;
import java.io.FileReader;
import java.lang.reflect.Field;
import java.util.Collection;
import java.util.HashSet;
import java.util.Iterator;
import java.util.List;
import java.util.Map;
import java.util.Properties;
import java.util.Set;
import java.util.UUID;

import javax.persistence.EntityManager;

import org.apache.ambari.server.AmbariException;
import org.apache.ambari.server.H2DatabaseCleaner;
import org.apache.ambari.server.StackAccessException;
import org.apache.ambari.server.configuration.Configuration;
import org.apache.ambari.server.controller.internal.DeleteHostComponentStatusMetaData;
import org.apache.ambari.server.controller.spi.Resource;
import org.apache.ambari.server.events.publishers.AmbariEventPublisher;
import org.apache.ambari.server.metadata.ActionMetadata;
import org.apache.ambari.server.metadata.AmbariServiceAlertDefinitions;
import org.apache.ambari.server.mpack.MpackManager;
import org.apache.ambari.server.mpack.MpackManagerFactory;
import org.apache.ambari.server.orm.GuiceJpaInitializer;
import org.apache.ambari.server.orm.InMemoryDefaultTestModule;
import org.apache.ambari.server.orm.OrmTestHelper;
import org.apache.ambari.server.orm.dao.AlertDefinitionDAO;
import org.apache.ambari.server.orm.dao.MetainfoDAO;
import org.apache.ambari.server.orm.entities.AlertDefinitionEntity;
import org.apache.ambari.server.resources.RootLevelSettingsManagerFactory;
import org.apache.ambari.server.stack.StackManagerFactory;
import org.apache.ambari.server.state.AutoDeployInfo;
import org.apache.ambari.server.state.Cluster;
import org.apache.ambari.server.state.Clusters;
import org.apache.ambari.server.state.ComponentInfo;
import org.apache.ambari.server.state.CustomCommandDefinition;
import org.apache.ambari.server.state.DependencyInfo;
import org.apache.ambari.server.state.OperatingSystemInfo;
import org.apache.ambari.server.state.PropertyDependencyInfo;
import org.apache.ambari.server.state.PropertyInfo;
import org.apache.ambari.server.state.RepositoryInfo;
import org.apache.ambari.server.state.ServiceCategory;
import org.apache.ambari.server.state.ServiceGroup;
import org.apache.ambari.server.state.ServiceInfo;
import org.apache.ambari.server.state.StackId;
import org.apache.ambari.server.state.StackInfo;
import org.apache.ambari.server.state.alert.AlertDefinition;
import org.apache.ambari.server.state.alert.AlertDefinitionFactory;
import org.apache.ambari.server.state.alert.MetricSource;
import org.apache.ambari.server.state.alert.PortSource;
import org.apache.ambari.server.state.alert.Reporting;
import org.apache.ambari.server.state.alert.Source;
import org.apache.ambari.server.state.alert.SourceType;
import org.apache.ambari.server.state.kerberos.KerberosDescriptor;
import org.apache.ambari.server.state.kerberos.KerberosDescriptorFactory;
import org.apache.ambari.server.state.kerberos.KerberosServiceDescriptorFactory;
<<<<<<< HEAD
import org.apache.ambari.server.state.stack.Metric;
=======
import org.apache.ambari.server.state.repository.VersionDefinitionXml;
>>>>>>> d680af80
import org.apache.ambari.server.state.stack.MetricDefinition;
import org.apache.ambari.server.state.stack.OsFamily;
import org.apache.ambari.server.utils.EventBusSynchronizer;
import org.apache.commons.io.FileUtils;
import org.apache.commons.lang.StringUtils;
import org.junit.AfterClass;
import org.junit.BeforeClass;
import org.junit.Ignore;
import org.junit.Rule;
import org.junit.Test;
import org.junit.rules.TemporaryFolder;
import org.slf4j.Logger;
import org.slf4j.LoggerFactory;

import com.google.gson.Gson;
import com.google.inject.AbstractModule;
import com.google.inject.Guice;
import com.google.inject.Injector;
import com.google.inject.util.Modules;

import junit.framework.Assert;

public class AmbariMetaInfoTest {

  private static final String STACK_NAME_HDP = "HDP";
  private static final String STACK_VERSION_HDP = "0.1";
  private static final String EXT_STACK_NAME = "2.0.6";
  private static final String STACK_VERSION_HDP_02 = "0.2";
  private static final String STACK_MINIMAL_VERSION_HDP = "0.0";
  private static final String SERVICE_NAME_HDFS = "HDFS";
  private static final String SERVICE_NAME_MAPRED2 = "MAPREDUCE2";
  private static final String SERVICE_COMPONENT_NAME = "NAMENODE";
  private static final String OS_TYPE = "centos5";
  private static final String REPO_ID = "HDP-UTILS-1.1.0.15";
  private static final String PROPERTY_NAME = "hbase.regionserver.msginterval";
  private static final String SHARED_PROPERTY_NAME = "content";

  private static final String NON_EXT_VALUE = "XXX";

  private static final int REPOS_CNT = 3;
  private static final int PROPERTIES_CNT = 64;
  private static final int OS_CNT = 4;
  public static final File RESOURCES_ROOT = new File("src/test/resources/");

  private static TestAmbariMetaInfo metaInfo = null;
  private final static Logger LOG = LoggerFactory.getLogger(AmbariMetaInfoTest.class);
  private static final String FILE_NAME = "hbase-site.xml";
  private static final String HADOOP_ENV_FILE_NAME = "hadoop-env.xml";
  private static final String HDFS_LOG4J_FILE_NAME = "hdfs-log4j.xml";

  //private Injector injector;

  //todo: add fail() for cases where an exception is expected such as getService, getComponent ...


  @Rule
  public TemporaryFolder tmpFolder = new TemporaryFolder();

  @BeforeClass
  public static void beforeClass() throws Exception {
    File stacks = new File("src/test/resources/stacks");
    File version = new File("src/test/resources/version");
    if (System.getProperty("os.name").contains("Windows")) {
      stacks = new File(ClassLoader.getSystemClassLoader().getResource("stacks").getPath());
      version = new File(new File(ClassLoader.getSystemClassLoader().getResource("").getPath()).getParent(), "version");
    }
    metaInfo = createAmbariMetaInfo(stacks, version, RESOURCES_ROOT);
  }

  @AfterClass
  public static void tearDown() throws Exception {
    H2DatabaseCleaner.clearDatabase(metaInfo.injector.getProvider(EntityManager.class).get());
  }

  public class MockModule extends AbstractModule {
    @Override
    protected void configure() {
      bind(ActionMetadata.class);
    }
  }


  @Test
  public void getRestartRequiredServicesNames() throws AmbariException {
    Set<String> res = metaInfo.getRestartRequiredServicesNames(STACK_NAME_HDP, "2.0.7");
    assertEquals(1, res.size());
  }

  @Test
  public void testGetRackSensitiveServicesNames() throws AmbariException {
    Set<String> res = metaInfo.getRackSensitiveServicesNames(STACK_NAME_HDP, "2.0.7");
    assertEquals(1, res.size());
    assertEquals("HDFS", res.iterator().next());
  }

  @Test
  public void getComponentsByService() throws AmbariException {
    List<ComponentInfo> components = metaInfo.getComponentsByService(
        STACK_NAME_HDP, STACK_VERSION_HDP, SERVICE_NAME_HDFS);
    assertNotNull(components);
    assertTrue(components.size() > 0);
  }

  @Test
  public void getLogs() throws AmbariException {
    ComponentInfo component;

    component = metaInfo.getComponent(STACK_NAME_HDP, "2.1.1", SERVICE_NAME_HDFS, "NAMENODE");
    assertNotNull(component);
    assertNotNull(component.getLogs());
    assertTrue(component.getLogs().size() == 2);
    assertEquals(component.getLogs().get(0).getLogId(), "hdfs_namenode");
    assertEquals(component.getLogs().get(1).getLogId(), "hdfs_audit");
    assertTrue(component.getLogs().get(0).isPrimary());
    assertFalse(component.getLogs().get(1).isPrimary());

    component = metaInfo.getComponent(STACK_NAME_HDP, "2.1.1", SERVICE_NAME_HDFS, "DATANODE");
    assertNotNull(component);
    assertNotNull(component.getLogs());
    assertTrue(component.getLogs().size() == 1);
    assertEquals(component.getLogs().get(0).getLogId(), "hdfs_datanode");
    assertTrue(component.getLogs().get(0).isPrimary());

    component = metaInfo.getComponent(STACK_NAME_HDP, "2.1.1", SERVICE_NAME_HDFS, "HDFS_CLIENT");
    assertNotNull(component);
    assertNotNull(component.getLogs());
    assertTrue(component.getLogs().isEmpty());
  }

  @Test
  public void getRepository() throws AmbariException {
    Map<String, List<RepositoryInfo>> repository = metaInfo.getRepository(
        STACK_NAME_HDP, STACK_VERSION_HDP);
    assertNotNull(repository);
    assertFalse(repository.get("centos5").isEmpty());
    assertFalse(repository.get("centos6").isEmpty());
  }

  @Test
  @Ignore
  public void testGetRepositoryDefault() throws Exception {
    // Scenario: user has internet and does nothing to repos via api
    // use the latest
    String buildDir = tmpFolder.getRoot().getAbsolutePath();
    AmbariMetaInfo ambariMetaInfo = setupTempAmbariMetaInfo(buildDir);
    // The current stack already has (HDP, 2.1.1, redhat6) with valid latest
    // url
    ambariMetaInfo.init();

    List<RepositoryInfo> redhat6Repo = ambariMetaInfo.getRepositories(
        STACK_NAME_HDP, "2.1.1", "redhat6");
    assertNotNull(redhat6Repo);
    for (RepositoryInfo ri : redhat6Repo) {
      if (STACK_NAME_HDP.equals(ri.getRepoName())) {
        assertTrue(ri.getBaseUrl().equals(ri.getDefaultBaseUrl()));
      }
    }
  }

  @Test
  public void testGetRepositoryNoInternetDefault() throws Exception {
    // Scenario: user has no internet and does nothing to repos via api
    // use the default
    String buildDir = tmpFolder.getRoot().getAbsolutePath();
    setupTempAmbariMetaInfoDirs(buildDir);
    // The current stack already has (HDP, 2.1.1, redhat6).

    // Deleting the json file referenced by the latestBaseUrl to simulate No
    // Internet.
    File latestUrlFile = new File(buildDir, "ambari-metaInfo/HDP/2.1.1/repos/hdp.json");
    if (System.getProperty("os.name").contains("Windows")) {
      latestUrlFile.deleteOnExit();
    }
    else {
      FileUtils.deleteQuietly(latestUrlFile);
      assertTrue(!latestUrlFile.exists());
    }
    AmbariMetaInfo ambariMetaInfo = setupTempAmbariMetaInfoExistingDirs(buildDir);

    List<RepositoryInfo> redhat6Repo = ambariMetaInfo.getRepositories(
        STACK_NAME_HDP, "2.1.1", "redhat6");
    assertNotNull(redhat6Repo);
    for (RepositoryInfo ri : redhat6Repo) {
      if (STACK_NAME_HDP.equals(ri.getRepoName())) {
        // baseUrl should be same as defaultBaseUrl since No Internet to load the
        // latestBaseUrl from the json file.
        assertEquals(ri.getBaseUrl(), ri.getDefaultBaseUrl());
      }
    }
  }

  @Test
  public void isSupportedStack() throws AmbariException {
    boolean supportedStack = metaInfo.isSupportedStack(STACK_NAME_HDP,
        STACK_VERSION_HDP);
    assertTrue(supportedStack);

    boolean notSupportedStack = metaInfo.isSupportedStack(NON_EXT_VALUE,
        NON_EXT_VALUE);
    assertFalse(notSupportedStack);
  }

  @Test
  public void isValidService() throws AmbariException {
    boolean valid = metaInfo.isValidService(STACK_NAME_HDP, STACK_VERSION_HDP,
        SERVICE_NAME_HDFS);
    assertTrue(valid);

    boolean invalid = metaInfo.isValidService(STACK_NAME_HDP, STACK_VERSION_HDP, NON_EXT_VALUE);
    assertFalse(invalid);
  }

  @Test
  public void isServiceWithNoConfigs() throws AmbariException {
    assertTrue(metaInfo.isServiceWithNoConfigs(STACK_NAME_HDP, "2.0.8", "SYSTEMML"));
    assertTrue(metaInfo.isServiceWithNoConfigs(STACK_NAME_HDP, "2.0.7", "SYSTEMML"));
    assertFalse(metaInfo.isServiceWithNoConfigs(STACK_NAME_HDP, "2.0.8", "HIVE"));
  }

  @Test
  public void testServiceNameUsingComponentName() throws AmbariException {
    String serviceName = metaInfo.getComponentToService(STACK_NAME_HDP,
        STACK_VERSION_HDP, SERVICE_COMPONENT_NAME);
    assertEquals("HDFS", serviceName);
  }

  /**
   * Method: Map<String, ServiceInfo> getServices(String stackName, String
   * version, String serviceName)
   * @throws AmbariException
   */
  @Test
  public void getServices() throws AmbariException {
    Map<String, ServiceInfo> services = metaInfo.getServices(STACK_NAME_HDP,
        STACK_VERSION_HDP);
    LOG.info("Getting all the services ");
    for (Map.Entry<String, ServiceInfo> entry : services.entrySet()) {
      LOG.info("Service Name " + entry.getKey() + " values " + entry.getValue());
    }
    assertTrue(services.containsKey("HDFS"));
    assertTrue(services.containsKey("MAPREDUCE"));
    assertNotNull(services);
    assertFalse(services.keySet().size() == 0);
  }

  /**
   * Method: getServiceInfo(String stackName, String version, String
   * serviceName)
   */
  @Test
  public void getServiceInfo() throws Exception {
    ServiceInfo si = metaInfo.getService(STACK_NAME_HDP, STACK_VERSION_HDP,
        SERVICE_NAME_HDFS);
    assertNotNull(si);
  }

  @Test
  public void testConfigDependencies() throws Exception {
    ServiceInfo serviceInfo = metaInfo.getService(STACK_NAME_HDP, EXT_STACK_NAME,
        SERVICE_NAME_MAPRED2);
    assertNotNull(serviceInfo);
    assertTrue(!serviceInfo.getConfigDependencies().isEmpty());
  }

  @Test
  public void testGetRepos() throws Exception {
    Map<String, List<RepositoryInfo>> repos = metaInfo.getRepository(
        STACK_NAME_HDP, STACK_VERSION_HDP);
    Set<String> centos5Cnt = new HashSet<>();
    Set<String> centos6Cnt = new HashSet<>();
    Set<String> redhat6cnt = new HashSet<>();
    Set<String> redhat5cnt = new HashSet<>();

    for (List<RepositoryInfo> vals : repos.values()) {
      for (RepositoryInfo repo : vals) {
        LOG.debug("Dumping repo info : {}", repo);
        if (repo.getOsType().equals("centos5")) {
          centos5Cnt.add(repo.getRepoId());
        } else if (repo.getOsType().equals("centos6")) {
          centos6Cnt.add(repo.getRepoId());
        } else if (repo.getOsType().equals("redhat6")) {
          redhat6cnt.add(repo.getRepoId());
        } else if (repo.getOsType().equals("redhat5")) {
          redhat5cnt.add(repo.getRepoId());
        } else {
          fail("Found invalid os " + repo.getOsType());
        }

        if (repo.getRepoId().equals("epel")) {
          assertFalse(repo.getMirrorsList().isEmpty());
          assertNull(repo.getBaseUrl());
        } else {
          assertNull(repo.getMirrorsList());
          assertFalse(repo.getBaseUrl().isEmpty());
        }
      }
    }

    assertEquals(3, centos5Cnt.size());
    assertEquals(3, redhat6cnt.size());
    assertEquals(3, redhat5cnt.size());
    assertEquals(3, centos6Cnt.size());
  }


  /**
   * Make sure global mapping is avaliable when global.xml is
   * in the path.
   */
  @Test
  public void testGlobalMapping() throws Exception {
    ServiceInfo sinfo = metaInfo.getService("HDP",
        "0.2", "HDFS");
    List<PropertyInfo> pinfo = sinfo.getProperties();
    // check all the config knobs and make sure the global one is there
    boolean checkforglobal = false;

    for (PropertyInfo pinfol: pinfo) {
      if ("global.xml".equals(pinfol.getFilename())) {
        checkforglobal = true;
      }
    }
    Assert.assertTrue(checkforglobal);
    sinfo = metaInfo.getService("HDP",
        "0.2", "MAPREDUCE");
    boolean checkforhadoopheapsize = false;
    pinfo = sinfo.getProperties();
    for (PropertyInfo pinfol: pinfo) {
      if ("global.xml".equals(pinfol.getFilename())) {
        if ("hadoop_heapsize".equals(pinfol.getName())) {
          checkforhadoopheapsize = true;
        }
      }
    }
    Assert.assertTrue(checkforhadoopheapsize);
  }

  @Test
  public void testMetaInfoFileFilter() throws Exception {
    String buildDir = tmpFolder.getRoot().getAbsolutePath();
    File stackRoot = new File("src/test/resources/stacks");
    File version = new File("src/test/resources/version");
    if (System.getProperty("os.name").contains("Windows")) {
      stackRoot = new File(ClassLoader.getSystemClassLoader().getResource("stacks").getPath());
      version = new File(new File(ClassLoader.getSystemClassLoader().getResource("").getPath()).getParent(), "version");
    }
    File stackRootTmp = getStackRootTmp(buildDir);
    stackRootTmp.mkdir();
    FileUtils.copyDirectory(stackRoot, stackRootTmp);
    //todo
    //ambariMetaInfo.injector = injector;
    File f1, f2, f3;
    f1 = new File(stackRootTmp.getAbsolutePath() + "/001.svn"); f1.createNewFile();
    f2 = new File(stackRootTmp.getAbsolutePath() + "/abcd.svn/001.svn"); f2.mkdirs(); f2.createNewFile();
    f3 = new File(stackRootTmp.getAbsolutePath() + "/.svn");
    if (!f3.exists()) {
      f3.createNewFile();
    }

    AmbariMetaInfo ambariMetaInfo = createAmbariMetaInfo(stackRootTmp, version, RESOURCES_ROOT);

    // Tests the stack is loaded as expected
    getServices();
    getComponentsByService();
    // Check .svn is not part of the stack but abcd.svn is
    Assert.assertNotNull(ambariMetaInfo.getStack("abcd.svn", "001.svn"));

    Assert.assertFalse(ambariMetaInfo.isSupportedStack(".svn", ""));
    Assert.assertFalse(ambariMetaInfo.isSupportedStack(".svn", ""));
  }

  @Test
  public void testGetComponent() throws Exception {
    ComponentInfo component = metaInfo.getComponent(STACK_NAME_HDP,
        STACK_VERSION_HDP, SERVICE_NAME_HDFS, SERVICE_COMPONENT_NAME);
    Assert.assertEquals(component.getName(), SERVICE_COMPONENT_NAME);

    try {
      metaInfo.getComponent(STACK_NAME_HDP,
          STACK_VERSION_HDP, SERVICE_NAME_HDFS, NON_EXT_VALUE);
    } catch (StackAccessException e) {
    }

  }

  @Test
  public void testGetRepositories() throws Exception {
    List<RepositoryInfo> repositories = metaInfo.getRepositories(STACK_NAME_HDP, STACK_VERSION_HDP, OS_TYPE);
    Assert.assertEquals(repositories.size(), REPOS_CNT);
  }

  @Test
  public void testGetRepository() throws Exception {
    RepositoryInfo repository = metaInfo.getRepository(STACK_NAME_HDP, STACK_VERSION_HDP, OS_TYPE, REPO_ID);
    Assert.assertEquals(repository.getRepoId(), REPO_ID);

    try {
      metaInfo.getRepository(STACK_NAME_HDP, STACK_VERSION_HDP, OS_TYPE, NON_EXT_VALUE);
    } catch (StackAccessException e) {
    }
  }

  @Test
  public void testGetService() throws Exception {
    ServiceInfo service = metaInfo.getService(STACK_NAME_HDP, STACK_VERSION_HDP, SERVICE_NAME_HDFS);
    Assert.assertEquals(service.getName(), SERVICE_NAME_HDFS);
    try {
      metaInfo.getService(STACK_NAME_HDP, STACK_VERSION_HDP, NON_EXT_VALUE);
    } catch (StackAccessException e) {
    }

  }

  @Test
  public void testGetStacks() {
    //Collection<StackInfo> stacks = metaInfo.getStacks();
    //todo: complete test
  }

  @Test
  public void testGetStackInfo() throws Exception {
    StackInfo stackInfo = metaInfo.getStack(STACK_NAME_HDP, STACK_VERSION_HDP);
    Assert.assertEquals(stackInfo.getName(), STACK_NAME_HDP);
    Assert.assertEquals(stackInfo.getVersion(), STACK_VERSION_HDP);
    Assert.assertEquals(stackInfo.getMinUpgradeVersion(), STACK_MINIMAL_VERSION_HDP);
    try {
      metaInfo.getStack(STACK_NAME_HDP, NON_EXT_VALUE);
    } catch (StackAccessException e) {
    }
  }

  @Test
  public void testGetStackParentVersions() throws Exception {
    List<String> parents = metaInfo.getStackParentVersions(STACK_NAME_HDP, "2.0.8");
    Assert.assertEquals(3, parents.size());
    Assert.assertEquals("2.0.7", parents.get(0));
    Assert.assertEquals("2.0.6", parents.get(1));
    Assert.assertEquals("2.0.5", parents.get(2));
  }

  @Test
  public void testGetProperties() throws Exception {
    Set<PropertyInfo> properties = metaInfo.getServiceProperties(STACK_NAME_HDP, STACK_VERSION_HDP, SERVICE_NAME_HDFS);
    Assert.assertEquals(properties.size(), PROPERTIES_CNT);
  }

  @Test
  public void testGetPropertiesNoName() throws Exception {
    Set<PropertyInfo> properties = metaInfo.getPropertiesByName(STACK_NAME_HDP, STACK_VERSION_HDP, SERVICE_NAME_HDFS, PROPERTY_NAME);
    Assert.assertEquals(1, properties.size());
    for (PropertyInfo propertyInfo : properties) {
      Assert.assertEquals(PROPERTY_NAME, propertyInfo.getName());
      Assert.assertEquals(FILE_NAME, propertyInfo.getFilename());
    }

    try {
      metaInfo.getPropertiesByName(STACK_NAME_HDP, STACK_VERSION_HDP, SERVICE_NAME_HDFS, NON_EXT_VALUE);
    } catch (StackAccessException e) {
    }

  }

  @Test
  public void testGetPropertiesSharedName() throws Exception {
    Set<PropertyInfo> properties = metaInfo.getPropertiesByName(STACK_NAME_HDP, STACK_VERSION_HDP_02, SERVICE_NAME_HDFS, SHARED_PROPERTY_NAME);
    Assert.assertEquals(2, properties.size());
    for (PropertyInfo propertyInfo : properties) {
      Assert.assertEquals(SHARED_PROPERTY_NAME, propertyInfo.getName());
      Assert.assertTrue(propertyInfo.getFilename().equals(HADOOP_ENV_FILE_NAME)
        || propertyInfo.getFilename().equals(HDFS_LOG4J_FILE_NAME));
    }
  }

  @Test
  public void testGetOperatingSystems() throws Exception {
    Set<OperatingSystemInfo> operatingSystems = metaInfo.getOperatingSystems(STACK_NAME_HDP, STACK_VERSION_HDP);
    Assert.assertEquals(OS_CNT, operatingSystems.size());
  }

  @Test
  public void testGetOperatingSystem() throws Exception {
    OperatingSystemInfo operatingSystem = metaInfo.getOperatingSystem(STACK_NAME_HDP, STACK_VERSION_HDP, OS_TYPE);
    Assert.assertEquals(operatingSystem.getOsType(), OS_TYPE);


    try {
      metaInfo.getOperatingSystem(STACK_NAME_HDP, STACK_VERSION_HDP, NON_EXT_VALUE);
    } catch (StackAccessException e) {
    }
  }

  @Test
  public void isOsSupported() throws Exception {
    Assert.assertTrue(metaInfo.isOsSupported("redhat5"));
    Assert.assertTrue(metaInfo.isOsSupported("centos5"));
    Assert.assertTrue(metaInfo.isOsSupported("oraclelinux5"));
    Assert.assertTrue(metaInfo.isOsSupported("redhat6"));
    Assert.assertTrue(metaInfo.isOsSupported("centos6"));
    Assert.assertTrue(metaInfo.isOsSupported("oraclelinux6"));
    Assert.assertTrue(metaInfo.isOsSupported("suse11"));
    Assert.assertTrue(metaInfo.isOsSupported("sles11"));
    Assert.assertTrue(metaInfo.isOsSupported("ubuntu12"));
    Assert.assertTrue(metaInfo.isOsSupported("win2008server6"));
    Assert.assertTrue(metaInfo.isOsSupported("win2008serverr26"));
    Assert.assertTrue(metaInfo.isOsSupported("win2012server6"));
    Assert.assertTrue(metaInfo.isOsSupported("win2012serverr26"));
  }

  @Test
  public void testExtendedStackDefinition() throws Exception {
    StackInfo stackInfo = metaInfo.getStack(STACK_NAME_HDP, EXT_STACK_NAME);
    Assert.assertTrue(stackInfo != null);
    Collection<ServiceInfo> serviceInfos = stackInfo.getServices();
    Assert.assertFalse(serviceInfos.isEmpty());
    Assert.assertTrue(serviceInfos.size() > 1);
    ServiceInfo deletedService = null;
    ServiceInfo redefinedService = null;
    for (ServiceInfo serviceInfo : serviceInfos) {
      if (serviceInfo.getName().equals("SQOOP")) {
        deletedService = serviceInfo;
      }
      if (serviceInfo.getName().equals("YARN")) {
        redefinedService = serviceInfo;
      }
    }
    Assert.assertNull("SQOOP is a deleted service, should not be a part of " +
      "the extended stack.", deletedService);
    Assert.assertNotNull(redefinedService);
    // Components
    Assert.assertEquals("YARN service is expected to be defined with 4 active" +
      " components.", 4, redefinedService.getComponents().size());
    Assert.assertEquals("TEZ is expected to be a part of extended stack " +
      "definition", "TEZ", redefinedService.getClientComponent().getName());
    Assert.assertFalse("YARN CLIENT is a deleted component.",
      redefinedService.getClientComponent().getName().equals("YARN_CLIENT"));
    // Properties
    Assert.assertNotNull(redefinedService.getProperties());
    Assert.assertTrue(redefinedService.getProperties().size() > 4);
    PropertyInfo deleteProperty1 = null;
    PropertyInfo deleteProperty2 = null;
    PropertyInfo redefinedProperty1 = null;
    PropertyInfo redefinedProperty2 = null;
    PropertyInfo redefinedProperty3 = null;
    PropertyInfo inheritedProperty = null;
    PropertyInfo newProperty = null;
    PropertyInfo newEnhancedProperty = null;
    PropertyInfo propertyWithExtraValueAttributes = null;
    PropertyInfo originalProperty = null;

    PropertyDependencyInfo propertyDependencyInfo =
      new PropertyDependencyInfo("yarn-site", "new-enhanced-yarn-property");

    for (PropertyInfo propertyInfo : redefinedService.getProperties()) {
      if (propertyInfo.getName().equals("yarn.resourcemanager.resource-tracker.address")) {
        deleteProperty1 = propertyInfo;
      } else if (propertyInfo.getName().equals("yarn.resourcemanager.scheduler.address")) {
        deleteProperty2 = propertyInfo;
      } else if (propertyInfo.getName().equals("yarn.resourcemanager.address")) {
        redefinedProperty1 = propertyInfo;
      } else if (propertyInfo.getName().equals("yarn.resourcemanager.admin.address")) {
        redefinedProperty2 = propertyInfo;
      } else if (propertyInfo.getName().equals("yarn.nodemanager.health-checker.interval-ms")) {
        redefinedProperty3 = propertyInfo;
      } else if (propertyInfo.getName().equals("yarn.nodemanager.address")) {
        inheritedProperty = propertyInfo;
      } else if (propertyInfo.getName().equals("new-yarn-property")) {
        newProperty = propertyInfo;
      } else if (propertyInfo.getName().equals("new-enhanced-yarn-property")) {
        newEnhancedProperty = propertyInfo;
      } else if (propertyInfo.getName().equals("yarn.nodemanager.aux-services")) {
        originalProperty = propertyInfo;
      } else if (propertyInfo.getName().equals("property.with.extra.value.attributes")) {
        propertyWithExtraValueAttributes = propertyInfo;
      }
    }

    Assert.assertNull(deleteProperty1);
    Assert.assertNull(deleteProperty2);
    Assert.assertNotNull(redefinedProperty1);
    Assert.assertNotNull(redefinedProperty2);
    Assert.assertNotNull("yarn.nodemanager.address expected to be inherited " +
      "from parent", inheritedProperty);
    Assert.assertEquals("localhost:100009", redefinedProperty1.getValue());
    // Parent property value will result in property being present in the child stack
    Assert.assertNotNull(redefinedProperty3);
    Assert.assertEquals("135000", redefinedProperty3.getValue());
    // Child can override parent property to empty value
    Assert.assertEquals("", redefinedProperty2.getValue());
    // New property
    Assert.assertNotNull(newProperty);
    Assert.assertEquals("some-value", newProperty.getValue());
    Assert.assertEquals("some description.", newProperty.getDescription());
    Assert.assertEquals("yarn-site.xml", newProperty.getFilename());
    Assert.assertEquals(1, newProperty.getDependedByProperties().size());
    Assert.assertTrue(newProperty.getDependedByProperties().contains(propertyDependencyInfo));
    // New enhanced property
    Assert.assertNotNull(newEnhancedProperty);
    Assert.assertEquals("1024", newEnhancedProperty.getValue());
    Assert.assertEquals("some enhanced description.", newEnhancedProperty.getDescription());
    Assert.assertEquals("yarn-site.xml", newEnhancedProperty.getFilename());
    Assert.assertEquals(2, newEnhancedProperty.getDependsOnProperties().size());
    Assert.assertTrue(newEnhancedProperty.getDependsOnProperties().contains(new PropertyDependencyInfo("yarn-site", "new-yarn-property")));
    Assert.assertTrue(newEnhancedProperty.getDependsOnProperties().contains(new PropertyDependencyInfo("global", "yarn_heapsize")));
    Assert.assertEquals("MB", newEnhancedProperty.getPropertyValueAttributes().getUnit());
    Assert.assertEquals("int", newEnhancedProperty.getPropertyValueAttributes().getType());
    Assert.assertEquals("512", newEnhancedProperty.getPropertyValueAttributes().getMinimum());
    Assert.assertEquals("15360", newEnhancedProperty.getPropertyValueAttributes().getMaximum());
    Assert.assertEquals("256", newEnhancedProperty.getPropertyValueAttributes().getIncrementStep());
    Assert.assertNull(newEnhancedProperty.getPropertyValueAttributes().getEntries());
    Assert.assertNull(newEnhancedProperty.getPropertyValueAttributes().getEntriesEditable());

    // property with extra value attributes
    Assert.assertTrue(propertyWithExtraValueAttributes.getPropertyValueAttributes().getEmptyValueValid());
    Assert.assertTrue(propertyWithExtraValueAttributes.getPropertyValueAttributes().getVisible());
    Assert.assertTrue(propertyWithExtraValueAttributes.getPropertyValueAttributes().getReadOnly());
    Assert.assertEquals(Boolean.FALSE, propertyWithExtraValueAttributes.getPropertyValueAttributes().getEditableOnlyAtInstall());
    Assert.assertEquals(Boolean.FALSE, propertyWithExtraValueAttributes.getPropertyValueAttributes().getOverridable());
    Assert.assertEquals(Boolean.FALSE, propertyWithExtraValueAttributes.getPropertyValueAttributes().getShowPropertyName());

    // Original property
    Assert.assertNotNull(originalProperty);
    Assert.assertEquals("mapreduce.shuffle", originalProperty.getValue());
    Assert.assertEquals("Auxilliary services of NodeManager",
      originalProperty.getDescription());
    Assert.assertEquals(6, redefinedService.getConfigDependencies().size());
    Assert.assertEquals(7, redefinedService.getConfigDependenciesWithComponents().size());
  }

  @Test
  public void testPropertyCount() throws Exception {
    Set<PropertyInfo> properties = metaInfo.getServiceProperties(STACK_NAME_HDP, STACK_VERSION_HDP_02, SERVICE_NAME_HDFS);
    // 3 empty properties
    Assert.assertEquals(103, properties.size());
  }

  @Test
  public void testBadStack() throws Exception {
    File stackRoot = new File("src/test/resources/bad-stacks");
    File version = new File("src/test/resources/version");
    if (System.getProperty("os.name").contains("Windows")) {
      stackRoot = new File(ClassLoader.getSystemClassLoader().getResource("bad-stacks").getPath());
      version = new File(new File(ClassLoader.getSystemClassLoader().getResource("").getPath()).getParent(), "version");
    }
    LOG.info("Stacks file " + stackRoot.getAbsolutePath());


    TestAmbariMetaInfo ambariMetaInfo = createAmbariMetaInfo(stackRoot, version, RESOURCES_ROOT);
    Assert.assertEquals(1, ambariMetaInfo.getStackManager().getStacks().size());
    Assert.assertEquals(false, ambariMetaInfo.getStackManager().getStack("HDP", "0.1").isValid());
    Assert.assertEquals(2, ambariMetaInfo.getStackManager().getStack("HDP", "0.1").getErrors().size());

  }

  @Test
  public void testMetricsJson() throws Exception {
    ServiceInfo svc = metaInfo.getService(STACK_NAME_HDP, "2.0.5", "HDFS");
    Assert.assertNotNull(svc);
    Assert.assertNotNull(svc.getMetricsFile());

    svc = metaInfo.getService(STACK_NAME_HDP, "2.0.6", "HDFS");
    Assert.assertNotNull(svc);
    Assert.assertNotNull(svc.getMetricsFile());

    List<MetricDefinition> list = metaInfo.getMetrics(STACK_NAME_HDP, "2.0.5", "HDFS", SERVICE_COMPONENT_NAME, Resource.Type.Component.name());
    Assert.assertNotNull(list);
    checkNoAggregatedFunctionsForJmx(list);

    list = metaInfo.getMetrics(STACK_NAME_HDP, "2.0.5", "HDFS", "DATANODE", Resource.Type.Component.name());
    Assert.assertNull(list);

    List<MetricDefinition> list0 = metaInfo.getMetrics(STACK_NAME_HDP, "2.0.5", "HDFS", "DATANODE", Resource.Type.Component.name());
    Assert.assertNull(list0);
    Assert.assertTrue("Expecting subsequent calls to use a cached value for the definition", list == list0);

    // not explicitly defined, uses 2.0.5
    list = metaInfo.getMetrics(STACK_NAME_HDP, "2.0.6", "HDFS", "DATANODE", Resource.Type.Component.name());
    Assert.assertNull(list);
  }

  @Test
<<<<<<< HEAD
  public void testCrossCheckJmxToGangliaMetrics() throws Exception {

    File stacks = new File("src/main/resources/stacks");
    File version = new File("src/test/resources/version");
    File commonServicesRoot = new File("src/main/resources/common-services");
    File mpackStaging = new File("src/test/resources/mpacks-v2");
    if (System.getProperty("os.name").contains("Windows")) {
      stacks = new File(ClassLoader.getSystemClassLoader().getResource("stacks").getPath());
      version = new File(new File(ClassLoader.getSystemClassLoader().getResource("").getPath()).getParent(), "version");
      commonServicesRoot = new File(ClassLoader.getSystemClassLoader().getResource("common-services").getPath());
    }

    Properties properties = new Properties();
    properties.setProperty(Configuration.METADATA_DIR_PATH.getKey(), stacks.getPath());
    properties.setProperty(Configuration.COMMON_SERVICES_DIR_PATH.getKey(), commonServicesRoot.getPath());
    properties.setProperty(Configuration.SERVER_VERSION_FILE.getKey(), version.getPath());
    properties.setProperty(Configuration.MPACKS_V2_STAGING_DIR_PATH.getKey(), mpackStaging.getPath());
    Configuration configuration = new Configuration(properties);

    TestAmbariMetaInfo ambariMetaInfo = new TestAmbariMetaInfo(configuration);
    ambariMetaInfo.replayAllMocks();

    try {
      ambariMetaInfo.init();
    } catch(Exception e) {
      LOG.info("Error in metainfo initializing ", e);
      throw e;
    }

    String[] metricsTypes = {
      Resource.Type.Component.name(),
      Resource.Type.HostComponent.name()
    };

    for (StackInfo stackInfo: ambariMetaInfo.getStacks(STACK_NAME_HDP)) {
      for (ServiceInfo serviceInfo: stackInfo.getServices()) {
        for (ComponentInfo componentInfo: serviceInfo.getComponents()) {
          for (String metricType: metricsTypes) {
            List<MetricDefinition> list =
              ambariMetaInfo.getMetrics(stackInfo.getName(), stackInfo.getVersion(),
                serviceInfo.getName(), componentInfo.getName(), metricType);
            String currentComponentInfo =  stackInfo.getName() + "-" +
              stackInfo.getVersion() + ", " + serviceInfo.getName() + ", " +
              componentInfo.getName()+ ", " + metricType;
            if (list == null) {
              LOG.info("No metrics found for " + currentComponentInfo);
              continue;
            } else {
              checkNoAggregatedFunctionsForJmx(list);
            }
            LOG.info("Cross-checking JMX-to-Ganglia metrics for " + currentComponentInfo);

            Map<String, Metric> jmxMetrics = Collections.emptyMap();
            for (MetricDefinition metricDefinition : list) {

              if ("jmx".equals(metricDefinition.getType())) {
                // all jmx should be point-in-time and not temporal
                jmxMetrics = metricDefinition.getMetrics();
                for (Metric metric : jmxMetrics.values()) {
                  Assert.assertTrue(metric.isPointInTime());
                  Assert.assertFalse(metric.isTemporal());
                }
              }
            }
            LinkedList<String> failedMetrics = new LinkedList<>();
            for (MetricDefinition metricDefinition : list) {
              if ("ganglia".equals(metricDefinition.getType())) {
                //all ams metrics should be temporal
                for (Map.Entry<String, Metric> metricEntry : metricDefinition.getMetrics().entrySet()) {
                  Assert.assertTrue(metricEntry.getValue().isTemporal());
                  // some ams metrics may be point-in-time
                  // if they aren't provided by JMX
                  if (metricEntry.getValue().isPointInTime() &&
                    jmxMetrics.containsKey(metricEntry.getKey())) {
                    failedMetrics.add(metricEntry.getKey());
                  }
                }

              }
            }
            Assert.assertEquals(failedMetrics +
                " metrics defined with pointInTime=true for both jmx and ganglia types.",
              0, failedMetrics.size());
          }
        }
      }
    }
  }

  @Test
=======
>>>>>>> d680af80
  public void testKerberosJson() throws Exception {
    ServiceInfo svc;

    svc = metaInfo.getService(STACK_NAME_HDP, "2.0.8", "HDFS");
    Assert.assertNotNull(svc);

    File kerberosDescriptorFile1 = svc.getKerberosDescriptorFile();
    Assert.assertNotNull(kerberosDescriptorFile1);
    Assert.assertTrue(kerberosDescriptorFile1.exists());

    svc = metaInfo.getService(STACK_NAME_HDP, "2.1.1", "HDFS");
    Assert.assertNotNull(svc);

    File kerberosDescriptorFile2 = svc.getKerberosDescriptorFile();
    Assert.assertNotNull(kerberosDescriptorFile1);
    Assert.assertTrue(kerberosDescriptorFile1.exists());

    Assert.assertEquals(kerberosDescriptorFile1, kerberosDescriptorFile2);

    svc = metaInfo.getService(STACK_NAME_HDP, "2.0.7", "HDFS");
    Assert.assertNotNull(svc);

    File kerberosDescriptorFile3 = svc.getKerberosDescriptorFile();
    Assert.assertNull(kerberosDescriptorFile3);
  }

  @Test
  public void testGanglia134Dependencies() throws Exception {
    ServiceInfo service = metaInfo.getService(STACK_NAME_HDP, "1.3.4", "GANGLIA");
    List<ComponentInfo> componentList = service.getComponents();
    Assert.assertEquals(2, componentList.size());
    for (ComponentInfo component : componentList) {
      String name = component.getName();
      if (name.equals("GANGLIA_SERVER")) {
        // dependencies
        Assert.assertEquals(0, component.getDependencies().size());
        // component auto deploy
        Assert.assertNull(component.getAutoDeploy());
        // cardinality
        Assert.assertEquals("1", component.getCardinality());
      }
      if (name.equals("GANGLIA_MONITOR")) {
        // dependencies
        Assert.assertEquals(0, component.getDependencies().size());
        // component auto deploy
        Assert.assertTrue(component.getAutoDeploy().isEnabled());
        // cardinality
        Assert.assertEquals("ALL", component.getCardinality());
      }
    }
  }

  @Test
  public void testHBase134Dependencies() throws Exception {
    ServiceInfo service = metaInfo.getService(STACK_NAME_HDP, "1.3.4", "HBASE");
    List<ComponentInfo> componentList = service.getComponents();
    Assert.assertEquals(3, componentList.size());
    for (ComponentInfo component : componentList) {
      String name = component.getName();
      if (name.equals("HBASE_MASTER")) {
        // dependencies
        List<DependencyInfo> dependencyList = component.getDependencies();
        Assert.assertEquals(2, dependencyList.size());
        for (DependencyInfo dependency : dependencyList) {
          if (dependency.getName().equals("HDFS/HDFS_CLIENT")) {
            Assert.assertEquals("host", dependency.getScope());
            Assert.assertEquals(true, dependency.getAutoDeploy().isEnabled());
          } else if (dependency.getName().equals("ZOOKEEPER/ZOOKEEPER_SERVER")) {
            Assert.assertEquals("cluster", dependency.getScope());
            AutoDeployInfo autoDeploy = dependency.getAutoDeploy();
            Assert.assertEquals(true, autoDeploy.isEnabled());
            Assert.assertEquals("HBASE/HBASE_MASTER", autoDeploy.getCoLocate());
          } else {
            Assert.fail("Unexpected dependency");
          }
        }
        // component auto deploy
        Assert.assertNull(component.getAutoDeploy());
        // cardinality
        Assert.assertEquals("1", component.getCardinality());
      }
      if (name.equals("HBASE_REGIONSERVER")) {
        // dependencies
        Assert.assertEquals(0, component.getDependencies().size());
        // component auto deploy
        Assert.assertNull(component.getAutoDeploy());
        // cardinality
        Assert.assertEquals("1+", component.getCardinality());
      }
      if (name.equals("HBASE_CLIENT")) {
        // dependencies
        Assert.assertEquals(0, component.getDependencies().size());
        // component auto deploy
        Assert.assertNull(component.getAutoDeploy());
        // cardinality
        Assert.assertEquals("0+", component.getCardinality());
      }
    }
  }

  @Test
  public void testHDFS134Dependencies() throws Exception {
    ServiceInfo service = metaInfo.getService(STACK_NAME_HDP, "1.3.4", "HDFS");
    List<ComponentInfo> componentList = service.getComponents();
    Assert.assertEquals(4, componentList.size());
    for (ComponentInfo component : componentList) {
      String name = component.getName();
      if (name.equals("NAMENODE")) {
        // dependencies
        Assert.assertEquals(0, component.getDependencies().size());
        // component auto deploy
        Assert.assertNull(component.getAutoDeploy());
        // cardinality
        Assert.assertEquals("1", component.getCardinality());
      }
      if (name.equals("DATANODE")) {
        // dependencies
        Assert.assertEquals(0, component.getDependencies().size());
        // component auto deploy
        Assert.assertNull(component.getAutoDeploy());
        // cardinality
        Assert.assertEquals("1+", component.getCardinality());
      }
      if (name.equals("SECONDARY_NAMENODE")) {
        // dependencies
        Assert.assertEquals(0, component.getDependencies().size());
        // component auto deploy
        Assert.assertNull(component.getAutoDeploy());
        // cardinality
        Assert.assertEquals("1", component.getCardinality());
      }
      if (name.equals("HDFS_CLIENT")) {
        // dependencies
        Assert.assertEquals(0, component.getDependencies().size());
        // component auto deploy
        Assert.assertNull(component.getAutoDeploy());
        // cardinality
        Assert.assertEquals("0+", component.getCardinality());
      }
    }
  }

  @Test
  public void testHive134Dependencies() throws Exception {
    ServiceInfo service = metaInfo.getService(STACK_NAME_HDP, "1.3.4", "HIVE");
    List<ComponentInfo> componentList = service.getComponents();
    Assert.assertEquals(4, componentList.size());
    for (ComponentInfo component : componentList) {
      String name = component.getName();
      if (name.equals("HIVE_METASTORE")) {
        // dependencies
        Assert.assertEquals(0, component.getDependencies().size());
        // component auto deploy
        AutoDeployInfo autoDeploy = component.getAutoDeploy();
        Assert.assertTrue(autoDeploy.isEnabled());
        Assert.assertEquals("HIVE/HIVE_SERVER", autoDeploy.getCoLocate());
        // cardinality
        Assert.assertEquals("1", component.getCardinality());
      }
      if (name.equals("HIVE_SERVER")) {
        // dependencies
        List<DependencyInfo> dependencyList = component.getDependencies();
        Assert.assertEquals(1, dependencyList.size());
        DependencyInfo dependency = dependencyList.get(0);
        Assert.assertEquals("ZOOKEEPER/ZOOKEEPER_SERVER", dependency.getName());
        Assert.assertEquals("cluster", dependency.getScope());
        AutoDeployInfo autoDeploy = dependency.getAutoDeploy();
        Assert.assertTrue(autoDeploy.isEnabled());
        Assert.assertEquals("HIVE/HIVE_SERVER", autoDeploy.getCoLocate());
        // component auto deploy
        Assert.assertNull(component.getAutoDeploy());
        // cardinality
        Assert.assertEquals("1", component.getCardinality());
      }
      if (name.equals("MYSQL_SERVER")) {
        // dependencies
        Assert.assertEquals(0, component.getDependencies().size());
        // component auto deploy
        AutoDeployInfo autoDeploy = component.getAutoDeploy();
        Assert.assertTrue(autoDeploy.isEnabled());
        Assert.assertEquals("HIVE/HIVE_SERVER", autoDeploy.getCoLocate());
        // cardinality
        Assert.assertEquals("1", component.getCardinality());
      }
      if (name.equals("HIVE_CLIENT")) {
        Assert.assertEquals(0, component.getDependencies().size());
        // component auto deploy
        Assert.assertNull(component.getAutoDeploy());
        // cardinality
        Assert.assertEquals("0+", component.getCardinality());
      }
    }
  }

  @Test
  public void testHue134Dependencies() throws Exception {
    ServiceInfo service = metaInfo.getService(STACK_NAME_HDP, "1.3.4", "HUE");
    List<ComponentInfo> componentList = service.getComponents();
    Assert.assertEquals(1, componentList.size());
    ComponentInfo component = componentList.get(0);
    Assert.assertEquals("HUE_SERVER", component.getName());
    // dependencies
    Assert.assertEquals(0, component.getDependencies().size());
    // component auto deploy
    Assert.assertNull(component.getAutoDeploy());
    // cardinality
    Assert.assertEquals("1", component.getCardinality());
  }

  @Test
  public void testMapReduce134Dependencies() throws Exception {
    ServiceInfo service = metaInfo.getService(STACK_NAME_HDP, "1.3.4", "MAPREDUCE");
    List<ComponentInfo> componentList = service.getComponents();
    Assert.assertEquals(4, componentList.size());
    for (ComponentInfo component : componentList) {
      String name = component.getName();
      if (name.equals("JOBTRACKER")) {
        // dependencies
        Assert.assertEquals(0, component.getDependencies().size());
        // component auto deploy
        Assert.assertNull(component.getAutoDeploy());
        // cardinality
        Assert.assertEquals("1", component.getCardinality());
      }
      if (name.equals("TASKTRACKER")) {
        // dependencies
        Assert.assertEquals(0, component.getDependencies().size());
        // component auto deploy
        Assert.assertNull(component.getAutoDeploy());
        // cardinality
        Assert.assertEquals("1+", component.getCardinality());
      }
      if (name.equals("HISTORYSERVER")) {
        // dependencies
        Assert.assertEquals(0, component.getDependencies().size());
        // component auto deploy
        AutoDeployInfo autoDeploy = component.getAutoDeploy();
        Assert.assertTrue(autoDeploy.isEnabled());
        Assert.assertEquals("MAPREDUCE/JOBTRACKER", autoDeploy.getCoLocate());
        // cardinality
        Assert.assertEquals("1", component.getCardinality());
      }
      if (name.equals("MAPREDUCE_CLIENT")) {
        // dependencies
        Assert.assertEquals(0, component.getDependencies().size());
        // component auto deploy
        Assert.assertNull(component.getAutoDeploy());
        // cardinality
        Assert.assertEquals("0+", component.getCardinality());
      }
    }
  }

  @Test
  public void testOozie134Dependencies() throws Exception {
    ServiceInfo service = metaInfo.getService(STACK_NAME_HDP, "1.3.4", "OOZIE");
    List<ComponentInfo> componentList = service.getComponents();
    Assert.assertEquals(2, componentList.size());
    for (ComponentInfo component : componentList) {
      String name = component.getName();
      if (name.equals("OOZIE_SERVER")) {
        // dependencies
        List<DependencyInfo> dependencyList = component.getDependencies();
        Assert.assertEquals(2, dependencyList.size());
        for (DependencyInfo dependency : dependencyList) {
          if (dependency.getName().equals("HDFS/HDFS_CLIENT")) {
            Assert.assertEquals("host", dependency.getScope());
            Assert.assertEquals(true, dependency.getAutoDeploy().isEnabled());
          } else if (dependency.getName().equals("MAPREDUCE/MAPREDUCE_CLIENT")) {
            Assert.assertEquals("host", dependency.getScope());
            Assert.assertEquals(true, dependency.getAutoDeploy().isEnabled());
          } else {
            Assert.fail("Unexpected dependency");
          }
        }
        // component auto deploy
        Assert.assertNull(component.getAutoDeploy());
        // cardinality
        Assert.assertEquals("1", component.getCardinality());
      }
      if (name.equals("OOZIE_CLIENT")) {
        // dependencies
        List<DependencyInfo> dependencyList = component.getDependencies();
        Assert.assertEquals(2, dependencyList.size());
        for (DependencyInfo dependency : dependencyList) {
          if (dependency.getName().equals("HDFS/HDFS_CLIENT")) {
            Assert.assertEquals("host", dependency.getScope());
            Assert.assertEquals(true, dependency.getAutoDeploy().isEnabled());
          } else if (dependency.getName().equals("MAPREDUCE/MAPREDUCE_CLIENT")) {
            Assert.assertEquals("host", dependency.getScope());
            Assert.assertEquals(true, dependency.getAutoDeploy().isEnabled());
          } else {
            Assert.fail("Unexpected dependency");
          }
        }
        // component auto deploy
        Assert.assertNull(component.getAutoDeploy());
        // cardinality
        Assert.assertEquals("0+", component.getCardinality());
      }
    }
  }

  @Test
  public void testPig134Dependencies() throws Exception {
    ServiceInfo service = metaInfo.getService(STACK_NAME_HDP, "1.3.4", "PIG");
    List<ComponentInfo> componentList = service.getComponents();
    Assert.assertEquals(1, componentList.size());
    ComponentInfo component = componentList.get(0);
    Assert.assertEquals("PIG", component.getName());
    // dependencies
    Assert.assertEquals(0, component.getDependencies().size());
    // component auto deploy
    Assert.assertNull(component.getAutoDeploy());
    // cardinality
    Assert.assertEquals("0+", component.getCardinality());
  }

  @Test
  public void testSqoop134Dependencies() throws Exception {
    ServiceInfo service = metaInfo.getService(STACK_NAME_HDP, "1.3.4", "SQOOP");
    List<ComponentInfo> componentList = service.getComponents();
    Assert.assertEquals(1, componentList.size());
    ComponentInfo component = componentList.get(0);
    Assert.assertEquals("SQOOP", component.getName());
    // dependencies
    List<DependencyInfo> dependencyList = component.getDependencies();
    Assert.assertEquals(2, dependencyList.size());
    for (DependencyInfo dependency : dependencyList) {
      if (dependency.getName().equals("HDFS/HDFS_CLIENT")) {
        Assert.assertEquals("host", dependency.getScope());
        Assert.assertEquals(true, dependency.getAutoDeploy().isEnabled());
      } else if (dependency.getName().equals("MAPREDUCE/MAPREDUCE_CLIENT")) {
        Assert.assertEquals("host", dependency.getScope());
        Assert.assertEquals(true, dependency.getAutoDeploy().isEnabled());
      } else {
        Assert.fail("Unexpected dependency");
      }
    }
    // component auto deploy
    Assert.assertNull(component.getAutoDeploy());
    // cardinality
    Assert.assertEquals("0+", component.getCardinality());
  }

  @Test
  public void testWebHCat134Dependencies() throws Exception {
    ServiceInfo service = metaInfo.getService(STACK_NAME_HDP, "1.3.4", "WEBHCAT");
    List<ComponentInfo> componentList = service.getComponents();
    Assert.assertEquals(1, componentList.size());
    ComponentInfo component = componentList.get(0);
    Assert.assertEquals("WEBHCAT_SERVER", component.getName());
    // dependencies
    List<DependencyInfo> dependencyList = component.getDependencies();
    Assert.assertEquals(4, dependencyList.size());
    for (DependencyInfo dependency : dependencyList) {
      if (dependency.getName().equals("HDFS/HDFS_CLIENT")) {
        Assert.assertEquals("host", dependency.getScope());
        Assert.assertEquals(true, dependency.getAutoDeploy().isEnabled());
      } else if (dependency.getName().equals("MAPREDUCE/MAPREDUCE_CLIENT")) {
        Assert.assertEquals("host", dependency.getScope());
        Assert.assertEquals(true, dependency.getAutoDeploy().isEnabled());
      } else if (dependency.getName().equals("ZOOKEEPER/ZOOKEEPER_SERVER")) {
        Assert.assertEquals("cluster", dependency.getScope());
        AutoDeployInfo autoDeploy = dependency.getAutoDeploy();
        Assert.assertEquals(true, autoDeploy.isEnabled());
        Assert.assertEquals("WEBHCAT/WEBHCAT_SERVER", autoDeploy.getCoLocate());
      }else if (dependency.getName().equals("ZOOKEEPER/ZOOKEEPER_CLIENT")) {
        Assert.assertEquals("host", dependency.getScope());
        Assert.assertEquals(true, dependency.getAutoDeploy().isEnabled());
      }else {
        Assert.fail("Unexpected dependency");
      }
    }
    // component auto deploy
    Assert.assertNull(component.getAutoDeploy());
    // cardinality
    Assert.assertEquals("1", component.getCardinality());
  }

  @Test
  public void testZooKeeper134Dependencies() throws Exception {
    ServiceInfo service = metaInfo.getService(STACK_NAME_HDP, "1.3.4", "ZOOKEEPER");
    List<ComponentInfo> componentList = service.getComponents();
    Assert.assertEquals(2, componentList.size());
    for (ComponentInfo component : componentList) {
      String name = component.getName();
      if (name.equals("ZOOKEEPER_SERVER")) {
        // dependencies
        Assert.assertEquals(0, component.getDependencies().size());
        // component auto deploy
        Assert.assertNull(component.getAutoDeploy());
        // cardinality
        Assert.assertEquals("1", component.getCardinality());
      }
      if (name.equals("ZOOKEEPER_CLIENT")) {
        // dependencies
        Assert.assertEquals(0, component.getDependencies().size());
        // component auto deploy
        Assert.assertNull(component.getAutoDeploy());
        // cardinality
        Assert.assertEquals("0+", component.getCardinality());
      }
    }
  }

  @Test
  public void testServicePackageDirInheritance() throws Exception {
    String assertionTemplate07 = StringUtils.join(
        new String[]{"stacks", "HDP", "2.0.7", "services", "%s", "package"}, File.separator);
    String assertionTemplate08 = StringUtils.join(
        new String[]{"stacks", "HDP", "2.0.8", "services", "%s", "package"}, File.separator);
    // Test service package dir determination in parent
    ServiceInfo service = metaInfo.getService(STACK_NAME_HDP, "2.0.7", "HBASE");
    Assert.assertEquals(String.format(assertionTemplate07, "HBASE"),
            service.getServicePackageFolder());

    service = metaInfo.getService(STACK_NAME_HDP, "2.0.7", "HDFS");
    Assert.assertEquals(String.format(assertionTemplate07, "HDFS"),
            service.getServicePackageFolder());
    // Test service package dir inheritance
    service = metaInfo.getService(STACK_NAME_HDP, "2.0.8", "HBASE");
    Assert.assertEquals(String.format(assertionTemplate07, "HBASE"),
            service.getServicePackageFolder());
    // Test service package dir override
    service = metaInfo.getService(STACK_NAME_HDP, "2.0.8", "HDFS");
    Assert.assertEquals(String.format(assertionTemplate08, "HDFS"),
            service.getServicePackageFolder());
  }


  @Test
  public void testServiceCommandScriptInheritance() throws Exception {
    // Test command script determination in parent
    ServiceInfo service = metaInfo.getService(STACK_NAME_HDP, "2.0.7", "HDFS");
    Assert.assertEquals("scripts/service_check_1.py",
            service.getCommandScript().getScript());
    service = metaInfo.getService(STACK_NAME_HDP, "2.0.7", "HBASE");
    Assert.assertEquals("scripts/service_check.py",
            service.getCommandScript().getScript());
    // Test command script inheritance
    service = metaInfo.getService(STACK_NAME_HDP, "2.0.8", "HBASE");
    Assert.assertEquals("scripts/service_check.py",
            service.getCommandScript().getScript());
    // Test command script override
    service = metaInfo.getService(STACK_NAME_HDP, "2.0.8", "HDFS");
    Assert.assertEquals("scripts/service_check_2.py",
            service.getCommandScript().getScript());
  }

    @Test
  public void testComponentCommandScriptInheritance() throws Exception {
    // Test command script determination in parent
    ComponentInfo component = metaInfo.getComponent(STACK_NAME_HDP,
        "2.0.7", "HDFS", "HDFS_CLIENT");
    Assert.assertEquals("scripts/hdfs_client.py",
            component.getCommandScript().getScript());
    component = metaInfo.getComponent(STACK_NAME_HDP,
        "2.0.7", "HBASE", "HBASE_MASTER");
    Assert.assertEquals("scripts/hbase_master.py",
            component.getCommandScript().getScript());
    // Test command script inheritance
    component = metaInfo.getComponent(STACK_NAME_HDP,
        "2.0.8", "HBASE", "HBASE_MASTER");
    Assert.assertEquals("scripts/hbase_master.py",
            component.getCommandScript().getScript());
    // Test command script override
    component = metaInfo.getComponent(STACK_NAME_HDP,
        "2.0.8", "HDFS", "HDFS_CLIENT");
    Assert.assertEquals("scripts/hdfs_client_overridden.py",
            component.getCommandScript().getScript());
  }


  @Test
  public void testServiceCustomCommandScriptInheritance() throws Exception {
    // Test custom command script determination in parent
    ServiceInfo service = metaInfo.getService(STACK_NAME_HDP, "2.0.7", "HDFS");

    CustomCommandDefinition ccd = findCustomCommand("RESTART", service);
    Assert.assertEquals("scripts/restart_parent.py",
            ccd.getCommandScript().getScript());

    ccd = findCustomCommand("YET_ANOTHER_PARENT_SRV_COMMAND", service);
    Assert.assertEquals("scripts/yet_another_parent_srv_command.py",
            ccd.getCommandScript().getScript());

    Assert.assertEquals(2, service.getCustomCommands().size());

    // Test custom command script inheritance
    service = metaInfo.getService(STACK_NAME_HDP, "2.0.8", "HDFS");
    Assert.assertEquals(3, service.getCustomCommands().size());

    ccd = findCustomCommand("YET_ANOTHER_PARENT_SRV_COMMAND", service);
    Assert.assertEquals("scripts/yet_another_parent_srv_command.py",
            ccd.getCommandScript().getScript());

    // Test custom command script override
    service = metaInfo.getService(STACK_NAME_HDP, "2.0.8", "HDFS");

    ccd = findCustomCommand("RESTART", service);
    Assert.assertEquals("scripts/restart_child.py",
            ccd.getCommandScript().getScript());

    ccd = findCustomCommand("YET_ANOTHER_CHILD_SRV_COMMAND", service);
    Assert.assertEquals("scripts/yet_another_child_srv_command.py",
            ccd.getCommandScript().getScript());
  }


  @Test
  public void testChildCustomCommandScriptInheritance() throws Exception {
    // Test custom command script determination in parent
    ComponentInfo component = metaInfo.getComponent(STACK_NAME_HDP, "2.0.7",
            "HDFS", "NAMENODE");

    CustomCommandDefinition ccd = findCustomCommand("DECOMMISSION", component);
    Assert.assertEquals("scripts/namenode_dec.py",
            ccd.getCommandScript().getScript());

    ccd = findCustomCommand("YET_ANOTHER_PARENT_COMMAND", component);
    Assert.assertEquals("scripts/yet_another_parent_command.py",
            ccd.getCommandScript().getScript());

    ccd = findCustomCommand("REBALANCEHDFS", component);
    Assert.assertEquals("scripts/namenode.py",
        ccd.getCommandScript().getScript());
    Assert.assertTrue(ccd.isBackground());

    Assert.assertEquals(3, component.getCustomCommands().size());

    // Test custom command script inheritance
    component = metaInfo.getComponent(STACK_NAME_HDP, "2.0.8",
            "HDFS", "NAMENODE");
    Assert.assertEquals(4, component.getCustomCommands().size());

    ccd = findCustomCommand("YET_ANOTHER_PARENT_COMMAND", component);
    Assert.assertEquals("scripts/yet_another_parent_command.py",
            ccd.getCommandScript().getScript());

    // Test custom command script override
    ccd = findCustomCommand("DECOMMISSION", component);
    Assert.assertEquals("scripts/namenode_dec_overr.py",
            ccd.getCommandScript().getScript());

    ccd = findCustomCommand("YET_ANOTHER_CHILD_COMMAND", component);
    Assert.assertEquals("scripts/yet_another_child_command.py",
            ccd.getCommandScript().getScript());
  }


  @Test
  public void testServiceOsSpecificsInheritance() throws Exception {
    // Test command script determination in parent
    ServiceInfo service = metaInfo.getService(STACK_NAME_HDP, "2.0.7", "HDFS");
    Assert.assertEquals("parent-package-def",
            service.getOsSpecifics().get("any").getPackages().get(0).getName());
    service = metaInfo.getService(STACK_NAME_HDP, "2.0.7", "HBASE");
    Assert.assertEquals(2, service.getOsSpecifics().keySet().size());
    // Test command script inheritance
    service = metaInfo.getService(STACK_NAME_HDP, "2.0.8", "HBASE");
    Assert.assertEquals(2, service.getOsSpecifics().keySet().size());
    // Test command script override
    service = metaInfo.getService(STACK_NAME_HDP, "2.0.8", "HDFS");
    Assert.assertEquals("child-package-def",
            service.getOsSpecifics().get("any").getPackages().get(0).getName());
  }

  @Test
  public void testServiceSchemaVersionInheritance() throws Exception {
    // Check parent
    ServiceInfo service = metaInfo.getService(STACK_NAME_HDP, "2.0.7", "SQOOP");
    Assert.assertEquals("2.0", service.getSchemaVersion());
    // Test child service metainfo after merge
    service = metaInfo.getService(STACK_NAME_HDP, "2.0.8", "SQOOP");
    Assert.assertEquals("2.0", service.getSchemaVersion());
  }


  private CustomCommandDefinition findCustomCommand(String ccName,
                                                    ServiceInfo service) {
    for (CustomCommandDefinition ccd: service.getCustomCommands()) {
      if (ccd.getName().equals(ccName)) {
        return ccd;
      }
    }
    return null;
  }

  private CustomCommandDefinition findCustomCommand(String ccName,
                                                    ComponentInfo component) {
    for (CustomCommandDefinition ccd: component.getCustomCommands()) {
      if (ccd.getName().equals(ccName)) {
        return ccd;
      }
    }
    return null;
  }

  @Test
  public void testCustomConfigDir() throws Exception {

    ServiceInfo service = metaInfo.getService(STACK_NAME_HDP, "2.0.7", "MAPREDUCE2");

    // assert that the property was found in a differently-named directory
    // cannot check the dirname itself since extended stacks won't carry over
    // the name

    boolean found = false;
    for (PropertyInfo pi : service.getProperties()) {
      if (pi.getName().equals("mr2-prop")) {
        Assert.assertEquals("some-mr2-value", pi.getValue());
        found = true;
      }
    }

    Assert.assertTrue(found);
  }

  @Test
  public void testGetComponentDependency() throws AmbariException {
    DependencyInfo dependency = metaInfo.getComponentDependency("HDP", "1.3.4", "HIVE", "HIVE_SERVER", "ZOOKEEPER_SERVER");
    assertEquals("ZOOKEEPER/ZOOKEEPER_SERVER", dependency.getName());
    assertEquals("ZOOKEEPER_SERVER", dependency.getComponentName());
    assertEquals("ZOOKEEPER", dependency.getServiceName());
    assertEquals("cluster", dependency.getScope());
  }

  @Test
  public void testResolveComponentVersion() throws AmbariException {
    ServiceInfo parentServiceInfo = metaInfo.getService("HDP", "2.0.6", "HBASE");
    assertEquals("0.95.2.2.0.6.0", parentServiceInfo.getVersion());

    ComponentInfo parentComponentInfo = metaInfo.getComponent("HDP", "2.0.6", "HBASE", "HBASE_MASTER");
    assertEquals("0.95.2.2.0.6.0-hbase-master", parentComponentInfo.getVersion());

    ComponentInfo childComponentInfo = metaInfo.getComponent("HDP", "2.0.6.1", "HBASE", "HBASE_MASTER");
    assertEquals("0.95.2.2.0.6.1", childComponentInfo.getVersion());
  }

  @Test
  public void testResolveServiceCategory() throws AmbariException {
    ServiceInfo defaultServiceInfo = metaInfo.getService("HDP", "2.0.5", "HBASE");
    assertEquals(ServiceCategory.LEGACY, defaultServiceInfo.getCategory());

    ServiceInfo parentServiceInfo = metaInfo.getService("HDP", "2.0.6", "HBASE");
    assertEquals(ServiceCategory.SERVER, parentServiceInfo.getCategory());

    ServiceInfo childServiceInfo = metaInfo.getService("HDP", "2.0.6.1", "HBASE");
    assertEquals(ServiceCategory.CLIENT, childServiceInfo.getCategory());;
  }

  @Test
  public void testGetComponentDependencies() throws AmbariException {
    List<DependencyInfo> dependencies = metaInfo.getComponentDependencies("HDP", "1.3.4", "HBASE", "HBASE_MASTER");
    assertEquals(2, dependencies.size());

    DependencyInfo dependency = dependencies.get(0);
    assertEquals("HDFS/HDFS_CLIENT", dependency.getName());
    assertEquals("HDFS_CLIENT", dependency.getComponentName());
    assertEquals("HDFS", dependency.getServiceName());
    assertEquals("host", dependency.getScope());

    dependency = dependencies.get(1);
    assertEquals("ZOOKEEPER/ZOOKEEPER_SERVER", dependency.getName());
    assertEquals("ZOOKEEPER_SERVER", dependency.getComponentName());
    assertEquals("ZOOKEEPER", dependency.getServiceName());
    assertEquals("cluster", dependency.getScope());
  }

  @Test
  public void testPasswordPropertyAttribute() throws Exception {
    ServiceInfo service = metaInfo.getService(STACK_NAME_HDP, "2.0.1", "HIVE");
    List<PropertyInfo> propertyInfoList = service.getProperties();
    Assert.assertNotNull(propertyInfoList);
    PropertyInfo passwordProperty = null;
    for (PropertyInfo propertyInfo : propertyInfoList) {
      if (propertyInfo.isRequireInput()
          && propertyInfo.getPropertyTypes().contains(PropertyInfo.PropertyType.PASSWORD)) {
        passwordProperty = propertyInfo;
      } else {
        Assert.assertTrue(propertyInfo.getPropertyTypes().isEmpty());
      }
    }
    Assert.assertNotNull(passwordProperty);
    Assert.assertEquals("javax.jdo.option.ConnectionPassword", passwordProperty.getName());
  }

  @Test
  public void testAlertsJson() throws Exception {
    ServiceInfo svc = metaInfo.getService(STACK_NAME_HDP, "2.0.5", "HDFS");
    Assert.assertNotNull(svc);
    Assert.assertNotNull(svc.getAlertsFile());

    svc = metaInfo.getService(STACK_NAME_HDP, "2.0.6", "HDFS");
    Assert.assertNotNull(svc);
    Assert.assertNotNull(svc.getAlertsFile());

    svc = metaInfo.getService(STACK_NAME_HDP, "1.3.4", "HDFS");
    Assert.assertNotNull(svc);
    Assert.assertNull(svc.getAlertsFile());

    Set<AlertDefinition> set = metaInfo.getAlertDefinitions(STACK_NAME_HDP,
        "2.0.5", "HDFS");
    Assert.assertNotNull(set);
    Assert.assertTrue(set.size() > 0);

    // find two different definitions and test each one
    AlertDefinition nameNodeProcess = null;
    AlertDefinition nameNodeCpu = null;
    AlertDefinition datanodeStorage = null;
    AlertDefinition ignoreHost = null;

    Iterator<AlertDefinition> iterator = set.iterator();
    while (iterator.hasNext()) {
      AlertDefinition definition = iterator.next();
      if (definition.getName().equals("namenode_process")) {
        nameNodeProcess = definition;
      }

      if (definition.getName().equals("namenode_cpu")) {
        nameNodeCpu = definition;
      }

      if (definition.getName().equals("datanode_storage")) {
        datanodeStorage = definition;
      }

      if (definition.getName().equals("hdfs_ignore_host_test")) {
        ignoreHost = definition;
      }
    }

    assertNotNull(nameNodeProcess);
    assertNotNull(nameNodeCpu);
    assertNotNull(ignoreHost);

    assertEquals("NameNode Host CPU Utilization", nameNodeCpu.getLabel());

    // test namenode_process
    assertFalse(nameNodeProcess.isHostIgnored());
    assertEquals("A description of namenode_process", nameNodeProcess.getDescription());
    Source source = nameNodeProcess.getSource();
    assertNotNull(source);
    assertNotNull(((PortSource) source).getPort());
    Reporting reporting = source.getReporting();
    assertNotNull(reporting);
    assertNotNull(reporting.getOk());
    assertNotNull(reporting.getOk().getText());
    assertNull(reporting.getOk().getValue());
    assertNotNull(reporting.getCritical());
    assertNotNull(reporting.getCritical().getText());
    assertNull(reporting.getCritical().getValue());
    assertNull(reporting.getWarning());

    // test namenode_cpu
    assertFalse(nameNodeCpu.isHostIgnored());
    assertEquals("A description of namenode_cpu", nameNodeCpu.getDescription());
    source = nameNodeCpu.getSource();
    assertNotNull(source);
    reporting = source.getReporting();
    assertNotNull(reporting);
    assertNotNull(reporting.getOk());
    assertNotNull(reporting.getOk().getText());
    assertNull(reporting.getOk().getValue());
    assertNotNull(reporting.getCritical());
    assertNotNull(reporting.getCritical().getText());
    assertNotNull(reporting.getCritical().getValue());
    assertNotNull(reporting.getWarning());
    assertNotNull(reporting.getWarning().getText());
    assertNotNull(reporting.getWarning().getValue());

    // test a metric alert
    assertNotNull(datanodeStorage);
    assertEquals("A description of datanode_storage", datanodeStorage.getDescription());
    assertFalse(datanodeStorage.isHostIgnored());
    MetricSource metricSource = (MetricSource) datanodeStorage.getSource();
    assertNotNull( metricSource.getUri() );
    assertNotNull( metricSource.getUri().getHttpsProperty() );
    assertNotNull( metricSource.getUri().getHttpsPropertyValue() );
    assertNotNull( metricSource.getUri().getHttpsUri() );
    assertNotNull( metricSource.getUri().getHttpUri() );
    assertEquals(12345, metricSource.getUri().getDefaultPort().intValue());
//
    // ignore host
    assertTrue(ignoreHost.isHostIgnored());
  }


  //todo: refactor test to use mocks instead of injector
  /**
   * Tests merging stack-based with existing definitions works
   *
   * @throws Exception
   */
  @Test
  public void testAlertDefinitionMerging() throws Exception {
    final String stackVersion = "2.0.6";

    Injector injector = Guice.createInjector(Modules.override(
        new InMemoryDefaultTestModule()).with(new MockModule()));

    EventBusSynchronizer.synchronizeAmbariEventPublisher(injector);

    injector.getInstance(GuiceJpaInitializer.class);
    injector.getInstance(EntityManager.class);

    OrmTestHelper ormHelper = injector.getInstance(OrmTestHelper.class);
    long clusterId = ormHelper.createCluster("cluster" + System.currentTimeMillis());

    Class<?> c = metaInfo.getClass().getSuperclass();

    Field f = c.getDeclaredField("alertDefinitionDao");
    f.setAccessible(true);
    f.set(metaInfo, injector.getInstance(AlertDefinitionDAO.class));

    f = c.getDeclaredField("ambariServiceAlertDefinitions");
    f.setAccessible(true);
    f.set(metaInfo, injector.getInstance(AmbariServiceAlertDefinitions.class));

    Clusters clusters = injector.getInstance(Clusters.class);
    Cluster cluster = clusters.getClusterById(clusterId);
    StackId stackId = new StackId(STACK_NAME_HDP, stackVersion);
    cluster.setDesiredStackVersion(stackId);

    ServiceGroup sg = cluster.addServiceGroup("core", stackId.getStackId());
    cluster.addService(sg, "HDFS", "HDFS");

    metaInfo.reconcileAlertDefinitions(clusters, false);

    AlertDefinitionDAO dao = injector.getInstance(AlertDefinitionDAO.class);
    List<AlertDefinitionEntity> definitions = dao.findAll(clusterId);
    assertEquals(13, definitions.size());

    // figure out how many of these alerts were merged into from the
    // non-stack alerts.json
    int hostAlertCount = 0;
    for (AlertDefinitionEntity definition : definitions) {
      if (definition.getServiceName().equals("AMBARI")
          && definition.getComponentName().equals("AMBARI_AGENT")) {
        hostAlertCount++;
      }
    }

    assertEquals(3, hostAlertCount);
    assertEquals(10, definitions.size() - hostAlertCount);

    for (AlertDefinitionEntity definition : definitions) {
      definition.setScheduleInterval(28);
      dao.merge(definition);
    }

    metaInfo.reconcileAlertDefinitions(clusters, false);

    definitions = dao.findAll();
    assertEquals(13, definitions.size());

    for (AlertDefinitionEntity definition : definitions) {
      assertEquals(28, definition.getScheduleInterval().intValue());
    }

    // find all enabled for the cluster should find 6 (the ones from HDFS;
    // it will not find the agent alert since it's not bound to the cluster)
    definitions = dao.findAllEnabled(cluster.getClusterId());
    assertEquals(12, definitions.size());

    // create new definition
    AlertDefinitionEntity entity = new AlertDefinitionEntity();
    entity.setClusterId(clusterId);
    entity.setDefinitionName("bad_hdfs_alert");
    entity.setLabel("Bad HDFS Alert");
    entity.setDescription("A way to fake a component being removed");
    entity.setEnabled(true);
    entity.setHash(UUID.randomUUID().toString());
    entity.setScheduleInterval(1);
    entity.setServiceName("HDFS");
    entity.setComponentName("BAD_COMPONENT");
    entity.setSourceType(SourceType.METRIC);
    entity.setSource("{\"type\" : \"METRIC\"}");
    dao.create(entity);

    // verify the new definition is found (6 HDFS + 1 new one)
    definitions = dao.findAllEnabled(cluster.getClusterId());
    assertEquals(13, definitions.size());

    // reconcile, which should disable our bad definition
    metaInfo.reconcileAlertDefinitions(clusters, false);

    // find all enabled for the cluster should find 6
    definitions = dao.findAllEnabled(cluster.getClusterId());
    assertEquals(12, definitions.size());

    // find all should find 6 HDFS + 1 disabled + 1 agent alert + 2 server
    // alerts
    definitions = dao.findAll();
    assertEquals(14, definitions.size());

    entity = dao.findById(entity.getDefinitionId());
    assertFalse(entity.getEnabled());
  }

  /**
   * Test scenario when service were removed and not mapped alerts need to be disabled
   *
   * @throws Exception
   */
  @Test
  public void testAlertDefinitionMergingRemoveScenario() throws Exception {
    final String stackVersion = "2.0.6";

    Injector injector = Guice.createInjector(Modules.override(
      new InMemoryDefaultTestModule()).with(new MockModule()));

    EventBusSynchronizer.synchronizeAmbariEventPublisher(injector);

    injector.getInstance(GuiceJpaInitializer.class);
    injector.getInstance(EntityManager.class);

    OrmTestHelper ormHelper = injector.getInstance(OrmTestHelper.class);
    long clusterId = ormHelper.createCluster("cluster" + System.currentTimeMillis());

    Class<?> c = metaInfo.getClass().getSuperclass();

    Field f = c.getDeclaredField("alertDefinitionDao");
    f.setAccessible(true);
    f.set(metaInfo, injector.getInstance(AlertDefinitionDAO.class));

    f = c.getDeclaredField("ambariServiceAlertDefinitions");
    f.setAccessible(true);
    f.set(metaInfo, injector.getInstance(AmbariServiceAlertDefinitions.class));

    Clusters clusters = injector.getInstance(Clusters.class);
    Cluster cluster = clusters.getClusterById(clusterId);
    cluster.setDesiredStackVersion(
      new StackId(STACK_NAME_HDP, stackVersion));

    ServiceGroup sg = cluster.addServiceGroup("core", "HDP-2.0.6");
    cluster.addService(sg, "HDFS", "HDFS");

    metaInfo.reconcileAlertDefinitions(clusters, false);

    AlertDefinitionDAO dao = injector.getInstance(AlertDefinitionDAO.class);
    List<AlertDefinitionEntity> definitions = dao.findAll(clusterId);
    assertEquals(13, definitions.size());

    cluster.deleteService("HDFS", new DeleteHostComponentStatusMetaData());
    metaInfo.reconcileAlertDefinitions(clusters, false);
    List<AlertDefinitionEntity> updatedDefinitions = dao.findAll(clusterId);
    assertEquals(7, updatedDefinitions.size());
  }

  @Test
  public void testKerberosDescriptor() throws Exception {
    ServiceInfo service;

    // Test that kerberos descriptor file is not available when not supplied in service definition
    service = metaInfo.getService(STACK_NAME_HDP, "2.1.1", "PIG");
    Assert.assertNotNull(service);
    Assert.assertNull(service.getKerberosDescriptorFile());

    // Test that kerberos descriptor file is available when supplied in service definition
    service = metaInfo.getService(STACK_NAME_HDP, "2.0.8", "HDFS");
    Assert.assertNotNull(service);
    Assert.assertNotNull(service.getKerberosDescriptorFile());

    // Test that kerberos descriptor file is available from inherited stack version
    service = metaInfo.getService(STACK_NAME_HDP, "2.1.1", "HDFS");
    Assert.assertNotNull(service);
    Assert.assertNotNull(service.getKerberosDescriptorFile());

    // Test that kerberos.json file can be parsed into mapped data
    Map<?,?> kerberosDescriptorData = new Gson()
        .fromJson(new FileReader(service.getKerberosDescriptorFile()), Map.class);

    Assert.assertNotNull(kerberosDescriptorData);
    Assert.assertEquals(1, kerberosDescriptorData.size());
  }

  @Test
  public void testReadKerberosDescriptorFromFile() throws AmbariException {
    String path = metaInfo.getCommonKerberosDescriptorFileLocation();
    KerberosDescriptor descriptor = metaInfo.readKerberosDescriptorFromFile(path);

    Assert.assertNotNull(descriptor);
    Assert.assertNotNull(descriptor.getProperties());
    Assert.assertEquals(3, descriptor.getProperties().size());

    Assert.assertNotNull(descriptor.getIdentities());
    Assert.assertEquals(1, descriptor.getIdentities().size());
    Assert.assertEquals("spnego", descriptor.getIdentities().get(0).getName());

    Assert.assertNotNull(descriptor.getConfigurations());
    Assert.assertEquals(1, descriptor.getConfigurations().size());
    Assert.assertNotNull(descriptor.getConfigurations().get("core-site"));
    Assert.assertNotNull(descriptor.getConfiguration("core-site"));

    Assert.assertNull(descriptor.getServices());
  }

  @Test
  public void testGetKerberosDescriptor() throws AmbariException {
    KerberosDescriptor descriptor = metaInfo.getKerberosDescriptor(STACK_NAME_HDP, "2.0.8", false);

    Assert.assertNotNull(descriptor);
    Assert.assertNotNull(descriptor.getProperties());
    Assert.assertEquals(3, descriptor.getProperties().size());

    Assert.assertNotNull(descriptor.getIdentities());
    Assert.assertEquals(1, descriptor.getIdentities().size());
    Assert.assertEquals("spnego", descriptor.getIdentities().get(0).getName());

    Assert.assertNotNull(descriptor.getConfigurations());
    Assert.assertEquals(1, descriptor.getConfigurations().size());
    Assert.assertNotNull(descriptor.getConfigurations().get("core-site"));
    Assert.assertNotNull(descriptor.getConfiguration("core-site"));

    Assert.assertNotNull(descriptor.getServices());
    Assert.assertEquals(1, descriptor.getServices().size());
    Assert.assertNotNull(descriptor.getServices().get("HDFS"));
    Assert.assertNotNull(descriptor.getService("HDFS"));
    Assert.assertFalse(descriptor.getService("HDFS").shouldPreconfigure());
  }

  @Test
  public void testGetKerberosDescriptorWithPreconfigure() throws AmbariException {
    KerberosDescriptor descriptor = metaInfo.getKerberosDescriptor(STACK_NAME_HDP, "2.0.8", true);

    Assert.assertNotNull(descriptor);
    Assert.assertNotNull(descriptor.getProperties());
    Assert.assertEquals(3, descriptor.getProperties().size());

    Assert.assertNotNull(descriptor.getIdentities());
    Assert.assertEquals(1, descriptor.getIdentities().size());
    Assert.assertEquals("spnego", descriptor.getIdentities().get(0).getName());

    Assert.assertNotNull(descriptor.getConfigurations());
    Assert.assertEquals(1, descriptor.getConfigurations().size());
    Assert.assertNotNull(descriptor.getConfigurations().get("core-site"));
    Assert.assertNotNull(descriptor.getConfiguration("core-site"));

    Assert.assertNotNull(descriptor.getServices());
    Assert.assertEquals(2, descriptor.getServices().size());
    Assert.assertNotNull(descriptor.getServices().get("HDFS"));
    Assert.assertNotNull(descriptor.getService("HDFS"));
    Assert.assertTrue(descriptor.getService("HDFS").shouldPreconfigure());
    Assert.assertNotNull(descriptor.getServices().get("HDFS"));
    Assert.assertNotNull(descriptor.getService("HDFS"));
    Assert.assertTrue(descriptor.getService("HDFS").shouldPreconfigure());
    Assert.assertNotNull(descriptor.getServices().get("NEW_SERVICE"));
    Assert.assertNotNull(descriptor.getService("NEW_SERVICE"));
    Assert.assertTrue(descriptor.getService("NEW_SERVICE").shouldPreconfigure());
  }

  @Test
  public void testGetCommonWidgetsFile() throws AmbariException {
    File widgetsFile = metaInfo.getCommonWidgetsDescriptorFile();

    Assert.assertNotNull(widgetsFile);
    Assert.assertEquals("src/test/resources/widgets.json", widgetsFile.getPath());
  }

  private File getStackRootTmp(String buildDir) {
    return new File(buildDir + "/ambari-metaInfo");
  }

  private File getVersion() {
    File version = new File("src/test/resources/version");

    if (System.getProperty("os.name").contains("Windows")) {
      version = new File(new File(ClassLoader.getSystemClassLoader().getResource("").getPath()).getParent(), "version");
    }

    return version;
  }

  private void setupTempAmbariMetaInfoDirs(String buildDir) throws Exception {
    File stackRootTmp = getStackRootTmp(buildDir);
    File stackRoot = new File("src/test/resources/stacks");

    if (System.getProperty("os.name").contains("Windows")) {
      stackRoot = new File(ClassLoader.getSystemClassLoader().getResource("stacks").getPath());
    }

    stackRootTmp.mkdir();
    FileUtils.copyDirectory(stackRoot, stackRootTmp);
  }

  private TestAmbariMetaInfo setupTempAmbariMetaInfo(String buildDir) throws Exception {
    setupTempAmbariMetaInfoDirs(buildDir);
    TestAmbariMetaInfo ambariMetaInfo = setupTempAmbariMetaInfoExistingDirs(buildDir);
    return ambariMetaInfo;
  }

  private TestAmbariMetaInfo setupTempAmbariMetaInfoExistingDirs(String buildDir) throws Exception {
    File version = getVersion();
    File stackRootTmp = getStackRootTmp(buildDir);
    TestAmbariMetaInfo ambariMetaInfo = createAmbariMetaInfo(stackRootTmp, version, RESOURCES_ROOT);
    return ambariMetaInfo;
  }

  private static TestAmbariMetaInfo createAmbariMetaInfo(File stackRoot,
    File versionFile, File resourcesRoot) throws Exception {

    Properties properties = new Properties();
    properties.setProperty(Configuration.METADATA_DIR_PATH.getKey(), stackRoot.getPath());
    properties.setProperty(Configuration.SERVER_VERSION_FILE.getKey(), versionFile.getPath());
    properties.setProperty(Configuration.MPACKS_V2_STAGING_DIR_PATH.getKey(),"src/test/resources/mpacks-v2");
    properties.setProperty(Configuration.RESOURCES_DIR.getKey(), resourcesRoot.getPath());
    Configuration configuration = new Configuration(properties);

    TestAmbariMetaInfo metaInfo = new TestAmbariMetaInfo(configuration);

    metaInfo.replayAllMocks();

    try {
      metaInfo.init();
    } catch(Exception e) {
      LOG.info("Error in initializing ", e);
      throw e;
    }

    return metaInfo;
  }

  private static void checkNoAggregatedFunctionsForJmx(List<MetricDefinition> metricDefinitions) {
    for (MetricDefinition metricDefinition: metricDefinitions) {
      if ("jmx".equals(metricDefinition.getType())) {
        for (String metric: metricDefinition.getMetrics().keySet()) {
          if (metric.endsWith("._sum")) {
            Assert.fail("Aggregated functions aren't supported for JMX metrics. " + metric);
          }
        }
      }
    }
  }

  private static class TestAmbariMetaInfo extends AmbariMetaInfo {

    MetainfoDAO metaInfoDAO;
    AlertDefinitionDAO alertDefinitionDAO;
    AlertDefinitionFactory alertDefinitionFactory;
    OsFamily osFamily;
    Injector injector;

    public TestAmbariMetaInfo(Configuration configuration) throws Exception {
      super(configuration);

      injector = Guice.createInjector(Modules.override(
          new InMemoryDefaultTestModule()).with(new MockModule()));

      injector.getInstance(GuiceJpaInitializer.class);
      injector.getInstance(EntityManager.class);

      Class<?> c = getClass().getSuperclass();

      // MetainfoDAO
      metaInfoDAO = injector.getInstance(MetainfoDAO.class);
      Field f = c.getDeclaredField("metaInfoDAO");
      f.setAccessible(true);
      f.set(this, metaInfoDAO);

      // StackManagerFactory
      StackManagerFactory stackManagerFactory = injector.getInstance(StackManagerFactory.class);
      f = c.getDeclaredField("stackManagerFactory");
      f.setAccessible(true);
      f.set(this, stackManagerFactory);

      // MpackManagerFactory
      MpackManagerFactory mpackManagerFactory = injector.getInstance(MpackManagerFactory.class);
      f = c.getDeclaredField("mpackManagerFactory");
      f.setAccessible(true);
      f.set(this, mpackManagerFactory);

      // RootLevelSettingsManagerFactory
      RootLevelSettingsManagerFactory rootLevelSettingsManagerFactory = injector.getInstance(RootLevelSettingsManagerFactory.class);
      f = c.getDeclaredField("rootLevelSettingsManagerFactory");
      f.setAccessible(true);
      f.set(this, rootLevelSettingsManagerFactory);

      //AlertDefinitionDAO
      alertDefinitionDAO = createNiceMock(AlertDefinitionDAO.class);
      f = c.getDeclaredField("alertDefinitionDao");
      f.setAccessible(true);
      f.set(this, alertDefinitionDAO);

      //AlertDefinitionFactory
      //alertDefinitionFactory = createNiceMock(AlertDefinitionFactory.class);
      alertDefinitionFactory = new AlertDefinitionFactory();
      f = c.getDeclaredField("alertDefinitionFactory");
      f.setAccessible(true);
      f.set(this, alertDefinitionFactory);

      //AmbariEventPublisher
      AmbariEventPublisher ambariEventPublisher = new AmbariEventPublisher();
      f = c.getDeclaredField("eventPublisher");
      f.setAccessible(true);
      f.set(this, ambariEventPublisher);

      //KerberosDescriptorFactory
      KerberosDescriptorFactory kerberosDescriptorFactory = new KerberosDescriptorFactory();
      f = c.getDeclaredField("kerberosDescriptorFactory");
      f.setAccessible(true);
      f.set(this, kerberosDescriptorFactory);

      //KerberosServiceDescriptorFactory
      KerberosServiceDescriptorFactory kerberosServiceDescriptorFactory = new KerberosServiceDescriptorFactory();
      f = c.getDeclaredField("kerberosServiceDescriptorFactory");
      f.setAccessible(true);
      f.set(this, kerberosServiceDescriptorFactory);

      //OSFamily
      Configuration config = createNiceMock(Configuration.class);
      if (System.getProperty("os.name").contains("Windows")) {
        expect(config.getSharedResourcesDirPath()).andReturn(ClassLoader.getSystemClassLoader().getResource("").getPath()).anyTimes();
        expect(config.getResourceDirPath()).andReturn(ClassLoader.getSystemClassLoader().getResource("").getPath()).anyTimes();
      }
      else {
        expect(config.getSharedResourcesDirPath()).andReturn("./src/test/resources").anyTimes();
        expect(config.getResourceDirPath()).andReturn("./src/test/resources").anyTimes();
      }

      replay(config);

      osFamily = new OsFamily(config);

      f = c.getDeclaredField("osFamily");
      f.setAccessible(true);
      f.set(this, osFamily);
    }

    public void replayAllMocks() {
      replay(metaInfoDAO, alertDefinitionDAO);
    }

    public class MockModule extends AbstractModule {
      @Override
      protected void configure() {
        bind(ActionMetadata.class);

        // create a mock metainfo DAO for the entire system so that injectables
        // can use the mock as well
        bind(MetainfoDAO.class).toInstance(createNiceMock(MetainfoDAO.class));
        bind(MpackManager.class).toInstance(createNiceMock(MpackManager.class));
      }
    }
  }
}<|MERGE_RESOLUTION|>--- conflicted
+++ resolved
@@ -86,11 +86,6 @@
 import org.apache.ambari.server.state.kerberos.KerberosDescriptor;
 import org.apache.ambari.server.state.kerberos.KerberosDescriptorFactory;
 import org.apache.ambari.server.state.kerberos.KerberosServiceDescriptorFactory;
-<<<<<<< HEAD
-import org.apache.ambari.server.state.stack.Metric;
-=======
-import org.apache.ambari.server.state.repository.VersionDefinitionXml;
->>>>>>> d680af80
 import org.apache.ambari.server.state.stack.MetricDefinition;
 import org.apache.ambari.server.state.stack.OsFamily;
 import org.apache.ambari.server.utils.EventBusSynchronizer;
@@ -771,99 +766,6 @@
   }
 
   @Test
-<<<<<<< HEAD
-  public void testCrossCheckJmxToGangliaMetrics() throws Exception {
-
-    File stacks = new File("src/main/resources/stacks");
-    File version = new File("src/test/resources/version");
-    File commonServicesRoot = new File("src/main/resources/common-services");
-    File mpackStaging = new File("src/test/resources/mpacks-v2");
-    if (System.getProperty("os.name").contains("Windows")) {
-      stacks = new File(ClassLoader.getSystemClassLoader().getResource("stacks").getPath());
-      version = new File(new File(ClassLoader.getSystemClassLoader().getResource("").getPath()).getParent(), "version");
-      commonServicesRoot = new File(ClassLoader.getSystemClassLoader().getResource("common-services").getPath());
-    }
-
-    Properties properties = new Properties();
-    properties.setProperty(Configuration.METADATA_DIR_PATH.getKey(), stacks.getPath());
-    properties.setProperty(Configuration.COMMON_SERVICES_DIR_PATH.getKey(), commonServicesRoot.getPath());
-    properties.setProperty(Configuration.SERVER_VERSION_FILE.getKey(), version.getPath());
-    properties.setProperty(Configuration.MPACKS_V2_STAGING_DIR_PATH.getKey(), mpackStaging.getPath());
-    Configuration configuration = new Configuration(properties);
-
-    TestAmbariMetaInfo ambariMetaInfo = new TestAmbariMetaInfo(configuration);
-    ambariMetaInfo.replayAllMocks();
-
-    try {
-      ambariMetaInfo.init();
-    } catch(Exception e) {
-      LOG.info("Error in metainfo initializing ", e);
-      throw e;
-    }
-
-    String[] metricsTypes = {
-      Resource.Type.Component.name(),
-      Resource.Type.HostComponent.name()
-    };
-
-    for (StackInfo stackInfo: ambariMetaInfo.getStacks(STACK_NAME_HDP)) {
-      for (ServiceInfo serviceInfo: stackInfo.getServices()) {
-        for (ComponentInfo componentInfo: serviceInfo.getComponents()) {
-          for (String metricType: metricsTypes) {
-            List<MetricDefinition> list =
-              ambariMetaInfo.getMetrics(stackInfo.getName(), stackInfo.getVersion(),
-                serviceInfo.getName(), componentInfo.getName(), metricType);
-            String currentComponentInfo =  stackInfo.getName() + "-" +
-              stackInfo.getVersion() + ", " + serviceInfo.getName() + ", " +
-              componentInfo.getName()+ ", " + metricType;
-            if (list == null) {
-              LOG.info("No metrics found for " + currentComponentInfo);
-              continue;
-            } else {
-              checkNoAggregatedFunctionsForJmx(list);
-            }
-            LOG.info("Cross-checking JMX-to-Ganglia metrics for " + currentComponentInfo);
-
-            Map<String, Metric> jmxMetrics = Collections.emptyMap();
-            for (MetricDefinition metricDefinition : list) {
-
-              if ("jmx".equals(metricDefinition.getType())) {
-                // all jmx should be point-in-time and not temporal
-                jmxMetrics = metricDefinition.getMetrics();
-                for (Metric metric : jmxMetrics.values()) {
-                  Assert.assertTrue(metric.isPointInTime());
-                  Assert.assertFalse(metric.isTemporal());
-                }
-              }
-            }
-            LinkedList<String> failedMetrics = new LinkedList<>();
-            for (MetricDefinition metricDefinition : list) {
-              if ("ganglia".equals(metricDefinition.getType())) {
-                //all ams metrics should be temporal
-                for (Map.Entry<String, Metric> metricEntry : metricDefinition.getMetrics().entrySet()) {
-                  Assert.assertTrue(metricEntry.getValue().isTemporal());
-                  // some ams metrics may be point-in-time
-                  // if they aren't provided by JMX
-                  if (metricEntry.getValue().isPointInTime() &&
-                    jmxMetrics.containsKey(metricEntry.getKey())) {
-                    failedMetrics.add(metricEntry.getKey());
-                  }
-                }
-
-              }
-            }
-            Assert.assertEquals(failedMetrics +
-                " metrics defined with pointInTime=true for both jmx and ganglia types.",
-              0, failedMetrics.size());
-          }
-        }
-      }
-    }
-  }
-
-  @Test
-=======
->>>>>>> d680af80
   public void testKerberosJson() throws Exception {
     ServiceInfo svc;
 
