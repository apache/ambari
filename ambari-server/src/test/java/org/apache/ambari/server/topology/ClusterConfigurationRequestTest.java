--- conflicted
+++ resolved
@@ -276,15 +276,8 @@
       .anyTimes();
 
     expect(ambariContext.getConfigHelper()).andReturn(configHelper).anyTimes();
-<<<<<<< HEAD
-    expect(ambariContext.getClusterName(Long.valueOf(1))).andReturn(CLUSTER_NAME).anyTimes();
+    expect(ambariContext.getClusterName(CLUSTER_ID)).andReturn(CLUSTER_NAME).anyTimes();
     Set<ServiceResponse> services = IntStream.range(0, SERVICE_NAMES.size()).boxed().map(
-=======
-    expect(ambariContext.getClusterName(CLUSTER_ID)).andReturn(CLUSTER_NAME).anyTimes();
-    expect(ambariContext.createConfigurationRequests(EasyMock.anyObject())).andReturn(Collections
-      .emptyList()).anyTimes();
-   Set<ServiceResponse> services = IntStream.range(0, SERVICE_NAMES.size()).boxed().map(
->>>>>>> 2d504294
       serviceId -> new ServiceResponse(CLUSTER_ID, CLUSTER_NAME, 1L, "CORE", (long)serviceId, SERVICE_NAMES.get(serviceId),
           null, null, null, null, false, false, false, false, false)
     ).collect(toSet());
