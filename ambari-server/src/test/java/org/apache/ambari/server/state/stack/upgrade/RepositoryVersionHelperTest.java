/*
 * Licensed to the Apache Software Foundation (ASF) under one
 * or more contributor license agreements.  See the NOTICE file
 * distributed with this work for additional information
 * regarding copyright ownership.  The ASF licenses this file
 * to you under the Apache License, Version 2.0 (the
 * "License"); you may not use this file except in compliance
 * with the License.  You may obtain a copy of the License at
 *
 *     http://www.apache.org/licenses/LICENSE-2.0
 *
 * Unless required by applicable law or agreed to in writing, software
 * distributed under the License is distributed on an "AS IS" BASIS,
 * WITHOUT WARRANTIES OR CONDITIONS OF ANY KIND, either express or implied.
 * See the License for the specific language governing permissions and
 * limitations under the License.
 */
package org.apache.ambari.server.state.stack.upgrade;

import java.lang.reflect.Field;
import java.util.ArrayList;
import java.util.List;

import org.apache.ambari.server.state.RepositoryInfo;
import org.junit.Assert;
import org.junit.Test;

import com.google.gson.Gson;

/**
 * Tests the {@link RepositoryVersionHelper} class
 */
public class RepositoryVersionHelperTest {

  private RepositoryVersionHelper helper;

  @Test
  public void testSerializeOperatingSystems() throws Exception {
<<<<<<< HEAD
=======
    Gson gson = new Gson();
    Field field = RepositoryVersionHelper.class.getDeclaredField("gson");
    field.setAccessible(true);

    RepositoryVersionHelper helper = new RepositoryVersionHelper();
    field.set(helper, gson);

>>>>>>> 9d802b7c
    final List<RepositoryInfo> repositories = new ArrayList<>();
    final RepositoryInfo repository = new RepositoryInfo();
    repository.setBaseUrl("baseurl");
    repository.setOsType("os");
    repository.setRepoId("repoId");
    repository.setUnique(true);
    repository.setAmbariManagedRepositories(true);
    repositories.add(repository);

    final String serialized = helper.serializeOperatingSystems(repositories);
    Assert.assertEquals("[{\"OperatingSystems/ambari_managed_repositories\":true,\"repositories\":[{\"Repositories/base_url\":\"baseurl\",\"Repositories/repo_id\":\"repoId\",\"Repositories/unique\":true}],\"OperatingSystems/os_type\":\"os\"}]", serialized);
  }
}<|MERGE_RESOLUTION|>--- conflicted
+++ resolved
@@ -36,8 +36,6 @@
 
   @Test
   public void testSerializeOperatingSystems() throws Exception {
-<<<<<<< HEAD
-=======
     Gson gson = new Gson();
     Field field = RepositoryVersionHelper.class.getDeclaredField("gson");
     field.setAccessible(true);
@@ -45,7 +43,6 @@
     RepositoryVersionHelper helper = new RepositoryVersionHelper();
     field.set(helper, gson);
 
->>>>>>> 9d802b7c
     final List<RepositoryInfo> repositories = new ArrayList<>();
     final RepositoryInfo repository = new RepositoryInfo();
     repository.setBaseUrl("baseurl");
