/*
 * Licensed to the Apache Software Foundation (ASF) under one
 * or more contributor license agreements.  See the NOTICE file
 * distributed with this work for additional information
 * regarding copyright ownership.  The ASF licenses this file
 * to you under the Apache License, Version 2.0 (the
 * "License"); you may not use this file except in compliance
 * with the License.  You may obtain a copy of the License at
 *
 *     http://www.apache.org/licenses/LICENSE-2.0
 *
 * Unless required by applicable law or agreed to in writing, software
 * distributed under the License is distributed on an "AS IS" BASIS,
 * WITHOUT WARRANTIES OR CONDITIONS OF ANY KIND, either express or implied.
 * See the License for the specific language governing permissions and
 * limitations under the License.
 */

package org.apache.ambari.server.orm.dao;


import static org.junit.Assert.assertEquals;
import static org.junit.Assert.assertNotNull;
import static org.junit.Assert.assertNull;
import static org.junit.Assert.assertTrue;

import java.util.ArrayList;
import java.util.Calendar;
import java.util.Collections;
import java.util.Date;
import java.util.List;
import java.util.Map;
import java.util.TimeZone;
import java.util.UUID;

import javax.persistence.EntityManager;

import org.apache.ambari.server.H2DatabaseCleaner;
import org.apache.ambari.server.controller.AlertCurrentRequest;
import org.apache.ambari.server.controller.AlertHistoryRequest;
import org.apache.ambari.server.controller.internal.AlertHistoryResourceProvider;
import org.apache.ambari.server.controller.internal.AlertResourceProvider;
import org.apache.ambari.server.controller.internal.PageRequestImpl;
import org.apache.ambari.server.controller.internal.SortRequestImpl;
import org.apache.ambari.server.controller.spi.PageRequest.StartingPoint;
import org.apache.ambari.server.controller.spi.Predicate;
import org.apache.ambari.server.controller.spi.SortRequest;
import org.apache.ambari.server.controller.spi.SortRequest.Order;
import org.apache.ambari.server.controller.spi.SortRequestProperty;
import org.apache.ambari.server.controller.utilities.PredicateBuilder;
import org.apache.ambari.server.orm.AlertDaoHelper;
import org.apache.ambari.server.orm.GuiceJpaInitializer;
import org.apache.ambari.server.orm.InMemoryDefaultTestModule;
import org.apache.ambari.server.orm.OrmTestHelper;
import org.apache.ambari.server.orm.entities.AlertCurrentEntity;
import org.apache.ambari.server.orm.entities.AlertDefinitionEntity;
import org.apache.ambari.server.orm.entities.AlertHistoryEntity;
import org.apache.ambari.server.state.AlertState;
import org.apache.ambari.server.state.Cluster;
import org.apache.ambari.server.state.Clusters;
import org.apache.ambari.server.state.Host;
import org.apache.ambari.server.state.MaintenanceState;
import org.apache.ambari.server.state.Service;
import org.apache.ambari.server.state.ServiceComponentFactory;
import org.apache.ambari.server.state.ServiceComponentHost;
import org.apache.ambari.server.state.ServiceComponentHostFactory;
import org.apache.ambari.server.state.ServiceFactory;
import org.apache.ambari.server.state.ServiceGroup;
import org.apache.ambari.server.state.alert.Scope;
import org.apache.ambari.server.state.alert.SourceType;
import org.apache.ambari.server.utils.EventBusSynchronizer;
import org.junit.After;
import org.junit.Before;
import org.junit.Test;

import com.google.inject.Guice;
import com.google.inject.Injector;
import com.google.inject.persist.UnitOfWork;

/**
 * Tests {@link AlertsDAO}.
 */
public class AlertsDAOTest {

  final static String HOSTNAME = "c6401.ambari.apache.org";
  final static Calendar calendar = Calendar.getInstance(TimeZone.getTimeZone("UTC"));

  private Clusters m_clusters;
  private Cluster m_cluster;
  private ServiceGroup serviceGroup;
  private Injector m_injector;
  private OrmTestHelper m_helper;
  private AlertsDAO m_dao;
  private AlertDefinitionDAO m_definitionDao;

  private ServiceFactory m_serviceFactory;
  private ServiceComponentFactory m_componentFactory;
  private ServiceComponentHostFactory m_schFactory;

  private AlertDaoHelper m_alertHelper;

  /**
   *
   */
  @Before
  public void setup() throws Exception {
    m_injector = Guice.createInjector(new InMemoryDefaultTestModule());
    m_injector.getInstance(GuiceJpaInitializer.class);
    m_injector.getInstance(UnitOfWork.class).begin();

    m_helper = m_injector.getInstance(OrmTestHelper.class);
    m_dao = m_injector.getInstance(AlertsDAO.class);
    m_definitionDao = m_injector.getInstance(AlertDefinitionDAO.class);
    m_serviceFactory = m_injector.getInstance(ServiceFactory.class);
    m_componentFactory = m_injector.getInstance(ServiceComponentFactory.class);
    m_schFactory = m_injector.getInstance(ServiceComponentHostFactory.class);
    m_clusters = m_injector.getInstance(Clusters.class);
    m_alertHelper = m_injector.getInstance(AlertDaoHelper.class);

    // !!! need a synchronous op for testing
    EventBusSynchronizer.synchronizeAmbariEventPublisher(m_injector);

    // install YARN so there is at least 1 service installed and no
    // unexpected alerts since the test YARN service doesn't have any alerts
    m_cluster = m_clusters.getClusterById(m_helper.createCluster());
<<<<<<< HEAD
    serviceGroup = m_cluster.addServiceGroup("CORE", "HDP-1.0");
=======
    serviceGroup = m_cluster.addServiceGroup("CORE", m_cluster.getDesiredStackVersion().getStackId());
>>>>>>> 5be3604f
    m_helper.initializeClusterWithStack(m_cluster);
    m_helper.addHost(m_clusters, m_cluster, HOSTNAME);
    m_helper.installYarnService(m_cluster, m_serviceFactory,
        m_componentFactory, m_schFactory, HOSTNAME, serviceGroup);

    // create 5 definitions
    for (int i = 0; i < 5; i++) {
      AlertDefinitionEntity definition = new AlertDefinitionEntity();
      definition.setDefinitionName("Alert Definition " + i);
      definition.setServiceName("YARN");
      definition.setComponentName("Component " + i);
      definition.setClusterId(m_cluster.getClusterId());
      definition.setHash(UUID.randomUUID().toString());
      definition.setScheduleInterval(Integer.valueOf(60));
      definition.setScope(Scope.SERVICE);
      definition.setSource("{\"type\" : \"SCRIPT\"}");
      definition.setSourceType(SourceType.SCRIPT);
      m_definitionDao.create(definition);
    }

    List<AlertDefinitionEntity> definitions = m_definitionDao.findAll();
    assertNotNull(definitions);
    assertEquals(5, definitions.size());

    // create 10 historical alerts for each definition, 8 OK and 2 CRIT
    // total of 80 OK, 20 CRITICAL
    calendar.clear();
    calendar.set(2014, Calendar.JANUARY, 1);

    for (AlertDefinitionEntity definition : definitions) {
      for (int i = 0; i < 10; i++) {
        AlertHistoryEntity history = new AlertHistoryEntity();
        history.setServiceName(definition.getServiceName());
        history.setClusterId(m_cluster.getClusterId());
        history.setAlertDefinition(definition);
        history.setAlertLabel(definition.getDefinitionName() + " " + i);
        history.setAlertText(definition.getDefinitionName() + " " + i);
        history.setAlertTimestamp(calendar.getTimeInMillis());
        history.setComponentName(definition.getComponentName());
        history.setHostName("h1");

        history.setAlertState(AlertState.OK);
        if (i == 0 || i == 5) {
          history.setAlertState(AlertState.CRITICAL);
        }

        // increase the days for each
        calendar.add(Calendar.DATE, 1);

        m_dao.create(history);
      }
    }

    // for each definition, create a current alert
    for (AlertDefinitionEntity definition : definitions) {
      List<AlertHistoryEntity> alerts = m_dao.findAll();
      AlertHistoryEntity history = null;
      for (AlertHistoryEntity alert : alerts) {
        if (definition.equals(alert.getAlertDefinition())) {
          history = alert;
        }
      }

      assertNotNull(history);

      AlertCurrentEntity current = new AlertCurrentEntity();
      current.setAlertHistory(history);
      current.setLatestTimestamp(new Date().getTime());
      current.setOriginalTimestamp(new Date().getTime() - 10800000);
      current.setMaintenanceState(MaintenanceState.OFF);
      m_dao.create(current);
    }
  }

  /**
   *
   */
  @After
  public void teardown() throws Exception {
    m_injector.getInstance(UnitOfWork.class).end();
    H2DatabaseCleaner.clearDatabase(m_injector.getProvider(EntityManager.class).get());
    m_injector = null;
  }


  /**
   *
   */
  @Test
  public void testFindAll() {
    List<AlertHistoryEntity> alerts = m_dao.findAll(m_cluster.getClusterId());
    assertNotNull(alerts);
    assertEquals(50, alerts.size());
  }

  /**
   *
   */
  @Test
  public void testFindAllCurrent() {
    List<AlertCurrentEntity> currentAlerts = m_dao.findCurrent();
    assertNotNull(currentAlerts);
    assertEquals(5, currentAlerts.size());
  }

  /**
   * Test looking up current alerts by definition ID.
   */
  @Test
  public void testFindCurrentByDefinitionId() throws Exception {
    // create a host
    AlertDefinitionEntity definition = new AlertDefinitionEntity();
    definition.setDefinitionName("Foo Definition");
    definition.setServiceName("YARN");
    definition.setComponentName("NODEMANAGER");
    definition.setClusterId(m_cluster.getClusterId());
    definition.setHash(UUID.randomUUID().toString());
    definition.setScheduleInterval(Integer.valueOf(60));
    definition.setScope(Scope.HOST);
    definition.setSource("{\"type\" : \"SCRIPT\"}");
    definition.setSourceType(SourceType.SCRIPT);
    m_definitionDao.create(definition);

    // history for the definition
    AlertHistoryEntity history = new AlertHistoryEntity();
    history.setServiceName(definition.getServiceName());
    history.setClusterId(m_cluster.getClusterId());
    history.setAlertDefinition(definition);
    history.setAlertLabel(definition.getDefinitionName());
    history.setAlertText(definition.getDefinitionName());
    history.setAlertTimestamp(Long.valueOf(1L));
    history.setHostName("h1");
    history.setAlertState(AlertState.OK);
    m_dao.create(history);

    // current for the history
    AlertCurrentEntity current = new AlertCurrentEntity();
    current.setOriginalTimestamp(1L);
    current.setLatestTimestamp(2L);
    current.setAlertHistory(history);
    m_dao.create(current);

    List<AlertCurrentEntity> currentAlerts = m_dao.findCurrentByDefinitionId(definition.getDefinitionId());
    assertEquals(1, currentAlerts.size());

    // history for the definition
    AlertHistoryEntity history2 = new AlertHistoryEntity();
    history2.setServiceName(definition.getServiceName());
    history2.setClusterId(m_cluster.getClusterId());
    history2.setAlertDefinition(definition);
    history2.setAlertLabel(definition.getDefinitionName());
    history2.setAlertText(definition.getDefinitionName());
    history2.setAlertTimestamp(Long.valueOf(1L));
    history2.setHostName("h2");
    history2.setAlertState(AlertState.OK);
    m_dao.create(history);

    // current for the history
    AlertCurrentEntity current2 = new AlertCurrentEntity();
    current2.setOriginalTimestamp(1L);
    current2.setLatestTimestamp(2L);
    current2.setAlertHistory(history2);
    m_dao.create(current2);

    currentAlerts = m_dao.findCurrentByDefinitionId(definition.getDefinitionId());
    assertEquals(2, currentAlerts.size());
  }

  /**
   *
   */
  @Test
  public void testFindCurrentByService() {
    List<AlertCurrentEntity> currentAlerts = m_dao.findCurrent();
    int currentAlertExpectedCount = currentAlerts.size();
    assertEquals(5, currentAlertExpectedCount);

    AlertCurrentEntity current = currentAlerts.get(0);
    AlertHistoryEntity history = current.getAlertHistory();

    assertNotNull(history);

    currentAlerts = m_dao.findCurrentByService(m_cluster.getClusterId(),
        history.getServiceName());

    assertNotNull(currentAlerts);
    assertEquals(currentAlertExpectedCount, currentAlerts.size());

    currentAlerts = m_dao.findCurrentByService(m_cluster.getClusterId(), "foo");

    assertNotNull(currentAlerts);
    assertEquals(0, currentAlerts.size());
  }

  /**
   * Test looking up current by a host name.
   */
  @Test
  public void testFindCurrentByHost() throws Exception {
    // create a host
    AlertDefinitionEntity hostDef = new AlertDefinitionEntity();
    hostDef.setDefinitionName("Host Alert Definition ");
    hostDef.setServiceName("YARN");
    hostDef.setComponentName(null);
    hostDef.setClusterId(m_cluster.getClusterId());
    hostDef.setHash(UUID.randomUUID().toString());
    hostDef.setScheduleInterval(Integer.valueOf(60));
    hostDef.setScope(Scope.HOST);
    hostDef.setSource("{\"type\" : \"SCRIPT\"}");
    hostDef.setSourceType(SourceType.SCRIPT);
    m_definitionDao.create(hostDef);

    // history for the definition
    AlertHistoryEntity history = new AlertHistoryEntity();
    history.setServiceName(hostDef.getServiceName());
    history.setClusterId(m_cluster.getClusterId());
    history.setAlertDefinition(hostDef);
    history.setAlertLabel(hostDef.getDefinitionName());
    history.setAlertText(hostDef.getDefinitionName());
    history.setAlertTimestamp(Long.valueOf(1L));
    history.setHostName(HOSTNAME);
    history.setAlertState(AlertState.OK);
    m_dao.create(history);

    // current for the history
    AlertCurrentEntity current = new AlertCurrentEntity();
    current.setOriginalTimestamp(1L);
    current.setLatestTimestamp(2L);
    current.setAlertHistory(history);
    m_dao.create(current);

    Predicate hostPredicate = null;
    hostPredicate = new PredicateBuilder().property(
        AlertResourceProvider.ALERT_HOST).equals(HOSTNAME).toPredicate();

    AlertCurrentRequest request = new AlertCurrentRequest();
    request.Predicate = hostPredicate;

    List<AlertCurrentEntity> currentAlerts = m_dao.findAll(request);
    assertNotNull(currentAlerts);
    assertEquals(1, currentAlerts.size());

    hostPredicate = new PredicateBuilder().property(
        AlertResourceProvider.ALERT_HOST).equals("invalid.apache.org").toPredicate();

    request = new AlertCurrentRequest();
    request.Predicate = hostPredicate;
    currentAlerts = m_dao.findAll(request);

    assertNotNull(currentAlerts);
    assertEquals(0, currentAlerts.size());
  }

  /**
   * Tests that the Ambari {@link Predicate} can be converted and submitted to
   * JPA correctly to return a restricted result set.
   *
   * @throws Exception
   */
  @Test
  public void testAlertCurrentPredicate() throws Exception {
    AlertDefinitionEntity definition = m_definitionDao.findByName(
        m_cluster.getClusterId(), "Alert Definition 0");

    assertNotNull(definition);

    Predicate definitionIdPredicate = null;
    Predicate hdfsPredicate = null;
    Predicate yarnPredicate = null;

    definitionIdPredicate = new PredicateBuilder().property(
        AlertResourceProvider.ALERT_DEFINITION_ID).equals(
        definition.getDefinitionId()).toPredicate();

    AlertCurrentRequest request = new AlertCurrentRequest();
    request.Predicate = definitionIdPredicate;

    List<AlertCurrentEntity> currentAlerts = m_dao.findAll(request);
    assertEquals(1, currentAlerts.size());

    hdfsPredicate = new PredicateBuilder().property(
        AlertResourceProvider.ALERT_SERVICE).equals("HDFS").toPredicate();

    yarnPredicate = new PredicateBuilder().property(
        AlertResourceProvider.ALERT_SERVICE).equals("YARN").toPredicate();

    request.Predicate = yarnPredicate;
    currentAlerts = m_dao.findAll(request);
    assertEquals(5, currentAlerts.size());

    request.Predicate = hdfsPredicate;
    currentAlerts = m_dao.findAll(request);
    assertEquals(0, currentAlerts.size());
  }

  /**
   * Tests that the Ambari sort is correctly applied to JPA quuery.
   *
   * @throws Exception
   */
  @Test
  public void testAlertCurrentSorting() throws Exception {
    AlertCurrentRequest request = new AlertCurrentRequest();

    Predicate clusterPredicate = new PredicateBuilder().property(
        AlertResourceProvider.ALERT_CLUSTER_NAME).equals(m_cluster.getClusterName()).toPredicate();

    request.Predicate = clusterPredicate;

    SortRequestProperty sortRequestProperty = new SortRequestProperty(AlertResourceProvider.ALERT_ID, Order.ASC);
    request.Sort = new SortRequestImpl(Collections.singletonList(sortRequestProperty));

    List<AlertCurrentEntity> currentAlerts = m_dao.findAll(request);
    assertTrue(currentAlerts.size() >= 5);
    long lastId = Long.MIN_VALUE;
    for (AlertCurrentEntity alert : currentAlerts) {
      assertTrue(lastId < alert.getAlertId());
      lastId = alert.getAlertId();
    }

    // change the sort to DESC
    sortRequestProperty = new SortRequestProperty(AlertResourceProvider.ALERT_ID, Order.DESC);
    request.Sort = new SortRequestImpl(Collections.singletonList(sortRequestProperty));

    currentAlerts = m_dao.findAll(request);
    assertTrue(currentAlerts.size() >= 5);
    lastId = Long.MAX_VALUE;
    for (AlertCurrentEntity alert : currentAlerts) {
      assertTrue(lastId > alert.getAlertId());
      lastId = alert.getAlertId();
    }
  }

  /**
   * Tests that the {@link AlertCurrentEntity} fields are updated properly when
   * a new {@link AlertHistoryEntity} is associated.
   *
   * @throws Exception
   */
  @Test
  public void testAlertCurrentUpdatesViaHistory() throws Exception {
    AlertDefinitionEntity hostDef = new AlertDefinitionEntity();
    hostDef.setDefinitionName("Host Alert Definition ");
    hostDef.setServiceName("YARN");
    hostDef.setComponentName(null);
    hostDef.setClusterId(m_cluster.getClusterId());
    hostDef.setHash(UUID.randomUUID().toString());
    hostDef.setScheduleInterval(Integer.valueOf(60));
    hostDef.setScope(Scope.HOST);
    hostDef.setSource("{\"type\" : \"SCRIPT\"}");
    hostDef.setSourceType(SourceType.SCRIPT);
    m_definitionDao.create(hostDef);

    // history for the definition
    AlertHistoryEntity history = new AlertHistoryEntity();
    history.setServiceName(hostDef.getServiceName());
    history.setClusterId(m_cluster.getClusterId());
    history.setAlertDefinition(hostDef);
    history.setAlertLabel(hostDef.getDefinitionName());
    history.setAlertText(hostDef.getDefinitionName());
    history.setAlertTimestamp(Long.valueOf(1L));
    history.setHostName("h2");
    history.setAlertState(AlertState.OK);
    m_dao.create(history);

    // current for the history
    AlertCurrentEntity current = new AlertCurrentEntity();
    current.setOriginalTimestamp(1L);
    current.setLatestTimestamp(2L);
    current.setAlertHistory(history);
    m_dao.create(current);

    assertEquals(history.getAlertText(), current.getLatestText());

    history.setAlertText("foobar!");
    current.setAlertHistory(history);
    assertEquals(history.getAlertText(), current.getLatestText());
  }

  /**
   *
   */
  @Test
  public void testFindByState() {
    List<AlertState> allStates = new ArrayList<>();
    allStates.add(AlertState.OK);
    allStates.add(AlertState.WARNING);
    allStates.add(AlertState.CRITICAL);

    List<AlertHistoryEntity> history = m_dao.findAll(m_cluster.getClusterId(),
        allStates);
    assertNotNull(history);
    assertEquals(50, history.size());

    history = m_dao.findAll(m_cluster.getClusterId(),
        Collections.singletonList(AlertState.OK));
    assertNotNull(history);
    assertEquals(40, history.size());

    history = m_dao.findAll(m_cluster.getClusterId(),
        Collections.singletonList(AlertState.CRITICAL));
    assertNotNull(history);
    assertEquals(10, history.size());

    history = m_dao.findAll(m_cluster.getClusterId(),
        Collections.singletonList(AlertState.WARNING));
    assertNotNull(history);
    assertEquals(0, history.size());
  }

  /**
   *
   */
  @Test
  public void testFindByDate() {
    calendar.clear();
    calendar.set(2014, Calendar.JANUARY, 1);

    // on or after 1/1/2014
    List<AlertHistoryEntity> history = m_dao.findAll(m_cluster.getClusterId(),
        calendar.getTime(), null);

    assertNotNull(history);
    assertEquals(50, history.size());

    // on or before 1/1/2014
    history = m_dao.findAll(m_cluster.getClusterId(), null, calendar.getTime());
    assertNotNull(history);
    assertEquals(1, history.size());

    // between 1/5 and 1/10
    calendar.set(2014, Calendar.JANUARY, 5);
    Date startDate = calendar.getTime();

    calendar.set(2014, Calendar.JANUARY, 10);
    Date endDate = calendar.getTime();

    history = m_dao.findAll(m_cluster.getClusterId(), startDate, endDate);
    assertNotNull(history);
    assertEquals(6, history.size());

    // after 3/1
    calendar.set(2014, Calendar.MARCH, 5);
    history = m_dao.findAll(m_cluster.getClusterId(), calendar.getTime(), null);
    assertNotNull(history);
    assertEquals(0, history.size());

    history = m_dao.findAll(m_cluster.getClusterId(), endDate, startDate);
    assertNotNull(history);
    assertEquals(0, history.size());
  }

  @Test
  public void testFindCurrentByHostAndName() throws Exception {
    AlertCurrentEntity entity = m_dao.findCurrentByHostAndName(
        m_cluster.getClusterId(), "h2", "Alert Definition 1");
    assertNull(entity);

    entity = m_dao.findCurrentByHostAndName(m_cluster.getClusterId(), "h1",
        "Alert Definition 1");

    assertNotNull(entity);
    assertNotNull(entity.getAlertHistory());
    assertNotNull(entity.getAlertHistory().getAlertDefinition());
  }

  /**
   *
   */
  @Test
  public void testFindCurrentSummary() throws Exception {
    AlertSummaryDTO summary = m_dao.findCurrentCounts(m_cluster.getClusterId(),
        null, null);

    assertEquals(5, summary.getOkCount());

    AlertHistoryEntity h1 = m_dao.findCurrentByCluster(m_cluster.getClusterId()).get(
        2).getAlertHistory();

    AlertHistoryEntity h2 = m_dao.findCurrentByCluster(m_cluster.getClusterId()).get(
        3).getAlertHistory();

    AlertHistoryEntity h3 = m_dao.findCurrentByCluster(m_cluster.getClusterId()).get(
        4).getAlertHistory();

    h1.setAlertState(AlertState.WARNING);
    m_dao.merge(h1);
    h2.setAlertState(AlertState.CRITICAL);
    m_dao.merge(h2);
    h3.setAlertState(AlertState.UNKNOWN);
    m_dao.merge(h3);

    int ok = 0;
    int warn = 0;
    int crit = 0;
    int unk = 0;
    int maintenance = 0;

    List<AlertCurrentEntity> currents = m_dao.findCurrentByCluster(m_cluster.getClusterId());
    for (AlertCurrentEntity current : currents) {
      if (current.getMaintenanceState() != MaintenanceState.OFF) {
        maintenance++;
        continue;
      }

      switch (current.getAlertHistory().getAlertState()) {
        case CRITICAL:
          crit++;
          break;
        case OK:
          ok++;
          break;
        case UNKNOWN:
          unk++;
          break;
        default:
          warn++;
          break;
      }
    }

    summary = m_dao.findCurrentCounts(m_cluster.getClusterId(), null, null);

    // !!! db-to-db compare
    assertEquals(ok, summary.getOkCount());
    assertEquals(warn, summary.getWarningCount());
    assertEquals(crit, summary.getCriticalCount());
    assertEquals(unk, summary.getUnknownCount());
    assertEquals(maintenance, summary.getMaintenanceCount());

    // !!! expected
    assertEquals(2, summary.getOkCount());
    assertEquals(1, summary.getWarningCount());
    assertEquals(1, summary.getCriticalCount());
    assertEquals(1, summary.getUnknownCount());
    assertEquals(0, summary.getMaintenanceCount());

    summary = m_dao.findCurrentCounts(m_cluster.getClusterId(), "YARN", null);
    assertEquals(2, summary.getOkCount());
    assertEquals(1, summary.getWarningCount());
    assertEquals(1, summary.getCriticalCount());
    assertEquals(1, summary.getUnknownCount());

    summary = m_dao.findCurrentCounts(m_cluster.getClusterId(), null, "h1");
    assertEquals(2, summary.getOkCount());
    assertEquals(1, summary.getWarningCount());
    assertEquals(1, summary.getCriticalCount());
    assertEquals(1, summary.getUnknownCount());
    assertEquals(0, summary.getMaintenanceCount());

    summary = m_dao.findCurrentCounts(m_cluster.getClusterId(), "foo", null);
    assertEquals(0, summary.getOkCount());
    assertEquals(0, summary.getWarningCount());
    assertEquals(0, summary.getCriticalCount());
    assertEquals(0, summary.getUnknownCount());
    assertEquals(0, summary.getMaintenanceCount());

    // try out maintenance mode for all WARNINGs
    for (AlertCurrentEntity current : currents) {
      if (current.getAlertHistory().getAlertState() == AlertState.WARNING) {
        current.setMaintenanceState(MaintenanceState.ON);
        m_dao.merge(current);
      }
    }

    summary = m_dao.findCurrentCounts(m_cluster.getClusterId(), null, null);
    assertEquals(2, summary.getOkCount());
    assertEquals(0, summary.getWarningCount());
    assertEquals(1, summary.getCriticalCount());
    assertEquals(1, summary.getUnknownCount());
    assertEquals(1, summary.getMaintenanceCount());
  }

  /**
   *
   */
  @Test
  public void testFindCurrentPerHostSummary() throws Exception {
    // Add extra host and alerts
    m_helper.addHost(m_clusters, m_cluster, "h2");
    List<AlertDefinitionEntity> definitions = m_definitionDao.findAll();
    AlertDefinitionEntity definition = definitions.get(0);
    AlertHistoryEntity h2CriticalHistory = new AlertHistoryEntity();
    h2CriticalHistory.setServiceName(definition.getServiceName());
    h2CriticalHistory.setClusterId(m_cluster.getClusterId());
    h2CriticalHistory.setAlertDefinition(definition);
    h2CriticalHistory.setAlertLabel(definition.getDefinitionName() + " h2");
    h2CriticalHistory.setAlertText(definition.getDefinitionName() + " h2");
    h2CriticalHistory.setAlertTimestamp(calendar.getTimeInMillis());
    h2CriticalHistory.setComponentName(definition.getComponentName());
    h2CriticalHistory.setHostName("h2");
    h2CriticalHistory.setAlertState(AlertState.CRITICAL);
    m_dao.create(h2CriticalHistory);
    AlertCurrentEntity h2CriticalCurrent = new AlertCurrentEntity();
    h2CriticalCurrent.setAlertHistory(h2CriticalHistory);
    h2CriticalCurrent.setLatestTimestamp(new Date().getTime());
    h2CriticalCurrent.setOriginalTimestamp(new Date().getTime() - 10800000);
    h2CriticalCurrent.setMaintenanceState(MaintenanceState.OFF);
    m_dao.create(h2CriticalCurrent);

    try {
      long clusterId = m_cluster.getClusterId();
      AlertSummaryDTO summary = m_dao.findCurrentCounts(clusterId, null, null);
      assertEquals(5, summary.getOkCount());

      AlertHistoryEntity h1 = m_dao.findCurrentByCluster(clusterId).get(2).getAlertHistory();
      AlertHistoryEntity h2 = m_dao.findCurrentByCluster(clusterId).get(3).getAlertHistory();
      AlertHistoryEntity h3 = m_dao.findCurrentByCluster(clusterId).get(4).getAlertHistory();

      h1.setAlertState(AlertState.WARNING);
      m_dao.merge(h1);
      h2.setAlertState(AlertState.CRITICAL);
      m_dao.merge(h2);
      h3.setAlertState(AlertState.UNKNOWN);
      m_dao.merge(h3);

      Map<String, AlertSummaryDTO> perHostSummary = m_dao.findCurrentPerHostCounts(clusterId);

      AlertSummaryDTO h1summary = m_dao.findCurrentCounts(clusterId, null, "h1");
      assertEquals(2, h1summary.getOkCount());
      assertEquals(1, h1summary.getWarningCount());
      assertEquals(1, h1summary.getCriticalCount());
      assertEquals(1, h1summary.getUnknownCount());
      assertEquals(0, h1summary.getMaintenanceCount());

      AlertSummaryDTO h2summary = m_dao.findCurrentCounts(clusterId, null, "h2");
      assertEquals(0, h2summary.getOkCount());
      assertEquals(0, h2summary.getWarningCount());
      assertEquals(1, h2summary.getCriticalCount());
      assertEquals(0, h2summary.getUnknownCount());
      assertEquals(0, h2summary.getMaintenanceCount());

      AlertSummaryDTO h1PerHostSummary = perHostSummary.get("h1");
      assertEquals(h1PerHostSummary.getOkCount(), h1summary.getOkCount());
      assertEquals(h1PerHostSummary.getWarningCount(), h1summary.getWarningCount());
      assertEquals(h1PerHostSummary.getCriticalCount(), h1summary.getCriticalCount());
      assertEquals(h1PerHostSummary.getUnknownCount(), h1summary.getUnknownCount());
      assertEquals(h1PerHostSummary.getMaintenanceCount(), h1summary.getMaintenanceCount());

      AlertSummaryDTO h2PerHostSummary = perHostSummary.get("h2");
      assertEquals(h2PerHostSummary.getOkCount(), h2summary.getOkCount());
      assertEquals(h2PerHostSummary.getWarningCount(), h2summary.getWarningCount());
      assertEquals(h2PerHostSummary.getCriticalCount(), h2summary.getCriticalCount());
      assertEquals(h2PerHostSummary.getUnknownCount(), h2summary.getUnknownCount());
      assertEquals(h2PerHostSummary.getMaintenanceCount(), h2summary.getMaintenanceCount());
    } finally {
      // Cleanup extra host and alerts to not effect other tests
      m_dao.remove(h2CriticalCurrent);
      m_dao.remove(h2CriticalHistory);
      m_clusters.unmapHostFromCluster("h2", m_cluster.getClusterName());
    }
  }

  /**
   *
   */
  @Test
  public void testFindCurrentHostSummary() throws Exception {
    // start out with 1 since all alerts are for a single host and are OK
    AlertHostSummaryDTO summary = m_dao.findCurrentHostCounts(m_cluster.getClusterId());
    assertEquals(0, summary.getWarningCount());
    assertEquals(0, summary.getCriticalCount());
    assertEquals(0, summary.getUnknownCount());
    assertEquals(1, summary.getOkCount());

    // grab 1 and change it to warning
    AlertHistoryEntity history1 = m_dao.findCurrentByCluster(m_cluster.getClusterId()).get(
        1).getAlertHistory();

    history1.setAlertState(AlertState.WARNING);
    m_dao.merge(history1);

    // verify host changed to warning
    summary = m_dao.findCurrentHostCounts(m_cluster.getClusterId());
    assertEquals(1, summary.getWarningCount());
    assertEquals(0, summary.getCriticalCount());
    assertEquals(0, summary.getUnknownCount());
    assertEquals(0, summary.getOkCount());

    history1.setAlertState(AlertState.CRITICAL);
    m_dao.merge(history1);

    // verify host changed to critical
    summary = m_dao.findCurrentHostCounts(m_cluster.getClusterId());
    assertEquals(0, summary.getWarningCount());
    assertEquals(1, summary.getCriticalCount());
    assertEquals(0, summary.getUnknownCount());
    assertEquals(0, summary.getOkCount());

    // grab another and change the host so that an OK shows up
    AlertHistoryEntity history2 = m_dao.findCurrentByCluster(m_cluster.getClusterId()).get(
        2).getAlertHistory();

    history2.setHostName(history2.getHostName() + "-foo");
    m_dao.merge(history2);

    summary = m_dao.findCurrentHostCounts(m_cluster.getClusterId());
    assertEquals(0, summary.getWarningCount());
    assertEquals(1, summary.getCriticalCount());
    assertEquals(0, summary.getUnknownCount());
    assertEquals(1, summary.getOkCount());

    // grab another and change that host name as well
    AlertHistoryEntity history3 = m_dao.findCurrentByCluster(m_cluster.getClusterId()).get(
        3).getAlertHistory();

    // change the name to simulate a 3rd host
    history3.setHostName(history3.getHostName() + "-bar");
    m_dao.merge(history3);

    // verify 2 hosts report OK
    summary = m_dao.findCurrentHostCounts(m_cluster.getClusterId());
    assertEquals(0, summary.getWarningCount());
    assertEquals(1, summary.getCriticalCount());
    assertEquals(0, summary.getUnknownCount());
    assertEquals(2, summary.getOkCount());

    // grab another and change that host name and the state to UNKNOWN
    AlertHistoryEntity history4 = m_dao.findCurrentByCluster(m_cluster.getClusterId()).get(
        4).getAlertHistory();

    history4.setHostName(history4.getHostName() + "-baz");
    history4.setAlertState(AlertState.UNKNOWN);
    m_dao.merge(history3);

    // verify a new host shows up with UNKNOWN status hosts report OK
    summary = m_dao.findCurrentHostCounts(m_cluster.getClusterId());
    assertEquals(0, summary.getWarningCount());
    assertEquals(1, summary.getCriticalCount());
    assertEquals(1, summary.getUnknownCount());
    assertEquals(2, summary.getOkCount());

    // put 1 alert into maintenance mode
    AlertCurrentEntity current4 = m_dao.findCurrentByCluster(
        m_cluster.getClusterId()).get(4);

    current4.setMaintenanceState(MaintenanceState.ON);
    m_dao.merge(current4);

    // verify that the UNKNOWN host has moved back to OK
    summary = m_dao.findCurrentHostCounts(m_cluster.getClusterId());
    assertEquals(0, summary.getWarningCount());
    assertEquals(1, summary.getCriticalCount());
    assertEquals(0, summary.getUnknownCount());
    assertEquals(3, summary.getOkCount());

    // put all alerts into maintenance mode
    List<AlertCurrentEntity> currents = m_dao.findCurrentByCluster(m_cluster.getClusterId());
    for (AlertCurrentEntity current : currents) {
      current.setMaintenanceState(MaintenanceState.ON);
      m_dao.merge(current);
    }

    // verify that all are OK
    summary = m_dao.findCurrentHostCounts(m_cluster.getClusterId());
    assertEquals(0, summary.getWarningCount());
    assertEquals(0, summary.getCriticalCount());
    assertEquals(0, summary.getUnknownCount());
    assertEquals(4, summary.getOkCount());
  }

  @Test
  public void testFindAggregates() throws Exception {
    // definition
    AlertDefinitionEntity definition = new AlertDefinitionEntity();
    definition.setDefinitionName("many_per_cluster");
    definition.setServiceName("YARN");
    definition.setComponentName(null);
    definition.setClusterId(m_cluster.getClusterId());
    definition.setHash(UUID.randomUUID().toString());
    definition.setScheduleInterval(Integer.valueOf(60));
    definition.setScope(Scope.SERVICE);
    definition.setSource("{\"type\" : \"SCRIPT\"}");
    definition.setSourceType(SourceType.SCRIPT);
    m_definitionDao.create(definition);

    // history record #1 and current
    AlertHistoryEntity history = new AlertHistoryEntity();
    history.setAlertDefinition(definition);
    history.setAlertInstance(null);
    history.setAlertLabel("");
    history.setAlertState(AlertState.OK);
    history.setAlertText("");
    history.setAlertTimestamp(Long.valueOf(1L));
    history.setClusterId(m_cluster.getClusterId());
    history.setComponentName("");
    history.setHostName("h1");
    history.setServiceName("ServiceName");

    AlertCurrentEntity current = new AlertCurrentEntity();
    current.setAlertHistory(history);
    current.setLatestTimestamp(Long.valueOf(1L));
    current.setOriginalTimestamp(Long.valueOf(1L));
    m_dao.merge(current);

    // history record #2 and current
    history = new AlertHistoryEntity();
    history.setAlertDefinition(definition);
    history.setAlertInstance(null);
    history.setAlertLabel("");
    history.setAlertState(AlertState.OK);
    history.setAlertText("");
    history.setAlertTimestamp(Long.valueOf(1L));
    history.setClusterId(m_cluster.getClusterId());
    history.setComponentName("");
    history.setHostName("h2");
    history.setServiceName("ServiceName");
    m_dao.create(history);

    current = new AlertCurrentEntity();
    current.setAlertHistory(history);
    current.setLatestTimestamp(Long.valueOf(1L));
    current.setOriginalTimestamp(Long.valueOf(1L));
    m_dao.merge(current);

    AlertSummaryDTO summary = m_dao.findAggregateCounts(
        m_cluster.getClusterId(), "many_per_cluster");
    assertEquals(2, summary.getOkCount());
    assertEquals(0, summary.getWarningCount());
    assertEquals(0, summary.getCriticalCount());
    assertEquals(0, summary.getUnknownCount());

    AlertCurrentEntity c = m_dao.findCurrentByHostAndName(
        m_cluster.getClusterId(),
        "h2", "many_per_cluster");
    AlertHistoryEntity h = c.getAlertHistory();
    h.setAlertState(AlertState.CRITICAL);
    m_dao.merge(h);

    summary = m_dao.findAggregateCounts(m_cluster.getClusterId(),
        "many_per_cluster");
    assertEquals(1, summary.getOkCount());
    assertEquals(0, summary.getWarningCount());
    assertEquals(1, summary.getCriticalCount());
    assertEquals(0, summary.getUnknownCount());

    summary = m_dao.findAggregateCounts(m_cluster.getClusterId(), "foo");
    assertEquals(0, summary.getOkCount());
    assertEquals(0, summary.getWarningCount());
    assertEquals(0, summary.getCriticalCount());
    assertEquals(0, summary.getUnknownCount());
  }

  /**
   * Tests <a
   * href="https://bugs.eclipse.org/bugs/show_bug.cgi?id=398067">https:/
   * /bugs.eclipse.org/bugs/show_bug.cgi?id=398067</a> which causes an inner
   * entity to be stale.
   */
  @Test
  public void testJPAInnerEntityStaleness() {
    List<AlertCurrentEntity> currents = m_dao.findCurrent();
    AlertCurrentEntity current = currents.get(0);
    AlertHistoryEntity oldHistory = current.getAlertHistory();

    AlertHistoryEntity newHistory = new AlertHistoryEntity();
    newHistory.setAlertDefinition(oldHistory.getAlertDefinition());
    newHistory.setAlertInstance(oldHistory.getAlertInstance());
    newHistory.setAlertLabel(oldHistory.getAlertLabel());

    if (oldHistory.getAlertState() == AlertState.OK) {
      newHistory.setAlertState(AlertState.CRITICAL);
    } else {
      newHistory.setAlertState(AlertState.OK);
    }

    newHistory.setAlertText("New History");
    newHistory.setClusterId(oldHistory.getClusterId());
    newHistory.setAlertTimestamp(System.currentTimeMillis());
    newHistory.setComponentName(oldHistory.getComponentName());
    newHistory.setHostName(oldHistory.getHostName());
    newHistory.setServiceName(oldHistory.getServiceName());

    m_dao.create(newHistory);

    assertTrue(newHistory.getAlertId().longValue() != oldHistory.getAlertId().longValue());

    current.setAlertHistory(newHistory);
    m_dao.merge(current);

    AlertCurrentEntity newCurrent = m_dao.findCurrentByHostAndName(
        newHistory.getClusterId(),
        newHistory.getHostName(),
        newHistory.getAlertDefinition().getDefinitionName());

    assertEquals(newHistory.getAlertId(),
        newCurrent.getAlertHistory().getAlertId());

    assertEquals(newHistory.getAlertState(),
        newCurrent.getAlertHistory().getAlertState());

    newCurrent = m_dao.findCurrentById(current.getAlertId());

    assertEquals(newHistory.getAlertId(),
        newCurrent.getAlertHistory().getAlertId());

    assertEquals(newHistory.getAlertState(),
        newCurrent.getAlertHistory().getAlertState());

  }

  /**
   * Tests that maintenance mode is set correctly on notices.
   *
   * @throws Exception
   */
  @Test
  public void testMaintenanceMode() throws Exception {
    m_helper.installHdfsService(m_cluster, m_serviceFactory,
        m_componentFactory, m_schFactory, HOSTNAME, serviceGroup);

    List<AlertCurrentEntity> currents = m_dao.findCurrent();
    for (AlertCurrentEntity current : currents) {
      m_dao.remove(current);
    }

    // create some definitions
    AlertDefinitionEntity namenode = new AlertDefinitionEntity();
    namenode.setDefinitionName("NAMENODE");
    namenode.setServiceName("HDFS");
    namenode.setComponentName("NAMENODE");
    namenode.setClusterId(m_cluster.getClusterId());
    namenode.setHash(UUID.randomUUID().toString());
    namenode.setScheduleInterval(Integer.valueOf(60));
    namenode.setScope(Scope.ANY);
    namenode.setSource("{\"type\" : \"SCRIPT\"}");
    namenode.setSourceType(SourceType.SCRIPT);
    m_definitionDao.create(namenode);

    AlertDefinitionEntity datanode = new AlertDefinitionEntity();
    datanode.setDefinitionName("DATANODE");
    datanode.setServiceName("HDFS");
    datanode.setComponentName("DATANODE");
    datanode.setClusterId(m_cluster.getClusterId());
    datanode.setHash(UUID.randomUUID().toString());
    datanode.setScheduleInterval(Integer.valueOf(60));
    datanode.setScope(Scope.HOST);
    datanode.setSource("{\"type\" : \"SCRIPT\"}");
    datanode.setSourceType(SourceType.SCRIPT);
    m_definitionDao.create(datanode);

    AlertDefinitionEntity aggregate = new AlertDefinitionEntity();
    aggregate.setDefinitionName("DATANODE_UP");
    aggregate.setServiceName("HDFS");
    aggregate.setComponentName(null);
    aggregate.setClusterId(m_cluster.getClusterId());
    aggregate.setHash(UUID.randomUUID().toString());
    aggregate.setScheduleInterval(Integer.valueOf(60));
    aggregate.setScope(Scope.SERVICE);
    aggregate.setSource("{\"type\" : \"SCRIPT\"}");
    aggregate.setSourceType(SourceType.SCRIPT);
    m_definitionDao.create(aggregate);

    // create some history
    AlertHistoryEntity nnHistory = new AlertHistoryEntity();
    nnHistory.setAlertState(AlertState.OK);
    nnHistory.setServiceName(namenode.getServiceName());
    nnHistory.setComponentName(namenode.getComponentName());
    nnHistory.setClusterId(m_cluster.getClusterId());
    nnHistory.setAlertDefinition(namenode);
    nnHistory.setAlertLabel(namenode.getDefinitionName());
    nnHistory.setAlertText(namenode.getDefinitionName());
    nnHistory.setAlertTimestamp(calendar.getTimeInMillis());
    nnHistory.setHostName(HOSTNAME);
    m_dao.create(nnHistory);

    AlertCurrentEntity nnCurrent = new AlertCurrentEntity();
    nnCurrent.setAlertHistory(nnHistory);
    nnCurrent.setLatestText(nnHistory.getAlertText());
    nnCurrent.setMaintenanceState(MaintenanceState.OFF);
    nnCurrent.setOriginalTimestamp(System.currentTimeMillis());
    nnCurrent.setLatestTimestamp(System.currentTimeMillis());
    m_dao.create(nnCurrent);

    AlertHistoryEntity dnHistory = new AlertHistoryEntity();
    dnHistory.setAlertState(AlertState.WARNING);
    dnHistory.setServiceName(datanode.getServiceName());
    dnHistory.setComponentName(datanode.getComponentName());
    dnHistory.setClusterId(m_cluster.getClusterId());
    dnHistory.setAlertDefinition(datanode);
    dnHistory.setAlertLabel(datanode.getDefinitionName());
    dnHistory.setAlertText(datanode.getDefinitionName());
    dnHistory.setAlertTimestamp(calendar.getTimeInMillis());
    dnHistory.setHostName(HOSTNAME);
    m_dao.create(dnHistory);

    AlertCurrentEntity dnCurrent = new AlertCurrentEntity();
    dnCurrent.setAlertHistory(dnHistory);
    dnCurrent.setLatestText(dnHistory.getAlertText());
    dnCurrent.setMaintenanceState(MaintenanceState.OFF);
    dnCurrent.setOriginalTimestamp(System.currentTimeMillis());
    dnCurrent.setLatestTimestamp(System.currentTimeMillis());
    m_dao.create(dnCurrent);

    AlertHistoryEntity aggregateHistory = new AlertHistoryEntity();
    aggregateHistory.setAlertState(AlertState.CRITICAL);
    aggregateHistory.setServiceName(aggregate.getServiceName());
    aggregateHistory.setComponentName(aggregate.getComponentName());
    aggregateHistory.setClusterId(m_cluster.getClusterId());
    aggregateHistory.setAlertDefinition(aggregate);
    aggregateHistory.setAlertLabel(aggregate.getDefinitionName());
    aggregateHistory.setAlertText(aggregate.getDefinitionName());
    aggregateHistory.setAlertTimestamp(calendar.getTimeInMillis());
    m_dao.create(aggregateHistory);

    AlertCurrentEntity aggregateCurrent = new AlertCurrentEntity();
    aggregateCurrent.setAlertHistory(aggregateHistory);
    aggregateCurrent.setLatestText(aggregateHistory.getAlertText());
    aggregateCurrent.setMaintenanceState(MaintenanceState.OFF);
    aggregateCurrent.setOriginalTimestamp(System.currentTimeMillis());
    aggregateCurrent.setLatestTimestamp(System.currentTimeMillis());
    m_dao.create(aggregateCurrent);

    currents = m_dao.findCurrent();
    assertEquals(3, currents.size());

    for (AlertCurrentEntity current : currents) {
      assertEquals(MaintenanceState.OFF, current.getMaintenanceState());
    }

    // turn on HDFS MM
    Service hdfs = m_clusters.getClusterById(m_cluster.getClusterId()).getService(
        "HDFS");

    hdfs.setMaintenanceState(MaintenanceState.ON);

    currents = m_dao.findCurrent();
    assertEquals(3, currents.size());
    for (AlertCurrentEntity current : currents) {
      assertEquals(MaintenanceState.ON, current.getMaintenanceState());
    }

    // turn HDFS MM off
    hdfs.setMaintenanceState(MaintenanceState.OFF);

    currents = m_dao.findCurrent();
    assertEquals(3, currents.size());
    for (AlertCurrentEntity current : currents) {
      assertEquals(MaintenanceState.OFF, current.getMaintenanceState());
    }

    // turn on host MM
    Host host = m_clusters.getHost(HOSTNAME);
    host.setMaintenanceState(m_cluster.getClusterId(), MaintenanceState.ON);

    // only NAMENODE and DATANODE should be in MM; the aggregate should not
    // since the host is in MM
    currents = m_dao.findCurrent();
    assertEquals(3, currents.size());
    for (AlertCurrentEntity current : currents) {
      if (current.getAlertHistory().getComponentName() != null) {
        assertEquals(MaintenanceState.ON, current.getMaintenanceState());
      } else {
        assertEquals(MaintenanceState.OFF, current.getMaintenanceState());
      }
    }

    // turn host MM off
    host.setMaintenanceState(m_cluster.getClusterId(), MaintenanceState.OFF);

    currents = m_dao.findCurrent();
    assertEquals(3, currents.size());
    for (AlertCurrentEntity current : currents) {
      assertEquals(MaintenanceState.OFF, current.getMaintenanceState());
    }

    // turn a component MM on
    ServiceComponentHost nnComponent = null;
    List<ServiceComponentHost> schs = m_cluster.getServiceComponentHosts(HOSTNAME);
    for (ServiceComponentHost sch : schs) {
      if ("NAMENODE".equals(sch.getServiceComponentName())) {
        sch.setMaintenanceState(MaintenanceState.ON);
        nnComponent = sch;
      }
    }

    assertNotNull(nnComponent);

    currents = m_dao.findCurrent();
    assertEquals(3, currents.size());
    for (AlertCurrentEntity current : currents) {
      if ("NAMENODE".equals(current.getAlertHistory().getComponentName())) {
        assertEquals(MaintenanceState.ON, current.getMaintenanceState());
      } else {
        assertEquals(MaintenanceState.OFF, current.getMaintenanceState());
      }
    }
  }

  /**
   * Tests that the Ambari {@link Predicate} can be converted and submitted to
   * JPA correctly to return a restricted result set.
   *
   * @throws Exception
   */
  @Test
  public void testAlertHistoryPredicate() throws Exception {
    m_helper.installHdfsService(m_cluster, m_serviceFactory,
        m_componentFactory, m_schFactory, HOSTNAME, serviceGroup);
    m_alertHelper.populateData(m_cluster);

    Predicate clusterPredicate = null;
    Predicate hdfsPredicate = null;
    Predicate yarnPredicate = null;
    Predicate clusterAndHdfsPredicate = null;
    Predicate clusterAndHdfsAndCriticalPredicate = null;
    Predicate hdfsAndCriticalOrWarningPredicate = null;
    Predicate alertNamePredicate = null;
    Predicate historyIdPredicate = null;

    clusterPredicate = new PredicateBuilder().property(
        AlertHistoryResourceProvider.ALERT_HISTORY_CLUSTER_NAME).equals("c1").toPredicate();

    AlertHistoryRequest request = new AlertHistoryRequest();

    request.Predicate = clusterPredicate;
    List<AlertHistoryEntity> histories = m_dao.findAll(request);
    assertEquals(3, histories.size());

    hdfsPredicate = new PredicateBuilder().property(
        AlertHistoryResourceProvider.ALERT_HISTORY_SERVICE_NAME).equals("HDFS").toPredicate();

    yarnPredicate = new PredicateBuilder().property(
        AlertHistoryResourceProvider.ALERT_HISTORY_SERVICE_NAME).equals("YARN").toPredicate();

    clusterAndHdfsPredicate = new PredicateBuilder().property(
        AlertHistoryResourceProvider.ALERT_HISTORY_CLUSTER_NAME).equals("c1").and().property(
        AlertHistoryResourceProvider.ALERT_HISTORY_SERVICE_NAME).equals("HDFS").toPredicate();

    clusterAndHdfsPredicate = new PredicateBuilder().property(
        AlertHistoryResourceProvider.ALERT_HISTORY_CLUSTER_NAME).equals("c1").and().property(
        AlertHistoryResourceProvider.ALERT_HISTORY_SERVICE_NAME).equals("HDFS").toPredicate();

    clusterAndHdfsAndCriticalPredicate = new PredicateBuilder().property(
        AlertHistoryResourceProvider.ALERT_HISTORY_CLUSTER_NAME).equals("c1").and().property(
        AlertHistoryResourceProvider.ALERT_HISTORY_SERVICE_NAME).equals("HDFS").and().property(
        AlertHistoryResourceProvider.ALERT_HISTORY_STATE).equals(
        AlertState.CRITICAL.name()).toPredicate();

    hdfsAndCriticalOrWarningPredicate = new PredicateBuilder().begin().property(
        AlertHistoryResourceProvider.ALERT_HISTORY_SERVICE_NAME).equals("HDFS").and().property(
        AlertHistoryResourceProvider.ALERT_HISTORY_STATE).equals(
        AlertState.CRITICAL.name()).end().or().property(
        AlertHistoryResourceProvider.ALERT_HISTORY_STATE).equals(
        AlertState.WARNING.name()).toPredicate();

    alertNamePredicate = new PredicateBuilder().property(
        AlertHistoryResourceProvider.ALERT_HISTORY_DEFINITION_NAME).equals(
        "NAMENODE").toPredicate();

    request.Predicate = hdfsPredicate;
    histories = m_dao.findAll(request);
    assertEquals(2, histories.size());

    request.Predicate = yarnPredicate;
    histories = m_dao.findAll(request);
    assertEquals(1, histories.size());

    request.Predicate = clusterAndHdfsPredicate;
    histories = m_dao.findAll(request);
    assertEquals(2, histories.size());

    request.Predicate = clusterAndHdfsAndCriticalPredicate;
    histories = m_dao.findAll(request);
    assertEquals(0, histories.size());

    request.Predicate = hdfsAndCriticalOrWarningPredicate;
    histories = m_dao.findAll(request);
    assertEquals(1, histories.size());

    request.Predicate = alertNamePredicate;
    histories = m_dao.findAll(request);
    assertEquals(1, histories.size());

    historyIdPredicate = new PredicateBuilder().property(
        AlertHistoryResourceProvider.ALERT_HISTORY_ID).equals(
        histories.get(0).getAlertId()).toPredicate();

    request.Predicate = historyIdPredicate;
    histories = m_dao.findAll(request);
    assertEquals(1, histories.size());
  }

  /**
   * Tests that JPA does the pagination work for us.
   *
   * @throws Exception
   */
  @Test
  public void testAlertHistoryPagination() throws Exception {
    m_helper.installHdfsService(m_cluster, m_serviceFactory,
        m_componentFactory, m_schFactory, HOSTNAME, serviceGroup);
    m_alertHelper.populateData(m_cluster);

    AlertHistoryRequest request = new AlertHistoryRequest();
    request.Pagination = null;

    // get back all 3
    List<AlertHistoryEntity> histories = m_dao.findAll(request);
    assertEquals(3, histories.size());

    // only the first 2
    request.Pagination = new PageRequestImpl(StartingPoint.Beginning, 2, 0,
        null, null);

    histories = m_dao.findAll(request);
    assertEquals(2, histories.size());

    // the 2nd and 3rd
    request.Pagination = new PageRequestImpl(StartingPoint.Beginning, 1, 2,
        null, null);

    histories = m_dao.findAll(request);
    assertEquals(1, histories.size());

    // none b/c we're out of index
    request.Pagination = new PageRequestImpl(StartingPoint.Beginning, 1, 3,
        null, null);

    histories = m_dao.findAll(request);
    assertEquals(0, histories.size());
  }

  /**
   * Tests that JPA does the sorting work for us.
   *
   * @throws Exception
   */
  @Test
  public void testAlertHistorySorting() throws Exception {
    m_helper.installHdfsService(m_cluster, m_serviceFactory,
        m_componentFactory, m_schFactory, HOSTNAME, serviceGroup);
    m_alertHelper.populateData(m_cluster);

    List<SortRequestProperty> sortProperties = new ArrayList<>();
    SortRequest sortRequest = new SortRequestImpl(sortProperties);
    AlertHistoryRequest request = new AlertHistoryRequest();
    request.Sort = sortRequest;

    Predicate clusterPredicate = new PredicateBuilder().property(
        AlertHistoryResourceProvider.ALERT_HISTORY_CLUSTER_NAME).equals("c1").toPredicate();

    request.Predicate = clusterPredicate;

    sortProperties.add(new SortRequestProperty(
        AlertHistoryResourceProvider.ALERT_HISTORY_SERVICE_NAME, Order.ASC));

    // get back all 3
    List<AlertHistoryEntity> histories = m_dao.findAll(request);
    assertEquals(3, histories.size());

    // assert sorting ASC
    String lastServiceName = null;
    for (AlertHistoryEntity history : histories) {
      if (null == lastServiceName) {
        lastServiceName = history.getServiceName();
        continue;
      }

      String currentServiceName = history.getServiceName();
      assertTrue(lastServiceName.compareTo(currentServiceName) <= 0);
      lastServiceName = currentServiceName;
    }

    // clear and do DESC
    sortProperties.clear();
    sortProperties.add(new SortRequestProperty(
        AlertHistoryResourceProvider.ALERT_HISTORY_SERVICE_NAME, Order.DESC));

    // get back all 3
    histories = m_dao.findAll(request);
    assertEquals(3, histories.size());

    // assert sorting DESC
    lastServiceName = null;
    for (AlertHistoryEntity history : histories) {
      if (null == lastServiceName) {
        lastServiceName = history.getServiceName();
        continue;
      }

      String currentServiceName = history.getServiceName();
      assertTrue(lastServiceName.compareTo(currentServiceName) >= 0);
      lastServiceName = currentServiceName;
    }
  }

  @Test
  public void testRemoveCurrenyByService() throws Exception {
    List<AlertCurrentEntity> currentAlerts = m_dao.findCurrent();
    assertNotNull(currentAlerts);
    assertEquals(5, currentAlerts.size());

    // assert none removed for HDFS
    m_dao.removeCurrentByService(m_cluster.getClusterId(), "HDFS");
    currentAlerts = m_dao.findCurrent();
    assertEquals(5, currentAlerts.size());

    m_dao.removeCurrentByService(m_cluster.getClusterId(), "YARN");
    currentAlerts = m_dao.findCurrent();
    assertEquals(0, currentAlerts.size());
  }

  @Test
  public void testRemoveCurrenyByHost() throws Exception {
    List<AlertCurrentEntity> currentAlerts = m_dao.findCurrent();
    assertNotNull(currentAlerts);
    assertEquals(5, currentAlerts.size());

    // there is no h2 host
    m_dao.removeCurrentByHost("h2");
    currentAlerts = m_dao.findCurrent();
    assertEquals(5, currentAlerts.size());

    // there is an h1 host
    m_dao.removeCurrentByHost("h1");
    currentAlerts = m_dao.findCurrent();
    assertEquals(0, currentAlerts.size());
  }

  @Test
  public void testRemoveCurrenyByComponentHost() throws Exception {
    List<AlertCurrentEntity> currentAlerts = m_dao.findCurrent();
    assertNotNull(currentAlerts);
    assertEquals(5, currentAlerts.size());

    AlertCurrentEntity entity = m_dao.findCurrentByHostAndName(
        m_cluster.getClusterId(), "h1", "Alert Definition 1");

    assertNotNull(entity);

    m_dao.removeCurrentByServiceComponentHost(m_cluster.getClusterId(),
        entity.getAlertHistory().getServiceName(),
        entity.getAlertHistory().getComponentName(),
        entity.getAlertHistory().getHostName());

    currentAlerts = m_dao.findCurrent();
    assertEquals(4, currentAlerts.size());
  }

  @Test
  public void testRemoveCurrentDisabled() throws Exception {
    List<AlertCurrentEntity> currentAlerts = m_dao.findCurrent();
    assertNotNull(currentAlerts);
    assertEquals(5, currentAlerts.size());

    AlertDefinitionEntity definition = currentAlerts.get(0).getAlertHistory().getAlertDefinition();
    definition.setEnabled(false);
    m_definitionDao.merge(definition);

    m_dao.removeCurrentDisabledAlerts();

    currentAlerts = m_dao.findCurrent();
    assertEquals(4, currentAlerts.size());
  }
}<|MERGE_RESOLUTION|>--- conflicted
+++ resolved
@@ -123,11 +123,7 @@
     // install YARN so there is at least 1 service installed and no
     // unexpected alerts since the test YARN service doesn't have any alerts
     m_cluster = m_clusters.getClusterById(m_helper.createCluster());
-<<<<<<< HEAD
-    serviceGroup = m_cluster.addServiceGroup("CORE", "HDP-1.0");
-=======
     serviceGroup = m_cluster.addServiceGroup("CORE", m_cluster.getDesiredStackVersion().getStackId());
->>>>>>> 5be3604f
     m_helper.initializeClusterWithStack(m_cluster);
     m_helper.addHost(m_clusters, m_cluster, HOSTNAME);
     m_helper.installYarnService(m_cluster, m_serviceFactory,
