--- conflicted
+++ resolved
@@ -176,11 +176,7 @@
       JsonMappingException, JAXBException, IOException {
     StageUtils stageUtils = new StageUtils(injector.getInstance(StageFactory.class));
     Stage s = StageUtils.getATestStage(1, 2, "host1", "clusterHostInfo", "hostParamsStage");
-<<<<<<< HEAD
-    ExecutionCommand cmd = s.getExecutionCommands(getHostName()).get(0).getExecutionCommand();
-=======
     ExecutionCommand cmd = s.getExecutionCommands("host1").get(0).getExecutionCommand();
->>>>>>> 9d802b7c
     HashMap<String, Map<String, String>> configTags = new HashMap<>();
     Map<String, String> globalTag = new HashMap<>();
     globalTag.put("tag", "version1");
