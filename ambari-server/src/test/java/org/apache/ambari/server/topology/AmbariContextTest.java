/**
 * Licensed to the Apache Software Foundation (ASF) under one
 * or more contributor license agreements.  See the NOTICE file
 * distributed with this work for additional information
 * regarding copyright ownership.  The ASF licenses this file
 * to you under the Apache License, Version 2.0 (the
 * "License"); you may not use this file except in compliance
 * with the License.  You may obtain a copy of the License at
 *
 *     http://www.apache.org/licenses/LICENSE-2.0
 *
 * Unless required by applicable law or agreed to in writing, software
 * distributed under the License is distributed on an "AS IS" BASIS,
 * WITHOUT WARRANTIES OR CONDITIONS OF ANY KIND, either express or implied.
 * See the License for the specific language governing permissions and
 * limitations under the License.
 */

package org.apache.ambari.server.topology;

import static org.easymock.EasyMock.capture;
import static org.easymock.EasyMock.createMock;
import static org.easymock.EasyMock.createNiceMock;
import static org.easymock.EasyMock.createStrictMock;
import static org.easymock.EasyMock.expect;
import static org.easymock.EasyMock.expectLastCall;
import static org.easymock.EasyMock.replay;
import static org.easymock.EasyMock.reset;
import static org.easymock.EasyMock.verify;
import static org.junit.Assert.assertEquals;
import static org.junit.Assert.assertFalse;
import static org.junit.Assert.assertTrue;

import java.lang.reflect.Field;
import java.util.Arrays;
import java.util.Collection;
import java.util.Collections;
import java.util.HashMap;
import java.util.HashSet;
import java.util.Map;
import java.util.Set;

import org.apache.ambari.server.controller.AmbariManagementController;
import org.apache.ambari.server.controller.ClusterRequest;
import org.apache.ambari.server.controller.ConfigGroupRequest;
import org.apache.ambari.server.controller.ServiceComponentRequest;
import org.apache.ambari.server.controller.ServiceRequest;
import org.apache.ambari.server.controller.internal.ComponentResourceProvider;
import org.apache.ambari.server.controller.internal.ConfigGroupResourceProvider;
import org.apache.ambari.server.controller.internal.HostComponentResourceProvider;
import org.apache.ambari.server.controller.internal.HostResourceProvider;
import org.apache.ambari.server.controller.internal.ServiceResourceProvider;
import org.apache.ambari.server.controller.internal.Stack;
import org.apache.ambari.server.controller.predicate.EqualsPredicate;
import org.apache.ambari.server.controller.spi.ClusterController;
import org.apache.ambari.server.controller.spi.Predicate;
import org.apache.ambari.server.controller.spi.Request;
import org.apache.ambari.server.controller.spi.Resource;
import org.apache.ambari.server.state.Cluster;
import org.apache.ambari.server.state.Clusters;
import org.apache.ambari.server.state.Config;
import org.apache.ambari.server.state.ConfigFactory;
import org.apache.ambari.server.state.ConfigHelper;
import org.apache.ambari.server.state.DesiredConfig;
import org.apache.ambari.server.state.Host;
import org.apache.ambari.server.state.Service;
import org.apache.ambari.server.state.StackId;
import org.apache.ambari.server.state.configgroup.ConfigGroup;
import org.easymock.Capture;
import org.easymock.EasyMock;
import org.junit.After;
import org.junit.Before;
import org.junit.Test;

import com.google.common.collect.ImmutableList;
import com.google.common.collect.ImmutableMap;
import com.google.common.collect.ImmutableSet;

/**
 * AmbariContext unit tests
 */
//todo: switch over to EasyMockSupport
public class AmbariContextTest {

  private static final String BP_NAME = "testBP";
  private static final String CLUSTER_NAME = "testCluster";
  private static final long CLUSTER_ID = 1L;
  private static final String STACK_NAME = "testStack";
  private static final String STACK_VERSION = "testVersion";
  private static final String HOST_GROUP_1 = "group1";
  private static final String HOST_GROUP_2 = "group2";
  private static final String HOST1 = "host1";
  private static final String HOST2 = "host2";
  StackId stackId = new StackId(STACK_NAME, STACK_VERSION);

  private static final AmbariContext context = new AmbariContext();
  private static final AmbariManagementController controller = createNiceMock(AmbariManagementController.class);
  private static final ClusterController clusterController = createStrictMock(ClusterController.class);
  private static final HostResourceProvider hostResourceProvider = createStrictMock(HostResourceProvider.class);
  private static final ServiceResourceProvider serviceResourceProvider = createStrictMock(ServiceResourceProvider.class);
  private static final ComponentResourceProvider componentResourceProvider = createStrictMock(ComponentResourceProvider.class);
  private static final HostComponentResourceProvider hostComponentResourceProvider = createStrictMock(HostComponentResourceProvider.class);
  private static final ConfigGroupResourceProvider configGroupResourceProvider = createStrictMock(ConfigGroupResourceProvider.class);
  private static final ClusterTopology topology = createNiceMock(ClusterTopology.class);
  private static final Blueprint blueprint = createNiceMock(Blueprint.class);
  private static final Stack stack = createNiceMock(Stack.class);
  private static final Clusters clusters = createNiceMock(Clusters.class);
  private static final Cluster cluster = createNiceMock(Cluster.class);
  private static final HostGroupInfo group1Info = createNiceMock(HostGroupInfo.class);
  private static final ConfigHelper configHelper = createNiceMock(ConfigHelper.class);
  private static final ConfigGroup configGroup1 = createMock(ConfigGroup.class);
  private static final ConfigGroup configGroup2 = createMock(ConfigGroup.class);
  private static final Host host1 = createNiceMock(Host.class);
  private static final Host host2 = createNiceMock(Host.class);
  private static final ConfigFactory configFactory = createNiceMock(ConfigFactory.class);

  private static final Collection<String> blueprintServices = new HashSet<String>();
  private static final Map<String, Service> clusterServices = new HashMap<String, Service>();
  private static final Map<Long, ConfigGroup> configGroups = new HashMap<Long, ConfigGroup>();
  private Configuration bpConfiguration = null;
  private Configuration group1Configuration = null;
  private static final Collection<String> group1Hosts = Arrays.asList(HOST1, HOST2);

  private Capture<Set<ConfigGroupRequest>> configGroupRequestCapture = new Capture<Set<ConfigGroupRequest>>();

  @Before
  public void setUp() throws Exception {
    // "inject" context state
    Class clazz = AmbariContext.class;
    Field f = clazz.getDeclaredField("controller");
    f.setAccessible(true);
    f.set(null, controller);

    f = clazz.getDeclaredField("clusterController");
    f.setAccessible(true);
    f.set(null, clusterController);

    f = clazz.getDeclaredField("hostResourceProvider");
    f.setAccessible(true);
    f.set(null, hostResourceProvider);

    f = clazz.getDeclaredField("serviceResourceProvider");
    f.setAccessible(true);
    f.set(null, serviceResourceProvider);

    f = clazz.getDeclaredField("componentResourceProvider");
    f.setAccessible(true);
    f.set(null, componentResourceProvider);

    f = clazz.getDeclaredField("hostComponentResourceProvider");
    f.setAccessible(true);
    f.set(null, hostComponentResourceProvider);

    // bp configuration
    Map<String, Map<String, String>> bpProperties = new HashMap<String, Map<String, String>>();
    Map<String, String> bpType1Props = new HashMap<String, String>();
    bpProperties.put("type1", bpType1Props);
    bpType1Props.put("prop1", "val1");
    bpType1Props.put("prop2", "val2");
    bpConfiguration = new Configuration(bpProperties, null);

    // host group 1 configuration
    Map<String, Map<String, String>> group1Properties = new HashMap<String, Map<String, String>>();
    Map<String, String> type1Props = new HashMap<String, String>();
    group1Properties.put("type1", type1Props);
    type1Props.put("prop1", "val1.2");
    type1Props.put("prop3", "val3");
    group1Configuration = new Configuration(group1Properties, null, bpConfiguration);

    Map<String, String> group1ResolvedProperties = new HashMap<String, String>(bpType1Props);
    group1ResolvedProperties.putAll(type1Props);

    // config type -> service mapping
    Map<String, String> configTypeServiceMapping = new HashMap<String, String>();
    configTypeServiceMapping.put("type1", "service1");

    // config groups
    configGroups.put(1L, configGroup1);
    configGroups.put(2L, configGroup2);

    // config factory mock
    Config type1Group1 = createNiceMock(Config.class);
    expect(type1Group1.getType()).andReturn("type1").anyTimes();
    expect(type1Group1.getTag()).andReturn("group1").anyTimes();
    expect(type1Group1.getProperties()).andReturn(group1ResolvedProperties).anyTimes();
    expect(configFactory.createReadOnly(EasyMock.eq("type1"), EasyMock.eq("group1"),
        EasyMock.<Map<String, String>> anyObject(),
        EasyMock.<Map<String, Map<String, String>>> anyObject())).andReturn(type1Group1).anyTimes();
    replay(type1Group1);

    Config type1Service1 = createNiceMock(Config.class);
    expect(type1Service1.getType()).andReturn("type1").anyTimes();
    expect(type1Service1.getTag()).andReturn("service1").anyTimes();
    expect(type1Service1.getProperties()).andReturn(type1Props).anyTimes();
    expect(configFactory.createReadOnly(EasyMock.eq("type1"), EasyMock.eq("service1"),
        EasyMock.<Map<String, String>> anyObject(),
        EasyMock.<Map<String, Map<String, String>>> anyObject())).andReturn(
            type1Service1).anyTimes();
    replay(type1Service1);

    context.configFactory = configFactory;

    blueprintServices.add("service1");
    blueprintServices.add("service2");

    expect(topology.getClusterId()).andReturn(CLUSTER_ID).anyTimes();
    expect(topology.getBlueprint()).andReturn(blueprint).anyTimes();
    expect(topology.getHostGroupInfo()).andReturn(Collections.singletonMap(HOST_GROUP_1, group1Info)).anyTimes();

    expect(blueprint.getName()).andReturn(BP_NAME).anyTimes();
    expect(blueprint.getStack()).andReturn(stack).anyTimes();
    expect(blueprint.getServices()).andReturn(blueprintServices).anyTimes();
    expect(blueprint.getComponents("service1")).andReturn(Arrays.asList("s1Component1", "s1Component2")).anyTimes();
    expect(blueprint.getComponents("service2")).andReturn(Collections.singleton("s2Component1")).anyTimes();
    expect(blueprint.getConfiguration()).andReturn(bpConfiguration).anyTimes();
    expect(blueprint.getCredentialStoreEnabled("service1")).andReturn("true").anyTimes();

    expect(stack.getName()).andReturn(STACK_NAME).anyTimes();
    expect(stack.getVersion()).andReturn(STACK_VERSION).anyTimes();

    for (Map.Entry<String, String> entry : configTypeServiceMapping.entrySet()) {
      expect(stack.getServiceForConfigType(entry.getKey())).andReturn(entry.getValue()).anyTimes();
    }

    expect(controller.getClusters()).andReturn(clusters).anyTimes();
    expect(controller.getConfigHelper()).andReturn(configHelper).anyTimes();

    expect(clusters.getCluster(CLUSTER_NAME)).andReturn(cluster).anyTimes();
    expect(clusters.getClusterById(CLUSTER_ID)).andReturn(cluster).anyTimes();
    expect(clusters.getHost(HOST1)).andReturn(host1).anyTimes();
    expect(clusters.getHost(HOST2)).andReturn(host2).anyTimes();

    Map<String, Host> clusterHosts = ImmutableMap.of(HOST1, host1, HOST2, host2);
    expect(clusters.getHostsForCluster(CLUSTER_NAME)).andReturn(clusterHosts).anyTimes();

    expect(cluster.getClusterId()).andReturn(CLUSTER_ID).anyTimes();
    expect(cluster.getClusterName()).andReturn(CLUSTER_NAME).anyTimes();

    expect(host1.getHostId()).andReturn(1L).anyTimes();
    expect(host2.getHostId()).andReturn(2L).anyTimes();

    expect(group1Info.getConfiguration()).andReturn(group1Configuration).anyTimes();
    expect(group1Info.getHostNames()).andReturn(group1Hosts).anyTimes();

    expect(configGroup1.getName()).andReturn(String.format("%s:%s", BP_NAME, HOST_GROUP_1)).anyTimes();
    expect(configGroup2.getName()).andReturn(String.format("%s:%s", BP_NAME, HOST_GROUP_2)).anyTimes();
  }

  @After
  public void tearDown() throws Exception {
    verify(controller, clusterController, hostResourceProvider, serviceResourceProvider, componentResourceProvider,
        hostComponentResourceProvider, configGroupResourceProvider, topology, blueprint, stack, clusters,
        cluster, group1Info, configHelper, configGroup1, configGroup2, host1, host2, configFactory);

    reset(controller, clusterController, hostResourceProvider, serviceResourceProvider, componentResourceProvider,
        hostComponentResourceProvider, configGroupResourceProvider, topology, blueprint, stack, clusters,
        cluster, group1Info, configHelper, configGroup1, configGroup2, host1, host2, configFactory);
  }

  private void replayAll() {
    replay(controller, clusterController, hostResourceProvider, serviceResourceProvider, componentResourceProvider,
        hostComponentResourceProvider, configGroupResourceProvider, topology, blueprint, stack, clusters,
        cluster, group1Info, configHelper, configGroup1, configGroup2, host1, host2, configFactory);
  }

  @Test
  public void testCreateAmbariResources() throws Exception {
    // expectations
    Capture<ClusterRequest> clusterRequestCapture = new Capture<ClusterRequest>();
    controller.createCluster(capture(clusterRequestCapture));
    expectLastCall().once();
    expect(cluster.getServices()).andReturn(clusterServices).anyTimes();

    Capture<Set<ServiceRequest>> serviceRequestCapture = new Capture<Set<ServiceRequest>>();
    Capture<Set<ServiceComponentRequest>> serviceComponentRequestCapture = new Capture<Set<ServiceComponentRequest>>();

    serviceResourceProvider.createServices(capture(serviceRequestCapture));
    expectLastCall().once();
    componentResourceProvider.createComponents(capture(serviceComponentRequestCapture));
    expectLastCall().once();

    Capture<Request> serviceInstallRequestCapture = new Capture<Request>();
    Capture<Request> serviceStartRequestCapture = new Capture<Request>();
    Capture<Predicate> installPredicateCapture = new Capture<Predicate>();
    Capture<Predicate> startPredicateCapture = new Capture<Predicate>();

    expect(serviceResourceProvider.updateResources(capture(serviceInstallRequestCapture),
        capture(installPredicateCapture))).andReturn(null).once();
    expect(serviceResourceProvider.updateResources(capture(serviceStartRequestCapture),
        capture(startPredicateCapture))).andReturn(null).once();

    replayAll();

    // test
    context.createAmbariResources(topology, CLUSTER_NAME, null, null);

    // assertions
    ClusterRequest clusterRequest = clusterRequestCapture.getValue();
    assertEquals(CLUSTER_NAME, clusterRequest.getClusterName());
    assertEquals(String.format("%s-%s", STACK_NAME, STACK_VERSION), clusterRequest.getStackVersion());

    Collection<ServiceRequest> serviceRequests = serviceRequestCapture.getValue();
    assertEquals(2, serviceRequests.size());
    Collection<String> servicesFound = new HashSet<String>();
    for (ServiceRequest serviceRequest : serviceRequests) {
      servicesFound.add(serviceRequest.getServiceName());
      assertEquals(CLUSTER_NAME, serviceRequest.getClusterName());
    }
    assertTrue(servicesFound.size() == 2 &&
        servicesFound.containsAll(Arrays.asList("service1", "service2")));

    Collection<ServiceComponentRequest> serviceComponentRequests = serviceComponentRequestCapture.getValue();
    assertEquals(3, serviceComponentRequests.size());
    Map<String, Collection<String>> foundServiceComponents = new HashMap<String, Collection<String>>();
    for (ServiceComponentRequest componentRequest : serviceComponentRequests) {
      assertEquals(CLUSTER_NAME, componentRequest.getClusterName());
      String serviceName = componentRequest.getServiceName();
      Collection<String> serviceComponents = foundServiceComponents.get(serviceName);
      if (serviceComponents == null) {
        serviceComponents = new HashSet<String>();
        foundServiceComponents.put(serviceName, serviceComponents);
      }
      serviceComponents.add(componentRequest.getComponentName());
    }
    assertEquals(2, foundServiceComponents.size());

    Collection<String> service1Components = foundServiceComponents.get("service1");
    assertEquals(2, service1Components.size());
    assertTrue(service1Components.containsAll(Arrays.asList("s1Component1", "s1Component2")));

    Collection<String> service2Components = foundServiceComponents.get("service2");
    assertEquals(1, service2Components.size());
    assertTrue(service2Components.contains("s2Component1"));

    Request installRequest = serviceInstallRequestCapture.getValue();
    Set<Map<String, Object>> installPropertiesSet = installRequest.getProperties();
    assertEquals(1, installPropertiesSet.size());
    Map<String, Object> installProperties = installPropertiesSet.iterator().next();
    assertEquals(CLUSTER_NAME, installProperties.get(ServiceResourceProvider.SERVICE_CLUSTER_NAME_PROPERTY_ID));
    assertEquals("INSTALLED", installProperties.get(ServiceResourceProvider.SERVICE_SERVICE_STATE_PROPERTY_ID));
    assertEquals(new EqualsPredicate<String>(ServiceResourceProvider.SERVICE_CLUSTER_NAME_PROPERTY_ID, CLUSTER_NAME),
        installPredicateCapture.getValue());

    Request startRequest = serviceStartRequestCapture.getValue();
    Set<Map<String, Object>> startPropertiesSet = startRequest.getProperties();
    assertEquals(1, startPropertiesSet.size());
    Map<String, Object> startProperties = startPropertiesSet.iterator().next();
    assertEquals(CLUSTER_NAME, startProperties.get(ServiceResourceProvider.SERVICE_CLUSTER_NAME_PROPERTY_ID));
    assertEquals("STARTED", startProperties.get(ServiceResourceProvider.SERVICE_SERVICE_STATE_PROPERTY_ID));
    assertEquals(new EqualsPredicate<String>(ServiceResourceProvider.SERVICE_CLUSTER_NAME_PROPERTY_ID, CLUSTER_NAME),
        installPredicateCapture.getValue());
  }

  @Test
  public void testRegisterHostWithConfigGroup_createNewConfigGroup() throws Exception {
    // test specific expectations
    expect(cluster.getConfigGroups()).andReturn(Collections.<Long, ConfigGroup>emptyMap()).once();
    expect(clusterController.ensureResourceProvider(Resource.Type.ConfigGroup)).andReturn(configGroupResourceProvider).once();
    //todo: for now not using return value so just returning null
    expect(configGroupResourceProvider.createResources(capture(configGroupRequestCapture))).andReturn(null).once();
<<<<<<< HEAD
    configHelper.moveDeprecatedGlobals(stackId, group1Configuration.getFullProperties(1), CLUSTER_NAME);

=======
>>>>>>> 2c884ab7
    // replay all mocks
    replayAll();

    // test
    context.registerHostWithConfigGroup(HOST1, topology, HOST_GROUP_1);

    // assertions
    Set<ConfigGroupRequest> configGroupRequests = configGroupRequestCapture.getValue();
    assertEquals(1, configGroupRequests.size());
    ConfigGroupRequest configGroupRequest = configGroupRequests.iterator().next();
    assertEquals(CLUSTER_NAME, configGroupRequest.getClusterName());
    assertEquals("testBP:group1", configGroupRequest.getGroupName());
    assertEquals("service1", configGroupRequest.getTag());
    assertEquals("Host Group Configuration", configGroupRequest.getDescription());
    Collection<String> requestHosts = configGroupRequest.getHosts();
    requestHosts.retainAll(group1Hosts);
    assertEquals(group1Hosts.size(), requestHosts.size());

    Map<String, Config> requestConfig = configGroupRequest.getConfigs();
    assertEquals(1, requestConfig.size());
    Config type1Config = requestConfig.get("type1");
    //todo: other properties such as cluster name are not currently being explicitly set on config
    assertEquals("type1", type1Config.getType());
    assertEquals("group1", type1Config.getTag());
    Map<String, String> requestProps = type1Config.getProperties();
    assertEquals(3, requestProps.size());
    // 1.2 is overridden value
    assertEquals("val1.2", requestProps.get("prop1"));
    assertEquals("val2", requestProps.get("prop2"));
    assertEquals("val3", requestProps.get("prop3"));
  }

  @Test
  public void testRegisterHostWithConfigGroup_createNewConfigGroupWithPendingHosts() throws Exception {
    // test specific expectations
    expect(cluster.getConfigGroups()).andReturn(Collections.<Long, ConfigGroup>emptyMap()).once();
    expect(clusterController.ensureResourceProvider(Resource.Type.ConfigGroup)).andReturn(configGroupResourceProvider).once();
    //todo: for now not using return value so just returning null
    expect(configGroupResourceProvider.createResources(capture(configGroupRequestCapture))).andReturn(null).once();

    reset(group1Info);
    expect(group1Info.getConfiguration()).andReturn(group1Configuration).anyTimes();
    Collection<String> groupHosts = ImmutableList.of(HOST1, HOST2, "pending_host"); // pending_host is not registered with the cluster
    expect(group1Info.getHostNames()).andReturn(groupHosts).anyTimes(); // there are 3 hosts for the host group
    // replay all mocks
    replayAll();

    // test
    context.registerHostWithConfigGroup(HOST1, topology, HOST_GROUP_1);

    // assertions
    Set<ConfigGroupRequest> configGroupRequests = configGroupRequestCapture.getValue();
    assertEquals(1, configGroupRequests.size());
    ConfigGroupRequest configGroupRequest = configGroupRequests.iterator().next();
    assertEquals(CLUSTER_NAME, configGroupRequest.getClusterName());
    assertEquals("testBP:group1", configGroupRequest.getGroupName());
    assertEquals("service1", configGroupRequest.getTag());
    assertEquals("Host Group Configuration", configGroupRequest.getDescription());
    Collection<String> requestHosts = configGroupRequest.getHosts();

    // we expect only HOST1 and HOST2 in the config group request as the third host "pending_host" hasn't registered yet with the cluster
    assertEquals(2, requestHosts.size());
    assertTrue(requestHosts.contains(HOST1));
    assertTrue(requestHosts.contains(HOST2));

    Map<String, Config> requestConfig = configGroupRequest.getConfigs();
    assertEquals(1, requestConfig.size());
    Config type1Config = requestConfig.get("type1");
    //todo: other properties such as cluster name are not currently being explicitly set on config
    assertEquals("type1", type1Config.getType());
    assertEquals("group1", type1Config.getTag());
    Map<String, String> requestProps = type1Config.getProperties();
    assertEquals(3, requestProps.size());
    // 1.2 is overridden value
    assertEquals("val1.2", requestProps.get("prop1"));
    assertEquals("val2", requestProps.get("prop2"));
    assertEquals("val3", requestProps.get("prop3"));
  }

  @Test
  public void testRegisterHostWithConfigGroup_registerWithExistingConfigGroup() throws Exception {
    // test specific expectations
    expect(cluster.getConfigGroups()).andReturn(configGroups).once();

    expect(configGroup1.getHosts()).andReturn(Collections.singletonMap(2L, host2)).once();
    configGroup1.addHost(host1);
    configGroup1.persistHostMapping();

    // replay all mocks
    replayAll();

    // test
    context.registerHostWithConfigGroup(HOST1, topology, HOST_GROUP_1);
  }

  @Test
  public void testRegisterHostWithConfigGroup_registerWithExistingConfigGroup_hostAlreadyRegistered() throws Exception {
    // test specific expectations
    expect(cluster.getConfigGroups()).andReturn(configGroups).once();

    expect(configGroup1.getHosts()).andReturn(Collections.singletonMap(1L, host1)).once();
    // addHost and persistHostMapping shouldn't be called since host is already registerd with group

    // replay all mocks
    replayAll();

    // test
    context.registerHostWithConfigGroup(HOST1, topology, HOST_GROUP_1);
  }

  @Test
  public void testWaitForTopologyResolvedStateWithEmptyUpdatedSet() throws Exception {
    replayAll();

    // verify that wait returns successfully with empty updated list passed in
    context.waitForConfigurationResolution(CLUSTER_NAME, Collections.<String>emptySet());
  }

  @Test
  public void testWaitForTopologyResolvedStateWithRequiredUpdatedSet() throws Exception {
    final String topologyResolvedState = "TOPOLOGY_RESOLVED";
    DesiredConfig testHdfsDesiredConfig =
      new DesiredConfig();
    testHdfsDesiredConfig.setTag(topologyResolvedState);
    DesiredConfig testCoreSiteDesiredConfig =
      new DesiredConfig();
    testCoreSiteDesiredConfig.setTag(topologyResolvedState);
    DesiredConfig testClusterEnvDesiredConfig =
      new DesiredConfig();
    testClusterEnvDesiredConfig.setTag(topologyResolvedState);

    Map<String, DesiredConfig> testDesiredConfigs =
      new HashMap<String, DesiredConfig>();
    testDesiredConfigs.put("hdfs-site", testHdfsDesiredConfig);
    testDesiredConfigs.put("core-site", testCoreSiteDesiredConfig);
    testDesiredConfigs.put("cluster-env", testClusterEnvDesiredConfig);

    expect(cluster.getDesiredConfigs()).andReturn(testDesiredConfigs).atLeastOnce();

    replayAll();

    Set<String> testUpdatedConfigTypes =
      new HashSet<String>();
    testUpdatedConfigTypes.add("hdfs-site");
    testUpdatedConfigTypes.add("core-site");
    testUpdatedConfigTypes.add("cluster-env");

    // verify that wait returns successfully with non-empty list
    // with all configuration types tagged as "TOPOLOGY_RESOLVED"
    context.waitForConfigurationResolution(CLUSTER_NAME, testUpdatedConfigTypes);
  }

  @Test
  public void testIsTopologyResolved_True() throws Exception {

    // Given
    DesiredConfig testHdfsDesiredConfig1 = new DesiredConfig();
    testHdfsDesiredConfig1.setTag(TopologyManager.INITIAL_CONFIG_TAG);
    testHdfsDesiredConfig1.setVersion(1L);

    DesiredConfig testHdfsDesiredConfig2 = new DesiredConfig();
    testHdfsDesiredConfig2.setTag(TopologyManager.TOPOLOGY_RESOLVED_TAG);
    testHdfsDesiredConfig2.setVersion(2L);

    DesiredConfig testHdfsDesiredConfig3 = new DesiredConfig();
    testHdfsDesiredConfig3.setTag("ver123");
    testHdfsDesiredConfig3.setVersion(3L);

    DesiredConfig testCoreSiteDesiredConfig = new DesiredConfig();
    testCoreSiteDesiredConfig.setTag("ver123");
    testCoreSiteDesiredConfig.setVersion(1L);


    Map<String, Set<DesiredConfig>> testDesiredConfigs = ImmutableMap.<String, Set<DesiredConfig>>builder()
      .put("hdfs-site", ImmutableSet.of(testHdfsDesiredConfig2, testHdfsDesiredConfig3, testHdfsDesiredConfig1))
      .put("core-site", ImmutableSet.of(testCoreSiteDesiredConfig))
      .build();

    expect(cluster.getAllDesiredConfigVersions()).andReturn(testDesiredConfigs).atLeastOnce();

    replayAll();

    // When
    boolean topologyResolved = context.isTopologyResolved(CLUSTER_ID);

    // Then
    assertTrue(topologyResolved);
  }

  @Test
  public void testIsTopologyResolved_WrongOrder_False() throws Exception {

    // Given
    DesiredConfig testHdfsDesiredConfig1 = new DesiredConfig();
    testHdfsDesiredConfig1.setTag(TopologyManager.INITIAL_CONFIG_TAG);
    testHdfsDesiredConfig1.setVersion(2L);

    DesiredConfig testHdfsDesiredConfig2 = new DesiredConfig();
    testHdfsDesiredConfig2.setTag(TopologyManager.TOPOLOGY_RESOLVED_TAG);
    testHdfsDesiredConfig2.setVersion(1L);

    DesiredConfig testHdfsDesiredConfig3 = new DesiredConfig();
    testHdfsDesiredConfig3.setTag("ver123");
    testHdfsDesiredConfig3.setVersion(3L);

    DesiredConfig testCoreSiteDesiredConfig = new DesiredConfig();
    testCoreSiteDesiredConfig.setTag("ver123");
    testCoreSiteDesiredConfig.setVersion(1L);


    Map<String, Set<DesiredConfig>> testDesiredConfigs = ImmutableMap.<String, Set<DesiredConfig>>builder()
      .put("hdfs-site", ImmutableSet.of(testHdfsDesiredConfig2, testHdfsDesiredConfig3, testHdfsDesiredConfig1))
      .put("core-site", ImmutableSet.of(testCoreSiteDesiredConfig))
      .build();

    expect(cluster.getAllDesiredConfigVersions()).andReturn(testDesiredConfigs).atLeastOnce();

    replayAll();

    // When
    boolean topologyResolved = context.isTopologyResolved(CLUSTER_ID);

    // Then due to INITIAL -> TOPOLOGY_RESOLVED not honored
    assertFalse(topologyResolved);
  }

  @Test
  public void testIsTopologyResolved_False() throws Exception {

    // Given
    DesiredConfig testHdfsDesiredConfig1 = new DesiredConfig();
    testHdfsDesiredConfig1.setTag("ver1222");
    testHdfsDesiredConfig1.setVersion(1L);


    DesiredConfig testCoreSiteDesiredConfig = new DesiredConfig();
    testCoreSiteDesiredConfig.setTag("ver123");
    testCoreSiteDesiredConfig.setVersion(1L);


    Map<String, Set<DesiredConfig>> testDesiredConfigs = ImmutableMap.<String, Set<DesiredConfig>>builder()
      .put("hdfs-site", ImmutableSet.of(testHdfsDesiredConfig1))
      .put("core-site", ImmutableSet.of(testCoreSiteDesiredConfig))
      .build();

    expect(cluster.getAllDesiredConfigVersions()).andReturn(testDesiredConfigs).atLeastOnce();

    replayAll();

    // When
    boolean topologyResolved = context.isTopologyResolved(CLUSTER_ID);

    // Then
    assertFalse(topologyResolved);
  }


}<|MERGE_RESOLUTION|>--- conflicted
+++ resolved
@@ -358,11 +358,7 @@
     expect(clusterController.ensureResourceProvider(Resource.Type.ConfigGroup)).andReturn(configGroupResourceProvider).once();
     //todo: for now not using return value so just returning null
     expect(configGroupResourceProvider.createResources(capture(configGroupRequestCapture))).andReturn(null).once();
-<<<<<<< HEAD
-    configHelper.moveDeprecatedGlobals(stackId, group1Configuration.getFullProperties(1), CLUSTER_NAME);
-
-=======
->>>>>>> 2c884ab7
+
     // replay all mocks
     replayAll();
 
