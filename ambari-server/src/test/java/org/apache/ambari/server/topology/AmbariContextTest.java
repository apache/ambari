/*
 * Licensed to the Apache Software Foundation (ASF) under one
 * or more contributor license agreements.  See the NOTICE file
 * distributed with this work for additional information
 * regarding copyright ownership.  The ASF licenses this file
 * to you under the Apache License, Version 2.0 (the
 * "License"); you may not use this file except in compliance
 * with the License.  You may obtain a copy of the License at
 *
 *     http://www.apache.org/licenses/LICENSE-2.0
 *
 * Unless required by applicable law or agreed to in writing, software
 * distributed under the License is distributed on an "AS IS" BASIS,
 * WITHOUT WARRANTIES OR CONDITIONS OF ANY KIND, either express or implied.
 * See the License for the specific language governing permissions and
 * limitations under the License.
 */

package org.apache.ambari.server.topology;

import static com.google.common.collect.Sets.newHashSet;
import static java.util.Collections.emptySet;
import static java.util.stream.Collectors.toMap;
import static org.apache.ambari.server.topology.StackComponentResolverTest.builderFor;
import static org.easymock.EasyMock.anyObject;
import static org.easymock.EasyMock.capture;
import static org.easymock.EasyMock.createMock;
import static org.easymock.EasyMock.createNiceMock;
import static org.easymock.EasyMock.createStrictMock;
import static org.easymock.EasyMock.eq;
import static org.easymock.EasyMock.expect;
import static org.easymock.EasyMock.expectLastCall;
import static org.easymock.EasyMock.replay;
import static org.easymock.EasyMock.reset;
import static org.easymock.EasyMock.verify;
import static org.junit.Assert.assertEquals;
import static org.junit.Assert.assertFalse;
import static org.junit.Assert.assertTrue;

import java.util.Arrays;
import java.util.Collection;
import java.util.Collections;
import java.util.HashMap;
import java.util.HashSet;
import java.util.Map;
import java.util.Set;
import java.util.stream.IntStream;
import java.util.stream.Stream;

<<<<<<< HEAD
import org.apache.ambari.annotations.Experimental;
import org.apache.ambari.annotations.ExperimentalFeature;
import org.apache.ambari.server.StackAccessException;
import org.apache.ambari.server.api.services.AmbariMetaInfo;
=======
import org.apache.ambari.server.agent.stomp.HostLevelParamsHolder;
>>>>>>> 8289c7f7
import org.apache.ambari.server.controller.AmbariManagementController;
import org.apache.ambari.server.controller.ClusterRequest;
import org.apache.ambari.server.controller.ConfigGroupRequest;
import org.apache.ambari.server.controller.ServiceComponentHostRequest;
import org.apache.ambari.server.controller.ServiceComponentRequest;
import org.apache.ambari.server.controller.ServiceGroupRequest;
import org.apache.ambari.server.controller.ServiceRequest;
import org.apache.ambari.server.controller.internal.ComponentResourceProvider;
import org.apache.ambari.server.controller.internal.ConfigGroupResourceProvider;
import org.apache.ambari.server.controller.internal.HostComponentResourceProvider;
import org.apache.ambari.server.controller.internal.HostResourceProvider;
import org.apache.ambari.server.controller.internal.MpackResourceProvider;
import org.apache.ambari.server.controller.internal.RequestStatusImpl;
import org.apache.ambari.server.controller.internal.ServiceGroupResourceProvider;
import org.apache.ambari.server.controller.internal.ServiceResourceProvider;
import org.apache.ambari.server.controller.internal.Stack;
import org.apache.ambari.server.controller.predicate.EqualsPredicate;
import org.apache.ambari.server.controller.spi.ClusterController;
import org.apache.ambari.server.controller.spi.Predicate;
import org.apache.ambari.server.controller.spi.Request;
import org.apache.ambari.server.controller.spi.Resource;
import org.apache.ambari.server.orm.entities.MpackEntity;
import org.apache.ambari.server.state.Cluster;
import org.apache.ambari.server.state.Clusters;
import org.apache.ambari.server.state.Config;
import org.apache.ambari.server.state.ConfigFactory;
import org.apache.ambari.server.state.ConfigHelper;
import org.apache.ambari.server.state.DesiredConfig;
import org.apache.ambari.server.state.Host;
import org.apache.ambari.server.state.PropertyInfo;
import org.apache.ambari.server.state.StackId;
import org.apache.ambari.server.state.configgroup.ConfigGroup;
import org.apache.commons.lang3.tuple.Pair;
import org.easymock.Capture;
import org.easymock.CaptureType;
import org.easymock.EasyMock;
import org.junit.After;
import org.junit.Before;
import org.junit.Test;
import org.junit.runner.RunWith;
import org.powermock.api.easymock.PowerMock;
import org.powermock.core.classloader.annotations.PrepareForTest;
import org.powermock.modules.junit4.PowerMockRunner;
import org.powermock.reflect.Whitebox;

import com.google.common.collect.ImmutableMap;
import com.google.common.collect.ImmutableSet;
import com.google.common.collect.Sets;
import com.google.inject.util.Providers;

/**
 * AmbariContext unit tests
 */
//todo: switch over to EasyMockSupport
@Experimental(
    feature = ExperimentalFeature.UNIT_TEST_REQUIRED,
    comment = "Add test cases for mpacks and multiple/bad versions")
@RunWith(PowerMockRunner.class)
@PrepareForTest(AmbariContext.class)
public class AmbariContextTest {

  private static final String BP_NAME = "testBP";
  private static final String CLUSTER_NAME = "testCluster";
  private static final long CLUSTER_ID = 1L;
  private static final String STACK_NAME = "testStack";
  private static final String STACK_VERSION = "testVersion";
  private static final StackId STACK_ID = new StackId(STACK_NAME, STACK_VERSION);
  private static final String HOST_GROUP_1 = "group1";
  private static final String HOST_GROUP_2 = "group2";
  private static final String HOST1 = "host1";
  private static final String HOST2 = "host2";

  private static final AmbariContext context = new AmbariContext();
  private static final AmbariManagementController controller = createNiceMock(AmbariManagementController.class);
  private static final AmbariMetaInfo metaInfo = createNiceMock(AmbariMetaInfo.class);
  private static final ClusterController clusterController = createStrictMock(ClusterController.class);
  private static final HostResourceProvider hostResourceProvider = createStrictMock(HostResourceProvider.class);
  private static final ServiceGroupResourceProvider serviceGroupResourceProvider = createStrictMock(ServiceGroupResourceProvider.class);
  private static final ServiceResourceProvider serviceResourceProvider = createStrictMock(ServiceResourceProvider.class);
  private static final ComponentResourceProvider componentResourceProvider = createStrictMock(ComponentResourceProvider.class);
  private static final HostComponentResourceProvider hostComponentResourceProvider = createStrictMock(HostComponentResourceProvider.class);
  private static final ConfigGroupResourceProvider configGroupResourceProvider = createStrictMock(ConfigGroupResourceProvider.class);
  private static final ClusterTopology topology = createNiceMock(ClusterTopology.class);
  private static final Blueprint blueprint = createNiceMock(Blueprint.class);
  private static final Stack stack = createNiceMock(Stack.class);
  private static final Clusters clusters = createNiceMock(Clusters.class);
  private static final Cluster cluster = createNiceMock(Cluster.class);
  private static final HostGroupInfo group1Info = createNiceMock(HostGroupInfo.class);
  private static final ConfigHelper configHelper = createNiceMock(ConfigHelper.class);
  private static final ConfigGroup configGroup1 = createMock(ConfigGroup.class);
  private static final ConfigGroup configGroup2 = createMock(ConfigGroup.class);
  private static final Host host1 = createNiceMock(Host.class);
  private static final Host host2 = createNiceMock(Host.class);
  private static final ConfigFactory configFactory = createNiceMock(ConfigFactory.class);
//  private static final Service mockService1 = createStrictMock(Service.class);

  private static final Collection<String> blueprintServices = new HashSet<>();
  private static final Map<Long, ConfigGroup> configGroups = new HashMap<>();
  private Configuration bpConfiguration = null;
  private Configuration group1Configuration = null;
  private static final Set<String> group1Hosts = ImmutableSet.of(HOST1, HOST2);

  private Capture<String> clusterSettingKeys;
  private Capture<String> clusterSettingValues;

  private Capture<Set<ConfigGroupRequest>> configGroupRequestCapture = EasyMock.newCapture();
  private Setting setting;

  @Before
  public void setUp() throws Exception {
    reset(controller, clusterController, hostResourceProvider, serviceGroupResourceProvider, serviceResourceProvider, componentResourceProvider, metaInfo,
      hostComponentResourceProvider, configGroupResourceProvider, topology, blueprint, stack, clusters,
      cluster, group1Info, configHelper, configGroup1, configGroup2, host1, host2, configFactory, metaInfo);

    // "inject" context state
    Whitebox.setInternalState(context, "controller", Providers.of(controller));
    Whitebox.setInternalState(context, "ambariMetaInfo", Providers.of(metaInfo));
    Whitebox.setInternalState(AmbariContext.class, "clusterController", clusterController);
    Whitebox.setInternalState(AmbariContext.class, "hostResourceProvider", hostResourceProvider);
    Whitebox.setInternalState(AmbariContext.class, "serviceGroupResourceProvider", serviceGroupResourceProvider);
    Whitebox.setInternalState(AmbariContext.class, "serviceResourceProvider", serviceResourceProvider);
    Whitebox.setInternalState(AmbariContext.class, "componentResourceProvider", componentResourceProvider);
    Whitebox.setInternalState(AmbariContext.class, "hostComponentResourceProvider", hostComponentResourceProvider);

    // bp configuration
    Map<String, Map<String, String>> bpProperties = new HashMap<>();
    Map<String, String> bpType1Props = new HashMap<>();
    bpProperties.put("type1", bpType1Props);
    bpType1Props.put("prop1", "val1");
    bpType1Props.put("prop2", "val2");
    bpConfiguration = new Configuration(bpProperties, null);

    // host group 1 configuration
    Map<String, Map<String, String>> group1Properties = new HashMap<>();
    Map<String, String> type1Props = new HashMap<>();
    group1Properties.put("type1", type1Props);
    type1Props.put("prop1", "val1.2");
    type1Props.put("prop3", "val3");
    group1Configuration = new Configuration(group1Properties, null, bpConfiguration);

    Map<String, String> group1ResolvedProperties = new HashMap<>(bpType1Props);
    group1ResolvedProperties.putAll(type1Props);

    // config type -> service mapping
    Map<String, String> configTypeServiceMapping = new HashMap<>();
    configTypeServiceMapping.put("type1", "service1");

    // config groups
    configGroups.put(1L, configGroup1);
    configGroups.put(2L, configGroup2);

    // config factory mock
    Config type1Group1 = createNiceMock(Config.class);
    expect(type1Group1.getType()).andReturn("type1").anyTimes();
    expect(type1Group1.getTag()).andReturn("group1").anyTimes();
    expect(type1Group1.getProperties()).andReturn(group1ResolvedProperties).anyTimes();
    expect(configFactory.createReadOnly(EasyMock.eq("type1"), EasyMock.eq("group1"),
        EasyMock.anyObject(),
        EasyMock.anyObject())).andReturn(type1Group1).anyTimes();
    replay(type1Group1);

    Config type1Service1 = createNiceMock(Config.class);
    expect(type1Service1.getType()).andReturn("type1").anyTimes();
    expect(type1Service1.getTag()).andReturn("service1").anyTimes();
    expect(type1Service1.getProperties()).andReturn(type1Props).anyTimes();
    expect(configFactory.createReadOnly(EasyMock.eq("type1"), EasyMock.eq("service1"),
        EasyMock.anyObject(),
        EasyMock.anyObject())).andReturn(
            type1Service1).anyTimes();
    replay(type1Service1);

<<<<<<< HEAD
    MpackEntity mpackEntity = createNiceMock(MpackEntity.class);
    expect(mpackEntity.getId()).andReturn(1L).atLeastOnce();
    expect(mpackEntity.getMpackVersion()).andReturn("1.1.1.1").atLeastOnce();
    replay(mpackEntity);

    context.configFactory = configFactory;
=======
    RepositoryVersionDAO repositoryVersionDAO = createNiceMock(RepositoryVersionDAO.class);
    RepositoryVersionEntity repositoryVersion = createNiceMock(RepositoryVersionEntity.class);
    expect(repositoryVersion.getId()).andReturn(1L).atLeastOnce();
    expect(repositoryVersion.getVersion()).andReturn("1.1.1.1").atLeastOnce();
    expect(repositoryVersion.getType()).andReturn(RepositoryType.STANDARD).atLeastOnce();

    expect(repositoryVersionDAO.findByStack(EasyMock.anyObject(StackId.class))).andReturn(
        singletonList(repositoryVersion)).atLeastOnce();

    HostLevelParamsHolder hostLevelParamsHolder = createNiceMock(HostLevelParamsHolder.class);
    replay(repositoryVersionDAO, repositoryVersion, hostLevelParamsHolder);

    context.configFactory = configFactory;
    context.repositoryVersionDAO = repositoryVersionDAO;
    context.hostLevelParamsHolder = hostLevelParamsHolder;
>>>>>>> 8289c7f7

    blueprintServices.add("service1");
    blueprintServices.add("service2");

    expect(topology.getClusterId()).andReturn(CLUSTER_ID).anyTimes();
    expect(topology.getBlueprint()).andReturn(blueprint).anyTimes();
    expect(topology.getBlueprintName()).andReturn(BP_NAME).anyTimes();
    expect(topology.getHostGroupInfo()).andReturn(Collections.singletonMap(HOST_GROUP_1, group1Info)).anyTimes();

    expect(blueprint.getName()).andReturn(BP_NAME).anyTimes();
    expect(topology.getStack()).andReturn(stack).anyTimes();
    expect(topology.getStackIds()).andReturn(Collections.singleton(STACK_ID)).anyTimes();
    expect(topology.getServiceTypes()).andReturn(blueprintServices).anyTimes();
    expect(topology.getComponents()).andAnswer(() -> Stream.of(
      builderFor("service1", "s1Component1").stackId(STACK_ID).buildPartial(),
      builderFor("service1", "s1Component2").stackId(STACK_ID).buildPartial(),
      builderFor("service2", "s2Component1").stackId(STACK_ID).buildPartial()
    )).anyTimes();
    expect(topology.getConfiguration()).andReturn(bpConfiguration).anyTimes();

    setting = new Setting(
      map(
        Pair.of("recovery_settings",
          newHashSet(
            map(Pair.of("recovery_enabled", "true")))),
        Pair.of("service_settings",
          newHashSet(
            map(Pair.of("name", "service1"), Pair.of("recovery_enabled", "true"))))
      )
    );
    expect(topology.getSetting()).andReturn(setting).anyTimes();

    expect(stack.getName()).andReturn(STACK_NAME).anyTimes();
    expect(stack.getVersion()).andReturn(STACK_VERSION).anyTimes();

    for (Map.Entry<String, String> entry : configTypeServiceMapping.entrySet()) {
      expect(stack.getServicesForConfigType(entry.getKey())).andReturn(Stream.of(entry.getValue())).anyTimes();
    }

    expect(controller.getClusters()).andReturn(clusters).anyTimes();
    expect(controller.getConfigHelper()).andReturn(configHelper).anyTimes();
    expect(controller.getAmbariMetaInfo()).andReturn(metaInfo).anyTimes();
    expect(metaInfo.getClusterProperties()).andReturn(
      Sets.newHashSet(
        property("command_retry_enabled", "true"),
        property("commands_to_retry", "INSTALL,START"),
        property("command_retry_max_time_in_sec", "600")
      )
    ).anyTimes();

    expect(clusters.getCluster(CLUSTER_ID)).andReturn(cluster).anyTimes();
    expect(clusters.getCluster(CLUSTER_NAME)).andReturn(cluster).anyTimes();
    expect(clusters.getClusterById(CLUSTER_ID)).andReturn(cluster).anyTimes();
    expect(clusters.getHost(HOST1)).andReturn(host1).anyTimes();
    expect(clusters.getHost(HOST2)).andReturn(host2).anyTimes();

    Map<String, Host> clusterHosts = ImmutableMap.of(HOST1, host1, HOST2, host2);
    expect(clusters.getHostsForCluster(CLUSTER_NAME)).andReturn(clusterHosts).anyTimes();

    clusterSettingKeys = EasyMock.newCapture(CaptureType.ALL);
    clusterSettingValues = EasyMock.newCapture(CaptureType.ALL);
    expect(cluster.getClusterId()).andReturn(CLUSTER_ID).anyTimes();
    expect(cluster.getClusterName()).andReturn(CLUSTER_NAME).anyTimes();
    expect(cluster.addClusterSetting(capture(clusterSettingKeys), capture(clusterSettingValues))).andReturn(null).anyTimes();

    expect(host1.getHostId()).andReturn(1L).anyTimes();
    expect(host2.getHostId()).andReturn(2L).anyTimes();

    expect(group1Info.getConfiguration()).andReturn(group1Configuration).anyTimes();
    expect(group1Info.getHostNames()).andReturn(group1Hosts).anyTimes();

    expect(configGroup1.getName()).andReturn(String.format("%s:%s", BP_NAME, HOST_GROUP_1)).anyTimes();
    expect(configGroup2.getName()).andReturn(String.format("%s:%s", BP_NAME, HOST_GROUP_2)).anyTimes();
  }

  @After
  public void tearDown() throws Exception {
    verify(controller, clusterController, hostResourceProvider, serviceGroupResourceProvider, serviceResourceProvider, componentResourceProvider, metaInfo,
        hostComponentResourceProvider, configGroupResourceProvider, topology, blueprint, stack, clusters, cluster,
        group1Info, configHelper, configGroup1, configGroup2, host1, host2, configFactory);
  }

  private void replayAll() {
    replay(controller, clusterController, hostResourceProvider, serviceGroupResourceProvider, serviceResourceProvider, componentResourceProvider, metaInfo,
      hostComponentResourceProvider, configGroupResourceProvider, topology, blueprint, stack, clusters, cluster,
      group1Info, configHelper, configGroup1, configGroup2, host1, host2, configFactory);
  }

  @Test
  public void testCreateAmbariResources() throws Exception {
    // expectations
    Capture<ClusterRequest> clusterRequestCapture = EasyMock.newCapture();
    controller.createCluster(capture(clusterRequestCapture));
    expectLastCall().once();
    expect(cluster.getServiceGroups()).andReturn(Collections.emptyMap()).anyTimes();
    expect(cluster.getServices()).andReturn(emptySet()).anyTimes();

    Capture<Set<ServiceGroupRequest>> serviceGroupRequestCapture = EasyMock.newCapture();
    Capture<Set<ServiceRequest>> serviceRequestCapture = EasyMock.newCapture();
    Capture<Set<ServiceComponentRequest>> serviceComponentRequestCapture = EasyMock.newCapture();

    expect(serviceGroupResourceProvider.createServiceGroups(capture(serviceGroupRequestCapture))).andReturn(null).once();
    expect(serviceResourceProvider.createServices(capture(serviceRequestCapture))).andReturn(null).once();
    expect(componentResourceProvider.createComponents(capture(serviceComponentRequestCapture))).andReturn(null).once();

    Capture<Request> serviceInstallRequestCapture = EasyMock.newCapture();
    Capture<Request> serviceStartRequestCapture = EasyMock.newCapture();
    Capture<Predicate> installPredicateCapture = EasyMock.newCapture();
    Capture<Predicate> startPredicateCapture = EasyMock.newCapture();

    expect(serviceResourceProvider.updateResources(capture(serviceInstallRequestCapture),
        capture(installPredicateCapture))).andReturn(null).once();
    expect(serviceResourceProvider.updateResources(capture(serviceStartRequestCapture),
        capture(startPredicateCapture))).andReturn(null).once();


    replayAll();

    // test
    context.createAmbariResources(topology, CLUSTER_NAME, null);

    // assertions
    ClusterRequest clusterRequest = clusterRequestCapture.getValue();
    assertEquals(CLUSTER_NAME, clusterRequest.getClusterName());
    assertEquals(String.format("%s-%s", STACK_NAME, STACK_VERSION), clusterRequest.getStackVersion());

    Set<ServiceGroupRequest> serviceGroupRequests = serviceGroupRequestCapture.getValue();
    Set<ServiceGroupRequest> expectedServiceGroupRequests = Collections.singleton(new ServiceGroupRequest(cluster.getClusterName(), STACK_NAME, clusterRequest.getStackVersion()));
    assertEquals(expectedServiceGroupRequests, serviceGroupRequests);

    Collection<ServiceRequest> serviceRequests = serviceRequestCapture.getValue();
    assertEquals(2, serviceRequests.size());
    Collection<String> servicesFound = new HashSet<>();
    for (ServiceRequest serviceRequest : serviceRequests) {
      servicesFound.add(serviceRequest.getServiceName());
      assertEquals(CLUSTER_NAME, serviceRequest.getClusterName());
    }
    assertTrue(servicesFound.size() == 2 &&
        servicesFound.containsAll(Arrays.asList("service1", "service2")));

    Collection<ServiceComponentRequest> serviceComponentRequests = serviceComponentRequestCapture.getValue();
    assertEquals(3, serviceComponentRequests.size());
    Map<String, Collection<String>> foundServiceComponents = new HashMap<>();
    for (ServiceComponentRequest componentRequest : serviceComponentRequests) {
      assertEquals(CLUSTER_NAME, componentRequest.getClusterName());
      String serviceName = componentRequest.getServiceName();
      Collection<String> serviceComponents = foundServiceComponents.get(serviceName);
      if (serviceComponents == null) {
        serviceComponents = new HashSet<>();
        foundServiceComponents.put(serviceName, serviceComponents);
      }
      serviceComponents.add(componentRequest.getComponentName());
    }
    assertEquals(2, foundServiceComponents.size());

    Collection<String> service1Components = foundServiceComponents.get("service1");
    assertEquals(2, service1Components.size());
    assertTrue(service1Components.containsAll(Arrays.asList("s1Component1", "s1Component2")));

    Collection<String> service2Components = foundServiceComponents.get("service2");
    assertEquals(1, service2Components.size());
    assertTrue(service2Components.contains("s2Component1"));

    Request installRequest = serviceInstallRequestCapture.getValue();
    Set<Map<String, Object>> installPropertiesSet = installRequest.getProperties();
    assertEquals(1, installPropertiesSet.size());
    Map<String, Object> installProperties = installPropertiesSet.iterator().next();
    assertEquals(CLUSTER_NAME, installProperties.get(ServiceResourceProvider.SERVICE_CLUSTER_NAME_PROPERTY_ID));
    assertEquals("INSTALLED", installProperties.get(ServiceResourceProvider.SERVICE_SERVICE_STATE_PROPERTY_ID));
    assertEquals(new EqualsPredicate<>(ServiceResourceProvider.SERVICE_CLUSTER_NAME_PROPERTY_ID, CLUSTER_NAME),
        installPredicateCapture.getValue());

    Request startRequest = serviceStartRequestCapture.getValue();
    Set<Map<String, Object>> startPropertiesSet = startRequest.getProperties();
    assertEquals(1, startPropertiesSet.size());
    Map<String, Object> startProperties = startPropertiesSet.iterator().next();
    assertEquals(CLUSTER_NAME, startProperties.get(ServiceResourceProvider.SERVICE_CLUSTER_NAME_PROPERTY_ID));
    assertEquals("STARTED", startProperties.get(ServiceResourceProvider.SERVICE_SERVICE_STATE_PROPERTY_ID));
    assertEquals(new EqualsPredicate<>(ServiceResourceProvider.SERVICE_CLUSTER_NAME_PROPERTY_ID, CLUSTER_NAME),
        installPredicateCapture.getValue());

    // verify that cluster settings has been configured with values coming from both defaults and the topology
    Map<String, String> recordedClusterSettings = IntStream.range(0, clusterSettingKeys.getValues().size())
      .boxed()
      .map(i -> Pair.of(clusterSettingKeys.getValues().get(i), clusterSettingValues.getValues().get(i)))
      .collect(toMap(p -> p.getLeft(), p -> p.getRight()));

    assertEquals(
      ImmutableMap.of(
        "command_retry_enabled", "true",
        "commands_to_retry", "INSTALL,START",
        "command_retry_max_time_in_sec", "600",
        "recovery_enabled", "true"),
      recordedClusterSettings
    );
  }

  @Test
  public void testCreateAmbariHostResources() throws Exception {
    // expectations
    expect(cluster.getServices()).andReturn(emptySet()).anyTimes();

    hostResourceProvider.createHosts(anyObject(Request.class));
    expectLastCall().once();
    Capture<Set<ServiceComponentHostRequest>> requestsCapture = EasyMock.newCapture();

<<<<<<< HEAD
    expect(controller.createHostComponents(capture(requestsCapture))).andReturn(null).once();
=======
    controller.createHostComponents(capture(requestsCapture), eq(true));
    expectLastCall().once();
>>>>>>> 8289c7f7

    replayAll();

    // test
    Stream<ResolvedComponent> components = Stream.of(
      ResolvedComponent.builder(new Component("component1", "mpack", "service1", null)).buildPartial(),
      ResolvedComponent.builder(new Component("component2", "mpack", "service1", null)).buildPartial(),
      ResolvedComponent.builder(new Component("component3", "mpack", "service2", null)).buildPartial()
    );
    context.createAmbariHostResources(CLUSTER_ID, "host1", components);

    assertEquals(requestsCapture.getValue().size(), 3);
  }

  @Test
<<<<<<< HEAD
=======
  public void testCreateAmbariHostResourcesWithMissingService() throws Exception {
    // expectations
    expect(cluster.getServices()).andReturn(clusterServices).anyTimes();

    hostResourceProvider.createHosts(anyObject(Request.class));
    expectLastCall().once();
    expect(cluster.getService("service1")).andReturn(mockService1).times(2);
    Capture<Set<ServiceComponentHostRequest>> requestsCapture = EasyMock.newCapture();

    controller.createHostComponents(capture(requestsCapture), eq(true));
    expectLastCall().once();

    replayAll();

    // test
    Map<String, Collection<String>> componentsMap = new HashMap<>();
    Collection<String> components = new ArrayList<>();
    components.add("component1");
    components.add("component2");
    componentsMap.put("service1", components);
    components = new ArrayList<>();
    components.add("component3");
    componentsMap.put("service2", components);

    context.createAmbariHostResources(CLUSTER_ID, "host1", componentsMap);

    assertEquals(requestsCapture.getValue().size(), 2);
  }

  @Test
>>>>>>> 8289c7f7
  public void testRegisterHostWithConfigGroup_createNewConfigGroup() throws Exception {
    // test specific expectations
    expect(cluster.getConfigGroups()).andReturn(Collections.emptyMap()).once();
    expect(clusterController.ensureResourceProvider(Resource.Type.ConfigGroup)).andReturn(configGroupResourceProvider).once();
    //todo: for now not using return value so just returning null
    expect(configGroupResourceProvider.createResources(capture(configGroupRequestCapture))).andReturn(null).once();

    // replay all mocks
    replayAll();

    // test
    context.registerHostWithConfigGroup(HOST1, topology, HOST_GROUP_1);

    // assertions
    Set<ConfigGroupRequest> configGroupRequests = configGroupRequestCapture.getValue();
    assertEquals(1, configGroupRequests.size());
    ConfigGroupRequest configGroupRequest = configGroupRequests.iterator().next();
    assertEquals(CLUSTER_NAME, configGroupRequest.getClusterName());
    assertEquals("testBP:group1", configGroupRequest.getGroupName());
    assertEquals("service1", configGroupRequest.getTag());
    assertEquals("Host Group Configuration", configGroupRequest.getDescription());
    Collection<String> requestHosts = configGroupRequest.getHosts();
    requestHosts.retainAll(group1Hosts);
    assertEquals(group1Hosts.size(), requestHosts.size());

    Map<String, Config> requestConfig = configGroupRequest.getConfigs();
    assertEquals(1, requestConfig.size());
    Config type1Config = requestConfig.get("type1");
    //todo: other properties such as cluster name are not currently being explicitly set on config
    assertEquals("type1", type1Config.getType());
    assertEquals("group1", type1Config.getTag());
    Map<String, String> requestProps = type1Config.getProperties();
    assertEquals(3, requestProps.size());
    // 1.2 is overridden value
    assertEquals("val1.2", requestProps.get("prop1"));
    assertEquals("val2", requestProps.get("prop2"));
    assertEquals("val3", requestProps.get("prop3"));
  }

  @Test
  public void testRegisterHostWithConfigGroup_createNewConfigGroupWithPendingHosts() throws Exception {
    // test specific expectations
    expect(cluster.getConfigGroups()).andReturn(Collections.emptyMap()).once();
    expect(clusterController.ensureResourceProvider(Resource.Type.ConfigGroup)).andReturn(configGroupResourceProvider).once();
    //todo: for now not using return value so just returning null
    expect(configGroupResourceProvider.createResources(capture(configGroupRequestCapture))).andReturn(null).once();

    reset(group1Info);
    expect(group1Info.getConfiguration()).andReturn(group1Configuration).anyTimes();
    Set<String> groupHosts = ImmutableSet.of(HOST1, HOST2, "pending_host"); // pending_host is not registered with the cluster
    expect(group1Info.getHostNames()).andReturn(groupHosts).anyTimes(); // there are 3 hosts for the host group
    // replay all mocks
    replayAll();

    // test
    context.registerHostWithConfigGroup(HOST1, topology, HOST_GROUP_1);

    // assertions
    Set<ConfigGroupRequest> configGroupRequests = configGroupRequestCapture.getValue();
    assertEquals(1, configGroupRequests.size());
    ConfigGroupRequest configGroupRequest = configGroupRequests.iterator().next();
    assertEquals(CLUSTER_NAME, configGroupRequest.getClusterName());
    assertEquals("testBP:group1", configGroupRequest.getGroupName());
    assertEquals("service1", configGroupRequest.getTag());
    assertEquals("Host Group Configuration", configGroupRequest.getDescription());
    Collection<String> requestHosts = configGroupRequest.getHosts();

    // we expect only HOST1 and HOST2 in the config group request as the third host "pending_host" hasn't registered yet with the cluster
    assertEquals(2, requestHosts.size());
    assertTrue(requestHosts.contains(HOST1));
    assertTrue(requestHosts.contains(HOST2));

    Map<String, Config> requestConfig = configGroupRequest.getConfigs();
    assertEquals(1, requestConfig.size());
    Config type1Config = requestConfig.get("type1");
    //todo: other properties such as cluster name are not currently being explicitly set on config
    assertEquals("type1", type1Config.getType());
    assertEquals("group1", type1Config.getTag());
    Map<String, String> requestProps = type1Config.getProperties();
    assertEquals(3, requestProps.size());
    // 1.2 is overridden value
    assertEquals("val1.2", requestProps.get("prop1"));
    assertEquals("val2", requestProps.get("prop2"));
    assertEquals("val3", requestProps.get("prop3"));
  }

  @Test
  public void testRegisterHostWithConfigGroup_registerWithExistingConfigGroup() throws Exception {
    // test specific expectations
    expect(cluster.getConfigGroups()).andReturn(configGroups).once();

    expect(configGroup1.getHosts()).andReturn(Collections.singletonMap(2L, host2)).once();
    configGroup1.addHost(host1);

    // replay all mocks
    replayAll();

    // test
    context.registerHostWithConfigGroup(HOST1, topology, HOST_GROUP_1);
  }

  @Test
  public void testRegisterHostWithConfigGroup_registerWithExistingConfigGroup_hostAlreadyRegistered() throws Exception {
    // test specific expectations
    expect(cluster.getConfigGroups()).andReturn(configGroups).once();

    expect(configGroup1.getHosts()).andReturn(Collections.singletonMap(1L, host1)).once();
    // addHost and persistHostMapping shouldn't be called since host is already registerd with group

    // replay all mocks
    replayAll();

    // test
    context.registerHostWithConfigGroup(HOST1, topology, HOST_GROUP_1);
  }

  @Test
  public void testWaitForTopologyResolvedStateWithEmptyUpdatedSet() throws Exception {
    replayAll();

    // verify that wait returns successfully with empty updated list passed in
    context.waitForConfigurationResolution(CLUSTER_ID, Collections.emptySet());
  }

  @Test
  public void testWaitForTopologyResolvedStateWithRequiredUpdatedSet() throws Exception {
    final String topologyResolvedState = "TOPOLOGY_RESOLVED";
    DesiredConfig testHdfsDesiredConfig =
      new DesiredConfig();
    testHdfsDesiredConfig.setTag(topologyResolvedState);
    DesiredConfig testCoreSiteDesiredConfig =
      new DesiredConfig();
    testCoreSiteDesiredConfig.setTag(topologyResolvedState);
    DesiredConfig testClusterEnvDesiredConfig =
      new DesiredConfig();
    testClusterEnvDesiredConfig.setTag(topologyResolvedState);

    Map<String, DesiredConfig> testDesiredConfigs =
      new HashMap<>();
    testDesiredConfigs.put("hdfs-site", testHdfsDesiredConfig);
    testDesiredConfigs.put("core-site", testCoreSiteDesiredConfig);
    testDesiredConfigs.put("cluster-env", testClusterEnvDesiredConfig);

    expect(cluster.getDesiredConfigs()).andReturn(testDesiredConfigs).atLeastOnce();

    replayAll();

    Set<String> testUpdatedConfigTypes =
      new HashSet<>();
    testUpdatedConfigTypes.add("hdfs-site");
    testUpdatedConfigTypes.add("core-site");
    testUpdatedConfigTypes.add("cluster-env");

    // verify that wait returns successfully with non-empty list
    // with all configuration types tagged as "TOPOLOGY_RESOLVED"
    context.waitForConfigurationResolution(CLUSTER_ID, testUpdatedConfigTypes);
  }

  @Test
  public void testIsTopologyResolved_True() throws Exception {

    // Given
    DesiredConfig testHdfsDesiredConfig1 = new DesiredConfig();
    testHdfsDesiredConfig1.setTag(TopologyManager.INITIAL_CONFIG_TAG);
    testHdfsDesiredConfig1.setVersion(1L);

    DesiredConfig testHdfsDesiredConfig2 = new DesiredConfig();
    testHdfsDesiredConfig2.setTag(TopologyManager.TOPOLOGY_RESOLVED_TAG);
    testHdfsDesiredConfig2.setVersion(2L);

    DesiredConfig testHdfsDesiredConfig3 = new DesiredConfig();
    testHdfsDesiredConfig3.setTag("ver123");
    testHdfsDesiredConfig3.setVersion(3L);

    DesiredConfig testCoreSiteDesiredConfig = new DesiredConfig();
    testCoreSiteDesiredConfig.setTag("ver123");
    testCoreSiteDesiredConfig.setVersion(1L);


    Map<String, Set<DesiredConfig>> testDesiredConfigs = ImmutableMap.<String, Set<DesiredConfig>>builder()
      .put("hdfs-site", ImmutableSet.of(testHdfsDesiredConfig2, testHdfsDesiredConfig3, testHdfsDesiredConfig1))
      .put("core-site", ImmutableSet.of(testCoreSiteDesiredConfig))
      .build();

    expect(cluster.getAllDesiredConfigVersions()).andReturn(testDesiredConfigs).atLeastOnce();

    replayAll();

    // When
    boolean topologyResolved = context.isTopologyResolved(CLUSTER_ID);

    // Then
    assertTrue(topologyResolved);
  }

  @Test
  public void testIsTopologyResolved_WrongOrder_False() throws Exception {

    // Given
    DesiredConfig testHdfsDesiredConfig1 = new DesiredConfig();
    testHdfsDesiredConfig1.setTag(TopologyManager.INITIAL_CONFIG_TAG);
    testHdfsDesiredConfig1.setVersion(2L);

    DesiredConfig testHdfsDesiredConfig2 = new DesiredConfig();
    testHdfsDesiredConfig2.setTag(TopologyManager.TOPOLOGY_RESOLVED_TAG);
    testHdfsDesiredConfig2.setVersion(1L);

    DesiredConfig testHdfsDesiredConfig3 = new DesiredConfig();
    testHdfsDesiredConfig3.setTag("ver123");
    testHdfsDesiredConfig3.setVersion(3L);

    DesiredConfig testCoreSiteDesiredConfig = new DesiredConfig();
    testCoreSiteDesiredConfig.setTag("ver123");
    testCoreSiteDesiredConfig.setVersion(1L);


    Map<String, Set<DesiredConfig>> testDesiredConfigs = ImmutableMap.<String, Set<DesiredConfig>>builder()
      .put("hdfs-site", ImmutableSet.of(testHdfsDesiredConfig2, testHdfsDesiredConfig3, testHdfsDesiredConfig1))
      .put("core-site", ImmutableSet.of(testCoreSiteDesiredConfig))
      .build();

    expect(cluster.getAllDesiredConfigVersions()).andReturn(testDesiredConfigs).atLeastOnce();

    replayAll();

    // When
    boolean topologyResolved = context.isTopologyResolved(CLUSTER_ID);

    // Then due to INITIAL -> TOPOLOGY_RESOLVED not honored
    assertFalse(topologyResolved);
  }

  @Test
  public void testIsTopologyResolved_False() throws Exception {

    // Given
    DesiredConfig testHdfsDesiredConfig1 = new DesiredConfig();
    testHdfsDesiredConfig1.setTag("ver1222");
    testHdfsDesiredConfig1.setVersion(1L);


    DesiredConfig testCoreSiteDesiredConfig = new DesiredConfig();
    testCoreSiteDesiredConfig.setTag("ver123");
    testCoreSiteDesiredConfig.setVersion(1L);


    Map<String, Set<DesiredConfig>> testDesiredConfigs = ImmutableMap.<String, Set<DesiredConfig>>builder()
      .put("hdfs-site", ImmutableSet.of(testHdfsDesiredConfig1))
      .put("core-site", ImmutableSet.of(testCoreSiteDesiredConfig))
      .build();

    expect(cluster.getAllDesiredConfigVersions()).andReturn(testDesiredConfigs).atLeastOnce();

    replayAll();

    // When
    boolean topologyResolved = context.isTopologyResolved(CLUSTER_ID);

    // Then
    assertFalse(topologyResolved);
  }

  private static final <K, V> Map<K, V> map(Pair<K, V>... keyValuePairs) {
    Map<K, V> map = new HashMap<>(keyValuePairs.length);
    for (Pair<K, V> kv: keyValuePairs) {
      map.put(kv.getLeft(), kv.getRight());
    }
    return map;
  }

  private static PropertyInfo property(String name, String value) {
    PropertyInfo info = new PropertyInfo();
    info.setName(name);
    info.setValue(value);
    return info;
  }

  @Test
  public void testProvisionCluster_downloadMissingMpack() throws Exception {
    PowerMock.mockStatic(AmbariContext.class);
    expect(AmbariContext.getClusterController()).andReturn(clusterController).anyTimes();
    PowerMock.replay(AmbariContext.class);

    // given
    MpackInstance mpack1 = new MpackInstance("HDPCORE", "HDPCORE", "1.0.0.0", "http://mpacks.org/hdpcore", Configuration.createEmpty());
    MpackInstance mpack2 = new MpackInstance("HDF", "HDF", "3.3.0", "http://mpacks.org/hdf", Configuration.createEmpty());
    reset(metaInfo);
    expect(metaInfo.getStack(mpack1.getStackId())).andReturn(null);
    expect(metaInfo.getStack(mpack2.getStackId())).andThrow(new StackAccessException("Testing missing stack"));

    MpackResourceProvider mpackResourceProvider = createNiceMock(MpackResourceProvider.class);
    expect(clusterController.ensureResourceProvider(Resource.Type.Mpack)).andReturn(mpackResourceProvider).anyTimes();

    Capture<Request> mpackRequestCapture = Capture.newInstance();
    expect(mpackResourceProvider.createResources(capture(mpackRequestCapture)))
      .andReturn(new RequestStatusImpl(null, null, null))
      .once();

    replay(mpackResourceProvider);
    replayAll();

    // when
    context.downloadMissingMpacks(ImmutableSet.of(mpack1, mpack2));

    // then
    Set<Map<String, Object>> requests = mpackRequestCapture.getValue().getProperties();
    assertEquals(1, requests.size());
    assertEquals(mpack2.getUrl(), requests.iterator().next().get(MpackResourceProvider.MPACK_URI));
  }

}<|MERGE_RESOLUTION|>--- conflicted
+++ resolved
@@ -47,14 +47,11 @@
 import java.util.stream.IntStream;
 import java.util.stream.Stream;
 
-<<<<<<< HEAD
 import org.apache.ambari.annotations.Experimental;
 import org.apache.ambari.annotations.ExperimentalFeature;
 import org.apache.ambari.server.StackAccessException;
+import org.apache.ambari.server.agent.stomp.HostLevelParamsHolder;
 import org.apache.ambari.server.api.services.AmbariMetaInfo;
-=======
-import org.apache.ambari.server.agent.stomp.HostLevelParamsHolder;
->>>>>>> 8289c7f7
 import org.apache.ambari.server.controller.AmbariManagementController;
 import org.apache.ambari.server.controller.ClusterRequest;
 import org.apache.ambari.server.controller.ConfigGroupRequest;
@@ -226,30 +223,16 @@
             type1Service1).anyTimes();
     replay(type1Service1);
 
-<<<<<<< HEAD
     MpackEntity mpackEntity = createNiceMock(MpackEntity.class);
     expect(mpackEntity.getId()).andReturn(1L).atLeastOnce();
     expect(mpackEntity.getMpackVersion()).andReturn("1.1.1.1").atLeastOnce();
     replay(mpackEntity);
 
+    HostLevelParamsHolder hostLevelParamsHolder = createNiceMock(HostLevelParamsHolder.class);
+    replay(hostLevelParamsHolder);
+
     context.configFactory = configFactory;
-=======
-    RepositoryVersionDAO repositoryVersionDAO = createNiceMock(RepositoryVersionDAO.class);
-    RepositoryVersionEntity repositoryVersion = createNiceMock(RepositoryVersionEntity.class);
-    expect(repositoryVersion.getId()).andReturn(1L).atLeastOnce();
-    expect(repositoryVersion.getVersion()).andReturn("1.1.1.1").atLeastOnce();
-    expect(repositoryVersion.getType()).andReturn(RepositoryType.STANDARD).atLeastOnce();
-
-    expect(repositoryVersionDAO.findByStack(EasyMock.anyObject(StackId.class))).andReturn(
-        singletonList(repositoryVersion)).atLeastOnce();
-
-    HostLevelParamsHolder hostLevelParamsHolder = createNiceMock(HostLevelParamsHolder.class);
-    replay(repositoryVersionDAO, repositoryVersion, hostLevelParamsHolder);
-
-    context.configFactory = configFactory;
-    context.repositoryVersionDAO = repositoryVersionDAO;
     context.hostLevelParamsHolder = hostLevelParamsHolder;
->>>>>>> 8289c7f7
 
     blueprintServices.add("service1");
     blueprintServices.add("service2");
@@ -456,12 +439,8 @@
     expectLastCall().once();
     Capture<Set<ServiceComponentHostRequest>> requestsCapture = EasyMock.newCapture();
 
-<<<<<<< HEAD
-    expect(controller.createHostComponents(capture(requestsCapture))).andReturn(null).once();
-=======
-    controller.createHostComponents(capture(requestsCapture), eq(true));
-    expectLastCall().once();
->>>>>>> 8289c7f7
+    expect(controller.createHostComponents(capture(requestsCapture), eq(true))).andReturn(
+        Sets.newHashSet()).anyTimes();
 
     replayAll();
 
@@ -477,39 +456,6 @@
   }
 
   @Test
-<<<<<<< HEAD
-=======
-  public void testCreateAmbariHostResourcesWithMissingService() throws Exception {
-    // expectations
-    expect(cluster.getServices()).andReturn(clusterServices).anyTimes();
-
-    hostResourceProvider.createHosts(anyObject(Request.class));
-    expectLastCall().once();
-    expect(cluster.getService("service1")).andReturn(mockService1).times(2);
-    Capture<Set<ServiceComponentHostRequest>> requestsCapture = EasyMock.newCapture();
-
-    controller.createHostComponents(capture(requestsCapture), eq(true));
-    expectLastCall().once();
-
-    replayAll();
-
-    // test
-    Map<String, Collection<String>> componentsMap = new HashMap<>();
-    Collection<String> components = new ArrayList<>();
-    components.add("component1");
-    components.add("component2");
-    componentsMap.put("service1", components);
-    components = new ArrayList<>();
-    components.add("component3");
-    componentsMap.put("service2", components);
-
-    context.createAmbariHostResources(CLUSTER_ID, "host1", componentsMap);
-
-    assertEquals(requestsCapture.getValue().size(), 2);
-  }
-
-  @Test
->>>>>>> 8289c7f7
   public void testRegisterHostWithConfigGroup_createNewConfigGroup() throws Exception {
     // test specific expectations
     expect(cluster.getConfigGroups()).andReturn(Collections.emptyMap()).once();
