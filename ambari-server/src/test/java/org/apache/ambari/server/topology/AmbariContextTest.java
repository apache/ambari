--- conflicted
+++ resolved
@@ -36,7 +36,6 @@
 import static org.junit.Assert.assertFalse;
 import static org.junit.Assert.assertTrue;
 
-import java.lang.reflect.Field;
 import java.util.Arrays;
 import java.util.Collection;
 import java.util.Collections;
@@ -81,7 +80,6 @@
 import org.apache.ambari.server.state.DesiredConfig;
 import org.apache.ambari.server.state.Host;
 import org.apache.ambari.server.state.PropertyInfo;
-import org.apache.ambari.server.state.Service;
 import org.apache.ambari.server.state.StackId;
 import org.apache.ambari.server.state.configgroup.ConfigGroup;
 import org.apache.commons.lang3.tuple.Pair;
@@ -91,15 +89,16 @@
 import org.junit.After;
 import org.junit.Before;
 import org.junit.Test;
+import org.junit.runner.RunWith;
 import org.powermock.api.easymock.PowerMock;
+import org.powermock.core.classloader.annotations.PrepareForTest;
+import org.powermock.modules.junit4.PowerMockRunner;
+import org.powermock.reflect.Whitebox;
 
 import com.google.common.collect.ImmutableMap;
 import com.google.common.collect.ImmutableSet;
-<<<<<<< HEAD
 import com.google.common.collect.Sets;
-=======
 import com.google.inject.util.Providers;
->>>>>>> 2d504294
 
 /**
  * AmbariContext unit tests
@@ -108,6 +107,8 @@
 @Experimental(
     feature = ExperimentalFeature.UNIT_TEST_REQUIRED,
     comment = "Add test cases for mpacks and multiple/bad versions")
+@RunWith(PowerMockRunner.class)
+@PrepareForTest(AmbariContext.class)
 public class AmbariContextTest {
 
   private static final String BP_NAME = "testBP";
@@ -143,7 +144,7 @@
   private static final Host host1 = createNiceMock(Host.class);
   private static final Host host2 = createNiceMock(Host.class);
   private static final ConfigFactory configFactory = createNiceMock(ConfigFactory.class);
-  private static final Service mockService1 = createStrictMock(Service.class);
+//  private static final Service mockService1 = createStrictMock(Service.class);
 
   private static final Collection<String> blueprintServices = new HashSet<>();
   private static final Map<Long, ConfigGroup> configGroups = new HashMap<>();
@@ -161,37 +162,17 @@
   public void setUp() throws Exception {
     reset(controller, clusterController, hostResourceProvider, serviceGroupResourceProvider, serviceResourceProvider, componentResourceProvider, metaInfo,
       hostComponentResourceProvider, configGroupResourceProvider, topology, blueprint, stack, clusters,
-      cluster, group1Info, configHelper, configGroup1, configGroup2, host1, host2, configFactory);
+      cluster, group1Info, configHelper, configGroup1, configGroup2, host1, host2, configFactory, metaInfo);
 
     // "inject" context state
-    Class<AmbariContext> clazz = AmbariContext.class;
-    Field f = clazz.getDeclaredField("controller");
-    f.setAccessible(true);
-    f.set(context, Providers.of(controller));
-
-    f = clazz.getDeclaredField("clusterController");
-    f.setAccessible(true);
-    f.set(null, clusterController);
-
-    f = clazz.getDeclaredField("hostResourceProvider");
-    f.setAccessible(true);
-    f.set(null, hostResourceProvider);
-
-    f = clazz.getDeclaredField("serviceGroupResourceProvider");
-    f.setAccessible(true);
-    f.set(null, serviceGroupResourceProvider);
-
-    f = clazz.getDeclaredField("serviceResourceProvider");
-    f.setAccessible(true);
-    f.set(null, serviceResourceProvider);
-
-    f = clazz.getDeclaredField("componentResourceProvider");
-    f.setAccessible(true);
-    f.set(null, componentResourceProvider);
-
-    f = clazz.getDeclaredField("hostComponentResourceProvider");
-    f.setAccessible(true);
-    f.set(null, hostComponentResourceProvider);
+    Whitebox.setInternalState(context, "controller", Providers.of(controller));
+    Whitebox.setInternalState(context, "ambariMetaInfo", Providers.of(metaInfo));
+    Whitebox.setInternalState(AmbariContext.class, "clusterController", clusterController);
+    Whitebox.setInternalState(AmbariContext.class, "hostResourceProvider", hostResourceProvider);
+    Whitebox.setInternalState(AmbariContext.class, "serviceGroupResourceProvider", serviceGroupResourceProvider);
+    Whitebox.setInternalState(AmbariContext.class, "serviceResourceProvider", serviceResourceProvider);
+    Whitebox.setInternalState(AmbariContext.class, "componentResourceProvider", componentResourceProvider);
+    Whitebox.setInternalState(AmbariContext.class, "hostComponentResourceProvider", hostComponentResourceProvider);
 
     // bp configuration
     Map<String, Map<String, String>> bpProperties = new HashMap<>();
@@ -319,20 +300,19 @@
 
     expect(configGroup1.getName()).andReturn(String.format("%s:%s", BP_NAME, HOST_GROUP_1)).anyTimes();
     expect(configGroup2.getName()).andReturn(String.format("%s:%s", BP_NAME, HOST_GROUP_2)).anyTimes();
-
   }
 
   @After
   public void tearDown() throws Exception {
     verify(controller, clusterController, hostResourceProvider, serviceGroupResourceProvider, serviceResourceProvider, componentResourceProvider, metaInfo,
-        hostComponentResourceProvider, configGroupResourceProvider, topology, blueprint, stack, clusters,
-        cluster, group1Info, configHelper, configGroup1, configGroup2, host1, host2, configFactory);
+        hostComponentResourceProvider, configGroupResourceProvider, topology, blueprint, stack, clusters, cluster,
+        group1Info, configHelper, configGroup1, configGroup2, host1, host2, configFactory);
   }
 
   private void replayAll() {
     replay(controller, clusterController, hostResourceProvider, serviceGroupResourceProvider, serviceResourceProvider, componentResourceProvider, metaInfo,
-      hostComponentResourceProvider, configGroupResourceProvider, topology, blueprint, stack, clusters,
-      cluster, group1Info, configHelper, configGroup1, configGroup2, host1, host2, configFactory);
+      hostComponentResourceProvider, configGroupResourceProvider, topology, blueprint, stack, clusters, cluster,
+      group1Info, configHelper, configGroup1, configGroup2, host1, host2, configFactory);
   }
 
   @Test
@@ -731,7 +711,6 @@
     assertFalse(topologyResolved);
   }
 
-<<<<<<< HEAD
   private static final <K, V> Map<K, V> map(Pair<K, V>... keyValuePairs) {
     Map<K, V> map = new HashMap<>(keyValuePairs.length);
     for (Pair<K, V> kv: keyValuePairs) {
@@ -746,15 +725,17 @@
     info.setValue(value);
     return info;
   }
-=======
+
   @Test
   public void testProvisionCluster_downloadMissingMpack() throws Exception {
     PowerMock.mockStatic(AmbariContext.class);
     expect(AmbariContext.getClusterController()).andReturn(clusterController).anyTimes();
+    PowerMock.replay(AmbariContext.class);
 
     // given
     MpackInstance mpack1 = new MpackInstance("HDPCORE", "HDPCORE", "1.0.0.0", "http://mpacks.org/hdpcore", Configuration.createEmpty());
     MpackInstance mpack2 = new MpackInstance("HDF", "HDF", "3.3.0", "http://mpacks.org/hdf", Configuration.createEmpty());
+    reset(metaInfo);
     expect(metaInfo.getStack(mpack1.getStackId())).andReturn(null);
     expect(metaInfo.getStack(mpack2.getStackId())).andThrow(new StackAccessException("Testing missing stack"));
 
@@ -766,8 +747,8 @@
       .andReturn(new RequestStatusImpl(null, null, null))
       .once();
 
-    PowerMock.replay(AmbariContext.class);
-    replay(clusterController, metaInfo, mpackResourceProvider);
+    replay(mpackResourceProvider);
+    replayAll();
 
     // when
     context.downloadMissingMpacks(ImmutableSet.of(mpack1, mpack2));
@@ -778,5 +759,4 @@
     assertEquals(mpack2.getUrl(), requests.iterator().next().get(MpackResourceProvider.MPACK_URI));
   }
 
->>>>>>> 2d504294
 }