--- conflicted
+++ resolved
@@ -163,11 +163,8 @@
   }
 
   private void uninstallComponent(String service, String component, String host) throws KerberosMissingAdminCredentialsException {
-<<<<<<< HEAD
     kerberosIdentityCleaner.componentRemoved(new ServiceComponentUninstalledEvent(CLUSTER_ID, "any", "any", service, "", "", component, host, false, null));
-=======
-    kerberosIdentityCleaner.componentRemoved(new ServiceComponentUninstalledEvent(CLUSTER_ID, "any", "any", service, component, host, false, -1l));
->>>>>>> b2655aa6
+
   }
 
   private void uninstallService(String service, List<Component> components) throws KerberosMissingAdminCredentialsException {
