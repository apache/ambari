/*
 * Licensed to the Apache Software Foundation (ASF) under one
 * or more contributor license agreements.  See the NOTICE file
 * distributed with this work for additional information
 * regarding copyright ownership.  The ASF licenses this file
 * to you under the Apache License, Version 2.0 (the
 * "License"); you may not use this file except in compliance
 * with the License.  You may obtain a copy of the License at
 *
 *     http://www.apache.org/licenses/LICENSE-2.0
 *
 * Unless required by applicable law or agreed to in writing, software
 * distributed under the License is distributed on an "AS IS" BASIS,
 * WITHOUT WARRANTIES OR CONDITIONS OF ANY KIND, either express or implied.
 * See the License for the specific language governing permissions and
 * limitations under the License.
 */
package org.apache.ambari.server.checks;

import java.util.ArrayList;
import java.util.Arrays;
import java.util.HashMap;
import java.util.List;
import java.util.Map;

import org.apache.ambari.server.api.services.AmbariMetaInfo;
import org.apache.ambari.server.configuration.Configuration;
import org.apache.ambari.server.controller.PrereqCheckRequest;
import org.apache.ambari.server.orm.entities.RepositoryVersionEntity;
import org.apache.ambari.server.orm.models.HostComponentSummary;
import org.apache.ambari.server.state.Cluster;
import org.apache.ambari.server.state.Clusters;
import org.apache.ambari.server.state.ComponentInfo;
import org.apache.ambari.server.state.Host;
import org.apache.ambari.server.state.MaintenanceState;
import org.apache.ambari.server.state.Service;
import org.apache.ambari.server.state.ServiceComponent;
import org.apache.ambari.server.state.StackId;
import org.apache.ambari.server.state.State;
import org.apache.ambari.server.state.repository.ClusterVersionSummary;
import org.apache.ambari.server.state.repository.VersionDefinitionXml;
import org.apache.ambari.server.state.stack.PrereqCheckStatus;
import org.apache.ambari.server.state.stack.PrerequisiteCheck;
import org.junit.Assert;
import org.junit.Before;
import org.junit.Test;
import org.junit.runner.RunWith;
import org.mockito.Mock;
import org.mockito.Mockito;
import org.mockito.MockitoAnnotations;
import org.mockito.invocation.InvocationOnMock;
import org.mockito.stubbing.Answer;
import org.powermock.api.mockito.PowerMockito;
import org.powermock.core.classloader.annotations.PrepareForTest;
import org.powermock.modules.junit4.PowerMockRunner;

import com.google.inject.Provider;


/**
 * Unit tests for ServicesUpCheck
 *
 */
@RunWith(PowerMockRunner.class)               // Allow mocking static methods
@PrepareForTest(HostComponentSummary.class)   // This class has a static method that will be mocked
public class ServicesUpCheckTest {
  private final Clusters clusters = Mockito.mock(Clusters.class);
  private AmbariMetaInfo ambariMetaInfo = Mockito.mock(AmbariMetaInfo.class);

  @Mock
  private ClusterVersionSummary m_clusterVersionSummary;

  @Mock
  private VersionDefinitionXml m_vdfXml;

  @Mock
  private RepositoryVersionEntity m_repositoryVersion;

  final Map<String, Service> m_services = new HashMap<>();

  /**
   *
   */
  @Before
  public void setup() throws Exception {
    MockitoAnnotations.initMocks(this);

    m_services.clear();

    Mockito.when(m_repositoryVersion.getVersion()).thenReturn("2.2.0.0-1234");
    Mockito.when(m_repositoryVersion.getStackId()).thenReturn(new StackId("HDP", "2.2"));
    Mockito.when(m_repositoryVersion.getRepositoryXml()).thenReturn(m_vdfXml);
    Mockito.when(m_vdfXml.getClusterSummary(Mockito.any(Cluster.class))).thenReturn(m_clusterVersionSummary);
    Mockito.when(m_clusterVersionSummary.getAvailableServiceNames()).thenReturn(m_services.keySet());
  }

  @Test
  public void testIsApplicable() throws Exception {
    PrereqCheckRequest checkRequest = new PrereqCheckRequest("c1");
    checkRequest.setSourceStackId(new StackId("HDP", "2.2"));
    checkRequest.setTargetRepositoryVersion(m_repositoryVersion);

    ServicesUpCheck suc = new ServicesUpCheck();
    Configuration config = Mockito.mock(Configuration.class);
    suc.config = config;

    Assert.assertTrue(suc.isApplicable(checkRequest));
  }

  @Test
  public void testPerform() throws Exception {
    PowerMockito.mockStatic(HostComponentSummary.class);

    final ServicesUpCheck servicesUpCheck = new ServicesUpCheck();
    servicesUpCheck.clustersProvider = new Provider<Clusters>() {

      @Override
      public Clusters get() {
        return clusters;
      }
    };

    servicesUpCheck.ambariMetaInfo = new Provider<AmbariMetaInfo>() {
      @Override
      public AmbariMetaInfo get() {
        return ambariMetaInfo;
      }
    };


    Host host1 = Mockito.mock(Host.class);
    Host host2 = Mockito.mock(Host.class);
    Host host3 = Mockito.mock(Host.class);

    Mockito.when(host1.getMaintenanceState(Mockito.anyLong())).thenReturn(MaintenanceState.OFF);
    Mockito.when(host2.getMaintenanceState(Mockito.anyLong())).thenReturn(MaintenanceState.OFF);
    Mockito.when(host3.getMaintenanceState(Mockito.anyLong())).thenReturn(MaintenanceState.OFF);

    final Cluster cluster = Mockito.mock(Cluster.class);
    Mockito.when(cluster.getClusterId()).thenReturn(1L);
    Mockito.when(cluster.getCurrentStackVersion()).thenReturn(new StackId("HDP", "2.2"));
    Mockito.when(clusters.getCluster("cluster")).thenReturn(cluster);

    Mockito.when(clusters.getHostById(Long.valueOf(1))).thenReturn(host1);
    Mockito.when(clusters.getHostById(Long.valueOf(2))).thenReturn(host2);
    Mockito.when(clusters.getHostById(Long.valueOf(3))).thenReturn(host3);

    final Service hdfsService = Mockito.mock(Service.class);
    final Service tezService = Mockito.mock(Service.class);
    final Service amsService = Mockito.mock(Service.class);

<<<<<<< HEAD
    HashMap<String, Service> clusterServices = new HashMap<>();
    clusterServices.put("HDFS", hdfsService);
    clusterServices.put("TEZ", tezService);
    clusterServices.put("AMBARI_METRICS", amsService);
=======
    m_services.put("HDFS", hdfsService);
    m_services.put("TEZ", tezService);
    m_services.put("AMBARI_METRICS", amsService);
>>>>>>> 9d802b7c

    Mockito.when(hdfsService.getName()).thenReturn("HDFS");
    Mockito.when(tezService.getName()).thenReturn("TEZ");
    Mockito.when(amsService.getName()).thenReturn("AMBARI_METRICS");

    StackId stackId = new StackId("HDP", "2.2");
    Mockito.when(hdfsService.getDesiredStackId()).thenReturn(stackId);
    Mockito.when(tezService.getDesiredStackId()).thenReturn(stackId);
    Mockito.when(amsService.getDesiredStackId()).thenReturn(stackId);

    Mockito.when(hdfsService.isClientOnlyService()).thenReturn(false);
    Mockito.when(tezService.isClientOnlyService()).thenReturn(true);
    Mockito.when(amsService.isClientOnlyService()).thenReturn(false);

    Mockito.when(cluster.getServices()).thenReturn(m_services);

    Mockito.when(cluster.getService("HDFS")).thenReturn(hdfsService);
    Mockito.when(cluster.getService("TEZ")).thenReturn(tezService);
    Mockito.when(cluster.getService("AMBARI_METRICS")).thenReturn(amsService);

    Mockito.when(ambariMetaInfo.getComponent(Mockito.anyString(), Mockito.anyString(),
        Mockito.anyString(), Mockito.anyString())).thenAnswer(new Answer<ComponentInfo>() {
      @Override
      public ComponentInfo answer(InvocationOnMock invocation) throws Throwable {
        ComponentInfo anyInfo = Mockito.mock(ComponentInfo.class);
        if (invocation.getArguments().length > 3 && "DATANODE".equals(invocation.getArguments()[3])) {
          Mockito.when(anyInfo.getCardinality()).thenReturn("1+");
        } else {
          Mockito.when(anyInfo.getCardinality()).thenReturn(null);
        }

        return anyInfo;
      }
    });

    // Put Components inside Services
    // HDFS
    Map<String, ServiceComponent> hdfsComponents = new HashMap<>();

    ServiceComponent nameNode = Mockito.mock(ServiceComponent.class);
    Mockito.when(nameNode.getName()).thenReturn("NAMENODE");
    Mockito.when(nameNode.isClientComponent()).thenReturn(false);
    Mockito.when(nameNode.isVersionAdvertised()).thenReturn(true);
    Mockito.when(nameNode.isMasterComponent()).thenReturn(true);

    ServiceComponent dataNode = Mockito.mock(ServiceComponent.class);
    Mockito.when(dataNode.getName()).thenReturn("DATANODE");
    Mockito.when(dataNode.isClientComponent()).thenReturn(false);
    Mockito.when(dataNode.isVersionAdvertised()).thenReturn(true);
    Mockito.when(dataNode.isMasterComponent()).thenReturn(false);

    ServiceComponent zkfc = Mockito.mock(ServiceComponent.class);
    Mockito.when(zkfc.getName()).thenReturn("ZKFC");
    Mockito.when(zkfc.isClientComponent()).thenReturn(false);
    Mockito.when(zkfc.isVersionAdvertised()).thenReturn(false);
    Mockito.when(zkfc.isMasterComponent()).thenReturn(false);

    hdfsComponents.put("NAMENODE", nameNode);
    hdfsComponents.put("DATANODE", dataNode);
    hdfsComponents.put("ZKFC", zkfc);

    Mockito.when(hdfsService.getServiceComponents()).thenReturn(hdfsComponents);

    // TEZ
    Map<String, ServiceComponent> tezComponents = new HashMap<>();

    ServiceComponent tezClient = Mockito.mock(ServiceComponent.class);
    Mockito.when(tezClient.getName()).thenReturn("TEZ_CLIENT");
    Mockito.when(tezClient.isClientComponent()).thenReturn(true);
    Mockito.when(tezClient.isVersionAdvertised()).thenReturn(true);

    tezComponents.put("TEZ_CLIENT", tezClient);

    Mockito.when(tezService.getServiceComponents()).thenReturn(tezComponents);

    // AMS
    Map<String, ServiceComponent> amsComponents = new HashMap<>();

    ServiceComponent metricsCollector = Mockito.mock(ServiceComponent.class);
    Mockito.when(metricsCollector.getName()).thenReturn("METRICS_COLLECTOR");
    Mockito.when(metricsCollector.isClientComponent()).thenReturn(false);
    Mockito.when(metricsCollector.isVersionAdvertised()).thenReturn(false);

    ServiceComponent metricsMonitor = Mockito.mock(ServiceComponent.class);
    Mockito.when(metricsMonitor.getName()).thenReturn("METRICS_MONITOR");
    Mockito.when(metricsMonitor.isClientComponent()).thenReturn(false);
    Mockito.when(metricsMonitor.isVersionAdvertised()).thenReturn(false);

    amsComponents.put("METRICS_COLLECTOR", metricsCollector);
    amsComponents.put("METRICS_MONITOR", metricsMonitor);

    Mockito.when(amsService.getServiceComponents()).thenReturn(amsComponents);

    final HostComponentSummary hcsNameNode = Mockito.mock(HostComponentSummary.class);
    final HostComponentSummary hcsDataNode1 = Mockito.mock(HostComponentSummary.class);
    final HostComponentSummary hcsDataNode2 = Mockito.mock(HostComponentSummary.class);
    final HostComponentSummary hcsDataNode3 = Mockito.mock(HostComponentSummary.class);
    final HostComponentSummary hcsZKFC = Mockito.mock(HostComponentSummary.class);
    final HostComponentSummary hcsTezClient = Mockito.mock(HostComponentSummary.class);
    final HostComponentSummary hcsMetricsCollector = Mockito.mock(HostComponentSummary.class);
    final HostComponentSummary hcsMetricsMonitor = Mockito.mock(HostComponentSummary.class);

    // set hosts for the summaries
    Mockito.when(hcsNameNode.getHostId()).thenReturn(Long.valueOf(1));
    Mockito.when(hcsDataNode1.getHostId()).thenReturn(Long.valueOf(1));
    Mockito.when(hcsDataNode2.getHostId()).thenReturn(Long.valueOf(2));
    Mockito.when(hcsDataNode3.getHostId()).thenReturn(Long.valueOf(3));
    Mockito.when(hcsZKFC.getHostId()).thenReturn(Long.valueOf(1));
    Mockito.when(hcsTezClient.getHostId()).thenReturn(Long.valueOf(2));
    Mockito.when(hcsMetricsCollector.getHostId()).thenReturn(Long.valueOf(1));
    Mockito.when(hcsMetricsMonitor.getHostId()).thenReturn(Long.valueOf(1));

    List<HostComponentSummary> allHostComponentSummaries = new ArrayList<>();
    allHostComponentSummaries.add(hcsNameNode);
    allHostComponentSummaries.add(hcsDataNode1);
    allHostComponentSummaries.add(hcsDataNode2);
    allHostComponentSummaries.add(hcsDataNode3);
    allHostComponentSummaries.add(hcsZKFC);
    allHostComponentSummaries.add(hcsTezClient);
    allHostComponentSummaries.add(hcsMetricsCollector);
    allHostComponentSummaries.add(hcsMetricsMonitor);

    // Mock the static method
    Mockito.when(HostComponentSummary.getHostComponentSummaries("HDFS", "NAMENODE")).thenReturn(Arrays.asList(hcsNameNode));
    Mockito.when(HostComponentSummary.getHostComponentSummaries("HDFS", "DATANODE")).thenReturn(Arrays.asList(hcsDataNode1, hcsDataNode2, hcsDataNode3));
    Mockito.when(HostComponentSummary.getHostComponentSummaries("HDFS", "ZKFC")).thenReturn(Arrays.asList(hcsZKFC));
    Mockito.when(HostComponentSummary.getHostComponentSummaries("TEZ", "TEZ_CLIENT")).thenReturn(Arrays.asList(hcsTezClient));
    Mockito.when(HostComponentSummary.getHostComponentSummaries("AMBARI_METRICS", "METRICS_COLLECTOR")).thenReturn(Arrays.asList(hcsMetricsCollector));
    Mockito.when(HostComponentSummary.getHostComponentSummaries("AMBARI_METRICS", "METRICS_MONITOR")).thenReturn(Arrays.asList(hcsMetricsMonitor));

    // Case 1. Initialize with good values
    for (HostComponentSummary hcs : allHostComponentSummaries) {
      Mockito.when(hcs.getDesiredState()).thenReturn(State.INSTALLED);
      Mockito.when(hcs.getCurrentState()).thenReturn(State.STARTED);
    }

    PrereqCheckRequest request = new PrereqCheckRequest("cluster");
    request.setTargetRepositoryVersion(m_repositoryVersion);

    PrerequisiteCheck check = new PrerequisiteCheck(null, null);
    servicesUpCheck.perform(check, request);
    Assert.assertEquals(PrereqCheckStatus.PASS, check.getStatus());

    // Case 2. Change some desired states to STARTED, should still pass
    Mockito.when(hcsNameNode.getDesiredState()).thenReturn(State.STARTED);
    Mockito.when(hcsDataNode1.getDesiredState()).thenReturn(State.STARTED);

    check = new PrerequisiteCheck(null, null);
    servicesUpCheck.perform(check, request);
    Assert.assertEquals(PrereqCheckStatus.PASS, check.getStatus());

    // Case 3. Ensure that ZKFC and AMS are ignored even if their current state is not STARTED
    Mockito.when(hcsZKFC.getCurrentState()).thenReturn(State.INSTALLED);
    Mockito.when(hcsMetricsCollector.getCurrentState()).thenReturn(State.INSTALLED);
    Mockito.when(hcsMetricsMonitor.getCurrentState()).thenReturn(State.INSTALLED);

    check = new PrerequisiteCheck(null, null);
    servicesUpCheck.perform(check, request);
    Assert.assertEquals(PrereqCheckStatus.PASS, check.getStatus());

    // Case 4. Change HDFS current states to INSTALLED, should fail.
    Mockito.when(hcsNameNode.getCurrentState()).thenReturn(State.INSTALLED);
    Mockito.when(hcsDataNode1.getCurrentState()).thenReturn(State.INSTALLED);

    check = new PrerequisiteCheck(null, null);
    servicesUpCheck.perform(check, request);
    Assert.assertEquals(PrereqCheckStatus.FAIL, check.getStatus());

    // Case 5. Change HDFS master to STARTED, but one slave to INSTALLED, should pass (2/3 are up).
    Mockito.when(hcsNameNode.getCurrentState()).thenReturn(State.STARTED);
    Mockito.when(hcsDataNode1.getCurrentState()).thenReturn(State.INSTALLED);
    check = new PrerequisiteCheck(null, null);
    servicesUpCheck.perform(check, request);
    Assert.assertEquals(PrereqCheckStatus.PASS, check.getStatus());

    // Case 6. Change HDFS master to STARTED, but 2 slaves to INSTALLED, should fail (2/3 are down)
    Mockito.when(hcsNameNode.getCurrentState()).thenReturn(State.STARTED);
    Mockito.when(hcsDataNode1.getCurrentState()).thenReturn(State.INSTALLED);
    Mockito.when(hcsDataNode2.getCurrentState()).thenReturn(State.INSTALLED);
    check = new PrerequisiteCheck(null, null);
    servicesUpCheck.perform(check, request);
    Assert.assertEquals(PrereqCheckStatus.FAIL, check.getStatus());
    Assert.assertTrue(check.getFailReason().indexOf("50%") > -1);

    // place the DN slaves into MM which will allow them to be skipped
    Mockito.when(host1.getMaintenanceState(Mockito.anyLong())).thenReturn(MaintenanceState.ON);
    Mockito.when(host3.getMaintenanceState(Mockito.anyLong())).thenReturn(MaintenanceState.ON);
    check = new PrerequisiteCheck(null, null);
    servicesUpCheck.perform(check, request);
    Assert.assertEquals(PrereqCheckStatus.PASS, check.getStatus());

    // put everything back to normal, then fail NN
    Mockito.when(hcsNameNode.getCurrentState()).thenReturn(State.INSTALLED);
    Mockito.when(hcsDataNode1.getCurrentState()).thenReturn(State.STARTED);
    Mockito.when(hcsDataNode2.getCurrentState()).thenReturn(State.STARTED);
    Mockito.when(host1.getMaintenanceState(Mockito.anyLong())).thenReturn(MaintenanceState.OFF);
    Mockito.when(host3.getMaintenanceState(Mockito.anyLong())).thenReturn(MaintenanceState.OFF);

    check = new PrerequisiteCheck(null, null);
    servicesUpCheck.perform(check, request);
    Assert.assertEquals(PrereqCheckStatus.FAIL, check.getStatus());

    // put NN into MM; should still fail since it's a master
    Mockito.when(host1.getMaintenanceState(Mockito.anyLong())).thenReturn(MaintenanceState.ON);
    check = new PrerequisiteCheck(null, null);
    servicesUpCheck.perform(check, request);
    Assert.assertEquals(PrereqCheckStatus.FAIL, check.getStatus());
  }
}<|MERGE_RESOLUTION|>--- conflicted
+++ resolved
@@ -149,16 +149,9 @@
     final Service tezService = Mockito.mock(Service.class);
     final Service amsService = Mockito.mock(Service.class);
 
-<<<<<<< HEAD
-    HashMap<String, Service> clusterServices = new HashMap<>();
-    clusterServices.put("HDFS", hdfsService);
-    clusterServices.put("TEZ", tezService);
-    clusterServices.put("AMBARI_METRICS", amsService);
-=======
     m_services.put("HDFS", hdfsService);
     m_services.put("TEZ", tezService);
     m_services.put("AMBARI_METRICS", amsService);
->>>>>>> 9d802b7c
 
     Mockito.when(hdfsService.getName()).thenReturn("HDFS");
     Mockito.when(tezService.getName()).thenReturn("TEZ");
