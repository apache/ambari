--- conflicted
+++ resolved
@@ -70,42 +70,6 @@
         print_error_msg("The database purge historical data cannot proceed while Ambari Server is running. Please shut down Ambari first.")
         return 1
 
-<<<<<<< HEAD
-    ensure_jdbc_driver_is_installed(options, get_ambari_properties())
-
-    serverClassPath = ServerClassPath(get_ambari_properties(), options)
-    class_path = serverClassPath.get_full_ambari_classpath_escaped_for_shell()
-
-    ambari_user = read_ambari_user()
-    current_user = ensure_can_start_under_current_user(ambari_user)
-    environ = generate_env(options, ambari_user, current_user)
-
-    print("Purging historical data from the database ...")
-    command = DB_CLEANUP_CMD.format(jdk_path, class_path, options.cluster_name, options.purge_from_date)
-    (retcode, stdout, stderr) = run_os_command(command, env=environ)
-
-    print_info_msg("Return code from database cleanup command, retcode = " + str(retcode))
-
-    if stdout:
-        print("Console output from database purge-history command:")
-        print(stdout)
-        print()
-    if stderr:
-        print("Error output from database purge-history command:")
-        print(stderr)
-        print()
-    if retcode > 0:
-        print_error_msg("Error encountered while purging the Ambari Server Database. Check the ambari-server.log for details.")
-    else:
-        print("Purging historical data completed. Check the ambari-server.log for details.")
-    return retcode
-
-#
-# Database purge
-#
-def db_purge(options):
-    return run_db_purge(options)
-=======
     confirm = get_YN_input(
       "Ambari server is using db type {0}. Cleanable database entries older than {1} will be purged. Proceed [y/n]".format(
         db_title, options.purge_from_date), True)
@@ -128,7 +92,7 @@
   current_user = ensure_can_start_under_current_user(ambari_user)
   environ = generate_env(options, ambari_user, current_user)
 
-  print "Purging historical data from the database ..."
+  print("Purging historical data from the database ...")
   if DEBUG_MODE and DEBUG_MODE == "y":
     command = DB_DEBUG_CLEANUP_CMD.format(
       jdk_path,
@@ -146,23 +110,22 @@
       options.purge_from_date
     )
 
-  retcode, stdout, stderr = run_os_command(command, env=environ)
+  (retcode, stdout, stderr) = run_os_command(command, env=environ)
 
   print_info_msg("Return code from database cleanup command, retcode = " + str(retcode))
   if stdout:
-    print "Console output from database purge-history command:"
-    print stdout
-    print
+    print("Console output from database purge-history command:")
+    print(stdout)
+    print()
   if stderr:
-    print "Error output from database purge-history command:"
-    print stderr
-    print
+    print("Error output from database purge-history command:")
+    print(stderr)
+    print()
   if retcode > 0:
     print_error_msg("Error encountered while purging the Ambari Server Database. Check the ambari-server.log for details.")
   else:
-    print "Purging historical data completed. Check the ambari-server.log for details."
+    print("Purging historical data completed. Check the ambari-server.log for details.")
   return retcode
->>>>>>> b65a4331
 
 
 def db_purge(options):
