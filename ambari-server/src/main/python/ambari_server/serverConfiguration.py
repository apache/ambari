--- conflicted
+++ resolved
@@ -196,19 +196,8 @@
                        "- If this is an upgrade of an existing setup, run the \"ambari-server upgrade\" command.\n" \
                        "Refer to the Ambari documentation for more information on setup and upgrade."
 
-<<<<<<< HEAD
-GPL_LICENSE_PROMPT_TEXT = """To download GPL licensed products like lzo you must accept the license terms below:
-LICENSE_LINE_1
-LICENSE_LINE_2
-LICENSE_LINE_3
-LICENSE_LINE_4
-LICENSE_LINE_5
-LICENSE_LINE_6
-Do you accept the GPL License Agreement [y/n] (y)?"""
-=======
 GPL_LICENSE_PROMPT_TEXT = """GPL License for LZO: https://www.gnu.org/licenses/old-licenses/gpl-2.0.en.html
 Enable Ambari Server to download and install GPL Licensed LZO packages [y/n] (n)? """
->>>>>>> b2655aa6
 
 DEFAULT_DB_NAME = "ambari"
 
@@ -1156,14 +1145,9 @@
     return -1
 
   return 0
-<<<<<<< HEAD
-  
-def write_gpl_license_accepted():
-=======
- 
+
 # default should be false / not accepted 
 def write_gpl_license_accepted(default_prompt_value = False, text = GPL_LICENSE_PROMPT_TEXT):
->>>>>>> b2655aa6
   properties = get_ambari_properties()
   if properties == -1:
     err = "Error getting ambari properties"
@@ -1173,11 +1157,7 @@
   if GPL_LICENSE_ACCEPTED_PROPERTY in properties.keys() and properties.get_property(GPL_LICENSE_ACCEPTED_PROPERTY).lower() == "true":
     return True
 
-<<<<<<< HEAD
-  result = get_YN_input(GPL_LICENSE_PROMPT_TEXT, True)
-=======
   result = get_YN_input(text, default_prompt_value)
->>>>>>> b2655aa6
 
   properties.process_pair(GPL_LICENSE_ACCEPTED_PROPERTY, str(result).lower())
   update_properties(properties)
