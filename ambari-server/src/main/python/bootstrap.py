#!/usr/bin/env ambari-python-wrap

'''
Licensed to the Apache Software Foundation (ASF) under one
or more contributor license agreements.  See the NOTICE file
distributed with this work for additional information
regarding copyright ownership.  The ASF licenses this file
to you under the Apache License, Version 2.0 (the
"License"); you may not use this file except in compliance
with the License.  You may obtain a copy of the License at

    http://www.apache.org/licenses/LICENSE-2.0

Unless required by applicable law or agreed to in writing, software
distributed under the License is distributed on an "AS IS" BASIS,
WITHOUT WARRANTIES OR CONDITIONS OF ANY KIND, either express or implied.
See the License for the specific language governing permissions and
limitations under the License.
'''

import sys
sys.path.append("/usr/lib/ambari-server/lib/") # this file can be run with python2.7 that why we need this

# On Linux, the bootstrap process is supposed to run on hosts that may have installed Python 2.4 and above (CentOS 5).
# Hence, the whole bootstrap code needs to comply with Python 2.4 instead of Python 2.6. Most notably, @-decorators and
# {}-format() are to be avoided.

import time
import logging
import pprint
import os
import subprocess
import threading
import traceback
import re
from datetime import datetime
from ambari_commons import OSCheck, OSConst
from ambari_commons.os_family_impl import OsFamilyFuncImpl, OsFamilyImpl

if OSCheck.is_windows_family():
  from ambari_commons.os_utils import run_os_command, run_in_shell
else:
  from resource_management.core.shell import quote_bash_args

AMBARI_PASSPHRASE_VAR_NAME = "AMBARI_PASSPHRASE"
HOST_BOOTSTRAP_TIMEOUT = 300
HOST_CONNECTIVITY_TIMEOUT = 10
# how many parallel bootstraps may be run at a time
MAX_PARALLEL_BOOTSTRAPS = 20
# How many seconds to wait between polling parallel bootstraps
POLL_INTERVAL_SEC = 1
DEBUG = False
DEFAULT_AGENT_TEMP_FOLDER = "/var/lib/ambari-agent/tmp"
DEFAULT_AGENT_DATA_FOLDER = "/var/lib/ambari-agent/data"
DEFAULT_AGENT_LIB_FOLDER = "/var/lib/ambari-agent"
PYTHON_ENV="env PYTHONPATH=$PYTHONPATH:" + DEFAULT_AGENT_TEMP_FOLDER
SERVER_AMBARI_SUDO = os.getenv('ROOT','/').rstrip('/') + "/var/lib/ambari-server/ambari-sudo.sh"
CREATE_PYTHON_WRAP_SCRIPT = os.getenv('ROOT','/').rstrip('/') + "/var/lib/ambari-server/create-python-wrap.sh"
REMOTE_CREATE_PYTHON_WRAP_SCRIPT = os.path.join(DEFAULT_AGENT_TEMP_FOLDER, 'create-python-wrap.sh')
AMBARI_SUDO = os.path.join(DEFAULT_AGENT_TEMP_FOLDER, 'ambari-sudo.sh')

class HostLog:
  """ Provides per-host logging. """

  def __init__(self, log_file):
    self.log_file = log_file

  def write(self, log_text):
    """
     Writes log to file. Closes file after each write to make content accessible
     for poller in ambari-server
    """
    logFile = open(self.log_file, "a+")
    text = str(log_text)
    if not text.endswith("\n"):
      text += "\n"
    logFile.write(text)
    logFile.close()


class SCP:
  """ SCP implementation that is thread based. The status can be returned using
   status val """
  def __init__(self, user, sshPort, sshkey_file, host, inputFile, remote, bootdir, host_log):
    self.user = user
    self.sshPort = sshPort
    self.sshkey_file = sshkey_file
    self.host = host
    self.inputFile = inputFile
    self.remote = remote
    self.bootdir = bootdir
    self.host_log = host_log
    pass


  def run(self):
    scpcommand = ["scp",
                  "-r",
                  "-o", "ConnectTimeout=60",
                  "-o", "BatchMode=yes",
                  "-o", "StrictHostKeyChecking=no", "-P", self.sshPort,
                  "-i", self.sshkey_file, self.inputFile, self.user + "@" +
                                                         self.host + ":" + self.remote]
    if DEBUG:
      self.host_log.write("Running scp command " + ' '.join(scpcommand))
    self.host_log.write("==========================")
    self.host_log.write("\nCommand start time " + datetime.now().strftime('%Y-%m-%d %H:%M:%S'))
    scpstat = subprocess.Popen(scpcommand, stdout=subprocess.PIPE,
                               stderr=subprocess.PIPE)
    log = scpstat.communicate()
    errorMsg = log[1]
    log = log[0] + "\n" + log[1]
    self.host_log.write(log)
    self.host_log.write("scp " + self.inputFile)
    self.host_log.write("host=" + self.host + ", exitcode=" + str(scpstat.returncode) )
    self.host_log.write("Command end time " + datetime.now().strftime('%Y-%m-%d %H:%M:%S'))
    return {"exitstatus": scpstat.returncode, "log": log, "errormsg": errorMsg}


class SSH:
  """ Ssh implementation of this """
  def __init__(self, user, sshPort, sshkey_file, host, command, bootdir, host_log, errorMessage = None):
    self.user = user
    self.sshPort = sshPort
    self.sshkey_file = sshkey_file
    self.host = host
    self.command = command
    self.bootdir = bootdir
    self.errorMessage = errorMessage
    self.host_log = host_log
    pass


  def run(self):
    sshcommand = ["ssh",
                  "-o", "ConnectTimeOut=60",
                  "-o", "StrictHostKeyChecking=no",
                  "-o", "BatchMode=yes",
                  "-tt", # Should prevent "tput: No value for $TERM and no -T specified" warning
                  "-i", self.sshkey_file, "-p", self.sshPort,
                  self.user + "@" + self.host, self.command]
    if DEBUG:
      self.host_log.write("Running ssh command " + ' '.join(sshcommand))
    self.host_log.write("==========================")
    self.host_log.write("\nCommand start time " + datetime.now().strftime('%Y-%m-%d %H:%M:%S'))
    sshstat = subprocess.Popen(sshcommand, stdout=subprocess.PIPE,
                               stderr=subprocess.PIPE)
    log = sshstat.communicate()
    errorMsg = log[1]
    if self.errorMessage and sshstat.returncode != 0:
      errorMsg = self.errorMessage + "\n" + errorMsg
    log = log[0] + "\n" + errorMsg
    self.host_log.write(log)
    self.host_log.write("SSH command execution finished")
    self.host_log.write("host=" + self.host + ", exitcode=" + str(sshstat.returncode))
    self.host_log.write("Command end time " + datetime.now().strftime('%Y-%m-%d %H:%M:%S'))
    return  {"exitstatus": sshstat.returncode, "log": log, "errormsg": errorMsg}


class PSR:
  """ PowerShell Remoting implementation of this """
  def __init__(self, command, host, host_log, params=None, errorMessage=None):
    self.command = command
    self.host = host
    self.host_log = host_log
    self.params = params
    self.errorMessage = errorMessage
    pass

  def run(self):
    #os.environ['COMSPEC'] = 'c:\\System32\\WindowsPowerShell\\v1.0\\powershell.exe'
    psrcommand = ["powershell.exe",
                  "-NoProfile",
                  "-InputFormat", "Text",
                  "-ExecutionPolicy", "unrestricted",
                  "-Command", self.command]
    if self.params:
      psrcommand.extend([self.params])
    if DEBUG:
      self.host_log.write("Running PowerShell command " + ' '.join(psrcommand))
    self.host_log.write("==========================")
    self.host_log.write("\nCommand start time " + datetime.now().strftime('%Y-%m-%d %H:%M:%S'))
    retcode, stdout, stderr = run_os_command(psrcommand)
    errorMsg = stderr
    if self.errorMessage and retcode != 0:
      errorMsg = self.errorMessage + "\n" + stderr
    log = stdout + "\n" + errorMsg
    self.host_log.write(log)
    self.host_log.write("PowerShell command execution finished")
    self.host_log.write("host=" + self.host + ", exitcode=" + str(retcode))
    self.host_log.write("Command end time " + datetime.now().strftime('%Y-%m-%d %H:%M:%S'))
    return {"exitstatus": retcode, "log": log, "errormsg": errorMsg}


class Bootstrap(threading.Thread):
  """ Bootstrap the agent on a separate host"""
  SETUP_SCRIPT_FILENAME = "setupAgent.py"
  AMBARI_REPO_FILENAME = "ambari"

  def __init__(self, host, shared_state):
    threading.Thread.__init__(self)
    self.host = host
    self.shared_state = shared_state
    self.status = {
      "start_time": None,
      "return_code": None,
    }
    log_file = os.path.join(self.shared_state.bootdir, self.host + ".log")
    self.host_log = HostLog(log_file)
    self.daemon = True
    self.timeout = HOST_BOOTSTRAP_TIMEOUT

    if OSCheck.is_ubuntu_family():
      self.AMBARI_REPO_FILENAME = self.AMBARI_REPO_FILENAME + ".list"
    else:
      self.AMBARI_REPO_FILENAME = self.AMBARI_REPO_FILENAME + ".repo"

  # This method is needed  to implement the descriptor protocol (make object
  # to pass self reference to mockups)
  def __get__(self, obj, objtype):
    def _call(*args, **kwargs):
      self(obj, *args, **kwargs)
    return _call

  def try_to_execute(self, action):
    last_retcode = {"exitstatus": 177, "log":"Try to execute '{0}'".format(str(action)), "errormsg":"Execute of '{0}' failed".format(str(action))}
    try:
      retcode = action()
      if isinstance(retcode, int):
        last_retcode["exitstatus"] = retcode
      else:
        last_retcode = retcode
    except Exception:
      self.host_log.write("Traceback: " + traceback.format_exc())
    return last_retcode

  def getAmbariVersion(self):
    ambari_version = self.shared_state.ambari_version
    if ambari_version is None or ambari_version == "null":
      return ""
    else:
      return ambari_version

  def createDoneFile(self, retcode):
    """ Creates .done file for current host. These files are later read from Java code.
    If .done file for any host is not created, the bootstrap will hang or fail due to timeout"""
    params = self.shared_state
    doneFilePath = os.path.join(params.bootdir, self.host + ".done")
    if not os.path.exists(doneFilePath):
      doneFile = open(doneFilePath, "w+")
      doneFile.write(str(retcode))
      doneFile.close()

  def getStatus(self):
    return self.status

  def getTimeout(self):
    return self.timeout

  def interruptBootstrap(self):
    """
    Thread is not really interrupted (moreover, Python seems to have no any
    stable/portable/official api to do that: _Thread__stop only marks thread
    as stopped). The bootstrap thread is marked as a daemon at init, and will
    exit when the main parallel bootstrap thread exits.
    All we need to do now is a proper logging and creating .done file
    """
    self.host_log.write("Automatic Agent registration timed out (timeout = {0} seconds). " \
                        "Check your network connectivity and retry registration," \
                        " or use manual agent registration.".format(HOST_BOOTSTRAP_TIMEOUT))
    self.createDoneFile(199)



@OsFamilyImpl(os_family=OSConst.WINSRV_FAMILY)
class BootstrapWindows(Bootstrap):
  CREATE_REMOTING_DIR_SCRIPT_NAME = "Create-RemotingDir.ps1"
  SEND_REMOTING_FILE_SCRIPT_NAME = "Send-RemotingFile.ps1"
  UNZIP_REMOTING_SCRIPT_NAME = "Unzip-RemotingFile.ps1"
  RUN_REMOTING_SCRIPT_NAME = "Run-RemotingScript.ps1"
  CONFIGURE_CHOCOLATEY_SCRIPT_NAME = "Configure-Chocolatey.ps1"

  BOOTSTRAP_ARCHIVE_NAME = "bootstrap.zip"
  CHOCOLATEY_INSTALL_VAR_NAME = "ChocolateyInstall"
  CHOCOLATEY_CONFIG_DIR = "config"
  CHOCOLATEY_CONFIG_FILENAME = "chocolatey.config"
  chocolateyConfigName = "chocolatey.config"

  def getTempFolder(self):
    installationDrive = os.path.splitdrive(self.shared_state.script_dir)[0]
    return os.path.join(installationDrive, os.sep, "var", "temp", "bootstrap", self.getAmbariVersion())

  def createTargetDir(self):
    # Creating target dir
    self.host_log.write("==========================\n")
    self.host_log.write("Creating target directory...")
    command = os.path.join(self.shared_state.script_dir, self.CREATE_REMOTING_DIR_SCRIPT_NAME)
    psr = PSR(command, self.host, self.host_log, params="{0} {1}".format(self.host, self.getTempFolder()))
    retcode = psr.run()
    self.host_log.write("\n")
    return retcode

  def unzippingBootstrapArchive(self):
    # Unzipping bootstrap archive
    zipFile = os.path.join(self.getTempFolder(), self.BOOTSTRAP_ARCHIVE_NAME)
    self.host_log.write("==========================\n")
    self.host_log.write("Unzipping bootstrap archive...")
    command = os.path.join(self.shared_state.script_dir, self.UNZIP_REMOTING_SCRIPT_NAME)
    psr = PSR(command, self.host, self.host_log, params="{0} {1} {2}".format(self.host, zipFile, self.getTempFolder()))
    result = psr.run()
    self.host_log.write("\n")
    return result

  def copyBootstrapArchive(self):
    # Copying the bootstrap archive file
    fileToCopy = os.path.join(self.shared_state.script_dir, os.path.dirname(self.shared_state.script_dir), self.shared_state.setup_agent_file)
    target = os.path.join(self.getTempFolder(), self.BOOTSTRAP_ARCHIVE_NAME)
    self.host_log.write("==========================\n")
    self.host_log.write("Copying bootstrap archive...")
    command = os.path.join(self.shared_state.script_dir, self.SEND_REMOTING_FILE_SCRIPT_NAME)
    psr = PSR(command, self.host, self.host_log, params="{0} {1} {2}".format(self.host, fileToCopy, target))
    result = psr.run()
    self.host_log.write("\n")
    return result

  def copyChocolateyConfig(self):
    # Copying chocolatey.config file
    fileToCopy = getConfigFile()
    target = os.path.join(self.getTempFolder(), self.CHOCOLATEY_CONFIG_FILENAME)
    self.host_log.write("==========================\n")
    self.host_log.write("Copying chocolatey config file...")
    command = os.path.join(self.shared_state.script_dir, self.SEND_REMOTING_FILE_SCRIPT_NAME)
    psr = PSR(command, self.host, self.host_log, params="{0} {1} {2}".format(self.host, fileToCopy, target))
    result = psr.run()
    self.host_log.write("\n")
    return result

  def configureChocolatey(self):
    self.host_log.write("==========================\n")
    self.host_log.write("Running configure chocolatey script...")
    tmpConfig = os.path.join(self.getTempFolder(), self.CHOCOLATEY_CONFIG_FILENAME)
    command = os.path.join(self.shared_state.script_dir, self.CONFIGURE_CHOCOLATEY_SCRIPT_NAME)
    psr = PSR(command, self.host, self.host_log, params="{0} {1}".format(self.host, tmpConfig))
    result = psr.run()
    self.host_log.write("\n")
    return result

  def getRunSetupCommand(self, expected_hostname):
    setupFile = os.path.join(self.getTempFolder(), self.SETUP_SCRIPT_FILENAME)
    passphrase = os.environ[AMBARI_PASSPHRASE_VAR_NAME]
    user_run_as = self.shared_state.user_run_as
    server = self.shared_state.ambari_server
    version = self.getAmbariVersion()
    return ' '.join(['python', setupFile, expected_hostname, passphrase, server, user_run_as, version])

  def runSetupAgent(self):
    self.host_log.write("==========================\n")
    self.host_log.write("Running setup agent script...")
    command = os.path.join(self.shared_state.script_dir, self.RUN_REMOTING_SCRIPT_NAME)
    psr = PSR(command, self.host, self.host_log, params="{0} \"{1}\"".format(self.host, self.getRunSetupCommand(self.host)))
    retcode = psr.run()
    self.host_log.write("\n")
    return retcode

  def getConfigFile(self):
    return os.path.join(os.environ[self.CHOCOLATEY_INSTALL_VAR_NAME], self.CHOCOLATEY_CONFIG_DIR, self.CHOCOLATEY_CONFIG_FILENAME)

  def run(self):
    """ Copy files and run commands on remote host """
    self.status["start_time"] = time.time()
    # Population of action queue
    action_queue = [self.createTargetDir,
                    self.copyBootstrapArchive,
                    self.unzippingBootstrapArchive,
                    self.copyChocolateyConfig,
                    self.configureChocolatey,
                    self.runSetupAgent
    ]

    last_retcode = 0

    if os.path.exists(getConfigFile()) :
    # Checking execution result   # Execution of action queue
      while action_queue and last_retcode == 0:
        action = action_queue.pop(0)
        ret = self.try_to_execute(action)
        last_retcode = ret["exitstatus"]
        err_msg = ret["errormsg"]
        std_out = ret["log"]
    else:
      # If config file is not found, then assume that the hosts have
      # already been provisioned. Attempt to run the setupAgent script alone.
      ret = self.try_to_execute(self.runSetupAgent)
      last_retcode = ret["exitstatus"]
      err_msg = ret["errormsg"]
      std_out = ret["log"]
      pass
    if last_retcode != 0:
      message = "ERROR: Bootstrap of host {0} fails because previous action " \
                "finished with non-zero exit code ({1})\nERROR MESSAGE: {2}\nSTDOUT: {3}".format(self.host, last_retcode, err_msg, std_out)
      self.host_log.write(message)
      logging.error(message)

    self.createDoneFile(last_retcode)
    self.status["return_code"] = last_retcode



@OsFamilyImpl(os_family=OsFamilyImpl.DEFAULT)
class BootstrapDefault(Bootstrap):
  ambari_commons="/usr/lib/ambari-server/lib/ambari_commons"
  TEMP_FOLDER = DEFAULT_AGENT_TEMP_FOLDER
  OS_CHECK_SCRIPT_FILENAME = "os_check_type.py"
  PASSWORD_FILENAME = "host_pass"

  def getRemoteName(self, filename):
    full_name = os.path.join(self.TEMP_FOLDER, filename)
    remote_files = self.shared_state.remote_files
    if not remote_files.has_key(full_name):
      remote_files[full_name] = self.generateRandomFileName(full_name)
    return remote_files[full_name]

  def generateRandomFileName(self, filename):
    if filename is None:
      return self.getUtime()
    else:
      name, ext = os.path.splitext(filename)
      return str(name) + str(self.getUtime()) + str(ext)
  
  def getRepoDir(self):
    if OSCheck.is_redhat_family():
      return "/etc/yum.repos.d"
    elif OSCheck.is_suse_family():
      return "/etc/zypp/repos.d"
    elif OSCheck.is_ubuntu_family():
      return "/etc/apt/sources.list.d"
    else:
      raise Exception("Unsupported OS family '{0}'".format(OSCheck.get_os_family()))

  def getRepoFile(self):
    """ Ambari repo file for Ambari."""
    return os.path.join(self.getRepoDir(), self.AMBARI_REPO_FILENAME)

  def getOsCheckScript(self):
    return os.path.join(self.shared_state.script_dir, self.OS_CHECK_SCRIPT_FILENAME)

  def getOsCheckScriptRemoteLocation(self):
    return self.getRemoteName(self.OS_CHECK_SCRIPT_FILENAME)

  def getCommonFunctionsRemoteLocation(self):
    return self.TEMP_FOLDER;

  def getUtime(self):
    return int(time.time())

  def getPasswordFile(self):
    return self.getRemoteName(self.PASSWORD_FILENAME)

  def hasPassword(self):
    password_file = self.shared_state.password_file
    return password_file is not None and password_file != 'null'
  
  def copyAmbariSudo(self):
    # Copying the os check script file
    fileToCopy = SERVER_AMBARI_SUDO
    target = self.TEMP_FOLDER
    params = self.shared_state
    self.host_log.write("==========================\n")
    self.host_log.write("Copying ambari sudo script...")
    scp = SCP(params.user, params.sshPort, params.sshkey_file, self.host, fileToCopy,
              target, params.bootdir, self.host_log)
    result = scp.run()
    self.host_log.write("\n")
    return result

  def copyCreatePythonWrapScript(self):
    # Copying the script which will create python wrap
    fileToCopy = CREATE_PYTHON_WRAP_SCRIPT
    target = self.TEMP_FOLDER
    params = self.shared_state
    self.host_log.write("==========================\n")
    self.host_log.write("Copying create-python-wrap script...")
    scp = SCP(params.user, params.sshPort, params.sshkey_file, self.host, fileToCopy,
              target, params.bootdir, self.host_log)
    result = scp.run()
    self.host_log.write("\n")
    return result

  def copyOsCheckScript(self):
    # Copying the os check script file
    fileToCopy = self.getOsCheckScript()
    target = self.getOsCheckScriptRemoteLocation()
    params = self.shared_state
    self.host_log.write("==========================\n")
    self.host_log.write("Copying OS type check script...")
    scp = SCP(params.user, params.sshPort, params.sshkey_file, self.host, fileToCopy,
              target, params.bootdir, self.host_log)
    result = scp.run()
    self.host_log.write("\n")
    return result

  def copyCommonFunctions(self):
    # Copying the os check script file
    fileToCopy = self.ambari_commons
    target = self.getCommonFunctionsRemoteLocation()
    params = self.shared_state
    self.host_log.write("==========================\n")
    self.host_log.write("Copying common functions script...")
    scp = SCP(params.user, params.sshPort, params.sshkey_file, self.host, fileToCopy,
              target, params.bootdir, self.host_log)
    result = scp.run()
    self.host_log.write("\n")
    result["exitstatus"] = 0 # ignore not copied *.pyc files with permission denied. 
    return result

  def getMoveRepoFileWithPasswordCommand(self, targetDir):
    return "{sudo} -S mv ".format(sudo=AMBARI_SUDO) + str(self.getRemoteName(self.AMBARI_REPO_FILENAME)) \
           + " " + os.path.join(str(targetDir), self.AMBARI_REPO_FILENAME) + \
           " < " + str(self.getPasswordFile())

  def getMoveRepoFileWithoutPasswordCommand(self, targetDir):
    return "{sudo} mv ".format(sudo=AMBARI_SUDO) + str(self.getRemoteName(self.AMBARI_REPO_FILENAME)) \
           + " " + os.path.join(str(targetDir), self.AMBARI_REPO_FILENAME)

  def getMoveRepoFileCommand(self, targetDir):
    if self.hasPassword():
      return self.getMoveRepoFileWithPasswordCommand(targetDir)
    else:
      return self.getMoveRepoFileWithoutPasswordCommand(targetDir)

  def getAptUpdateCommand(self):
    return "%s apt-get update -o Dir::Etc::sourcelist=\"%s/%s\" -o API::Get::List-Cleanup=\"0\" --no-list-cleanup" %\
          (AMBARI_SUDO, "sources.list.d", self.AMBARI_REPO_FILENAME)
          
  def getRepoFileChmodCommand(self):
    return "{0} chmod 644 {1}".format(AMBARI_SUDO, self.getRepoFile())

  def copyNeededFiles(self):
    # get the params
    params = self.shared_state

    # Copying the files
    fileToCopy = self.getRepoFile()
    target = self.getRemoteName(self.AMBARI_REPO_FILENAME)

    if (os.path.exists(fileToCopy)):
      self.host_log.write("==========================\n")
      self.host_log.write("Copying repo file to 'tmp' folder...")
      scp = SCP(params.user, params.sshPort, params.sshkey_file, self.host, fileToCopy,
                target, params.bootdir, self.host_log)
      retcode1 = scp.run()
      self.host_log.write("\n")

      # Move file to repo dir
      self.host_log.write("==========================\n")
      self.host_log.write("Moving file to repo dir...")
      targetDir = self.getRepoDir()
      command = self.getMoveRepoFileCommand(targetDir)
      ssh = SSH(params.user, params.sshPort, params.sshkey_file, self.host, command,
                params.bootdir, self.host_log)
      retcode2 = ssh.run()
      self.host_log.write("\n")

      # Change permissions on ambari.repo
      self.host_log.write("==========================\n")
      self.host_log.write("Changing permissions for ambari.repo...")
      command = self.getRepoFileChmodCommand()
      ssh = SSH(params.user, params.sshPort, params.sshkey_file, self.host, command,
                params.bootdir, self.host_log)
      retcode4 = ssh.run()
      self.host_log.write("\n")

      # Update repo cache for ubuntu OS
      if OSCheck.is_ubuntu_family():
        self.host_log.write("==========================\n")
        self.host_log.write("Update apt cache of repository...")
        command = self.getAptUpdateCommand()
        ssh = SSH(params.user, params.sshPort, params.sshkey_file, self.host, command,
                  params.bootdir, self.host_log)
        retcode2 = ssh.run()
        self.host_log.write("\n")

      retcode = max(retcode1["exitstatus"], retcode2["exitstatus"], retcode4["exitstatus"])
    else:
      self.host_log.write("==========================\n")
      self.host_log.write("Copying required files...")
      self.host_log.write("Ambari repo file not found: {0}".format(self.getRepoFile()))
      retcode = -1
      pass

    # copy the setup script file
    self.host_log.write("==========================\n")
    self.host_log.write("Copying setup script file...")
    fileToCopy = params.setup_agent_file
    target = self.getRemoteName(self.SETUP_SCRIPT_FILENAME)
    scp = SCP(params.user, params.sshPort, params.sshkey_file, self.host, fileToCopy,
              target, params.bootdir, self.host_log)
    retcode3 = scp.run()
    self.host_log.write("\n")

    return max(retcode, retcode3["exitstatus"])

  def getAmbariPort(self):
    server_port = self.shared_state.server_port
    if server_port is None or server_port == "null":
      return "null"
    else:
      return server_port

  def getRunSetupWithPasswordCommand(self, expected_hostname):
    setupFile = self.getRemoteName(self.SETUP_SCRIPT_FILENAME)
    passphrase = os.environ[AMBARI_PASSPHRASE_VAR_NAME]
    server = self.shared_state.ambari_server
    user_run_as = self.shared_state.user_run_as
    version = self.getAmbariVersion()
    port = self.getAmbariPort()
    passwordFile = self.getPasswordFile()
    return "{sudo} -S python ".format(sudo=AMBARI_SUDO) + str(setupFile) + " " + str(expected_hostname) + \
           " " + str(passphrase) + " " + str(server)+ " " + quote_bash_args(str(user_run_as)) + " " + str(version) + \
           " " + str(port) + " < " + str(passwordFile)

  def getRunSetupWithoutPasswordCommand(self, expected_hostname):
    setupFile=self.getRemoteName(self.SETUP_SCRIPT_FILENAME)
    passphrase=os.environ[AMBARI_PASSPHRASE_VAR_NAME]
    server=self.shared_state.ambari_server
    user_run_as = self.shared_state.user_run_as
    version=self.getAmbariVersion()
    port=self.getAmbariPort()
    return "{sudo} python ".format(sudo=AMBARI_SUDO) + str(setupFile) + " " + str(expected_hostname) + \
           " " + str(passphrase) + " " + str(server)+ " " + quote_bash_args(str(user_run_as)) + " " + str(version) + \
           " " + str(port)

  def runCreatePythonWrapScript(self):
    params = self.shared_state
    self.host_log.write("==========================\n")
    self.host_log.write("Running create-python-wrap script...")

    command = "chmod a+x {script} && {sudo} {script}".format(sudo=AMBARI_SUDO, script=REMOTE_CREATE_PYTHON_WRAP_SCRIPT)

    ssh = SSH(params.user, params.sshPort, params.sshkey_file, self.host, command,
              params.bootdir, self.host_log)
    retcode = ssh.run()
    self.host_log.write("\n")
    return retcode

  def runOsCheckScript(self):
    params = self.shared_state
    self.host_log.write("==========================\n")
    self.host_log.write("Running OS type check...")

    command = "chmod a+x %s && %s %s %s" % \
              (self.getOsCheckScriptRemoteLocation(),
               PYTHON_ENV, self.getOsCheckScriptRemoteLocation(), params.cluster_os_type)

    ssh = SSH(params.user, params.sshPort, params.sshkey_file, self.host, command,
              params.bootdir, self.host_log)
    retcode = ssh.run()
    self.host_log.write("\n")
    return retcode

  def checkSudoPackage(self):
    """ Checking 'sudo' package on remote host """
    self.host_log.write("==========================\n")
    self.host_log.write("Checking 'sudo' package on remote host...")
    params = self.shared_state
    if OSCheck.is_ubuntu_family():
      command = "dpkg --get-selections|grep -e '^sudo\s*install'"
    else:
      command = "rpm -qa | grep -e '^sudo\-'"
    command = "[ \"$EUID\" -eq 0 ] || " + command
    ssh = SSH(params.user, params.sshPort, params.sshkey_file, self.host, command,
              params.bootdir, self.host_log,
              errorMessage="Error: Sudo command is not available. "
                           "Please install the sudo command.")
    retcode = ssh.run()
    self.host_log.write("\n")
    return retcode

  def copyPasswordFile(self):
    # Copy the password file
    self.host_log.write("Copying password file to 'tmp' folder...")
    params = self.shared_state
    scp = SCP(params.user, params.sshPort, params.sshkey_file, self.host, params.password_file,
              self.getPasswordFile(), params.bootdir, self.host_log)
    retcode1 = scp.run()

    self.copied_password_file = True

    # Change password file mode to 600
    self.host_log.write("Changing password file mode...")
    command = "chmod 600 " + self.getPasswordFile()
    ssh = SSH(params.user, params.sshPort, params.sshkey_file, self.host, command,
              params.bootdir, self.host_log)
    retcode2 = ssh.run()

    self.host_log.write("Copying password file finished")
    return max(retcode1["exitstatus"], retcode2["exitstatus"])

  def changePasswordFileModeOnHost(self):
    # Change password file mode to 600
    self.host_log.write("Changing password file mode...")
    params = self.shared_state
    command = "chmod 600 " + self.getPasswordFile()
    ssh = SSH(params.user, params.sshPort, params.sshkey_file, self.host, command,
              params.bootdir, self.host_log)
    retcode = ssh.run()
    self.host_log.write("Change password file mode on host finished")
    return retcode

  def deletePasswordFile(self):
    # Deleting the password file
    self.host_log.write("Deleting password file...")
    params = self.shared_state
    command = "rm " + self.getPasswordFile()
    ssh = SSH(params.user, params.sshPort, params.sshkey_file, self.host, command,
              params.bootdir, self.host_log)
    retcode = ssh.run()
    self.host_log.write("Deleting password file finished")
    return retcode

  def createTargetDir(self):
    # Creating target dir
    self.host_log.write("==========================\n")
    self.host_log.write("Creating target directory...")
    params = self.shared_state
    user = params.user

    command = "SUDO=$([ \"$EUID\" -eq 0 ] && echo || echo sudo) ; $SUDO mkdir -p {0} ; $SUDO chown -R {1} {0} ; $SUDO chmod 755 {3} ; $SUDO chmod 755 {2} ; $SUDO chmod 1777 {0}".format(
      self.TEMP_FOLDER, quote_bash_args(params.user), DEFAULT_AGENT_DATA_FOLDER, DEFAULT_AGENT_LIB_FOLDER)

    ssh = SSH(params.user, params.sshPort, params.sshkey_file, self.host, command,
              params.bootdir, self.host_log)
    retcode = ssh.run()
    self.host_log.write("\n")
    return retcode

  def getRunSetupCommand(self, expected_hostname):
    if self.hasPassword():
      return self.getRunSetupWithPasswordCommand(expected_hostname)
    else:
      return self.getRunSetupWithoutPasswordCommand(expected_hostname)

  def runSetupAgent(self):
    params = self.shared_state
    self.host_log.write("==========================\n")
    self.host_log.write("Running setup agent script...")
    command = self.getRunSetupCommand(self.host)
    ssh = SSH(params.user, params.sshPort, params.sshkey_file, self.host, command,
              params.bootdir, self.host_log)
    retcode = ssh.run()
    self.host_log.write("\n")
    return retcode

  def run(self):
    """ Copy files and run commands on remote host """
    self.status["start_time"] = time.time()
    # Population of action queue
    action_queue = [self.createTargetDir,
                    self.copyAmbariSudo,
                    self.copyCommonFunctions,
                    self.copyCreatePythonWrapScript,
                    self.copyOsCheckScript,
                    self.runCreatePythonWrapScript,
                    self.runOsCheckScript,
                    self.checkSudoPackage
    ]
    if self.hasPassword():
      action_queue.extend([self.copyPasswordFile,
                           self.changePasswordFileModeOnHost])
    action_queue.extend([
      self.copyNeededFiles,
      self.runSetupAgent,
    ])

    # Execution of action queue
    last_retcode = 0
    while action_queue and last_retcode == 0:
      action = action_queue.pop(0)
      ret = self.try_to_execute(action)
      last_retcode = ret["exitstatus"]
      err_msg = ret["errormsg"]
      std_out = ret["log"]
    # Checking execution result
    if last_retcode != 0:
      message = "ERROR: Bootstrap of host {0} fails because previous action " \
        "finished with non-zero exit code ({1})\nERROR MESSAGE: {2}\nSTDOUT: {3}".format(self.host, last_retcode, err_msg, std_out)
      self.host_log.write(message)
      logging.error(message)
    # Try to delete password file
    if self.hasPassword() and self.copied_password_file:
      retcode = self.try_to_execute(self.deletePasswordFile)
      if retcode["exitstatus"] != 0:
        message = "WARNING: failed to delete password file " \
          "at {0}. Please delete it manually".format(self.getPasswordFile())
        self.host_log.write(message)
        logging.warn(message)

    self.createDoneFile(last_retcode)
    self.status["return_code"] = last_retcode

<<<<<<< HEAD
class ValidateHost(Bootstrap):
  def __new__(cls, *args, **kwargs):
    return object.__new__(ValidateHost)

=======
@OsFamilyImpl(os_family=OsFamilyImpl.DEFAULT)
class ValidateHost(Bootstrap, threading.Thread):
>>>>>>> bcffb635
  def __init__(self, hosts, sharedState):
    super(ValidateHost, self).__init__(hosts, sharedState)
    self.timeout = HOST_CONNECTIVITY_TIMEOUT

  def login(self):
    params = self.shared_state
    self.host_log.write("==========================\n")
    self.host_log.write("Running login to the host {0} ...".format(self.host))
    ssh = SSH(params.user, params.sshPort, params.sshkey_file, self.host, "exit",
              params.bootdir, self.host_log) #login and exit immediately
    retcode = ssh.run()
    self.host_log.write("\n")
    return retcode

  def run(self):
    self.timeout = HOST_CONNECTIVITY_TIMEOUT
    self.status["start_time"] = time.time()
    ret = self.try_to_execute(self.login)
    retcode = ret["exitstatus"]
    err_msg = ret["errormsg"]
    std_out = ret["log"]
    if retcode != 0:
      message = "ERROR: Validation of host {0} fails because it finished with non-zero exit code ({1})\nERROR MESSAGE: {2}\nSTDOUT: {3}".format(self.host, retcode, err_msg, std_out)
      self.host_log.write(message)
      logging.error(message)
    self.createDoneFile(retcode)
    self.status["return_code"] = retcode

class PBootstrap:
  """ BootStrapping the agents on a list of hosts"""
  def __init__(self, hosts, sharedState):
    self.hostlist = hosts
    self.sharedState = sharedState
    self.validate = sharedState.validate
    pass

  def run_bootstraps(self, queue):
    running_list = []
    finished_list = []
    while queue or running_list: # until queue is not empty or not all parallel bootstraps are
      # poll running bootstraps
      for bootstrap in running_list:
        if bootstrap.getStatus()["return_code"] is not None:
          finished_list.append(bootstrap)
        else:
          starttime = bootstrap.getStatus()["start_time"]
          elapsedtime = time.time() - starttime
          if elapsedtime > bootstrap.getTimeout():
            # bootstrap timed out
            logging.warn("Host {0} timed out and will be "
                         "interrupted".format(bootstrap.host))
            bootstrap.interruptBootstrap()
            finished_list.append(bootstrap)
      # Remove finished from the running list
      running_list[:] = [b for b in running_list if not b in finished_list]
      # Start new bootstraps from the queue
      free_slots = MAX_PARALLEL_BOOTSTRAPS - len(running_list)
      for i in range(free_slots):
        if queue:
          next_bootstrap = queue.pop()
          next_bootstrap.start()
          running_list.append(next_bootstrap)
      time.sleep(POLL_INTERVAL_SEC)
    logging.info("Finished parallel {0}".format("connectivity validation" if self.validate else "bootstrap"))

  def run(self):
    """ Run up to MAX_PARALLEL_BOOTSTRAPS at a time in parallel """
    logging.info("Executing parallel {0}".format("connectivity validation" if self.validate else "bootstrap"))
    queue = map(lambda host: ValidateHost(host, self.sharedState) if self.validate else Bootstrap(host, self.sharedState), list(self.hostlist))
    queue.reverse()
    self.run_bootstraps(queue)
    logging.info("Finished parallel {0}".format("connectivity validation" if self.validate else "bootstrap"))

class SharedState:
  def __init__(self, user, sshPort, sshkey_file, script_dir, boottmpdir, setup_agent_file,
               ambari_server, cluster_os_type, ambari_version, server_port,
               user_run_as, validate = False, password_file = None):
    self.hostlist_to_remove_password_file = None
    self.user = user
    self.sshPort = sshPort
    self.sshkey_file = sshkey_file
    self.bootdir = boottmpdir
    self.script_dir = script_dir
    self.setup_agent_file = setup_agent_file
    self.ambari_server = ambari_server
    self.cluster_os_type = cluster_os_type
    self.ambari_version = ambari_version
    self.user_run_as = user_run_as
    self.password_file = password_file
    self.statuses = None
    self.server_port = server_port
    self.validate = validate
    self.remote_files = {}
    self.ret = {}
    pass


def main(argv=None):
  scriptDir = os.path.realpath(os.path.dirname(argv[0]))
  onlyargs = argv[1:]
  if len(onlyargs) < 3:
    sys.stderr.write("Usage: <comma separated hosts> "
                     "<tmpdir for storage> <user> <sshPort> <sshkey_file> <agent setup script>"
                     " <ambari-server name> <cluster os type> <ambari version> <ambari port> <user_run_as> <passwordFile>\n")
    sys.exit(2)
    pass
  

  #Parse the input
  hostList = onlyargs[0].split(",")
  bootdir =  onlyargs[1]
  user = onlyargs[2]
  sshPort = onlyargs[3]
  sshkey_file = onlyargs[4]
  setupAgentFile = onlyargs[5]
  ambariServer = onlyargs[6]
  cluster_os_type = onlyargs[7]
  ambariVersion = onlyargs[8]
  server_port = onlyargs[9]
  user_run_as = onlyargs[10]
  passwordFile = onlyargs[11]
<<<<<<< HEAD
  validate = len(onlyargs) == 13 and onlyargs[12].lower() == "true"
=======
  if onlyargs[12]:
    validate = True if onlyargs[12].lower() == "true" else False
  else:
    validate = False
>>>>>>> bcffb635

  if not OSCheck.is_windows_family():
    # ssh doesn't like open files
    subprocess.Popen(["chmod", "600", sshkey_file], stdout=subprocess.PIPE)

    if passwordFile is not None and passwordFile != 'null':
      subprocess.Popen(["chmod", "600", passwordFile], stdout=subprocess.PIPE)

  logging.info("BootStrapping hosts " + pprint.pformat(hostList) +
               " using " + scriptDir + " cluster primary OS: " + cluster_os_type +
               " with user '" + user + "'with ssh Port '" + sshPort + "' sshKey File " + sshkey_file + " password File " + passwordFile +\
               " using tmp dir " + bootdir + " ambari: " + ambariServer +"; server_port: " + server_port +\
               "; ambari version: " + ambariVersion+"; validate: " + str(validate) + "; user_run_as: " + user_run_as)
  sharedState = SharedState(user, sshPort, sshkey_file, scriptDir, bootdir, setupAgentFile,
                       ambariServer, cluster_os_type, ambariVersion,
                       server_port, user_run_as, validate, passwordFile)
  pbootstrap = PBootstrap(hostList, sharedState)
  pbootstrap.run()
  return 0 # Hack to comply with current usage

if __name__ == '__main__':
  logging.basicConfig(level=logging.DEBUG)
  main(sys.argv)<|MERGE_RESOLUTION|>--- conflicted
+++ resolved
@@ -798,15 +798,10 @@
     self.createDoneFile(last_retcode)
     self.status["return_code"] = last_retcode
 
-<<<<<<< HEAD
 class ValidateHost(Bootstrap):
   def __new__(cls, *args, **kwargs):
     return object.__new__(ValidateHost)
 
-=======
-@OsFamilyImpl(os_family=OsFamilyImpl.DEFAULT)
-class ValidateHost(Bootstrap, threading.Thread):
->>>>>>> bcffb635
   def __init__(self, hosts, sharedState):
     super(ValidateHost, self).__init__(hosts, sharedState)
     self.timeout = HOST_CONNECTIVITY_TIMEOUT
@@ -814,7 +809,7 @@
   def login(self):
     params = self.shared_state
     self.host_log.write("==========================\n")
-    self.host_log.write("Running login to the host {0} ...".format(self.host))
+    self.host_log.write("Running login to host {0} ...".format(self.host))
     ssh = SSH(params.user, params.sshPort, params.sshkey_file, self.host, "exit",
               params.bootdir, self.host_log) #login and exit immediately
     retcode = ssh.run()
@@ -829,7 +824,7 @@
     err_msg = ret["errormsg"]
     std_out = ret["log"]
     if retcode != 0:
-      message = "ERROR: Validation of host {0} fails because it finished with non-zero exit code ({1})\nERROR MESSAGE: {2}\nSTDOUT: {3}".format(self.host, retcode, err_msg, std_out)
+      message = "WARNING: Validation of host {0} fails because it finished with non-zero exit code ({1})\nERROR MESSAGE: {2}\nSTDOUT: {3}".format(self.host, retcode, err_msg, std_out)
       self.host_log.write(message)
       logging.error(message)
     self.createDoneFile(retcode)
@@ -928,14 +923,7 @@
   server_port = onlyargs[9]
   user_run_as = onlyargs[10]
   passwordFile = onlyargs[11]
-<<<<<<< HEAD
   validate = len(onlyargs) == 13 and onlyargs[12].lower() == "true"
-=======
-  if onlyargs[12]:
-    validate = True if onlyargs[12].lower() == "true" else False
-  else:
-    validate = False
->>>>>>> bcffb635
 
   if not OSCheck.is_windows_family():
     # ssh doesn't like open files
