--- conflicted
+++ resolved
@@ -135,12 +135,8 @@
   stack_id NUMERIC(19) NOT NULL,
   CONSTRAINT PK_servicegroups PRIMARY KEY (id, cluster_id),
   CONSTRAINT FK_servicegroups_cluster_id FOREIGN KEY (cluster_id) REFERENCES clusters (cluster_id),
-<<<<<<< HEAD
-  CONSTRAINT FK_servicegroups_stack_id FOREIGN KEY (stack_id) REFERENCES stack (stack_id));
-=======
   CONSTRAINT FK_servicegroups_stack_id FOREIGN KEY (stack_id) REFERENCES stack (stack_id),
   CONSTRAINT UQ_TEMP_UNTIL_REAL_PK UNIQUE(id));
->>>>>>> 5be3604f
 
 CREATE TABLE servicegroupdependencies (
   id NUMBER(19) NOT NULL,
@@ -256,13 +252,6 @@
 
 CREATE TABLE repo_os (
   id NUMERIC(19) NOT NULL,
-<<<<<<< HEAD
-  repo_version_id NUMERIC(19) NOT NULL,
-  family VARCHAR(255) NOT NULL DEFAULT '',
-  ambari_managed SMALLINT DEFAULT 1,
-  CONSTRAINT PK_repo_os_id PRIMARY KEY (id),
-  CONSTRAINT FK_repo_os_id_repo_version_id FOREIGN KEY (repo_version_id) REFERENCES repo_version (repo_version_id));
-=======
   repo_version_id NUMERIC(19),
   mpack_id NUMERIC(19) NOT NULL,
   family VARCHAR(255) NOT NULL DEFAULT '',
@@ -270,7 +259,6 @@
   CONSTRAINT PK_repo_os_id PRIMARY KEY (id),
   CONSTRAINT FK_repo_os_id_repo_version_id FOREIGN KEY (repo_version_id) REFERENCES repo_version (repo_version_id),
   CONSTRAINT FK_repo_os_mpack_id FOREIGN KEY (mpack_id) REFERENCES mpacks (id));
->>>>>>> 5be3604f
 
 CREATE TABLE repo_definition (
   id NUMERIC(19) NOT NULL,
