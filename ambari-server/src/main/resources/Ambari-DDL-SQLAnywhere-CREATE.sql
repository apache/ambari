--
-- Licensed to the Apache Software Foundation (ASF) under one
-- or more contributor license agreements.  See the NOTICE file
-- distributed with this work for additional information
-- regarding copyright ownership.  The ASF licenses this file
-- to you under the Apache License, Version 2.0 (the
-- "License"); you may not use this file except in compliance
-- with the License.  You may obtain a copy of the License at
--
--     http://www.apache.org/licenses/LICENSE-2.0
--
-- Unless required by applicable law or agreed to in writing, software
-- distributed under the License is distributed on an "AS IS" BASIS,
-- WITHOUT WARRANTIES OR CONDITIONS OF ANY KIND, either express or implied.
-- See the License for the specific language governing permissions and
-- limitations under the License.
--

CREATE TABLE registries (
  id NUMERIC(19) NOT NULL,
  registry_name VARCHAR(255) NOT NULL,
  registry_type VARCHAR(255) NOT NULL,
  registry_uri VARCHAR(255) NOT NULL,
  CONSTRAINT PK_registries PRIMARY KEY (id),
  CONSTRAINT UQ_registry_name UNIQUE (registry_name));

CREATE TABLE mpacks (
  id NUMERIC(19) NOT NULL,
  mpack_name VARCHAR(255) NOT NULL,
  mpack_version VARCHAR(255) NOT NULL,
  mpack_uri VARCHAR(255),
  registry_id BIGINT,
  CONSTRAINT PK_mpacks PRIMARY KEY (id),
  CONSTRAINT UQ_mpack_name_version UNIQUE(mpack_name, mpack_version),
  CONSTRAINT FK_registries FOREIGN KEY (registry_id) REFERENCES registries(id));

CREATE TABLE stack (
  stack_id NUMERIC(19) NOT NULL,
  stack_name VARCHAR(255) NOT NULL,
  stack_version VARCHAR(255) NOT NULL,
  mpack_id BIGINT,
  CONSTRAINT PK_stack PRIMARY KEY (stack_id),
  CONSTRAINT FK_mpacks FOREIGN KEY (mpack_id) REFERENCES mpacks(id),
  CONSTRAINT UQ_stack UNIQUE (stack_name, stack_version));

CREATE TABLE mpack_host_state (
  id NUMERIC(19) NOT NULL,
  host_id NUMERIC(19) NOT NULL,
  mpack_id NUMERIC(19) NOT NULL,
  state VARCHAR(32) NOT NULL,
  CONSTRAINT PK_mpack_host_state PRIMARY KEY (id),
  CONSTRAINT FK_mhs_host_id FOREIGN KEY (host_id) REFERENCES hosts (host_id),
  CONSTRAINT FK_mhs_mpack_id FOREIGN KEY (mpack_id) REFERENCES mpacks (id),
  CONSTRAINT UQ_mpack_host_state UNIQUE(host_id, mpack_id));

CREATE TABLE extension(
  extension_id NUMERIC(19) NOT NULL,
  extension_name VARCHAR(255) NOT NULL,
  extension_version VARCHAR(255) NOT NULL,
  CONSTRAINT PK_extension PRIMARY KEY (extension_id),
  CONSTRAINT UQ_extension UNIQUE(extension_name, extension_version));

CREATE TABLE extensionlink(
  link_id NUMERIC(19) NOT NULL,
  stack_id NUMERIC(19) NOT NULL,
  extension_id NUMERIC(19) NOT NULL,
  CONSTRAINT PK_extensionlink PRIMARY KEY (link_id),
  CONSTRAINT FK_extensionlink_stack_id FOREIGN KEY (stack_id) REFERENCES stack(stack_id),
  CONSTRAINT FK_extensionlink_extension_id FOREIGN KEY (extension_id) REFERENCES extension(extension_id),
  CONSTRAINT UQ_extension_link UNIQUE(stack_id, extension_id));

CREATE TABLE adminresourcetype (
  resource_type_id INTEGER NOT NULL,
  resource_type_name VARCHAR(255) NOT NULL,
  CONSTRAINT PK_adminresourcetype PRIMARY KEY (resource_type_id));

CREATE TABLE adminresource (
  resource_id NUMERIC(19) NOT NULL,
  resource_type_id INTEGER NOT NULL,
  CONSTRAINT PK_adminresource PRIMARY KEY (resource_id),
  CONSTRAINT FK_resource_resource_type_id FOREIGN KEY (resource_type_id) REFERENCES adminresourcetype(resource_type_id));

CREATE TABLE clusters (
  cluster_id NUMERIC(19) NOT NULL,
  resource_id NUMERIC(19) NOT NULL,
  upgrade_id NUMERIC(19),
  cluster_info VARCHAR(255) NOT NULL,
  cluster_name VARCHAR(100) NOT NULL UNIQUE,
  provisioning_state VARCHAR(255) NOT NULL DEFAULT 'INIT',
  security_type VARCHAR(32) NOT NULL DEFAULT 'NONE',
  desired_cluster_state VARCHAR(255) NOT NULL,
  desired_stack_id NUMERIC(19) NOT NULL,
  CONSTRAINT PK_clusters PRIMARY KEY (cluster_id),
  CONSTRAINT FK_clusters_desired_stack_id FOREIGN KEY (desired_stack_id) REFERENCES stack(stack_id),
  CONSTRAINT FK_clusters_resource_id FOREIGN KEY (resource_id) REFERENCES adminresource(resource_id));

CREATE TABLE ambari_configuration (
  category_name VARCHAR(100) NOT NULL,
  property_name VARCHAR(100) NOT NULL,
  property_value VARCHAR(255) NOT NULL,
  CONSTRAINT PK_ambari_configuration PRIMARY KEY (category_name, property_name));

CREATE TABLE hosts (
  host_id NUMERIC(19) NOT NULL,
  host_name VARCHAR(255) NOT NULL,
  cpu_count INTEGER NOT NULL,
  cpu_info VARCHAR(255) NOT NULL,
  discovery_status VARCHAR(2000) NOT NULL,
  host_attributes TEXT NOT NULL,
  ipv4 VARCHAR(255),
  ipv6 VARCHAR(255),
  last_registration_time NUMERIC(19) NOT NULL,
  os_arch VARCHAR(255) NOT NULL,
  os_info VARCHAR(1000) NOT NULL,
  os_type VARCHAR(255) NOT NULL,
  ph_cpu_count INTEGER,
  public_host_name VARCHAR(255),
  rack_info VARCHAR(255) NOT NULL,
  total_mem NUMERIC(19) NOT NULL,
  CONSTRAINT PK_hosts PRIMARY KEY (host_id),
  CONSTRAINT UQ_hosts_host_name UNIQUE (host_name));

CREATE TABLE clustersettings (
  id NUMERIC(19) NOT NULL,
  setting_name VARCHAR(255) NOT NULL,
  setting_value VARCHAR(255) NOT NULL,
  cluster_id NUMERIC(19) NOT NULL,
  CONSTRAINT PK_clustersettings PRIMARY KEY (id),
  CONSTRAINT FK_clustersettings_cluster_id FOREIGN KEY (cluster_id) REFERENCES clusters (cluster_id));

CREATE TABLE servicegroups (
  id NUMERIC(19) NOT NULL,
  service_group_name VARCHAR(255) NOT NULL,
  cluster_id NUMERIC(19) NOT NULL,
  stack_id NUMERIC(19) NOT NULL,
  CONSTRAINT PK_servicegroups PRIMARY KEY (id, cluster_id),
  CONSTRAINT FK_servicegroups_cluster_id FOREIGN KEY (cluster_id) REFERENCES clusters (cluster_id),
  CONSTRAINT FK_servicegroups_stack_id FOREIGN KEY (stack_id) REFERENCES stack (stack_id),
  CONSTRAINT UQ_TEMP_UNTIL_REAL_PK UNIQUE(id));

CREATE TABLE servicegroupdependencies (
  id NUMBER(19) NOT NULL,
  service_group_id NUMBER(19) NOT NULL,
  service_group_cluster_id NUMBER(19) NOT NULL,
  dependent_service_group_id NUMBER(19) NOT NULL,
  dependent_service_group_cluster_id NUMBER(19) NOT NULL,
  CONSTRAINT PK_servicegroupdependencies PRIMARY KEY (id),
  CONSTRAINT UQ_servicegroupdependencies UNIQUE (service_group_id, service_group_cluster_id, dependent_service_group_id, dependent_service_group_cluster_id),
  CONSTRAINT FK_svcgrpdep_svcgrp_cl_id FOREIGN KEY (service_group_id, service_group_cluster_id) REFERENCES servicegroups (id, cluster_id),
  CONSTRAINT FK_svcgrpdep_dep_svcgrp_cl_id FOREIGN KEY (dependent_service_group_id, dependent_service_group_cluster_id) REFERENCES servicegroups (id, cluster_id));

CREATE TABLE clusterservices (
  id NUMERIC(19) NOT NULL,
  service_name VARCHAR(255) NOT NULL,
  service_type VARCHAR(255) NOT NULL,
  cluster_id NUMERIC(19) NOT NULL,
  service_group_id NUMERIC(19) NOT NULL,
  service_enabled INTEGER NOT NULL,
  CONSTRAINT PK_clusterservices PRIMARY KEY (id, service_group_id, cluster_id),
  CONSTRAINT UQ_service_id UNIQUE (id),
  CONSTRAINT FK_clusterservices_cluster_id FOREIGN KEY (service_group_id, cluster_id) REFERENCES servicegroups (id, cluster_id));

CREATE TABLE clusterconfig (
  config_id NUMERIC(19) NOT NULL,
  version_tag VARCHAR(255) NOT NULL,
  version NUMERIC(19) NOT NULL,
  type_name VARCHAR(255) NOT NULL,
  cluster_id NUMERIC(19) NOT NULL,
  stack_id NUMERIC(19) NOT NULL,
  selected SMALLINT NOT NULL DEFAULT 0,
  config_data TEXT NOT NULL,
  config_attributes TEXT,
  create_timestamp NUMERIC(19) NOT NULL,
  unmapped SMALLINT NOT NULL DEFAULT 0,
  selected_timestamp NUMERIC(19) NOT NULL DEFAULT 0,
  service_id BIGINT,
  CONSTRAINT PK_clusterconfig PRIMARY KEY (config_id),
  CONSTRAINT FK_clusterconfig_cluster_id FOREIGN KEY (cluster_id) REFERENCES clusters (cluster_id),
  CONSTRAINT FK_clusterconfig_stack_id FOREIGN KEY (stack_id) REFERENCES stack(stack_id),
  CONSTRAINT FK_clusterconfig_service_id FOREIGN KEY (service_id) REFERENCES clusterservices(id),
  CONSTRAINT UQ_config_type_tag UNIQUE (cluster_id, type_name, version_tag),
  CONSTRAINT UQ_config_type_version UNIQUE (cluster_id, type_name, version));

CREATE TABLE servicedependencies (
  id NUMBER(19) NOT NULL,
  service_id NUMBER(19) NOT NULL,
  service_group_id NUMBER(19) NOT NULL,
  service_cluster_id NUMBER(19) NOT NULL,
  dependent_service_id NUMBER(19) NOT NULL,
  dependent_service_group_id NUMBER(19) NOT NULL,
  dependent_service_cluster_id NUMBER(19) NOT NULL,
  CONSTRAINT PK_servicedependencies PRIMARY KEY (id),
  CONSTRAINT UQ_servicedependencies UNIQUE (service_id, service_group_id, service_cluster_id, dependent_service_id, dependent_service_group_id, dependent_service_cluster_id),
  CONSTRAINT FK_svcdep_svc_grp_clstr_id FOREIGN KEY (service_id, service_group_id, service_cluster_id) REFERENCES clusterservices  (id, service_group_id, cluster_id),
  CONSTRAINT FK_svcdep_dep_scv_grp_clstr_id FOREIGN KEY (dependent_service_id, dependent_service_group_id, dependent_service_cluster_id) REFERENCES clusterservices (id, service_group_id, cluster_id));

CREATE TABLE serviceconfig (
  service_config_id NUMERIC(19) NOT NULL,
  cluster_id NUMERIC(19) NOT NULL,
  service_id NUMERIC(19) NOT NULL,
  service_group_id NUMERIC(19) NOT NULL,
  version NUMERIC(19) NOT NULL,
  create_timestamp NUMERIC(19) NOT NULL,
  stack_id NUMERIC(19) NOT NULL,
  user_name VARCHAR(255) NOT NULL DEFAULT '_db',
  group_id NUMERIC(19),
  note TEXT,
  CONSTRAINT PK_serviceconfig PRIMARY KEY (service_config_id),
  CONSTRAINT FK_serviceconfig_stack_id FOREIGN KEY (stack_id) REFERENCES stack(stack_id),
  CONSTRAINT FK_serviceconfig_clstr_svc FOREIGN KEY (service_id, service_group_id, cluster_id) REFERENCES clusterservices (id, service_group_id, cluster_id),
  CONSTRAINT UQ_scv_service_version UNIQUE (cluster_id, service_id, version));

CREATE TABLE serviceconfighosts (
  service_config_id NUMERIC(19) NOT NULL,
  host_id NUMERIC(19) NOT NULL,
  CONSTRAINT PK_serviceconfighosts PRIMARY KEY (service_config_id, host_id),
  CONSTRAINT FK_scvhosts_host_id FOREIGN KEY (host_id) REFERENCES hosts(host_id),
  CONSTRAINT FK_scvhosts_scv FOREIGN KEY (service_config_id) REFERENCES serviceconfig(service_config_id));

CREATE TABLE serviceconfigmapping (
  service_config_id NUMERIC(19) NOT NULL,
  config_id NUMERIC(19) NOT NULL,
  CONSTRAINT PK_serviceconfigmapping PRIMARY KEY (service_config_id, config_id),
  CONSTRAINT FK_scvm_config FOREIGN KEY (config_id) REFERENCES clusterconfig(config_id),
  CONSTRAINT FK_scvm_scv FOREIGN KEY (service_config_id) REFERENCES serviceconfig(service_config_id));

CREATE TABLE clusterstate (
  cluster_id NUMERIC(19) NOT NULL,
  current_cluster_state VARCHAR(255) NOT NULL,
  current_stack_id NUMERIC(19) NOT NULL,
  CONSTRAINT PK_clusterstate PRIMARY KEY (cluster_id),
  CONSTRAINT FK_clusterstate_cluster_id FOREIGN KEY (cluster_id) REFERENCES clusters (cluster_id),
  CONSTRAINT FK_cs_current_stack_id FOREIGN KEY (current_stack_id) REFERENCES stack(stack_id));

CREATE TABLE repo_version (
  repo_version_id NUMERIC(19) NOT NULL,
  stack_id NUMERIC(19) NOT NULL,
  version VARCHAR(255) NOT NULL,
  display_name VARCHAR(128) NOT NULL,
  repo_type VARCHAR(255) DEFAULT 'STANDARD' NOT NULL,
  hidden SMALLINT NOT NULL DEFAULT 0,
  resolved BIT NOT NULL DEFAULT 0,
  legacy BIT NOT NULL DEFAULT 0,
  version_url VARCHAR(1024),
  version_xml TEXT,
  version_xsd VARCHAR(512),
  parent_id NUMERIC(19),
  CONSTRAINT PK_repo_version PRIMARY KEY (repo_version_id),
  CONSTRAINT FK_repoversion_stack_id FOREIGN KEY (stack_id) REFERENCES stack(stack_id),
  CONSTRAINT UQ_repo_version_display_name UNIQUE (display_name),
  CONSTRAINT UQ_repo_version_stack_id UNIQUE (stack_id, version));

CREATE TABLE repo_os (
  id NUMERIC(19) NOT NULL,
<<<<<<< HEAD
  repo_version_id NUMERIC(19),
  mpack_id NUMERIC(19) NOT NULL,
  family VARCHAR(255) NOT NULL DEFAULT '',
  ambari_managed SMALLINT DEFAULT 1,
  CONSTRAINT PK_repo_os_id PRIMARY KEY (id),
  CONSTRAINT FK_repo_os_id_repo_version_id FOREIGN KEY (repo_version_id) REFERENCES repo_version (repo_version_id),
  CONSTRAINT FK_repo_os_mpack_id FOREIGN KEY (mpack_id) REFERENCES mpacks (id));
=======
  repo_version_id NUMERIC(19) NOT NULL,
  family VARCHAR(255) NOT NULL DEFAULT '',
  ambari_managed SMALLINT DEFAULT 1,
  CONSTRAINT PK_repo_os_id PRIMARY KEY (id),
  CONSTRAINT FK_repo_os_id_repo_version_id FOREIGN KEY (repo_version_id) REFERENCES repo_version (repo_version_id));
>>>>>>> 0907d611

CREATE TABLE repo_definition (
  id NUMERIC(19) NOT NULL,
  repo_os_id NUMERIC(19),
  repo_name VARCHAR(255) NOT NULL,
  repo_id VARCHAR(255) NOT NULL,
  base_url TEXT NOT NULL,
  distribution TEXT,
  components TEXT,
  unique_repo SMALLINT DEFAULT 1,
  mirrors TEXT,
  CONSTRAINT PK_repo_definition_id PRIMARY KEY (id),
  CONSTRAINT FK_repo_definition_repo_os_id FOREIGN KEY (repo_os_id) REFERENCES repo_os (id));

CREATE TABLE repo_tags (
  repo_definition_id NUMERIC(19) NOT NULL,
  tag VARCHAR(255) NOT NULL,
  CONSTRAINT FK_repo_tag_definition_id FOREIGN KEY (repo_definition_id) REFERENCES repo_definition (id));

CREATE TABLE servicecomponentdesiredstate (
  id NUMERIC(19) NOT NULL,
  component_name VARCHAR(255) NOT NULL,
  component_type VARCHAR(255) NOT NULL,
  cluster_id NUMERIC(19) NOT NULL,
  service_group_id NUMERIC(19) NOT NULL,
  service_id NUMERIC(19) NOT NULL,
  desired_repo_version_id NUMERIC(19) NOT NULL,
  desired_state VARCHAR(255) NOT NULL,
  recovery_enabled SMALLINT NOT NULL DEFAULT 0,
  repo_state VARCHAR(255) NOT NULL DEFAULT 'NOT_REQUIRED',
  CONSTRAINT pk_sc_desiredstate PRIMARY KEY (id),
  CONSTRAINT UQ_scdesiredstate_name UNIQUE(component_name, service_id, service_group_id, cluster_id),
  CONSTRAINT FK_scds_desired_repo_id FOREIGN KEY (desired_repo_version_id) REFERENCES repo_version (repo_version_id),
  CONSTRAINT srvccmponentdesiredstatesrvcnm FOREIGN KEY (service_id, service_group_id, cluster_id) REFERENCES clusterservices (id, service_group_id, cluster_id));

CREATE TABLE hostcomponentdesiredstate (
  id NUMERIC(19) NOT NULL,
  cluster_id NUMERIC(19) NOT NULL,
  component_name VARCHAR(255) NOT NULL,
  component_type VARCHAR(255) NOT NULL,
  desired_state VARCHAR(255) NOT NULL,
  host_id NUMERIC(19) NOT NULL,
  service_group_id BIGINT NOT NULL,
  service_id BIGINT NOT NULL,
  admin_state VARCHAR(32),
  maintenance_state VARCHAR(32) NOT NULL DEFAULT 'ACTIVE',
  restart_required BIT NOT NULL DEFAULT 0,
  CONSTRAINT PK_hostcomponentdesiredstate PRIMARY KEY (id),
  CONSTRAINT UQ_hcdesiredstate_name UNIQUE (component_name, service_id, host_id, service_group_id, cluster_id),
  CONSTRAINT FK_hcdesiredstate_host_id FOREIGN KEY (host_id) REFERENCES hosts (host_id),
  CONSTRAINT hstcmpnntdesiredstatecmpnntnme FOREIGN KEY (component_name, service_id, service_group_id, cluster_id) REFERENCES servicecomponentdesiredstate (component_name, service_id, service_group_id, cluster_id));

CREATE TABLE hostcomponentstate (
  id NUMERIC(19) NOT NULL,
  host_component_desired_state_id NUMERIC(19) NOT NULL,
  cluster_id NUMERIC(19) NOT NULL,
  component_name VARCHAR(255) NOT NULL,
  component_type VARCHAR(255) NOT NULL,
  version VARCHAR(32) NOT NULL DEFAULT 'UNKNOWN',
  current_state VARCHAR(255) NOT NULL,
  last_live_state VARCHAR(255) NOT NULL DEFAULT 'UNKNOWN',
  host_id NUMERIC(19) NOT NULL,
  service_group_id BIGINT NOT NULL,
  service_id BIGINT NOT NULL,
  upgrade_state VARCHAR(32) NOT NULL DEFAULT 'NONE',
  CONSTRAINT PK_hostcomponentstate PRIMARY KEY (id),
  CONSTRAINT UQ_hostcomponentstate_name UNIQUE (component_name, service_id, host_id, service_group_id, cluster_id),
  CONSTRAINT FK_hostcomponentstate_host_id FOREIGN KEY (host_id) REFERENCES hosts (host_id),
  CONSTRAINT FK_hostcomponentstate_ds_id FOREIGN KEY (host_component_desired_state_id) REFERENCES hostcomponentdesiredstate (id),
  CONSTRAINT hstcomponentstatecomponentname FOREIGN KEY (component_name, service_id, service_group_id, cluster_id) REFERENCES servicecomponentdesiredstate (component_name, service_id, service_group_id, cluster_id));

CREATE INDEX idx_host_component_state on hostcomponentstate(host_id, component_name, service_name, cluster_id);

CREATE TABLE hoststate (
  agent_version VARCHAR(255) NOT NULL,
  available_mem NUMERIC(19) NOT NULL,
  current_state VARCHAR(255) NOT NULL,
  health_status VARCHAR(255),
  host_id NUMERIC(19) NOT NULL,
  time_in_state NUMERIC(19) NOT NULL,
  maintenance_state VARCHAR(512),
  CONSTRAINT PK_hoststate PRIMARY KEY (host_id),
  CONSTRAINT FK_hoststate_host_id FOREIGN KEY (host_id) REFERENCES hosts (host_id));

CREATE TABLE servicedesiredstate (
  cluster_id NUMERIC(19) NOT NULL,
  service_group_id BIGINT NOT NULL,
  service_id BIGINT NOT NULL,
  desired_host_role_mapping INTEGER NOT NULL,
  desired_repo_version_id NUMERIC(19) NOT NULL,
  desired_state VARCHAR(255) NOT NULL,
  maintenance_state VARCHAR(32) NOT NULL DEFAULT 'ACTIVE',
  credential_store_enabled SMALLINT NOT NULL DEFAULT 0,
  CONSTRAINT PK_servicedesiredstate PRIMARY KEY (cluster_id, service_group_id, service_id),
  CONSTRAINT FK_repo_version_id FOREIGN KEY (desired_repo_version_id) REFERENCES repo_version (repo_version_id),
  CONSTRAINT servicedesiredstateservicename FOREIGN KEY (service_id, service_group_id, cluster_id) REFERENCES clusterservices (id, service_group_id, cluster_id));

CREATE TABLE adminprincipaltype (
  principal_type_id INTEGER NOT NULL,
  principal_type_name VARCHAR(255) NOT NULL,
  CONSTRAINT PK_adminprincipaltype PRIMARY KEY (principal_type_id));

CREATE TABLE adminprincipal (
  principal_id NUMERIC(19) NOT NULL,
  principal_type_id INTEGER NOT NULL,
  CONSTRAINT PK_adminprincipal PRIMARY KEY (principal_id),
  CONSTRAINT FK_principal_principal_type_id FOREIGN KEY (principal_type_id) REFERENCES adminprincipaltype(principal_type_id));

CREATE TABLE users (
  user_id INTEGER,
  principal_id NUMERIC(19) NOT NULL,
  user_name VARCHAR(255) NOT NULL,
  active INTEGER NOT NULL DEFAULT 1,
  consecutive_failures INTEGER DEFAULT 0 NOT NULL,
  active_widget_layouts VARCHAR(1024) DEFAULT NULL,
  display_name VARCHAR(255) NOT NULL,
  local_username VARCHAR(255) NOT NULL,
  create_time TIMESTAMP DEFAULT NOW(),
  version NUMERIC(19) NOT NULL DEFAULT 0,
  CONSTRAINT PK_users PRIMARY KEY (user_id),
  CONSTRAINT FK_users_principal_id FOREIGN KEY (principal_id) REFERENCES adminprincipal(principal_id),
  CONSTRAINT UNQ_users_0 UNIQUE (user_name));

CREATE TABLE user_authentication (
  user_authentication_id INTEGER,
  user_id INTEGER NOT NULL,
  authentication_type VARCHAR(50) NOT NULL,
  authentication_key TEXT,
  create_time TIMESTAMP DEFAULT NOW(),
  update_time TIMESTAMP DEFAULT NOW(),
  CONSTRAINT PK_user_authentication PRIMARY KEY (user_authentication_id),
  CONSTRAINT FK_user_authentication_users FOREIGN KEY (user_id) REFERENCES users (user_id)
);

CREATE TABLE groups (
  group_id INTEGER,
  principal_id NUMERIC(19) NOT NULL,
  group_name VARCHAR(255) NOT NULL,
  ldap_group INTEGER NOT NULL DEFAULT 0,
  group_type VARCHAR(255) NOT NULL DEFAULT 'LOCAL',
  CONSTRAINT PK_groups PRIMARY KEY (group_id),
  CONSTRAINT FK_groups_principal_id FOREIGN KEY (principal_id) REFERENCES adminprincipal(principal_id),
  CONSTRAINT UNQ_groups_0 UNIQUE (group_name, ldap_group));

CREATE TABLE members (
  member_id INTEGER,
  group_id INTEGER NOT NULL,
  user_id INTEGER NOT NULL,
  CONSTRAINT PK_members PRIMARY KEY (member_id),
  CONSTRAINT FK_members_group_id FOREIGN KEY (group_id) REFERENCES groups (group_id),
  CONSTRAINT FK_members_user_id FOREIGN KEY (user_id) REFERENCES users (user_id),
  CONSTRAINT UNQ_members_0 UNIQUE (group_id, user_id));

CREATE TABLE requestschedule (
  schedule_id NUMERIC(19),
  cluster_id NUMERIC(19) NOT NULL,
  description VARCHAR(255),
  status VARCHAR(255),
  batch_separation_seconds smallint,
  batch_toleration_limit smallint,
  authenticated_user_id INTEGER,
  create_user VARCHAR(255),
  create_timestamp NUMERIC(19),
  update_user VARCHAR(255),
  update_timestamp NUMERIC(19),
  minutes VARCHAR(10),
  hours VARCHAR(10),
  days_of_month VARCHAR(10),
  month VARCHAR(10),
  day_of_week VARCHAR(10),
  yearToSchedule VARCHAR(10),
  startTime VARCHAR(50),
  endTime VARCHAR(50),
  last_execution_status VARCHAR(255),
  CONSTRAINT PK_requestschedule PRIMARY KEY (schedule_id));

CREATE TABLE request (
  request_id NUMERIC(19) NOT NULL,
  cluster_id NUMERIC(19),
  request_schedule_id NUMERIC(19),
  command_name VARCHAR(255),
  create_time NUMERIC(19) NOT NULL,
  end_time NUMERIC(19) NOT NULL,
  exclusive_execution BIT NOT NULL DEFAULT 0,
  inputs IMAGE,
  request_context VARCHAR(255),
  request_type VARCHAR(255),
  start_time NUMERIC(19) NOT NULL,
  status VARCHAR(255) NOT NULL DEFAULT 'PENDING',
  display_status VARCHAR(255) NOT NULL DEFAULT 'PENDING',
  cluster_host_info IMAGE,
  user_name VARCHAR(255),
  CONSTRAINT PK_request PRIMARY KEY (request_id),
  CONSTRAINT FK_request_schedule_id FOREIGN KEY (request_schedule_id) REFERENCES requestschedule (schedule_id));

CREATE TABLE stage (
  stage_id NUMERIC(19) NOT NULL,
  request_id NUMERIC(19) NOT NULL,
  cluster_id NUMERIC(19),
  skippable SMALLINT DEFAULT 0 NOT NULL,
  supports_auto_skip_failure SMALLINT DEFAULT 0 NOT NULL,
  log_info VARCHAR(255) NOT NULL,
  request_context VARCHAR(255),
  command_params IMAGE,
  host_params IMAGE,
  command_execution_type VARCHAR(32) NOT NULL DEFAULT 'STAGE',
  status VARCHAR(255) NOT NULL DEFAULT 'PENDING',
  display_status VARCHAR(255) NOT NULL DEFAULT 'PENDING',
  CONSTRAINT PK_stage PRIMARY KEY (stage_id, request_id),
  CONSTRAINT FK_stage_request_id FOREIGN KEY (request_id) REFERENCES request (request_id));

CREATE TABLE host_role_command (
  task_id NUMERIC(19) NOT NULL,
  attempt_count SMALLINT NOT NULL,
  retry_allowed SMALLINT DEFAULT 0 NOT NULL,
  event TEXT NOT NULL,
  exitcode INTEGER NOT NULL,
  host_id NUMERIC(19),
  last_attempt_time NUMERIC(19) NOT NULL,
  request_id NUMERIC(19) NOT NULL,
  role VARCHAR(255),
  role_command VARCHAR(255),
  stage_id NUMERIC(19) NOT NULL,
  start_time NUMERIC(19) NOT NULL,
  original_start_time NUMERIC(19) NOT NULL,
  end_time NUMERIC(19),
  status VARCHAR(255) NOT NULL DEFAULT 'PENDING',
  auto_skip_on_failure SMALLINT DEFAULT 0 NOT NULL,
  std_error IMAGE,
  std_out IMAGE,
  output_log VARCHAR(255) NULL,
  error_log VARCHAR(255) NULL,
  structured_out IMAGE,
  command_detail VARCHAR(255),
  custom_command_name VARCHAR(255),
  is_background SMALLINT DEFAULT 0 NOT NULL,
  ops_display_name VARCHAR(255),
  CONSTRAINT PK_host_role_command PRIMARY KEY (task_id),
  CONSTRAINT FK_host_role_command_host_id FOREIGN KEY (host_id) REFERENCES hosts (host_id),
  CONSTRAINT FK_host_role_command_stage_id FOREIGN KEY (stage_id, request_id) REFERENCES stage (stage_id, request_id));

CREATE TABLE execution_command (
  task_id NUMERIC(19) NOT NULL,
  command IMAGE,
  CONSTRAINT PK_execution_command PRIMARY KEY (task_id),
  CONSTRAINT FK_execution_command_task_id FOREIGN KEY (task_id) REFERENCES host_role_command (task_id));

CREATE TABLE role_success_criteria (
  role VARCHAR(255) NOT NULL,
  request_id NUMERIC(19) NOT NULL,
  stage_id NUMERIC(19) NOT NULL,
  success_factor FLOAT(32) NOT NULL,
  CONSTRAINT PK_role_success_criteria PRIMARY KEY (role, request_id, stage_id),
  CONSTRAINT role_success_criteria_stage_id FOREIGN KEY (stage_id, request_id) REFERENCES stage (stage_id, request_id));

CREATE TABLE requestresourcefilter (
  filter_id NUMERIC(19) NOT NULL,
  request_id NUMERIC(19) NOT NULL,
  service_group_name VARCHAR(255),
  service_name VARCHAR(255),
  component_name VARCHAR(255),
  hosts IMAGE,
  CONSTRAINT PK_requestresourcefilter PRIMARY KEY (filter_id),
  CONSTRAINT FK_reqresfilter_req_id FOREIGN KEY (request_id) REFERENCES request (request_id));

CREATE TABLE requestoperationlevel (
  operation_level_id NUMERIC(19) NOT NULL,
  request_id NUMERIC(19) NOT NULL,
  level_name VARCHAR(255),
  cluster_name VARCHAR(255),
  service_group_name VARCHAR(255),
  service_name VARCHAR(255),
  host_component_name VARCHAR(255),
  host_id NUMERIC(19) NULL,      -- unlike most host_id columns, this one allows NULLs because the request can be at the service level
  CONSTRAINT PK_requestoperationlevel PRIMARY KEY (operation_level_id),
  CONSTRAINT FK_req_op_level_req_id FOREIGN KEY (request_id) REFERENCES request (request_id));

CREATE TABLE key_value_store ("key" VARCHAR(255),
  "value" TEXT,
  CONSTRAINT PK_key_value_store PRIMARY KEY ("key"));

CREATE TABLE hostconfigmapping (
  create_timestamp NUMERIC(19) NOT NULL,
  host_id NUMERIC(19) NOT NULL,
  cluster_id NUMERIC(19) NOT NULL,
  type_name VARCHAR(255) NOT NULL,
  selected INTEGER NOT NULL DEFAULT 0,
  service_id NUMERIC(19) NOT NULL,
  service_group_id NUMERIC(19) NOT NULL,
  version_tag VARCHAR(255) NOT NULL,
  user_name VARCHAR(255) NOT NULL DEFAULT '_db',
  CONSTRAINT PK_hostconfigmapping PRIMARY KEY (create_timestamp, host_id, cluster_id, type_name),
  CONSTRAINT FK_hostconfmapping_clstr_id FOREIGN KEY (cluster_id) REFERENCES clusters (cluster_id),
  CONSTRAINT FK_hostconfmapping_clstr_svc FOREIGN KEY (service_id, service_group_id, cluster_id) REFERENCES clusterservices (id, service_group_id, cluster_id),
  CONSTRAINT FK_hostconfmapping_host_id FOREIGN KEY (host_id) REFERENCES hosts (host_id));

CREATE TABLE metainfo (
  metainfo_key VARCHAR(255),
  metainfo_value TEXT,
  CONSTRAINT PK_metainfo PRIMARY KEY (metainfo_key));

CREATE TABLE ClusterHostMapping (
  cluster_id NUMERIC(19) NOT NULL,
  host_id NUMERIC(19) NOT NULL,
  CONSTRAINT PK_ClusterHostMapping PRIMARY KEY (cluster_id, host_id),
  CONSTRAINT FK_clhostmapping_cluster_id FOREIGN KEY (cluster_id) REFERENCES clusters (cluster_id),
  CONSTRAINT FK_clusterhostmapping_host_id FOREIGN KEY (host_id) REFERENCES hosts (host_id));

CREATE TABLE ambari_sequences (
  sequence_name VARCHAR(255),
  sequence_value NUMERIC(38) NOT NULL,
  CONSTRAINT PK_ambari_sequences PRIMARY KEY (sequence_name));

CREATE TABLE configgroup (
  group_id NUMERIC(19),
  cluster_id NUMERIC(19) NOT NULL,
  group_name VARCHAR(255) NOT NULL,
  tag VARCHAR(1024) NOT NULL,
  description VARCHAR(1024),
  create_timestamp NUMERIC(19) NOT NULL,
  service_id NUMERIC(19) NOT NULL,
  service_group_id NUMERIC(19) NOT NULL,
  CONSTRAINT PK_configgroup PRIMARY KEY (group_id),
  CONSTRAINT FK_configgroup_cluster_service FOREIGN KEY (service_id, service_group_id, cluster_id) REFERENCES clusterservices (id, service_group_id, cluster_id),
  CONSTRAINT FK_configgroup_cluster_id FOREIGN KEY (cluster_id) REFERENCES clusters (cluster_id));

CREATE TABLE confgroupclusterconfigmapping (
  config_group_id NUMERIC(19) NOT NULL,
  cluster_id NUMERIC(19) NOT NULL,
  config_type VARCHAR(255) NOT NULL,
  version_tag VARCHAR(255) NOT NULL,
  user_name VARCHAR(255) DEFAULT '_db',
  create_timestamp NUMERIC(19) NOT NULL,
  CONSTRAINT PK_confgroupclustercfgmapping PRIMARY KEY (config_group_id, cluster_id, config_type),
  CONSTRAINT FK_cgccm_gid FOREIGN KEY (config_group_id) REFERENCES configgroup (group_id),
  CONSTRAINT FK_confg FOREIGN KEY (cluster_id, config_type, version_tag) REFERENCES clusterconfig (cluster_id, type_name, version_tag));

CREATE TABLE configgrouphostmapping (
  config_group_id NUMERIC(19) NOT NULL,
  host_id NUMERIC(19) NOT NULL,
  CONSTRAINT PK_configgrouphostmapping PRIMARY KEY (config_group_id, host_id),
  CONSTRAINT FK_cghm_cgid FOREIGN KEY (config_group_id) REFERENCES configgroup (group_id),
  CONSTRAINT FK_cghm_host_id FOREIGN KEY (host_id) REFERENCES hosts (host_id));

CREATE TABLE requestschedulebatchrequest (
  schedule_id NUMERIC(19),
  batch_id NUMERIC(19),
  request_id NUMERIC(19),
  request_type VARCHAR(255),
  request_uri VARCHAR(1024),
  request_body IMAGE,
  request_status VARCHAR(255),
  return_code smallint,
  return_message VARCHAR(2000),
  CONSTRAINT PK_requestschedulebatchrequest PRIMARY KEY (schedule_id, batch_id),
  CONSTRAINT FK_rsbatchrequest_schedule_id FOREIGN KEY (schedule_id) REFERENCES requestschedule (schedule_id));

CREATE TABLE blueprint (
  blueprint_name VARCHAR(255) NOT NULL,
  security_type VARCHAR(32) NOT NULL DEFAULT 'NONE',
  security_descriptor_reference VARCHAR(255),
  CONSTRAINT PK_blueprint PRIMARY KEY (blueprint_name));

CREATE TABLE blueprint_mpack_instance(
  id NUMERIC(19) NOT NULL,
  blueprint_name VARCHAR(255) NOT NULL,
  mpack_name VARCHAR(255) NOT NULL,
  mpack_version VARCHAR(255) NOT NULL,
  mpack_uri VARCHAR(255),
  mpack_id NUMERIC(19),
  CONSTRAINT PK_blueprint_mpack_inst PRIMARY KEY (id),
  CONSTRAINT FK_mpi_blueprint_name FOREIGN KEY (blueprint_name) REFERENCES blueprint(blueprint_name),
  CONSTRAINT FK_mpi_mpack_id FOREIGN KEY (mpack_id) REFERENCES mpacks(id));

CREATE TABLE blueprint_service (
  id NUMERIC(19) NOT NULL,
  mpack_instance_id BIGINT NOT NULL,
  name VARCHAR(255) NOT NULL,
  type VARCHAR(255) NOT NULL,
  CONSTRAINT PK_blueprint_service PRIMARY KEY (id),
  CONSTRAINT FK_blueprint_svc_mpack_inst FOREIGN KEY (mpack_instance_id) REFERENCES blueprint_mpack_instance(id));

CREATE TABLE blueprint_service_config (
  service_id NUMERIC(19) NOT NULL,
  type_name VARCHAR(255) NOT NULL,
  config_data TEXT NOT NULL,
  config_attributes TEXT,
  CONSTRAINT PK_bp_svc_conf PRIMARY KEY (service_id, type_name),
  CONSTRAINT FK_bp_svc_config_to_service FOREIGN KEY (service_id) REFERENCES blueprint_service (id));

CREATE TABLE blueprint_mpack_configuration (
  mpack_instance_id NUMERIC(19) NOT NULL,
  type_name VARCHAR(255) NOT NULL,
  config_data TEXT NOT NULL,
  config_attributes TEXT,
  CONSTRAINT PK_bp_mpack_conf PRIMARY KEY (mpack_instance_id, type_name),
  CONSTRAINT FK_bp_mpack_config_to_mpack FOREIGN KEY (mpack_instance_id) REFERENCES blueprint_mpack_instance(id));

CREATE TABLE hostgroup (
  blueprint_name VARCHAR(255) NOT NULL,
  name VARCHAR(255) NOT NULL,
  cardinality VARCHAR(255) NOT NULL,
  CONSTRAINT PK_hostgroup PRIMARY KEY (blueprint_name, name),
  CONSTRAINT FK_hg_blueprint_name FOREIGN KEY (blueprint_name) REFERENCES blueprint(blueprint_name));

CREATE TABLE hostgroup_component (
  id NUMERIC(19) NOT NULL,
  blueprint_name VARCHAR(255) NOT NULL,
  hostgroup_name VARCHAR(255) NOT NULL,
  name VARCHAR(255) NOT NULL,
  mpack_name VARCHAR(255),
  mpack_version VARCHAR(100),
  service_name VARCHAR(255),
  provision_action VARCHAR(255),
  CONSTRAINT PK_hostgroup_component PRIMARY KEY (id),
  CONSTRAINT FK_hgc_blueprint_name FOREIGN KEY (blueprint_name, hostgroup_name) REFERENCES hostgroup (blueprint_name, name));

CREATE TABLE blueprint_configuration (
  blueprint_name VARCHAR(255) NOT NULL,
  type_name VARCHAR(255) NOT NULL,
  config_data TEXT NOT NULL,
  config_attributes TEXT,
  CONSTRAINT PK_blueprint_configuration PRIMARY KEY (blueprint_name, type_name),
  CONSTRAINT FK_cfg_blueprint_name FOREIGN KEY (blueprint_name) REFERENCES blueprint(blueprint_name));

CREATE TABLE blueprint_setting (
  id NUMERIC(19) NOT NULL,
  blueprint_name VARCHAR(255) NOT NULL,
  setting_name VARCHAR(255) NOT NULL,
  setting_data TEXT NOT NULL,
  CONSTRAINT PK_blueprint_setting PRIMARY KEY (id),
  CONSTRAINT UQ_blueprint_setting_name UNIQUE(blueprint_name,setting_name),
  CONSTRAINT FK_blueprint_setting_name FOREIGN KEY (blueprint_name) REFERENCES blueprint(blueprint_name));

CREATE TABLE hostgroup_configuration (
  blueprint_name VARCHAR(255) NOT NULL,
  hostgroup_name VARCHAR(255) NOT NULL,
  type_name VARCHAR(255) NOT NULL,
  config_data TEXT NOT NULL,
  config_attributes TEXT,
  CONSTRAINT PK_hostgroup_configuration PRIMARY KEY (blueprint_name, hostgroup_name, type_name),
  CONSTRAINT FK_hg_cfg_bp_hg_name FOREIGN KEY (blueprint_name, hostgroup_name) REFERENCES hostgroup (blueprint_name, name));

CREATE TABLE viewmain (
  view_name VARCHAR(255) NOT NULL,
  label VARCHAR(255),
  description VARCHAR(2048),
  version VARCHAR(255),
  build VARCHAR(128),
  resource_type_id INTEGER NOT NULL,
  icon VARCHAR(255),
  icon64 VARCHAR(255),
  archive VARCHAR(255),
  mask VARCHAR(255),
  system_view BIT NOT NULL DEFAULT 0,
  CONSTRAINT PK_viewmain PRIMARY KEY (view_name),
  CONSTRAINT FK_view_resource_type_id FOREIGN KEY (resource_type_id) REFERENCES adminresourcetype(resource_type_id));


CREATE table viewurl(
  url_id NUMERIC ,
  url_name VARCHAR(255) NOT NULL ,
  url_suffix VARCHAR(255) NOT NULL,
  CONSTRAINT PK_viewurl PRIMARY KEY(url_id)
);


CREATE TABLE viewinstance (
  view_instance_id NUMERIC(19),
  resource_id NUMERIC(19) NOT NULL,
  view_name VARCHAR(255) NOT NULL,
  name VARCHAR(255) NOT NULL,
  label VARCHAR(255),
  description VARCHAR(2048),
  visible CHAR(1),
  icon VARCHAR(255),
  icon64 VARCHAR(255),
  xml_driven CHAR(1),
  alter_names BIT NOT NULL DEFAULT 1,
  cluster_handle NUMERIC(19),
  cluster_type VARCHAR(100) NOT NULL DEFAULT 'LOCAL_AMBARI',
  short_url NUMERIC,
  CONSTRAINT PK_viewinstance PRIMARY KEY (view_instance_id),
  CONSTRAINT FK_instance_url_id FOREIGN KEY (short_url) REFERENCES viewurl(url_id),
  CONSTRAINT FK_viewinst_view_name FOREIGN KEY (view_name) REFERENCES viewmain(view_name),
  CONSTRAINT FK_viewinstance_resource_id FOREIGN KEY (resource_id) REFERENCES adminresource(resource_id),
  CONSTRAINT UQ_viewinstance_name UNIQUE (view_name, name),
  CONSTRAINT UQ_viewinstance_name_id UNIQUE (view_instance_id, view_name, name));

CREATE TABLE viewinstancedata (
  view_instance_id NUMERIC(19),
  view_name VARCHAR(255) NOT NULL,
  view_instance_name VARCHAR(255) NOT NULL,
  name VARCHAR(255) NOT NULL,
  user_name VARCHAR(255) NOT NULL,
  value VARCHAR(2000),
  CONSTRAINT PK_viewinstancedata PRIMARY KEY (VIEW_INSTANCE_ID, NAME, USER_NAME),
  CONSTRAINT FK_viewinstdata_view_name FOREIGN KEY (view_instance_id, view_name, view_instance_name) REFERENCES viewinstance(view_instance_id, view_name, name));

CREATE TABLE viewinstanceproperty (
  view_name VARCHAR(255) NOT NULL,
  view_instance_name VARCHAR(255) NOT NULL,
  name VARCHAR(255) NOT NULL,
  value VARCHAR(2000),
  CONSTRAINT PK_viewinstanceproperty PRIMARY KEY (view_name, view_instance_name, name),
  CONSTRAINT FK_viewinstprop_view_name FOREIGN KEY (view_name, view_instance_name) REFERENCES viewinstance(view_name, name));

CREATE TABLE viewparameter (
  view_name VARCHAR(255) NOT NULL,
  name VARCHAR(255) NOT NULL,
  description VARCHAR(2048),
  label VARCHAR(255),
  placeholder VARCHAR(255),
  default_value VARCHAR(2000),
  cluster_config VARCHAR(255),
  required CHAR(1),
  masked CHAR(1),
  CONSTRAINT PK_viewparameter PRIMARY KEY (view_name, name),
  CONSTRAINT FK_viewparam_view_name FOREIGN KEY (view_name) REFERENCES viewmain(view_name));

CREATE TABLE viewresource (
  view_name VARCHAR(255) NOT NULL,
  name VARCHAR(255) NOT NULL,
  plural_name VARCHAR(255),
  id_property VARCHAR(255),
  subResource_names VARCHAR(255),
  provider VARCHAR(255),
  service VARCHAR(255),
  "resource" VARCHAR(255),
  CONSTRAINT PK_viewresource PRIMARY KEY (view_name, name),
  CONSTRAINT FK_viewres_view_name FOREIGN KEY (view_name) REFERENCES viewmain(view_name));

CREATE TABLE viewentity (
  id NUMERIC(19) NOT NULL,
  view_name VARCHAR(255) NOT NULL,
  view_instance_name VARCHAR(255) NOT NULL,
  class_name VARCHAR(255) NOT NULL,
  id_property VARCHAR(255),
  CONSTRAINT PK_viewentity PRIMARY KEY (id),
  CONSTRAINT FK_viewentity_view_name FOREIGN KEY (view_name, view_instance_name) REFERENCES viewinstance(view_name, name));

CREATE TABLE adminpermission (
  permission_id NUMERIC(19) NOT NULL,
  permission_name VARCHAR(255) NOT NULL,
  resource_type_id INTEGER NOT NULL,
  permission_label VARCHAR(255),
  principal_id NUMERIC(19) NOT NULL,
  sort_order SMALLINT NOT NULL DEFAULT 1,
  CONSTRAINT PK_adminpermission PRIMARY KEY (permission_id),
  CONSTRAINT FK_permission_resource_type_id FOREIGN KEY (resource_type_id) REFERENCES adminresourcetype(resource_type_id),
  CONSTRAINT FK_permission_principal_id FOREIGN KEY (principal_id) REFERENCES adminprincipal(principal_id),
  CONSTRAINT UQ_perm_name_resource_type_id UNIQUE (permission_name, resource_type_id));

CREATE TABLE roleauthorization (
  authorization_id VARCHAR(100) NOT NULL,
  authorization_name VARCHAR(255) NOT NULL,
  CONSTRAINT PK_roleauthorization PRIMARY KEY (authorization_id));

CREATE TABLE permission_roleauthorization (
  permission_id NUMERIC(19) NOT NULL,
  authorization_id VARCHAR(100) NOT NULL,
  CONSTRAINT PK_permsn_roleauthorization PRIMARY KEY (permission_id, authorization_id),
  CONSTRAINT FK_permission_roleauth_aid FOREIGN KEY (authorization_id) REFERENCES roleauthorization(authorization_id),
  CONSTRAINT FK_permission_roleauth_pid FOREIGN KEY (permission_id) REFERENCES adminpermission(permission_id));

CREATE TABLE adminprivilege (
  privilege_id NUMERIC(19),
  permission_id NUMERIC(19) NOT NULL,
  resource_id NUMERIC(19) NOT NULL,
  principal_id NUMERIC(19) NOT NULL,
  CONSTRAINT PK_adminprivilege PRIMARY KEY (privilege_id),
  CONSTRAINT FK_privilege_permission_id FOREIGN KEY (permission_id) REFERENCES adminpermission(permission_id),
  CONSTRAINT FK_privilege_principal_id FOREIGN KEY (principal_id) REFERENCES adminprincipal(principal_id),
  CONSTRAINT FK_privilege_resource_id FOREIGN KEY (resource_id) REFERENCES adminresource(resource_id));

CREATE TABLE widget (
  id NUMERIC(19) NOT NULL,
  widget_name VARCHAR(255) NOT NULL,
  widget_type VARCHAR(255) NOT NULL,
  metrics TEXT,
  time_created NUMERIC(19) NOT NULL,
  author VARCHAR(255),
  description VARCHAR(2048),
  default_section_name VARCHAR(255),
  scope VARCHAR(255),
  widget_values TEXT,
  properties TEXT,
  cluster_id NUMERIC(19) NOT NULL,
  CONSTRAINT PK_widget PRIMARY KEY (id)
);

CREATE TABLE widget_layout (
  id NUMERIC(19) NOT NULL,
  layout_name VARCHAR(255) NOT NULL,
  section_name VARCHAR(255) NOT NULL,
  scope VARCHAR(255) NOT NULL,
  user_name VARCHAR(255) NOT NULL,
  display_name VARCHAR(255),
  cluster_id NUMERIC(19) NOT NULL,
  CONSTRAINT PK_widget_layout PRIMARY KEY (id)
);

CREATE TABLE widget_layout_user_widget (
  widget_layout_id NUMERIC(19) NOT NULL,
  widget_id NUMERIC(19) NOT NULL,
  widget_order smallint,
  CONSTRAINT PK_widget_layout_user_widget PRIMARY KEY (widget_layout_id, widget_id),
  CONSTRAINT FK_widget_id FOREIGN KEY (widget_id) REFERENCES widget(id),
  CONSTRAINT FK_widget_layout_id FOREIGN KEY (widget_layout_id) REFERENCES widget_layout(id));

CREATE TABLE artifact (
  artifact_name VARCHAR(255) NOT NULL,
  foreign_keys VARCHAR(255) NOT NULL,
  artifact_data TEXT NOT NULL,
  CONSTRAINT PK_artifact PRIMARY KEY (artifact_name, foreign_keys));

CREATE TABLE topology_request (
  id NUMERIC(19) NOT NULL,
  action VARCHAR(255) NOT NULL,
  cluster_id NUMERIC(19) NOT NULL,
  bp_name VARCHAR(100) NOT NULL,
  raw_request_body TEXT NOT NULL,
  cluster_properties TEXT,
  cluster_attributes TEXT,
  description VARCHAR(1024),
  provision_action VARCHAR(255),
  CONSTRAINT PK_topology_request PRIMARY KEY (id),
  CONSTRAINT FK_topology_request_cluster_id FOREIGN KEY (cluster_id) REFERENCES clusters(cluster_id));

CREATE TABLE topology_hostgroup (
  id NUMERIC(19) NOT NULL,
  name VARCHAR(255) NOT NULL,
  group_properties TEXT,
  group_attributes TEXT,
  request_id NUMERIC(19) NOT NULL,
  CONSTRAINT PK_topology_hostgroup PRIMARY KEY (id),
  CONSTRAINT FK_hostgroup_req_id FOREIGN KEY (request_id) REFERENCES topology_request(id));

CREATE TABLE topology_host_info (
  id NUMERIC(19) NOT NULL,
  group_id NUMERIC(19) NOT NULL,
  fqdn VARCHAR(255),
  host_id NUMERIC(19),
  host_count INTEGER,
  predicate VARCHAR(2048),
  rack_info VARCHAR(255),
  CONSTRAINT PK_topology_host_info PRIMARY KEY (id),
  CONSTRAINT FK_hostinfo_group_id FOREIGN KEY (group_id) REFERENCES topology_hostgroup(id),
  CONSTRAINT FK_hostinfo_host_id FOREIGN KEY (host_id) REFERENCES hosts(host_id));

CREATE TABLE topology_logical_request (
  id NUMERIC(19) NOT NULL,
  request_id NUMERIC(19) NOT NULL,
  description VARCHAR(1024),
  CONSTRAINT PK_topology_logical_request PRIMARY KEY (id),
  CONSTRAINT FK_logicalreq_req_id FOREIGN KEY (request_id) REFERENCES topology_request(id));

CREATE TABLE topology_host_request (
  id NUMERIC(19) NOT NULL,
  logical_request_id NUMERIC(19) NOT NULL,
  group_id NUMERIC(19) NOT NULL,
  stage_id NUMERIC(19) NOT NULL,
  host_name VARCHAR(255),
  status VARCHAR(255),
  status_message VARCHAR(1024),
  CONSTRAINT PK_topology_host_request PRIMARY KEY (id),
  CONSTRAINT FK_hostreq_group_id FOREIGN KEY (group_id) REFERENCES topology_hostgroup(id),
  CONSTRAINT FK_hostreq_logicalreq_id FOREIGN KEY (logical_request_id) REFERENCES topology_logical_request(id));

CREATE TABLE topology_host_task (
  id NUMERIC(19) NOT NULL,
  host_request_id NUMERIC(19) NOT NULL,
  type VARCHAR(255) NOT NULL,
  CONSTRAINT PK_topology_host_task PRIMARY KEY (id),
  CONSTRAINT FK_hosttask_req_id FOREIGN KEY (host_request_id) REFERENCES topology_host_request (id));

CREATE TABLE topology_logical_task (
  id NUMERIC(19) NOT NULL,
  host_task_id NUMERIC(19) NOT NULL,
  physical_task_id NUMERIC(19),
  component VARCHAR(255) NOT NULL,
  CONSTRAINT PK_topology_logical_task PRIMARY KEY (id),
  CONSTRAINT FK_ltask_hosttask_id FOREIGN KEY (host_task_id) REFERENCES topology_host_task (id),
  CONSTRAINT FK_ltask_hrc_id FOREIGN KEY (physical_task_id) REFERENCES host_role_command (task_id));

CREATE TABLE setting (
  id NUMERIC(19) NOT NULL,
  name VARCHAR(255) NOT NULL UNIQUE,
  setting_type VARCHAR(255) NOT NULL,
  content TEXT NOT NULL,
  updated_by VARCHAR(255) NOT NULL DEFAULT '_db',
  update_timestamp NUMERIC(19) NOT NULL,
  CONSTRAINT PK_setting PRIMARY KEY (id)
);

-- Remote Cluster table

CREATE TABLE remoteambaricluster(
  cluster_id NUMERIC(19) NOT NULL,
  name VARCHAR(255) NOT NULL,
  username VARCHAR(255) NOT NULL,
  url VARCHAR(255) NOT NULL,
  password VARCHAR(255) NOT NULL,
  CONSTRAINT PK_remote_ambari_cluster PRIMARY KEY (cluster_id),
  CONSTRAINT UQ_remote_ambari_cluster UNIQUE (name));

CREATE TABLE remoteambariclusterservice(
  id NUMERIC(19) NOT NULL,
  cluster_id NUMERIC(19) NOT NULL,
  service_name VARCHAR(255) NOT NULL,
  CONSTRAINT PK_remote_ambari_service PRIMARY KEY (id),
  CONSTRAINT FK_remote_ambari_cluster_id FOREIGN KEY (cluster_id) REFERENCES remoteambaricluster(cluster_id)
);

-- Remote Cluster table ends

-- upgrade tables
CREATE TABLE upgrade (
  upgrade_id NUMERIC(19) NOT NULL,
  cluster_id NUMERIC(19) NOT NULL,
  request_id NUMERIC(19) NOT NULL,
  direction VARCHAR(255) DEFAULT 'UPGRADE' NOT NULL,
  orchestration VARCHAR(255) DEFAULT 'STANDARD' NOT NULL,
  upgrade_type VARCHAR(32) NOT NULL,
  repo_version_id NUMERIC(19) NOT NULL,
  upgrade_package VARCHAR(255) NOT NULL,
  skip_failures BIT NOT NULL DEFAULT 0,
  skip_sc_failures BIT NOT NULL DEFAULT 0,
  downgrade_allowed BIT NOT NULL DEFAULT 1,
  revert_allowed BIT NOT NULL DEFAULT 0,
  suspended BIT DEFAULT 0 NOT NULL,
  CONSTRAINT PK_upgrade PRIMARY KEY (upgrade_id),
  FOREIGN KEY (cluster_id) REFERENCES clusters(cluster_id),
  FOREIGN KEY (request_id) REFERENCES request(request_id),
  FOREIGN KEY (repo_version_id) REFERENCES repo_version(repo_version_id)
);

CREATE TABLE upgrade_group (
  upgrade_group_id NUMERIC(19) NOT NULL,
  upgrade_id NUMERIC(19) NOT NULL,
  lifecycle VARCHAR(64) DEFAULT 'UPGRADE' NOT NULL,
  group_name VARCHAR(255) DEFAULT '' NOT NULL,
  group_title VARCHAR(1024) DEFAULT '' NOT NULL,
  CONSTRAINT PK_upgrade_group PRIMARY KEY (upgrade_group_id),
  FOREIGN KEY (upgrade_id) REFERENCES upgrade(upgrade_id)
);

CREATE TABLE upgrade_item (
  upgrade_item_id NUMERIC(19) NOT NULL,
  upgrade_group_id NUMERIC(19) NOT NULL,
  stage_id NUMERIC(19) NOT NULL,
  state VARCHAR(255) DEFAULT 'NONE' NOT NULL,
  hosts TEXT,
  tasks TEXT,
  item_text TEXT,
  CONSTRAINT PK_upgrade_item PRIMARY KEY (upgrade_item_id),
  FOREIGN KEY (upgrade_group_id) REFERENCES upgrade_group(upgrade_group_id)
);

CREATE TABLE upgrade_history(
  id NUMERIC(19) NOT NULL,
  upgrade_id NUMERIC(19) NOT NULL,
  service_name VARCHAR(255) NOT NULL,
  component_name VARCHAR(255) NOT NULL,
  from_repo_version_id NUMERIC(19) NOT NULL,
  target_repo_version_id NUMERIC(19) NOT NULL,
  service_group_id NUMERIC(19) NOT NULL,
  source_mpack_id NUMERIC(19) NOT NULL,
  target_mpack_id NUMERIC(19) NOT NULL,
  CONSTRAINT PK_upgrade_hist PRIMARY KEY (id),
  CONSTRAINT FK_upgrade_hist_upgrade_id FOREIGN KEY (upgrade_id) REFERENCES upgrade (upgrade_id),
  CONSTRAINT FK_upgrade_hist_from_repo FOREIGN KEY (from_repo_version_id) REFERENCES repo_version (repo_version_id),
  CONSTRAINT FK_upgrade_hist_target_repo FOREIGN KEY (target_repo_version_id) REFERENCES repo_version (repo_version_id),
  CONSTRAINT UQ_upgrade_hist UNIQUE (upgrade_id, component_name, service_name),
  CONSTRAINT FK_upgrade_hist_svc_grp_id FOREIGN KEY (service_group_id) REFERENCES servicegroups (id),
  CONSTRAINT FK_upgrade_hist_src_mpack_id FOREIGN KEY (source_mpack_id) REFERENCES mpacks (id),
  CONSTRAINT FK_upgrade_hist_tgt_mpack_id FOREIGN KEY (target_mpack_id) REFERENCES mpacks (id),
  CONSTRAINT UQ_upgrade_hist_srvc_grp UNIQUE (upgrade_id, service_group_id)
);

CREATE TABLE ambari_operation_history(
  id NUMERIC(19) NOT NULL,
  from_version VARCHAR(255) NOT NULL,
  to_version VARCHAR(255) NOT NULL,
  start_time NUMERIC(19) NOT NULL,
  end_time NUMERIC(19),
  operation_type VARCHAR(255) NOT NULL,
  comments TEXT,
  CONSTRAINT PK_ambari_operation_history PRIMARY KEY (id)
);


-- tasks indices --
CREATE INDEX idx_stage_request_id ON stage (request_id);
CREATE INDEX idx_hrc_request_id ON host_role_command (request_id);
CREATE INDEX idx_hrc_status_role ON host_role_command (status, role);
CREATE INDEX idx_rsc_request_id ON role_success_criteria (request_id);

-- altering tables by creating unique constraints----------

-- altering tables by creating foreign keys----------
-- Note, Oracle has a limitation of 32 chars in the FK name, and we should use the same FK name in all DB types.
ALTER TABLE clusters ADD CONSTRAINT FK_clusters_upgrade_id FOREIGN KEY (upgrade_id) REFERENCES upgrade (upgrade_id);

-- Kerberos
CREATE TABLE kerberos_principal (
  principal_name VARCHAR(255) NOT NULL,
  is_service SMALLINT NOT NULL DEFAULT 1,
  cached_keytab_path VARCHAR(255),
  CONSTRAINT PK_kerberos_principal PRIMARY KEY (principal_name)
);

CREATE TABLE kerberos_keytab (
  keytab_path VARCHAR(255) NOT NULL,
  owner_name VARCHAR(255),
  owner_access VARCHAR(255),
  group_name VARCHAR(255),
  group_access VARCHAR(255),
  is_ambari_keytab SMALLINT NOT NULL DEFAULT 0,
  write_ambari_jaas SMALLINT NOT NULL DEFAULT 0,
  CONSTRAINT PK_kerberos_keytab PRIMARY KEY (keytab_path)
);

CREATE TABLE kerberos_keytab_principal (
  kkp_id BIGINT NOT NULL DEFAULT 0,
  keytab_path VARCHAR(255) NOT NULL,
  principal_name VARCHAR(255) NOT NULL,
  host_id BIGINT,
  is_distributed SMALLINT NOT NULL DEFAULT 0,
  CONSTRAINT PK_kkp PRIMARY KEY (kkp_id),
  CONSTRAINT FK_kkp_keytab_path FOREIGN KEY (keytab_path) REFERENCES kerberos_keytab (keytab_path),
  CONSTRAINT FK_kkp_host_id FOREIGN KEY (host_id) REFERENCES hosts (host_id),
  CONSTRAINT FK_kkp_principal_name FOREIGN KEY (principal_name) REFERENCES kerberos_principal (principal_name),
  CONSTRAINT UNI_kkp UNIQUE(keytab_path, principal_name, host_id)
);

CREATE TABLE kkp_mapping_service (
  kkp_id BIGINT NOT NULL DEFAULT 0,
  service_name VARCHAR(255) NOT NULL,
  component_name VARCHAR(255) NOT NULL,
  CONSTRAINT PK_kkp_mapping_service PRIMARY KEY (kkp_id, service_name, component_name),
  CONSTRAINT FK_kkp_service_principal FOREIGN KEY (kkp_id) REFERENCES kerberos_keytab_principal (kkp_id)
);

CREATE TABLE kerberos_descriptor
(
   kerberos_descriptor_name   VARCHAR(255) NOT NULL,
   kerberos_descriptor        TEXT NOT NULL,
   CONSTRAINT PK_kerberos_descriptor PRIMARY KEY (kerberos_descriptor_name)
);

-- Kerberos (end)

-- Alerting Framework
CREATE TABLE alert_definition (
  definition_id NUMERIC(19) NOT NULL,
  cluster_id NUMERIC(19) NOT NULL,
  definition_name VARCHAR(255) NOT NULL,
  service_name VARCHAR(255) NOT NULL,
  component_name VARCHAR(255),
  scope VARCHAR(255) DEFAULT 'ANY' NOT NULL,
  label VARCHAR(255),
  help_url VARCHAR(512),
  description TEXT,
  enabled SMALLINT DEFAULT 1 NOT NULL,
  schedule_interval INTEGER NOT NULL,
  source_type VARCHAR(255) NOT NULL,
  alert_source TEXT NOT NULL,
  hash VARCHAR(64) NOT NULL,
  ignore_host SMALLINT DEFAULT 0 NOT NULL,
  repeat_tolerance INTEGER DEFAULT 1 NOT NULL,
  repeat_tolerance_enabled SMALLINT DEFAULT 0 NOT NULL,
  CONSTRAINT PK_alert_definition PRIMARY KEY (definition_id),
  FOREIGN KEY (cluster_id) REFERENCES clusters(cluster_id),
  CONSTRAINT uni_alert_def_name UNIQUE(cluster_id,definition_name)
);

CREATE TABLE alert_history (
  alert_id NUMERIC(19) NOT NULL,
  cluster_id NUMERIC(19) NOT NULL,
  alert_definition_id NUMERIC(19) NOT NULL,
  service_name VARCHAR(255) NOT NULL,
  component_name VARCHAR(255),
  host_name VARCHAR(255),
  alert_instance VARCHAR(255),
  alert_timestamp NUMERIC(19) NOT NULL,
  alert_label VARCHAR(1024),
  alert_state VARCHAR(255) NOT NULL,
  alert_text TEXT,
  CONSTRAINT PK_alert_history PRIMARY KEY (alert_id),
  FOREIGN KEY (alert_definition_id) REFERENCES alert_definition(definition_id),
  FOREIGN KEY (cluster_id) REFERENCES clusters(cluster_id)
);

CREATE TABLE alert_current (
  alert_id NUMERIC(19) NOT NULL,
  definition_id NUMERIC(19) NOT NULL,
  history_id NUMERIC(19) NOT NULL UNIQUE,
  maintenance_state VARCHAR(255) NOT NULL,
  original_timestamp NUMERIC(19) NOT NULL,
  latest_timestamp NUMERIC(19) NOT NULL,
  latest_text TEXT,
  occurrences NUMERIC(19) NOT NULL DEFAULT 1,
  firmness VARCHAR(255) NOT NULL DEFAULT 'HARD',
  CONSTRAINT PK_alert_current PRIMARY KEY (alert_id),
  FOREIGN KEY (definition_id) REFERENCES alert_definition(definition_id),
  FOREIGN KEY (history_id) REFERENCES alert_history(alert_id)
);

CREATE TABLE alert_group (
  group_id NUMERIC(19) NOT NULL,
  cluster_id NUMERIC(19) NOT NULL,
  group_name VARCHAR(255) NOT NULL,
  is_default SMALLINT NOT NULL DEFAULT 0,
  service_name VARCHAR(255),
  CONSTRAINT PK_alert_group PRIMARY KEY (group_id),
  CONSTRAINT uni_alert_group_name UNIQUE(cluster_id,group_name)
);

CREATE TABLE alert_target (
  target_id NUMERIC(19) NOT NULL,
  target_name VARCHAR(255) NOT NULL UNIQUE,
  notification_type VARCHAR(64) NOT NULL,
  properties TEXT,
  description VARCHAR(1024),
  is_global SMALLINT NOT NULL DEFAULT 0,
  is_enabled SMALLINT NOT NULL DEFAULT 1,
  CONSTRAINT PK_alert_target PRIMARY KEY (target_id)
);

CREATE TABLE alert_target_states (
  target_id NUMERIC(19) NOT NULL,
  alert_state VARCHAR(255) NOT NULL,
  FOREIGN KEY (target_id) REFERENCES alert_target(target_id)
);

CREATE TABLE alert_group_target (
  group_id NUMERIC(19) NOT NULL,
  target_id NUMERIC(19) NOT NULL,
  CONSTRAINT PK_alert_group_target PRIMARY KEY (group_id, target_id),
  FOREIGN KEY (group_id) REFERENCES alert_group(group_id),
  FOREIGN KEY (target_id) REFERENCES alert_target(target_id)
);

CREATE TABLE alert_grouping (
  definition_id NUMERIC(19) NOT NULL,
  group_id NUMERIC(19) NOT NULL,
  CONSTRAINT PK_alert_grouping PRIMARY KEY (group_id, definition_id),
  FOREIGN KEY (definition_id) REFERENCES alert_definition(definition_id),
  FOREIGN KEY (group_id) REFERENCES alert_group(group_id)
);

CREATE TABLE alert_notice (
  notification_id NUMERIC(19) NOT NULL,
  target_id NUMERIC(19) NOT NULL,
  history_id NUMERIC(19) NOT NULL,
  notify_state VARCHAR(255) NOT NULL,
  uuid VARCHAR(64) NOT NULL UNIQUE,
  CONSTRAINT PK_alert_notice PRIMARY KEY (notification_id),
  FOREIGN KEY (target_id) REFERENCES alert_target(target_id),
  FOREIGN KEY (history_id) REFERENCES alert_history(alert_id)
);

CREATE INDEX idx_alert_history_def_id on alert_history(alert_definition_id);
CREATE INDEX idx_alert_history_service on alert_history(service_name);
CREATE INDEX idx_alert_history_host on alert_history(host_name);
CREATE INDEX idx_alert_history_time on alert_history(alert_timestamp);
CREATE INDEX idx_alert_history_state on alert_history(alert_state);
CREATE INDEX idx_alert_group_name on alert_group(group_name);
CREATE INDEX idx_alert_notice_state on alert_notice(notify_state);

INSERT INTO ambari_sequences(sequence_name, sequence_value) values ('kkp_id_seq', 0);
-- In order for the first ID to be 1, must initialize the ambari_sequences table with a sequence_value of 0.
INSERT INTO ambari_sequences(sequence_name, sequence_value) values ('cluster_id_seq', 1);
INSERT INTO ambari_sequences(sequence_name, sequence_value) values ('cluster_setting_id_seq', 1);
INSERT INTO ambari_sequences(sequence_name, sequence_value) values ('service_group_id_seq', 1);
INSERT INTO ambari_sequences(sequence_name, sequence_value) values ('service_dependency_id_seq', 1);
INSERT INTO ambari_sequences(sequence_name, sequence_value) values ('service_group_dependency_id_seq', 1);
INSERT INTO ambari_sequences(sequence_name, sequence_value) values ('service_id_seq', 1);
INSERT INTO ambari_sequences(sequence_name, sequence_value) values ('host_id_seq', 0);
INSERT INTO ambari_sequences(sequence_name, sequence_value) values ('host_role_command_id_seq', 1);
INSERT INTO ambari_sequences(sequence_name, sequence_value) values ('user_id_seq', 2);
INSERT INTO ambari_sequences(sequence_name, sequence_value) values ('user_authentication_id_seq', 2);
INSERT INTO ambari_sequences(sequence_name, sequence_value) values ('group_id_seq', 1);
INSERT INTO ambari_sequences(sequence_name, sequence_value) values ('member_id_seq', 1);
INSERT INTO ambari_sequences(sequence_name, sequence_value) values ('configgroup_id_seq', 1);
INSERT INTO ambari_sequences(sequence_name, sequence_value) values ('requestschedule_id_seq', 1);
INSERT INTO ambari_sequences(sequence_name, sequence_value) values ('resourcefilter_id_seq', 1);
INSERT INTO ambari_sequences(sequence_name, sequence_value) values ('viewentity_id_seq', 0);
INSERT INTO ambari_sequences(sequence_name, sequence_value) values ('operation_level_id_seq', 1);
INSERT INTO ambari_sequences(sequence_name, sequence_value) values ('view_instance_id_seq', 1);
INSERT INTO ambari_sequences(sequence_name, sequence_value) values ('resource_type_id_seq', 4);
INSERT INTO ambari_sequences(sequence_name, sequence_value) values ('resource_id_seq', 2);
INSERT INTO ambari_sequences(sequence_name, sequence_value) values ('principal_type_id_seq', 8);
INSERT INTO ambari_sequences(sequence_name, sequence_value) values ('principal_id_seq', 13);
INSERT INTO ambari_sequences(sequence_name, sequence_value) values ('permission_id_seq', 7);
INSERT INTO ambari_sequences(sequence_name, sequence_value) values ('privilege_id_seq', 1);
INSERT INTO ambari_sequences(sequence_name, sequence_value) values ('config_id_seq', 1);
INSERT INTO ambari_sequences(sequence_name, sequence_value) values ('mpack_host_state_id_seq', 0);
INSERT INTO ambari_sequences(sequence_name, sequence_value) values ('service_config_id_seq', 1);
INSERT INTO ambari_sequences(sequence_name, sequence_value) values ('alert_definition_id_seq', 0);
INSERT INTO ambari_sequences(sequence_name, sequence_value) values ('alert_group_id_seq', 0);
INSERT INTO ambari_sequences(sequence_name, sequence_value) values ('alert_target_id_seq', 0);
INSERT INTO ambari_sequences(sequence_name, sequence_value) values ('alert_history_id_seq', 0);
INSERT INTO ambari_sequences(sequence_name, sequence_value) values ('alert_notice_id_seq', 0);
INSERT INTO ambari_sequences(sequence_name, sequence_value) values ('alert_current_id_seq', 0);
INSERT INTO ambari_sequences(sequence_name, sequence_value) values ('repo_version_id_seq', 0);
INSERT INTO ambari_sequences(sequence_name, sequence_value) values ('repo_os_id_seq', 0);
INSERT INTO ambari_sequences(sequence_name, sequence_value) values ('repo_definition_id_seq', 0);
INSERT INTO ambari_sequences(sequence_name, sequence_value) values ('upgrade_id_seq', 0);
INSERT INTO ambari_sequences(sequence_name, sequence_value) values ('upgrade_group_id_seq', 0);
INSERT INTO ambari_sequences(sequence_name, sequence_value) values ('upgrade_item_id_seq', 0);
INSERT INTO ambari_sequences(sequence_name, sequence_value) values ('stack_id_seq', 0);
INSERT INTO ambari_sequences(sequence_name, sequence_value) values ('mpack_id_seq', 0);
INSERT INTO ambari_sequences(sequence_name, sequence_value) values ('registry_id_seq', 0);
INSERT INTO ambari_sequences(sequence_name, sequence_value) values ('extension_id_seq', 0);
INSERT INTO ambari_sequences(sequence_name, sequence_value) values ('link_id_seq', 0);
INSERT INTO ambari_sequences(sequence_name, sequence_value) values ('widget_id_seq', 0);
INSERT INTO ambari_sequences(sequence_name, sequence_value) values ('widget_layout_id_seq', 0);
INSERT INTO ambari_sequences(sequence_name, sequence_value) values ('topology_host_info_id_seq', 0);
INSERT INTO ambari_sequences(sequence_name, sequence_value) values ('topology_host_request_id_seq', 0);
INSERT INTO ambari_sequences(sequence_name, sequence_value) values ('topology_host_task_id_seq', 0);
INSERT INTO ambari_sequences(sequence_name, sequence_value) values ('topology_logical_request_id_seq', 0);
INSERT INTO ambari_sequences(sequence_name, sequence_value) values ('topology_logical_task_id_seq', 0);
INSERT INTO ambari_sequences(sequence_name, sequence_value) values ('topology_request_id_seq', 0);
INSERT INTO ambari_sequences(sequence_name, sequence_value) values ('topology_host_group_id_seq', 0);
INSERT INTO ambari_sequences(sequence_name, sequence_value) values ('setting_id_seq', 0);
INSERT INTO ambari_sequences(sequence_name, sequence_value) values ('hostcomponentstate_id_seq', 0);
INSERT INTO ambari_sequences(sequence_name, sequence_value) values ('servicecomponentdesiredstate_id_seq', 0);
INSERT INTO ambari_sequences(sequence_name, sequence_value) values ('upgrade_history_id_seq', 0);
INSERT INTO ambari_sequences(sequence_name, sequence_value) values ('blueprint_setting_id_seq', 0);
INSERT INTO ambari_sequences(sequence_name, sequence_value) values ('ambari_operation_history_id_seq', 0);
INSERT INTO ambari_sequences(sequence_name, sequence_value) values ('remote_cluster_id_seq', 0);
INSERT INTO ambari_sequences(sequence_name, sequence_value) values ('remote_cluster_service_id_seq', 0);
INSERT INTO ambari_sequences(sequence_name, sequence_value) values ('hostcomponentdesiredstate_id_seq', 0);
INSERT INTO ambari_sequences(sequence_name, sequence_value) values ('blueprint_service_id_seq', 0);
INSERT INTO ambari_sequences(sequence_name, sequence_value) values ('blueprint_mpack_instance_id_seq', 0);
INSERT INTO ambari_sequences(sequence_name, sequence_value) values ('hostgroup_component_id_seq', 0);

insert into adminresourcetype (resource_type_id, resource_type_name)
  select 1, 'AMBARI'
  union all
  select 2, 'CLUSTER'
  union all
  select 3, 'VIEW';

insert into adminresource (resource_id, resource_type_id)
  select 1, 1;

insert into adminprincipaltype (principal_type_id, principal_type_name)
  select 1, 'USER'
  union all
  select 2, 'GROUP'
  union all
  select 8, 'ROLE';

insert into adminprincipal (principal_id, principal_type_id)
  select 1, 1
  union all
  select 7, 8
  union all
  select 8, 8
  union all
  select 9, 8
  union all
  select 10, 8
  union all
  select 11, 8
  union all
  select 12, 8
  union all
  select 13, 8;

-- Insert the default administrator user.
insert into users(user_id, principal_id, user_name, display_name, local_username, create_time)
  SELECT 1, 1, 'admin', 'Administrator', 'admin', NOW();

-- Insert the LOCAL authentication data for the default administrator user.
-- The authentication_key value is the salted digest of the password: admin
insert into user_authentication(user_authentication_id, user_id, authentication_type, authentication_key, create_time, update_time)
  SELECT 1, 1, 'LOCAL', '538916f8943ec225d97a9a86a2c6ec0818c1cd400e09e03b660fdaaec4af29ddbb6f2b1033b81b00', NOW(), NOW();


insert into adminpermission(permission_id, permission_name, resource_type_id, permission_label, principal_id, sort_order)
  select 1, 'AMBARI.ADMINISTRATOR', 1, 'Ambari Administrator', 7, 1
  union all
  select 2, 'CLUSTER.USER', 2, 'Cluster User', 8, 6
  union all
  select 3, 'CLUSTER.ADMINISTRATOR', 2, 'Cluster Administrator', 9, 2
  union all
  select 4, 'VIEW.USER', 3, 'View User', 10, 7
  union all
  select 5, 'CLUSTER.OPERATOR', 2, 'Cluster Operator', 11, 3
  union all
  select 6, 'SERVICE.ADMINISTRATOR', 2, 'Service Administrator', 12, 4
  union all
  select 7, 'SERVICE.OPERATOR', 2, 'Service Operator', 13, 5;

  INSERT INTO roleauthorization(authorization_id, authorization_name)
    SELECT 'VIEW.USE', 'Use View' UNION ALL
    SELECT 'SERVICE.VIEW_METRICS', 'View metrics' UNION ALL
    SELECT 'SERVICE.VIEW_STATUS_INFO', 'View status information' UNION ALL
    SELECT 'SERVICE.VIEW_CONFIGS', 'View configurations' UNION ALL
    SELECT 'SERVICE.COMPARE_CONFIGS', 'Compare configurations' UNION ALL
    SELECT 'SERVICE.VIEW_ALERTS', 'View service-level alerts' UNION ALL
    SELECT 'SERVICE.START_STOP', 'Start/Stop/Restart Service' UNION ALL
    SELECT 'SERVICE.DECOMMISSION_RECOMMISSION', 'Decommission/recommission' UNION ALL
    SELECT 'SERVICE.RUN_SERVICE_CHECK', 'Run service checks' UNION ALL
    SELECT 'SERVICE.TOGGLE_MAINTENANCE', 'Turn on/off maintenance mode' UNION ALL
    SELECT 'SERVICE.RUN_CUSTOM_COMMAND', 'Perform service-specific tasks' UNION ALL
    SELECT 'SERVICE.MODIFY_CONFIGS', 'Modify configurations' UNION ALL
    SELECT 'SERVICE.MANAGE_CONFIG_GROUPS', 'Manage configuration groups' UNION ALL
    SELECT 'SERVICE.MANAGE_ALERTS', 'Manage service-level alerts' UNION ALL
    SELECT 'SERVICE.MOVE', 'Move to another host' UNION ALL
    SELECT 'SERVICE.ENABLE_HA', 'Enable HA' UNION ALL
    SELECT 'SERVICE.TOGGLE_ALERTS', 'Enable/disable service-level alerts' UNION ALL
    SELECT 'SERVICE.ADD_DELETE_SERVICES', 'Add/delete services' UNION ALL
    SELECT 'SERVICE.VIEW_OPERATIONAL_LOGS', 'View service operational logs' UNION ALL
    SELECT 'SERVICE.SET_SERVICE_USERS_GROUPS', 'Set service users and groups' UNION ALL
    SELECT 'SERVICE.MANAGE_AUTO_START', 'Manage service auto-start' UNION ALL
    SELECT 'HOST.VIEW_METRICS', 'View metrics' UNION ALL
    SELECT 'HOST.VIEW_STATUS_INFO', 'View status information' UNION ALL
    SELECT 'HOST.VIEW_CONFIGS', 'View configuration' UNION ALL
    SELECT 'HOST.TOGGLE_MAINTENANCE', 'Turn on/off maintenance mode' UNION ALL
    SELECT 'HOST.ADD_DELETE_COMPONENTS', 'Install components' UNION ALL
    SELECT 'HOST.ADD_DELETE_HOSTS', 'Add/Delete hosts' UNION ALL
    SELECT 'CLUSTER.VIEW_METRICS', 'View metrics' UNION ALL
    SELECT 'CLUSTER.VIEW_STATUS_INFO', 'View status information' UNION ALL
    SELECT 'CLUSTER.VIEW_CONFIGS', 'View configuration' UNION ALL
    SELECT 'CLUSTER.VIEW_STACK_DETAILS', 'View stack version details' UNION ALL
    SELECT 'CLUSTER.VIEW_ALERTS', 'View cluster-level alerts' UNION ALL
    SELECT 'CLUSTER.MANAGE_CREDENTIALS', 'Manage external credentials' UNION ALL
    SELECT 'CLUSTER.MODIFY_CONFIGS', 'Modify cluster configurations' UNION ALL
    SELECT 'CLUSTER.MANAGE_ALERTS', 'Manage cluster-level alerts' UNION ALL
    SELECT 'CLUSTER.MANAGE_USER_PERSISTED_DATA', 'Manage cluster-level user persisted data' UNION ALL
    SELECT 'CLUSTER.TOGGLE_ALERTS', 'Enable/disable cluster-level alerts' UNION ALL
    SELECT 'CLUSTER.MANAGE_CONFIG_GROUPS', 'Manage cluster config groups' UNION ALL
    SELECT 'CLUSTER.TOGGLE_KERBEROS', 'Enable/disable Kerberos' UNION ALL
    SELECT 'CLUSTER.UPGRADE_DOWNGRADE_STACK', 'Upgrade/downgrade stack' UNION ALL
    SELECT 'CLUSTER.RUN_CUSTOM_COMMAND', 'Perform custom cluster-level actions' UNION ALL
    SELECT 'CLUSTER.MANAGE_AUTO_START', 'Manage service auto-start configuration' UNION ALL
    SELECT 'CLUSTER.MANAGE_ALERT_NOTIFICATIONS', 'Manage alert notifications configuration' UNION ALL
    SELECT 'AMBARI.ADD_DELETE_CLUSTERS', 'Create new clusters' UNION ALL
    SELECT 'AMBARI.RENAME_CLUSTER', 'Rename clusters' UNION ALL
    SELECT 'AMBARI.MANAGE_SETTINGS', 'Manage settings' UNION ALL
    SELECT 'AMBARI.MANAGE_CONFIGURATION', 'Manage ambari configuration' UNION ALL
    SELECT 'AMBARI.MANAGE_USERS', 'Manage users' UNION ALL
    SELECT 'AMBARI.MANAGE_GROUPS', 'Manage groups' UNION ALL
    SELECT 'AMBARI.MANAGE_VIEWS', 'Manage Ambari Views' UNION ALL
    SELECT 'AMBARI.ASSIGN_ROLES', 'Assign roles' UNION ALL
    SELECT 'AMBARI.MANAGE_STACK_VERSIONS', 'Manage stack versions' UNION ALL
    SELECT 'AMBARI.EDIT_STACK_REPOS', 'Edit stack repository URLs' UNION ALL
    SELECT 'AMBARI.RUN_CUSTOM_COMMAND', 'Perform custom administrative actions';

  -- Set authorizations for View User role
  INSERT INTO permission_roleauthorization(permission_id, authorization_id)
    SELECT permission_id, 'VIEW.USE' FROM adminpermission WHERE permission_name='VIEW.USER';

  -- Set authorizations for Cluster User role
  INSERT INTO permission_roleauthorization(permission_id, authorization_id)
    SELECT permission_id, 'SERVICE.VIEW_METRICS' FROM adminpermission WHERE permission_name='CLUSTER.USER' UNION ALL
    SELECT permission_id, 'SERVICE.VIEW_STATUS_INFO' FROM adminpermission WHERE permission_name='CLUSTER.USER' UNION ALL
    SELECT permission_id, 'SERVICE.VIEW_CONFIGS' FROM adminpermission WHERE permission_name='CLUSTER.USER' UNION ALL
    SELECT permission_id, 'SERVICE.COMPARE_CONFIGS' FROM adminpermission WHERE permission_name='CLUSTER.USER' UNION ALL
    SELECT permission_id, 'SERVICE.VIEW_ALERTS' FROM adminpermission WHERE permission_name='CLUSTER.USER' UNION ALL
    SELECT permission_id, 'HOST.VIEW_METRICS' FROM adminpermission WHERE permission_name='CLUSTER.USER' UNION ALL
    SELECT permission_id, 'HOST.VIEW_STATUS_INFO' FROM adminpermission WHERE permission_name='CLUSTER.USER' UNION ALL
    SELECT permission_id, 'HOST.VIEW_CONFIGS' FROM adminpermission WHERE permission_name='CLUSTER.USER' UNION ALL
    SELECT permission_id, 'CLUSTER.VIEW_METRICS' FROM adminpermission WHERE permission_name='CLUSTER.USER' UNION ALL
    SELECT permission_id, 'CLUSTER.VIEW_STATUS_INFO' FROM adminpermission WHERE permission_name='CLUSTER.USER' UNION ALL
    SELECT permission_id, 'CLUSTER.VIEW_CONFIGS' FROM adminpermission WHERE permission_name='CLUSTER.USER' UNION ALL
    SELECT permission_id, 'CLUSTER.VIEW_STACK_DETAILS' FROM adminpermission WHERE permission_name='CLUSTER.USER' UNION ALL
    SELECT permission_id, 'CLUSTER.VIEW_ALERTS' FROM adminpermission WHERE permission_name='CLUSTER.USER' UNION ALL
    SELECT permission_id, 'CLUSTER.MANAGE_USER_PERSISTED_DATA' FROM adminpermission WHERE permission_name='CLUSTER.USER';

  -- Set authorizations for Service Operator role
  INSERT INTO permission_roleauthorization(permission_id, authorization_id)
    SELECT permission_id, 'SERVICE.VIEW_METRICS' FROM adminpermission WHERE permission_name='SERVICE.OPERATOR' UNION ALL
    SELECT permission_id, 'SERVICE.VIEW_STATUS_INFO' FROM adminpermission WHERE permission_name='SERVICE.OPERATOR' UNION ALL
    SELECT permission_id, 'SERVICE.VIEW_CONFIGS' FROM adminpermission WHERE permission_name='SERVICE.OPERATOR' UNION ALL
    SELECT permission_id, 'SERVICE.COMPARE_CONFIGS' FROM adminpermission WHERE permission_name='SERVICE.OPERATOR' UNION ALL
    SELECT permission_id, 'SERVICE.VIEW_ALERTS' FROM adminpermission WHERE permission_name='SERVICE.OPERATOR' UNION ALL
    SELECT permission_id, 'SERVICE.START_STOP' FROM adminpermission WHERE permission_name='SERVICE.OPERATOR' UNION ALL
    SELECT permission_id, 'SERVICE.DECOMMISSION_RECOMMISSION' FROM adminpermission WHERE permission_name='SERVICE.OPERATOR' UNION ALL
    SELECT permission_id, 'SERVICE.RUN_SERVICE_CHECK' FROM adminpermission WHERE permission_name='SERVICE.OPERATOR' UNION ALL
    SELECT permission_id, 'SERVICE.TOGGLE_MAINTENANCE' FROM adminpermission WHERE permission_name='SERVICE.OPERATOR' UNION ALL
    SELECT permission_id, 'SERVICE.RUN_CUSTOM_COMMAND' FROM adminpermission WHERE permission_name='SERVICE.OPERATOR' UNION ALL
    SELECT permission_id, 'HOST.VIEW_METRICS' FROM adminpermission WHERE permission_name='SERVICE.OPERATOR' UNION ALL
    SELECT permission_id, 'HOST.VIEW_STATUS_INFO' FROM adminpermission WHERE permission_name='SERVICE.OPERATOR' UNION ALL
    SELECT permission_id, 'HOST.VIEW_CONFIGS' FROM adminpermission WHERE permission_name='SERVICE.OPERATOR' UNION ALL
    SELECT permission_id, 'CLUSTER.VIEW_METRICS' FROM adminpermission WHERE permission_name='SERVICE.OPERATOR' UNION ALL
    SELECT permission_id, 'CLUSTER.VIEW_STATUS_INFO' FROM adminpermission WHERE permission_name='SERVICE.OPERATOR' UNION ALL
    SELECT permission_id, 'CLUSTER.VIEW_CONFIGS' FROM adminpermission WHERE permission_name='SERVICE.OPERATOR' UNION ALL
    SELECT permission_id, 'CLUSTER.VIEW_STACK_DETAILS' FROM adminpermission WHERE permission_name='SERVICE.OPERATOR' UNION ALL
    SELECT permission_id, 'CLUSTER.VIEW_ALERTS' FROM adminpermission WHERE permission_name='SERVICE.OPERATOR' UNION ALL
    SELECT permission_id, 'CLUSTER.MANAGE_USER_PERSISTED_DATA' FROM adminpermission WHERE permission_name='SERVICE.OPERATOR';

  -- Set authorizations for Service Administrator role
  INSERT INTO permission_roleauthorization(permission_id, authorization_id)
    SELECT permission_id, 'SERVICE.VIEW_METRICS' FROM adminpermission WHERE permission_name='SERVICE.ADMINISTRATOR' UNION ALL
    SELECT permission_id, 'SERVICE.VIEW_STATUS_INFO' FROM adminpermission WHERE permission_name='SERVICE.ADMINISTRATOR' UNION ALL
    SELECT permission_id, 'SERVICE.VIEW_CONFIGS' FROM adminpermission WHERE permission_name='SERVICE.ADMINISTRATOR' UNION ALL
    SELECT permission_id, 'SERVICE.COMPARE_CONFIGS' FROM adminpermission WHERE permission_name='SERVICE.ADMINISTRATOR' UNION ALL
    SELECT permission_id, 'SERVICE.VIEW_ALERTS' FROM adminpermission WHERE permission_name='SERVICE.ADMINISTRATOR' UNION ALL
    SELECT permission_id, 'SERVICE.START_STOP' FROM adminpermission WHERE permission_name='SERVICE.ADMINISTRATOR' UNION ALL
    SELECT permission_id, 'SERVICE.DECOMMISSION_RECOMMISSION' FROM adminpermission WHERE permission_name='SERVICE.ADMINISTRATOR' UNION ALL
    SELECT permission_id, 'SERVICE.RUN_SERVICE_CHECK' FROM adminpermission WHERE permission_name='SERVICE.ADMINISTRATOR' UNION ALL
    SELECT permission_id, 'SERVICE.TOGGLE_MAINTENANCE' FROM adminpermission WHERE permission_name='SERVICE.ADMINISTRATOR' UNION ALL
    SELECT permission_id, 'SERVICE.RUN_CUSTOM_COMMAND' FROM adminpermission WHERE permission_name='SERVICE.ADMINISTRATOR' UNION ALL
    SELECT permission_id, 'SERVICE.MODIFY_CONFIGS' FROM adminpermission WHERE permission_name='SERVICE.ADMINISTRATOR' UNION ALL
    SELECT permission_id, 'SERVICE.MANAGE_CONFIG_GROUPS' FROM adminpermission WHERE permission_name='SERVICE.ADMINISTRATOR' UNION ALL
    SELECT permission_id, 'SERVICE.VIEW_OPERATIONAL_LOGS' FROM adminpermission WHERE permission_name='SERVICE.ADMINISTRATOR' UNION ALL
    SELECT permission_id, 'SERVICE.MANAGE_AUTO_START' FROM adminpermission WHERE permission_name='SERVICE.ADMINISTRATOR' UNION ALL
    SELECT permission_id, 'HOST.VIEW_METRICS' FROM adminpermission WHERE permission_name='SERVICE.ADMINISTRATOR' UNION ALL
    SELECT permission_id, 'HOST.VIEW_STATUS_INFO' FROM adminpermission WHERE permission_name='SERVICE.ADMINISTRATOR' UNION ALL
    SELECT permission_id, 'HOST.VIEW_CONFIGS' FROM adminpermission WHERE permission_name='SERVICE.ADMINISTRATOR' UNION ALL
    SELECT permission_id, 'CLUSTER.VIEW_METRICS' FROM adminpermission WHERE permission_name='SERVICE.ADMINISTRATOR' UNION ALL
    SELECT permission_id, 'CLUSTER.VIEW_STATUS_INFO' FROM adminpermission WHERE permission_name='SERVICE.ADMINISTRATOR' UNION ALL
    SELECT permission_id, 'CLUSTER.VIEW_CONFIGS' FROM adminpermission WHERE permission_name='SERVICE.ADMINISTRATOR' UNION ALL
    SELECT permission_id, 'CLUSTER.VIEW_STACK_DETAILS' FROM adminpermission WHERE permission_name='SERVICE.ADMINISTRATOR' UNION ALL
    SELECT permission_id, 'CLUSTER.MANAGE_CONFIG_GROUPS' FROM adminpermission WHERE permission_name='SERVICE.ADMINISTRATOR' UNION ALL
    SELECT permission_id, 'CLUSTER.VIEW_ALERTS' FROM adminpermission WHERE permission_name='SERVICE.ADMINISTRATOR' UNION ALL
    SELECT permission_id, 'CLUSTER.MANAGE_USER_PERSISTED_DATA' FROM adminpermission WHERE permission_name='SERVICE.ADMINISTRATOR';

  -- Set authorizations for Cluster Operator role
  INSERT INTO permission_roleauthorization(permission_id, authorization_id)
    SELECT permission_id, 'SERVICE.VIEW_METRICS' FROM adminpermission WHERE permission_name='CLUSTER.OPERATOR' UNION ALL
    SELECT permission_id, 'SERVICE.VIEW_STATUS_INFO' FROM adminpermission WHERE permission_name='CLUSTER.OPERATOR' UNION ALL
    SELECT permission_id, 'SERVICE.VIEW_CONFIGS' FROM adminpermission WHERE permission_name='CLUSTER.OPERATOR' UNION ALL
    SELECT permission_id, 'SERVICE.COMPARE_CONFIGS' FROM adminpermission WHERE permission_name='CLUSTER.OPERATOR' UNION ALL
    SELECT permission_id, 'SERVICE.VIEW_ALERTS' FROM adminpermission WHERE permission_name='CLUSTER.OPERATOR' UNION ALL
    SELECT permission_id, 'SERVICE.START_STOP' FROM adminpermission WHERE permission_name='CLUSTER.OPERATOR' UNION ALL
    SELECT permission_id, 'SERVICE.DECOMMISSION_RECOMMISSION' FROM adminpermission WHERE permission_name='CLUSTER.OPERATOR' UNION ALL
    SELECT permission_id, 'SERVICE.RUN_SERVICE_CHECK' FROM adminpermission WHERE permission_name='CLUSTER.OPERATOR' UNION ALL
    SELECT permission_id, 'SERVICE.TOGGLE_MAINTENANCE' FROM adminpermission WHERE permission_name='CLUSTER.OPERATOR' UNION ALL
    SELECT permission_id, 'SERVICE.RUN_CUSTOM_COMMAND' FROM adminpermission WHERE permission_name='CLUSTER.OPERATOR' UNION ALL
    SELECT permission_id, 'SERVICE.MODIFY_CONFIGS' FROM adminpermission WHERE permission_name='CLUSTER.OPERATOR' UNION ALL
    SELECT permission_id, 'SERVICE.MANAGE_CONFIG_GROUPS' FROM adminpermission WHERE permission_name='CLUSTER.OPERATOR' UNION ALL
    SELECT permission_id, 'SERVICE.MOVE' FROM adminpermission WHERE permission_name='CLUSTER.OPERATOR' UNION ALL
    SELECT permission_id, 'SERVICE.ENABLE_HA' FROM adminpermission WHERE permission_name='CLUSTER.OPERATOR' UNION ALL
    SELECT permission_id, 'SERVICE.VIEW_OPERATIONAL_LOGS' FROM adminpermission WHERE permission_name='CLUSTER.OPERATOR' UNION ALL
    SELECT permission_id, 'SERVICE.MANAGE_AUTO_START' FROM adminpermission WHERE permission_name='CLUSTER.OPERATOR' UNION ALL
    SELECT permission_id, 'HOST.VIEW_METRICS' FROM adminpermission WHERE permission_name='CLUSTER.OPERATOR' UNION ALL
    SELECT permission_id, 'HOST.VIEW_STATUS_INFO' FROM adminpermission WHERE permission_name='CLUSTER.OPERATOR' UNION ALL
    SELECT permission_id, 'HOST.VIEW_CONFIGS' FROM adminpermission WHERE permission_name='CLUSTER.OPERATOR' UNION ALL
    SELECT permission_id, 'HOST.TOGGLE_MAINTENANCE' FROM adminpermission WHERE permission_name='CLUSTER.OPERATOR' UNION ALL
    SELECT permission_id, 'HOST.ADD_DELETE_COMPONENTS' FROM adminpermission WHERE permission_name='CLUSTER.OPERATOR' UNION ALL
    SELECT permission_id, 'HOST.ADD_DELETE_HOSTS' FROM adminpermission WHERE permission_name='CLUSTER.OPERATOR' UNION ALL
    SELECT permission_id, 'CLUSTER.VIEW_METRICS' FROM adminpermission WHERE permission_name='CLUSTER.OPERATOR' UNION ALL
    SELECT permission_id, 'CLUSTER.VIEW_STATUS_INFO' FROM adminpermission WHERE permission_name='CLUSTER.OPERATOR' UNION ALL
    SELECT permission_id, 'CLUSTER.VIEW_CONFIGS' FROM adminpermission WHERE permission_name='CLUSTER.OPERATOR' UNION ALL
    SELECT permission_id, 'CLUSTER.VIEW_STACK_DETAILS' FROM adminpermission WHERE permission_name='CLUSTER.OPERATOR' UNION ALL
    SELECT permission_id, 'CLUSTER.MANAGE_CONFIG_GROUPS' FROM adminpermission WHERE permission_name='CLUSTER.OPERATOR' UNION ALL
    SELECT permission_id, 'CLUSTER.VIEW_ALERTS' FROM adminpermission WHERE permission_name='CLUSTER.OPERATOR' UNION ALL
    SELECT permission_id, 'CLUSTER.MANAGE_CREDENTIALS' FROM adminpermission WHERE permission_name='CLUSTER.OPERATOR' UNION ALL
    SELECT permission_id, 'CLUSTER.MANAGE_AUTO_START' FROM adminpermission WHERE permission_name='CLUSTER.OPERATOR' UNION ALL
    SELECT permission_id, 'CLUSTER.MANAGE_USER_PERSISTED_DATA' FROM adminpermission WHERE permission_name='CLUSTER.OPERATOR';

  -- Set authorizations for Cluster Administrator role
  INSERT INTO permission_roleauthorization(permission_id, authorization_id)
    SELECT permission_id, 'SERVICE.VIEW_METRICS' FROM adminpermission WHERE permission_name='CLUSTER.ADMINISTRATOR' UNION ALL
    SELECT permission_id, 'SERVICE.VIEW_STATUS_INFO' FROM adminpermission WHERE permission_name='CLUSTER.ADMINISTRATOR' UNION ALL
    SELECT permission_id, 'SERVICE.VIEW_CONFIGS' FROM adminpermission WHERE permission_name='CLUSTER.ADMINISTRATOR' UNION ALL
    SELECT permission_id, 'SERVICE.COMPARE_CONFIGS' FROM adminpermission WHERE permission_name='CLUSTER.ADMINISTRATOR' UNION ALL
    SELECT permission_id, 'SERVICE.VIEW_ALERTS' FROM adminpermission WHERE permission_name='CLUSTER.ADMINISTRATOR' UNION ALL
    SELECT permission_id, 'SERVICE.START_STOP' FROM adminpermission WHERE permission_name='CLUSTER.ADMINISTRATOR' UNION ALL
    SELECT permission_id, 'SERVICE.DECOMMISSION_RECOMMISSION' FROM adminpermission WHERE permission_name='CLUSTER.ADMINISTRATOR' UNION ALL
    SELECT permission_id, 'SERVICE.RUN_SERVICE_CHECK' FROM adminpermission WHERE permission_name='CLUSTER.ADMINISTRATOR' UNION ALL
    SELECT permission_id, 'SERVICE.TOGGLE_MAINTENANCE' FROM adminpermission WHERE permission_name='CLUSTER.ADMINISTRATOR' UNION ALL
    SELECT permission_id, 'SERVICE.RUN_CUSTOM_COMMAND' FROM adminpermission WHERE permission_name='CLUSTER.ADMINISTRATOR' UNION ALL
    SELECT permission_id, 'SERVICE.MODIFY_CONFIGS' FROM adminpermission WHERE permission_name='CLUSTER.ADMINISTRATOR' UNION ALL
    SELECT permission_id, 'SERVICE.MANAGE_CONFIG_GROUPS' FROM adminpermission WHERE permission_name='CLUSTER.ADMINISTRATOR' UNION ALL
    SELECT permission_id, 'SERVICE.MANAGE_ALERTS' FROM adminpermission WHERE permission_name='CLUSTER.ADMINISTRATOR' UNION ALL
    SELECT permission_id, 'SERVICE.MOVE' FROM adminpermission WHERE permission_name='CLUSTER.ADMINISTRATOR' UNION ALL
    SELECT permission_id, 'SERVICE.ENABLE_HA' FROM adminpermission WHERE permission_name='CLUSTER.ADMINISTRATOR' UNION ALL
    SELECT permission_id, 'SERVICE.TOGGLE_ALERTS' FROM adminpermission WHERE permission_name='CLUSTER.ADMINISTRATOR' UNION ALL
    SELECT permission_id, 'SERVICE.ADD_DELETE_SERVICES' FROM adminpermission WHERE permission_name='CLUSTER.ADMINISTRATOR' UNION ALL
    SELECT permission_id, 'SERVICE.VIEW_OPERATIONAL_LOGS' FROM adminpermission WHERE permission_name='CLUSTER.ADMINISTRATOR' UNION ALL
    SELECT permission_id, 'SERVICE.SET_SERVICE_USERS_GROUPS' FROM adminpermission WHERE permission_name='AMBARI.ADMINISTRATOR' UNION ALL
    SELECT permission_id, 'SERVICE.MANAGE_AUTO_START' FROM adminpermission WHERE permission_name='AMBARI.ADMINISTRATOR' UNION ALL
    SELECT permission_id, 'HOST.VIEW_METRICS' FROM adminpermission WHERE permission_name='CLUSTER.ADMINISTRATOR' UNION ALL
    SELECT permission_id, 'HOST.VIEW_STATUS_INFO' FROM adminpermission WHERE permission_name='CLUSTER.ADMINISTRATOR' UNION ALL
    SELECT permission_id, 'HOST.VIEW_CONFIGS' FROM adminpermission WHERE permission_name='CLUSTER.ADMINISTRATOR' UNION ALL
    SELECT permission_id, 'HOST.TOGGLE_MAINTENANCE' FROM adminpermission WHERE permission_name='CLUSTER.ADMINISTRATOR' UNION ALL
    SELECT permission_id, 'HOST.ADD_DELETE_COMPONENTS' FROM adminpermission WHERE permission_name='CLUSTER.ADMINISTRATOR' UNION ALL
    SELECT permission_id, 'HOST.ADD_DELETE_HOSTS' FROM adminpermission WHERE permission_name='CLUSTER.ADMINISTRATOR' UNION ALL
    SELECT permission_id, 'CLUSTER.VIEW_METRICS' FROM adminpermission WHERE permission_name='CLUSTER.ADMINISTRATOR' UNION ALL
    SELECT permission_id, 'CLUSTER.VIEW_STATUS_INFO' FROM adminpermission WHERE permission_name='CLUSTER.ADMINISTRATOR' UNION ALL
    SELECT permission_id, 'CLUSTER.VIEW_CONFIGS' FROM adminpermission WHERE permission_name='CLUSTER.ADMINISTRATOR' UNION ALL
    SELECT permission_id, 'CLUSTER.VIEW_STACK_DETAILS' FROM adminpermission WHERE permission_name='CLUSTER.ADMINISTRATOR' UNION ALL
    SELECT permission_id, 'CLUSTER.VIEW_ALERTS' FROM adminpermission WHERE permission_name='CLUSTER.ADMINISTRATOR' UNION ALL
    SELECT permission_id, 'CLUSTER.MANAGE_CREDENTIALS' FROM adminpermission WHERE permission_name='CLUSTER.ADMINISTRATOR' UNION ALL
    SELECT permission_id, 'CLUSTER.MODIFY_CONFIGS' FROM adminpermission WHERE permission_name='CLUSTER.ADMINISTRATOR' UNION ALL
    SELECT permission_id, 'CLUSTER.MANAGE_ALERTS' FROM adminpermission WHERE permission_name='CLUSTER.ADMINISTRATOR' UNION ALL
    SELECT permission_id, 'CLUSTER.MANAGE_CONFIG_GROUPS' FROM adminpermission WHERE permission_name='CLUSTER.ADMINISTRATOR' UNION ALL
    SELECT permission_id, 'CLUSTER.TOGGLE_ALERTS' FROM adminpermission WHERE permission_name='CLUSTER.ADMINISTRATOR' UNION ALL
    SELECT permission_id, 'CLUSTER.TOGGLE_KERBEROS' FROM adminpermission WHERE permission_name='CLUSTER.ADMINISTRATOR' UNION ALL
    SELECT permission_id, 'CLUSTER.UPGRADE_DOWNGRADE_STACK' FROM adminpermission WHERE permission_name='CLUSTER.ADMINISTRATOR' UNION ALL
    SELECT permission_id, 'CLUSTER.MANAGE_USER_PERSISTED_DATA' FROM adminpermission WHERE permission_name='CLUSTER.ADMINISTRATOR' UNION ALL
    SELECT permission_id, 'CLUSTER.MANAGE_AUTO_START' FROM adminpermission WHERE permission_name='CLUSTER.ADMINISTRATOR' UNION ALL
    SELECT permission_id, 'CLUSTER.MANAGE_ALERT_NOTIFICATIONS' FROM adminpermission WHERE permission_name='CLUSTER.ADMINISTRATOR' UNION ALL
    SELECT permission_id, 'CLUSTER.RUN_CUSTOM_COMMAND' FROM adminpermission WHERE permission_name='CLUSTER.ADMINISTRATOR';

  -- Set authorizations for Administrator role
  INSERT INTO permission_roleauthorization(permission_id, authorization_id)
    SELECT permission_id, 'VIEW.USE' FROM adminpermission WHERE permission_name='AMBARI.ADMINISTRATOR' UNION ALL
    SELECT permission_id, 'SERVICE.VIEW_METRICS' FROM adminpermission WHERE permission_name='AMBARI.ADMINISTRATOR' UNION ALL
    SELECT permission_id, 'SERVICE.VIEW_STATUS_INFO' FROM adminpermission WHERE permission_name='AMBARI.ADMINISTRATOR' UNION ALL
    SELECT permission_id, 'SERVICE.VIEW_CONFIGS' FROM adminpermission WHERE permission_name='AMBARI.ADMINISTRATOR' UNION ALL
    SELECT permission_id, 'SERVICE.COMPARE_CONFIGS' FROM adminpermission WHERE permission_name='AMBARI.ADMINISTRATOR' UNION ALL
    SELECT permission_id, 'SERVICE.VIEW_ALERTS' FROM adminpermission WHERE permission_name='AMBARI.ADMINISTRATOR' UNION ALL
    SELECT permission_id, 'SERVICE.START_STOP' FROM adminpermission WHERE permission_name='AMBARI.ADMINISTRATOR' UNION ALL
    SELECT permission_id, 'SERVICE.DECOMMISSION_RECOMMISSION' FROM adminpermission WHERE permission_name='AMBARI.ADMINISTRATOR' UNION ALL
    SELECT permission_id, 'SERVICE.RUN_SERVICE_CHECK' FROM adminpermission WHERE permission_name='AMBARI.ADMINISTRATOR' UNION ALL
    SELECT permission_id, 'SERVICE.TOGGLE_MAINTENANCE' FROM adminpermission WHERE permission_name='AMBARI.ADMINISTRATOR' UNION ALL
    SELECT permission_id, 'SERVICE.RUN_CUSTOM_COMMAND' FROM adminpermission WHERE permission_name='AMBARI.ADMINISTRATOR' UNION ALL
    SELECT permission_id, 'SERVICE.MODIFY_CONFIGS' FROM adminpermission WHERE permission_name='AMBARI.ADMINISTRATOR' UNION ALL
    SELECT permission_id, 'SERVICE.MANAGE_CONFIG_GROUPS' FROM adminpermission WHERE permission_name='AMBARI.ADMINISTRATOR' UNION ALL
    SELECT permission_id, 'SERVICE.MANAGE_ALERTS' FROM adminpermission WHERE permission_name='AMBARI.ADMINISTRATOR' UNION ALL
    SELECT permission_id, 'SERVICE.MOVE' FROM adminpermission WHERE permission_name='AMBARI.ADMINISTRATOR' UNION ALL
    SELECT permission_id, 'SERVICE.ENABLE_HA' FROM adminpermission WHERE permission_name='AMBARI.ADMINISTRATOR' UNION ALL
    SELECT permission_id, 'SERVICE.TOGGLE_ALERTS' FROM adminpermission WHERE permission_name='AMBARI.ADMINISTRATOR' UNION ALL
    SELECT permission_id, 'SERVICE.ADD_DELETE_SERVICES' FROM adminpermission WHERE permission_name='AMBARI.ADMINISTRATOR' UNION ALL
    SELECT permission_id, 'SERVICE.VIEW_OPERATIONAL_LOGS' FROM adminpermission WHERE permission_name='AMBARI.ADMINISTRATOR' UNION ALL
    SELECT permission_id, 'SERVICE.SET_SERVICE_USERS_GROUPS' FROM adminpermission WHERE permission_name='AMBARI.ADMINISTRATOR' UNION ALL
    SELECT permission_id, 'SERVICE.MANAGE_AUTO_START' FROM adminpermission WHERE permission_name='AMBARI.ADMINISTRATOR' UNION ALL
    SELECT permission_id, 'HOST.VIEW_METRICS' FROM adminpermission WHERE permission_name='AMBARI.ADMINISTRATOR' UNION ALL
    SELECT permission_id, 'HOST.VIEW_STATUS_INFO' FROM adminpermission WHERE permission_name='AMBARI.ADMINISTRATOR' UNION ALL
    SELECT permission_id, 'HOST.VIEW_CONFIGS' FROM adminpermission WHERE permission_name='AMBARI.ADMINISTRATOR' UNION ALL
    SELECT permission_id, 'HOST.TOGGLE_MAINTENANCE' FROM adminpermission WHERE permission_name='AMBARI.ADMINISTRATOR' UNION ALL
    SELECT permission_id, 'HOST.ADD_DELETE_COMPONENTS' FROM adminpermission WHERE permission_name='AMBARI.ADMINISTRATOR' UNION ALL
    SELECT permission_id, 'HOST.ADD_DELETE_HOSTS' FROM adminpermission WHERE permission_name='AMBARI.ADMINISTRATOR' UNION ALL
    SELECT permission_id, 'CLUSTER.VIEW_METRICS' FROM adminpermission WHERE permission_name='AMBARI.ADMINISTRATOR' UNION ALL
    SELECT permission_id, 'CLUSTER.VIEW_STATUS_INFO' FROM adminpermission WHERE permission_name='AMBARI.ADMINISTRATOR' UNION ALL
    SELECT permission_id, 'CLUSTER.VIEW_CONFIGS' FROM adminpermission WHERE permission_name='AMBARI.ADMINISTRATOR' UNION ALL
    SELECT permission_id, 'CLUSTER.VIEW_STACK_DETAILS' FROM adminpermission WHERE permission_name='AMBARI.ADMINISTRATOR' UNION ALL
    SELECT permission_id, 'CLUSTER.VIEW_ALERTS' FROM adminpermission WHERE permission_name='AMBARI.ADMINISTRATOR' UNION ALL
    SELECT permission_id, 'CLUSTER.MANAGE_CREDENTIALS' FROM adminpermission WHERE permission_name='AMBARI.ADMINISTRATOR' UNION ALL
    SELECT permission_id, 'CLUSTER.MODIFY_CONFIGS' FROM adminpermission WHERE permission_name='AMBARI.ADMINISTRATOR' UNION ALL
    SELECT permission_id, 'CLUSTER.MANAGE_ALERTS' FROM adminpermission WHERE permission_name='AMBARI.ADMINISTRATOR' UNION ALL
    SELECT permission_id, 'CLUSTER.MANAGE_CONFIG_GROUPS' FROM adminpermission WHERE permission_name='AMBARI.ADMINISTRATOR' UNION ALL
    SELECT permission_id, 'CLUSTER.TOGGLE_ALERTS' FROM adminpermission WHERE permission_name='AMBARI.ADMINISTRATOR' UNION ALL
    SELECT permission_id, 'CLUSTER.TOGGLE_KERBEROS' FROM adminpermission WHERE permission_name='AMBARI.ADMINISTRATOR' UNION ALL
    SELECT permission_id, 'CLUSTER.UPGRADE_DOWNGRADE_STACK' FROM adminpermission WHERE permission_name='AMBARI.ADMINISTRATOR' UNION ALL
    SELECT permission_id, 'CLUSTER.MANAGE_USER_PERSISTED_DATA' FROM adminpermission WHERE permission_name='AMBARI.ADMINISTRATOR' UNION ALL
    SELECT permission_id, 'CLUSTER.MANAGE_AUTO_START' FROM adminpermission WHERE permission_name='AMBARI.ADMINISTRATOR' UNION ALL
    SELECT permission_id, 'CLUSTER.MANAGE_ALERT_NOTIFICATIONS' FROM adminpermission WHERE permission_name='AMBARI.ADMINISTRATOR' UNION ALL
    SELECT permission_id, 'CLUSTER.RUN_SERVICE_CHECK' FROM adminpermission WHERE permission_name='AMBARI.ADMINISTRATOR' UNION ALL
    SELECT permission_id, 'AMBARI.ADD_DELETE_CLUSTERS' FROM adminpermission WHERE permission_name='AMBARI.ADMINISTRATOR' UNION ALL
    SELECT permission_id, 'AMBARI.RENAME_CLUSTER' FROM adminpermission WHERE permission_name='AMBARI.ADMINISTRATOR' UNION ALL
    SELECT permission_id, 'AMBARI.MANAGE_SETTINGS' FROM adminpermission WHERE permission_name='AMBARI.ADMINISTRATOR' UNION ALL
    SELECT permission_id, 'AMBARI.MANAGE_CONFIGURATION' FROM adminpermission WHERE permission_name='AMBARI.ADMINISTRATOR' UNION ALL
    SELECT permission_id, 'AMBARI.MANAGE_USERS' FROM adminpermission WHERE permission_name='AMBARI.ADMINISTRATOR' UNION ALL
    SELECT permission_id, 'AMBARI.MANAGE_GROUPS' FROM adminpermission WHERE permission_name='AMBARI.ADMINISTRATOR' UNION ALL
    SELECT permission_id, 'AMBARI.MANAGE_VIEWS' FROM adminpermission WHERE permission_name='AMBARI.ADMINISTRATOR' UNION ALL
    SELECT permission_id, 'AMBARI.ASSIGN_ROLES' FROM adminpermission WHERE permission_name='AMBARI.ADMINISTRATOR' UNION ALL
    SELECT permission_id, 'AMBARI.MANAGE_STACK_VERSIONS' FROM adminpermission WHERE permission_name='AMBARI.ADMINISTRATOR' UNION ALL
    SELECT permission_id, 'AMBARI.EDIT_STACK_REPOS' FROM adminpermission WHERE permission_name='AMBARI.ADMINISTRATOR' UNION ALL
    SELECT permission_id, 'AMBARI.RUN_SERVICE_CHECK' FROM adminpermission WHERE permission_name='AMBARI.ADMINISTRATOR';

insert into adminprivilege (privilege_id, permission_id, resource_id, principal_id)
  select 1, 1, 1, 1;

insert into metainfo(metainfo_key, metainfo_value)
  select 'version','${ambariSchemaVersion}';

-- Quartz tables

CREATE TABLE QRTZ_JOB_DETAILS
(
  SCHED_NAME VARCHAR(120) NOT NULL,
  JOB_NAME  VARCHAR(200) NOT NULL,
  JOB_GROUP VARCHAR(200) NOT NULL,
  DESCRIPTION VARCHAR(250) NULL,
  JOB_CLASS_NAME   VARCHAR(250) NOT NULL,
  IS_DURABLE VARCHAR(1) NOT NULL,
  IS_NONCONCURRENT VARCHAR(1) NOT NULL,
  IS_UPDATE_DATA VARCHAR(1) NOT NULL,
  REQUESTS_RECOVERY VARCHAR(1) NOT NULL,
  JOB_DATA IMAGE NULL,
  PRIMARY KEY (SCHED_NAME,JOB_NAME,JOB_GROUP)
);

CREATE TABLE QRTZ_TRIGGERS
(
  SCHED_NAME VARCHAR(120) NOT NULL,
  TRIGGER_NAME VARCHAR(200) NOT NULL,
  TRIGGER_GROUP VARCHAR(200) NOT NULL,
  JOB_NAME  VARCHAR(200) NOT NULL,
  JOB_GROUP VARCHAR(200) NOT NULL,
  DESCRIPTION VARCHAR(250) NULL,
  NEXT_FIRE_TIME NUMERIC(13) NULL,
  PREV_FIRE_TIME NUMERIC(13) NULL,
  PRIORITY INTEGER NULL,
  TRIGGER_STATE VARCHAR(16) NOT NULL,
  TRIGGER_TYPE VARCHAR(8) NOT NULL,
  START_TIME NUMERIC(13) NOT NULL,
  END_TIME NUMERIC(13) NULL,
  CALENDAR_NAME VARCHAR(200) NULL,
  MISFIRE_INSTR SMALLINT NULL,
  JOB_DATA IMAGE NULL,
  PRIMARY KEY (SCHED_NAME,TRIGGER_NAME,TRIGGER_GROUP),
  FOREIGN KEY (SCHED_NAME,JOB_NAME,JOB_GROUP)
  REFERENCES QRTZ_JOB_DETAILS(SCHED_NAME,JOB_NAME,JOB_GROUP)
);

CREATE TABLE QRTZ_SIMPLE_TRIGGERS
(
  SCHED_NAME VARCHAR(120) NOT NULL,
  TRIGGER_NAME VARCHAR(200) NOT NULL,
  TRIGGER_GROUP VARCHAR(200) NOT NULL,
  REPEAT_COUNT NUMERIC(7) NOT NULL,
  REPEAT_INTERVAL NUMERIC(12) NOT NULL,
  TIMES_TRIGGERED NUMERIC(10) NOT NULL,
  PRIMARY KEY (SCHED_NAME,TRIGGER_NAME,TRIGGER_GROUP),
  FOREIGN KEY (SCHED_NAME,TRIGGER_NAME,TRIGGER_GROUP)
  REFERENCES QRTZ_TRIGGERS(SCHED_NAME,TRIGGER_NAME,TRIGGER_GROUP)
);

CREATE TABLE QRTZ_CRON_TRIGGERS
(
  SCHED_NAME VARCHAR(120) NOT NULL,
  TRIGGER_NAME VARCHAR(200) NOT NULL,
  TRIGGER_GROUP VARCHAR(200) NOT NULL,
  CRON_EXPRESSION VARCHAR(200) NOT NULL,
  TIME_ZONE_ID VARCHAR(80),
  PRIMARY KEY (SCHED_NAME,TRIGGER_NAME,TRIGGER_GROUP),
  FOREIGN KEY (SCHED_NAME,TRIGGER_NAME,TRIGGER_GROUP)
  REFERENCES QRTZ_TRIGGERS(SCHED_NAME,TRIGGER_NAME,TRIGGER_GROUP)
);

CREATE TABLE QRTZ_SIMPROP_TRIGGERS
(
  SCHED_NAME VARCHAR(120) NOT NULL,
  TRIGGER_NAME VARCHAR(200) NOT NULL,
  TRIGGER_GROUP VARCHAR(200) NOT NULL,
  STR_PROP_1 VARCHAR(512) NULL,
  STR_PROP_2 VARCHAR(512) NULL,
  STR_PROP_3 VARCHAR(512) NULL,
  INT_PROP_1 INTEGER NULL,
  INT_PROP_2 INTEGER NULL,
  LONG_PROP_1 NUMERIC(19) NULL,
  LONG_PROP_2 NUMERIC(19) NULL,
  DEC_PROP_1 NUMERIC(13,4) NULL,
  DEC_PROP_2 NUMERIC(13,4) NULL,
  BOOL_PROP_1 VARCHAR(1) NULL,
  BOOL_PROP_2 VARCHAR(1) NULL,
  PRIMARY KEY (SCHED_NAME,TRIGGER_NAME,TRIGGER_GROUP),
  FOREIGN KEY (SCHED_NAME,TRIGGER_NAME,TRIGGER_GROUP)
  REFERENCES QRTZ_TRIGGERS(SCHED_NAME,TRIGGER_NAME,TRIGGER_GROUP)
);

CREATE TABLE QRTZ_BLOB_TRIGGERS
(
  SCHED_NAME VARCHAR(120) NOT NULL,
  TRIGGER_NAME VARCHAR(200) NOT NULL,
  TRIGGER_GROUP VARCHAR(200) NOT NULL,
  BLOB_DATA IMAGE NULL,
  PRIMARY KEY (SCHED_NAME,TRIGGER_NAME,TRIGGER_GROUP),
  FOREIGN KEY (SCHED_NAME,TRIGGER_NAME,TRIGGER_GROUP)
  REFERENCES QRTZ_TRIGGERS(SCHED_NAME,TRIGGER_NAME,TRIGGER_GROUP)
);

CREATE TABLE QRTZ_CALENDARS
(
  SCHED_NAME VARCHAR(120) NOT NULL,
  CALENDAR_NAME  VARCHAR(200) NOT NULL,
  CALENDAR IMAGE NOT NULL,
  PRIMARY KEY (SCHED_NAME,CALENDAR_NAME)
);

CREATE TABLE QRTZ_PAUSED_TRIGGER_GRPS
(
  SCHED_NAME VARCHAR(120) NOT NULL,
  TRIGGER_GROUP  VARCHAR(200) NOT NULL,
  PRIMARY KEY (SCHED_NAME,TRIGGER_GROUP)
);

CREATE TABLE QRTZ_FIRED_TRIGGERS
(
  SCHED_NAME VARCHAR(120) NOT NULL,
  ENTRY_ID VARCHAR(95) NOT NULL,
  TRIGGER_NAME VARCHAR(200) NOT NULL,
  TRIGGER_GROUP VARCHAR(200) NOT NULL,
  INSTANCE_NAME VARCHAR(200) NOT NULL,
  FIRED_TIME NUMERIC(19) NOT NULL,
  SCHED_TIME NUMERIC(19) NOT NULL,
  PRIORITY INTEGER NOT NULL,
  STATE VARCHAR(16) NOT NULL,
  JOB_NAME VARCHAR(200) NULL,
  JOB_GROUP VARCHAR(200) NULL,
  IS_NONCONCURRENT VARCHAR(1) NULL,
  REQUESTS_RECOVERY VARCHAR(1) NULL,
  PRIMARY KEY (SCHED_NAME,ENTRY_ID)
);

CREATE TABLE QRTZ_SCHEDULER_STATE
(
  SCHED_NAME VARCHAR(120) NOT NULL,
  INSTANCE_NAME VARCHAR(200) NOT NULL,
  LAST_CHECKIN_TIME NUMERIC(19) NOT NULL,
  CHECKIN_INTERVAL NUMERIC(19) NOT NULL,
  PRIMARY KEY (SCHED_NAME,INSTANCE_NAME)
);

CREATE TABLE QRTZ_LOCKS
(
  SCHED_NAME VARCHAR(120) NOT NULL,
  LOCK_NAME  VARCHAR(40) NOT NULL,
  PRIMARY KEY (SCHED_NAME,LOCK_NAME)
);

create index idx_qrtz_j_req_recovery on QRTZ_JOB_DETAILS(SCHED_NAME,REQUESTS_RECOVERY);
create index idx_qrtz_j_grp on QRTZ_JOB_DETAILS(SCHED_NAME,JOB_GROUP);

create index idx_qrtz_t_j on QRTZ_TRIGGERS(SCHED_NAME,JOB_NAME,JOB_GROUP);
create index idx_qrtz_t_jg on QRTZ_TRIGGERS(SCHED_NAME,JOB_GROUP);
create index idx_qrtz_t_c on QRTZ_TRIGGERS(SCHED_NAME,CALENDAR_NAME);
create index idx_qrtz_t_g on QRTZ_TRIGGERS(SCHED_NAME,TRIGGER_GROUP);
create index idx_qrtz_t_state on QRTZ_TRIGGERS(SCHED_NAME,TRIGGER_STATE);
create index idx_qrtz_t_n_state on QRTZ_TRIGGERS(SCHED_NAME,TRIGGER_NAME,TRIGGER_GROUP,TRIGGER_STATE);
create index idx_qrtz_t_n_g_state on QRTZ_TRIGGERS(SCHED_NAME,TRIGGER_GROUP,TRIGGER_STATE);
create index idx_qrtz_t_next_fire_time on QRTZ_TRIGGERS(SCHED_NAME,NEXT_FIRE_TIME);
create index idx_qrtz_t_nft_st on QRTZ_TRIGGERS(SCHED_NAME,TRIGGER_STATE,NEXT_FIRE_TIME);
create index idx_qrtz_t_nft_misfire on QRTZ_TRIGGERS(SCHED_NAME,MISFIRE_INSTR,NEXT_FIRE_TIME);
create index idx_qrtz_t_nft_st_misfire on QRTZ_TRIGGERS(SCHED_NAME,MISFIRE_INSTR,NEXT_FIRE_TIME,TRIGGER_STATE);
create index idx_qrtz_t_nft_st_misfire_grp on QRTZ_TRIGGERS(SCHED_NAME,MISFIRE_INSTR,NEXT_FIRE_TIME,TRIGGER_GROUP,TRIGGER_STATE);

create index idx_qrtz_ft_trig_inst_name on QRTZ_FIRED_TRIGGERS(SCHED_NAME,INSTANCE_NAME);
create index idx_qrtz_ft_inst_job_req_rcvry on QRTZ_FIRED_TRIGGERS(SCHED_NAME,INSTANCE_NAME,REQUESTS_RECOVERY);
create index idx_qrtz_ft_j_g on QRTZ_FIRED_TRIGGERS(SCHED_NAME,JOB_NAME,JOB_GROUP);
create index idx_qrtz_ft_jg on QRTZ_FIRED_TRIGGERS(SCHED_NAME,JOB_GROUP);
create index idx_qrtz_ft_t_g on QRTZ_FIRED_TRIGGERS(SCHED_NAME,TRIGGER_NAME,TRIGGER_GROUP);
create index idx_qrtz_ft_tg on QRTZ_FIRED_TRIGGERS(SCHED_NAME,TRIGGER_GROUP);

commit;<|MERGE_RESOLUTION|>--- conflicted
+++ resolved
@@ -252,7 +252,6 @@
 
 CREATE TABLE repo_os (
   id NUMERIC(19) NOT NULL,
-<<<<<<< HEAD
   repo_version_id NUMERIC(19),
   mpack_id NUMERIC(19) NOT NULL,
   family VARCHAR(255) NOT NULL DEFAULT '',
@@ -260,13 +259,6 @@
   CONSTRAINT PK_repo_os_id PRIMARY KEY (id),
   CONSTRAINT FK_repo_os_id_repo_version_id FOREIGN KEY (repo_version_id) REFERENCES repo_version (repo_version_id),
   CONSTRAINT FK_repo_os_mpack_id FOREIGN KEY (mpack_id) REFERENCES mpacks (id));
-=======
-  repo_version_id NUMERIC(19) NOT NULL,
-  family VARCHAR(255) NOT NULL DEFAULT '',
-  ambari_managed SMALLINT DEFAULT 1,
-  CONSTRAINT PK_repo_os_id PRIMARY KEY (id),
-  CONSTRAINT FK_repo_os_id_repo_version_id FOREIGN KEY (repo_version_id) REFERENCES repo_version (repo_version_id));
->>>>>>> 0907d611
 
 CREATE TABLE repo_definition (
   id NUMERIC(19) NOT NULL,
