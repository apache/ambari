"""
Licensed to the Apache Software Foundation (ASF) under one
or more contributor license agreements.  See the NOTICE file
distributed with this work for additional information
regarding copyright ownership.  The ASF licenses this file
to you under the Apache License, Version 2.0 (the
"License"); you may not use this file except in compliance
with the License.  You may obtain a copy of the License at

    http://www.apache.org/licenses/LICENSE-2.0

Unless required by applicable law or agreed to in writing, software
distributed under the License is distributed on an "AS IS" BASIS,
WITHOUT WARRANTIES OR CONDITIONS OF ANY KIND, either express or implied.
See the License for the specific language governing permissions and
limitations under the License.

"""

from resource_management.libraries.script.script import Script
from resource_management.libraries.functions import stack_select
from resource_management.libraries.functions.constants import StackFeature
from resource_management.libraries.functions.stack_features import check_stack_feature
from resource_management.libraries.functions.security_commons import build_expectations, \
  cached_kinit_executor, get_params_from_filesystem, validate_security_config_properties, \
  FILE_TYPE_XML

from hdfs_snamenode import snamenode
from hdfs import hdfs
from ambari_commons.os_family_impl import OsFamilyImpl
from ambari_commons import OSConst

from resource_management.core.logger import Logger

class SNameNode(Script):
  def install(self, env):
    import params
    env.set_params(params)
    self.install_packages(env)

  def configure(self, env):
    import params
    env.set_params(params)
    hdfs("secondarynamenode")
    snamenode(action="configure")

  def start(self, env, upgrade_type=None):
    import params
    env.set_params(params)
    self.configure(env)
    snamenode(action="start")

  def stop(self, env, upgrade_type=None):
    import params
    env.set_params(params)
    snamenode(action="stop")

  def status(self, env):
    import status_params
    env.set_params(status_params)
    snamenode(action="status")

@OsFamilyImpl(os_family=OsFamilyImpl.DEFAULT)
class SNameNodeDefault(SNameNode):

  def pre_upgrade_restart(self, env, upgrade_type=None):
    Logger.info("Executing Stack Upgrade pre-restart")
    import params
    env.set_params(params)

    if params.version and check_stack_feature(StackFeature.ROLLING_UPGRADE, params.version):
<<<<<<< HEAD
      conf_select.select(params.stack_name, "hadoop", params.version)
      stack_select.select("hadoop-hdfs-secondarynamenode", params.version)
=======
      stack_select.select_packages(params.version)
>>>>>>> 9d802b7c

  def get_log_folder(self):
    import params
    return params.hdfs_log_dir
  
  def get_user(self):
    import params
    return params.hdfs_user

  def get_pid_files(self):
    import status_params
    return [status_params.snamenode_pid_file]

@OsFamilyImpl(os_family=OSConst.WINSRV_FAMILY)
class SNameNodeWindows(SNameNode):
  pass

if __name__ == "__main__":
  SNameNode().execute()<|MERGE_RESOLUTION|>--- conflicted
+++ resolved
@@ -69,12 +69,7 @@
     env.set_params(params)
 
     if params.version and check_stack_feature(StackFeature.ROLLING_UPGRADE, params.version):
-<<<<<<< HEAD
-      conf_select.select(params.stack_name, "hadoop", params.version)
-      stack_select.select("hadoop-hdfs-secondarynamenode", params.version)
-=======
       stack_select.select_packages(params.version)
->>>>>>> 9d802b7c
 
   def get_log_folder(self):
     import params
