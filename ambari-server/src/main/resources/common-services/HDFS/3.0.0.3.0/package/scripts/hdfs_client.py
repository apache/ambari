--- conflicted
+++ resolved
@@ -60,12 +60,7 @@
     import params
     env.set_params(params)
     if params.version and check_stack_feature(StackFeature.ROLLING_UPGRADE, params.version):
-<<<<<<< HEAD
-      conf_select.select(params.stack_name, "hadoop", params.version)
-      stack_select.select("hadoop-client", params.version)
-=======
       stack_select.select_packages(params.version)
->>>>>>> 9d802b7c
 
 @OsFamilyImpl(os_family=OSConst.WINSRV_FAMILY)
 class HdfsClientWindows(HdfsClient):
