--- conflicted
+++ resolved
@@ -86,17 +86,8 @@
     stack_component = stack_select.get_package_name()
 
     Logger.info("Executing Accumulo Upgrade pre-restart for {0}".format(stack_component))
-<<<<<<< HEAD
-    conf_select.select(params.stack_name, "accumulo", params.version)
-    stack_select.select(stack_component, params.version)
-
-    # some accumulo components depend on the client, so update that too
-    stack_select.select("accumulo-client", params.version)
-      
-=======
     stack_select.select_packages(params.version)
 
->>>>>>> 9d802b7c
   def get_log_folder(self):
     import params
     return params.log_dir
