--- conflicted
+++ resolved
@@ -396,8 +396,6 @@
        owner=params.yarn_user,
        group=params.user_group
   )
-<<<<<<< HEAD
-=======
   if params.include_hosts:
     Directory(params.rm_nodes_include_dir,
       mode=0755,
@@ -409,7 +407,6 @@
       owner=params.yarn_user,
       group=params.user_group
     )
->>>>>>> 9d802b7c
   # This depends on the parent directory already existing.
   File(params.yarn_job_summary_log,
      owner=params.yarn_user,
