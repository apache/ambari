"""
Licensed to the Apache Software Foundation (ASF) under one
or more contributor license agreements.  See the NOTICE file
distributed with this work for additional information
regarding copyright ownership.  The ASF licenses this file
to you under the Apache License, Version 2.0 (the
"License"); you may not use this file except in compliance
with the License.  You may obtain a copy of the License at

    http://www.apache.org/licenses/LICENSE-2.0

Unless required by applicable law or agreed to in writing, software
distributed under the License is distributed on an "AS IS" BASIS,
WITHOUT WARRANTIES OR CONDITIONS OF ANY KIND, either express or implied.
See the License for the specific language governing permissions and
limitations under the License.

"""

from ambari_commons.constants import AMBARI_SUDO_BINARY
from resource_management.libraries.functions.default import default
from resource_management.libraries.functions.format import format
from resource_management.libraries.functions.is_empty import is_empty
from resource_management.libraries.script.script import Script
import os
import status_params

def get_port_from_url(address):
  if not is_empty(address):
    return address.split(':')[-1]
  else:
    return address

def get_name_from_principal(principal):
  if not principal:  # return if empty
    return principal
  slash_split = principal.split('/')
  if len(slash_split) == 2:
    return slash_split[0]
  else:
    at_split = principal.split('@')
    return at_split[0]

# config object that holds the configurations declared in the -site.xml file
config = Script.get_config()
tmp_dir = Script.get_tmp_dir()

stack_version = default("/commandParams/version", None)
sudo = AMBARI_SUDO_BINARY
security_enabled = status_params.security_enabled

hostname = config['agentLevelParams']['hostname'].lower()

infra_solr_conf = "/etc/ambari-infra-solr/conf"

infra_solr_port = status_params.infra_solr_port
infra_solr_piddir = status_params.infra_solr_piddir
infra_solr_pidfile = status_params.infra_solr_pidfile
prev_infra_solr_pidfile = status_params.prev_infra_solr_pidfile

user_group = config['configurations']['cluster-env']['user_group']
fetch_nonlocal_groups = config['configurations']['cluster-env']["fetch_nonlocal_groups"]

# shared configs
java_home = config['ambariLevelParams']['java_home']
ambari_java_home = default("/ambariLevelParams/ambari_java_home", None)
java64_home = ambari_java_home if ambari_java_home is not None else java_home
java_exec = format("{java64_home}/bin/java")
zookeeper_hosts_list = config['clusterHostInfo']['zookeeper_server_hosts']
zookeeper_hosts_list.sort()
# get comma separated list of zookeeper hosts from clusterHostInfo
zookeeper_hosts = ",".join(zookeeper_hosts_list)

#####################################
# Solr configs
#####################################

# Only supporting SolrCloud mode - so hardcode those options
solr_cloudmode = 'true'
solr_dir = '/usr/lib/ambari-infra-solr'
solr_client_dir = '/usr/lib/ambari-infra-solr-client'
solr_bindir = solr_dir + '/bin'
cloud_scripts = solr_dir + '/server/scripts/cloud-scripts'

logsearch_hosts = default("/clusterHostInfo/logsearch_server_hosts", [])
has_logsearch = len(logsearch_hosts) > 0

zookeeper_port = default('/configurations/zoo.cfg/clientPort', None)
# get comma separated list of zookeeper hosts from clusterHostInfo
index = 0
zookeeper_quorum = ""
for host in config['clusterHostInfo']['zookeeper_hosts']:
  zookeeper_quorum += host + ":" + str(zookeeper_port)
  index += 1
  if index < len(config['clusterHostInfo']['zookeeper_hosts']):
    zookeeper_quorum += ","

if "infra-solr-env" in config['configurations']:
  infra_solr_hosts = config['clusterHostInfo']['infra_solr_hosts']
  infra_solr_znode = config['configurations']['infra-solr-env']['infra_solr_znode']
  infra_solr_min_mem = format(config['configurations']['infra-solr-env']['infra_solr_minmem'])
  infra_solr_max_mem = format(config['configurations']['infra-solr-env']['infra_solr_maxmem'])
  infra_solr_instance_count = len(config['clusterHostInfo']['infra_solr_hosts'])
  infra_solr_datadir = format(config['configurations']['infra-solr-env']['infra_solr_datadir'])
  infra_solr_data_resources_dir = os.path.join(infra_solr_datadir, 'resources')
  infra_solr_jmx_port = config['configurations']['infra-solr-env']['infra_solr_jmx_port']
  infra_solr_ssl_enabled = default('configurations/infra-solr-env/infra_solr_ssl_enabled', False)
  infra_solr_keystore_location = config['configurations']['infra-solr-env']['infra_solr_keystore_location']
  infra_solr_keystore_password = config['configurations']['infra-solr-env']['infra_solr_keystore_password']
  infra_solr_keystore_type = config['configurations']['infra-solr-env']['infra_solr_keystore_type']
  infra_solr_truststore_location = config['configurations']['infra-solr-env']['infra_solr_truststore_location']
  infra_solr_truststore_password = config['configurations']['infra-solr-env']['infra_solr_truststore_password']
  infra_solr_truststore_type = config['configurations']['infra-solr-env']['infra_solr_truststore_type']
  infra_solr_user = config['configurations']['infra-solr-env']['infra_solr_user']
  infra_solr_log_dir = config['configurations']['infra-solr-env']['infra_solr_log_dir']
  infra_solr_log = format("{infra_solr_log_dir}/solr-install.log")
  solr_env_content = config['configurations']['infra-solr-env']['content']

<<<<<<< HEAD
zookeeper_port = default('/configurations/zoo.cfg/clientPort', None)
# get comma separated list of zookeeper hosts from clusterHostInfo
index = 0
zookeeper_quorum = ""
for host in config['clusterHostInfo']['zookeeper_server_hosts']:
  zookeeper_quorum += host + ":" + str(zookeeper_port)
  index += 1
  if index < len(config['clusterHostInfo']['zookeeper_server_hosts']):
    zookeeper_quorum += ","
=======
  zk_quorum = format(default('configurations/infra-solr-env/infra_solr_zookeeper_quorum', zookeeper_quorum))
>>>>>>> c7159a7a

default_ranger_audit_users = 'nn,hbase,hive,knox,kafka,kms,storm,yarn,nifi'

if security_enabled:
  kinit_path_local = status_params.kinit_path_local
  _hostname_lowercase = config['agentLevelParams']['hostname'].lower()
  infra_solr_jaas_file = infra_solr_conf + '/infra_solr_jaas.conf'
  infra_solr_kerberos_keytab = config['configurations']['infra-solr-env']['infra_solr_kerberos_keytab']
  infra_solr_kerberos_principal = config['configurations']['infra-solr-env']['infra_solr_kerberos_principal'].replace('_HOST',_hostname_lowercase)
  infra_solr_web_kerberos_keytab = config['configurations']['infra-solr-env']['infra_solr_web_kerberos_keytab']
  infra_solr_web_kerberos_principal = config['configurations']['infra-solr-env']['infra_solr_web_kerberos_principal'].replace('_HOST',_hostname_lowercase)
  infra_solr_kerberos_name_rules = config['configurations']['infra-solr-env']['infra_solr_kerberos_name_rules'].replace('$', '\$')
  infra_solr_sasl_user = get_name_from_principal(infra_solr_kerberos_principal)
  kerberos_realm = config['configurations']['kerberos-env']['realm']

  zookeeper_principal_name = default("/configurations/zookeeper-env/zookeeper_principal_name", "zookeeper/_HOST@EXAMPLE.COM")
  external_zk_principal_enabled = default("/configurations/infra-solr-env/infra_solr_zookeeper_external_enabled", False)
  external_zk_principal_name = default("/configurations/infra-solr-env/infra_solr_zookeeper_external_principal", "zookeeper/_HOST@EXAMPLE.COM")
  zk_principal_name = external_zk_principal_name if external_zk_principal_enabled else zookeeper_principal_name
  zk_principal_user = zk_principal_name.split('/')[0]
  zk_security_opts = format('-Dzookeeper.sasl.client=true -Dzookeeper.sasl.client.username={zk_principal_user} -Dzookeeper.sasl.clientconfig=Client')

  ranger_audit_principal_conf_key = "xasecure.audit.jaas.Client.option.principal"
  ranger_audit_principals = []
  ranger_audit_principals.append(default('configurations/ranger-hdfs-audit/' + ranger_audit_principal_conf_key, 'nn'))
  ranger_audit_principals.append(default('configurations/ranger-hbase-audit/' + ranger_audit_principal_conf_key, 'hbase'))
  ranger_audit_principals.append(default('configurations/ranger-hive-audit/' + ranger_audit_principal_conf_key, 'hive'))
  ranger_audit_principals.append(default('configurations/ranger-knox-audit/' + ranger_audit_principal_conf_key, 'knox'))
  ranger_audit_principals.append(default('configurations/ranger-kafka-audit/' + ranger_audit_principal_conf_key, 'kafka'))
  ranger_audit_principals.append(default('configurations/ranger-kms-audit/' + ranger_audit_principal_conf_key, 'rangerkms'))
  ranger_audit_principals.append(default('configurations/ranger-storm-audit/' + ranger_audit_principal_conf_key, 'storm'))
  ranger_audit_principals.append(default('configurations/ranger-yarn-audit/' + ranger_audit_principal_conf_key, 'yarn'))
  ranger_audit_principals.append(default('configurations/ranger-nifi-audit/' + ranger_audit_principal_conf_key, 'nifi'))
  ranger_audit_names_from_principals = [ get_name_from_principal(x) for x in ranger_audit_principals ]
  default_ranger_audit_users = ','.join(ranger_audit_names_from_principals)

infra_solr_ranger_audit_service_users = format(config['configurations']['infra-solr-security-json']['infra_solr_ranger_audit_service_users']).split(',')
infra_solr_security_json_content = config['configurations']['infra-solr-security-json']['content']

infra_solr_jmx_enabled = str(default('/configurations/infra-solr-env/infra_solr_jmx_enabled', False)).lower()

#Solr log4j
infra_log_maxfilesize = default('configurations/infra-solr-log4j/infra_log_maxfilesize',10)
infra_log_maxbackupindex = default('configurations/infra-solr-log4j/infra_log_maxbackupindex',9)

solr_xml_content = default('configurations/infra-solr-xml/content', None)
solr_log4j_content = default('configurations/infra-solr-log4j/content', None)

smokeuser = config['configurations']['cluster-env']['smokeuser']
smoke_user_keytab = config['configurations']['cluster-env']['smokeuser_keytab']
smokeuser_principal = config['configurations']['cluster-env']['smokeuser_principal_name']

ranger_solr_collection_name = default('configurations/ranger-env/ranger_solr_collection_name', 'ranger_audits')
logsearch_service_logs_collection = default('configurations/logsearch-properties/logsearch.solr.collection.service.logs', 'hadoop_logs')
logsearch_audit_logs_collection = default('configurations/logsearch-properties/logsearch.solr.collection.audit.logs', 'audit_logs')

ranger_admin_kerberos_service_user = get_name_from_principal(default('configurations/ranger-admin-site/ranger.admin.kerberos.principal', 'rangeradmin'))
atlas_kerberos_service_user = get_name_from_principal(default('configurations/application-properties/atlas.authentication.principal', 'atlas'))
logsearch_kerberos_service_user = get_name_from_principal(default('configurations/logsearch-env/logsearch_kerberos_principal', 'logsearch'))
logfeeder_kerberos_service_user = get_name_from_principal(default('configurations/logfeeder-env/logfeeder_kerberos_principal', 'logfeeder'))
infra_solr_kerberos_service_user = get_name_from_principal(default('configurations/infra-solr-env/infra_solr_kerberos_principal', 'infra-solr'))

infra_solr_role_ranger_admin = default('configurations/infra-solr-security-json/infra_solr_role_ranger_admin', 'ranger_user')
infra_solr_role_ranger_audit = default('configurations/infra-solr-security-json/infra_solr_role_ranger_audit', 'ranger_audit_user')
infra_solr_role_atlas = default('configurations/infra-solr-security-json/infra_solr_role_atlas', 'atlas_user')
infra_solr_role_logsearch = default('configurations/infra-solr-security-json/infra_solr_role_logsearch', 'logsearch_user')
infra_solr_role_logfeeder = default('configurations/infra-solr-security-json/infra_solr_role_logfeeder', 'logfeeder_user')
infra_solr_role_dev = default('configurations/infra-solr-security-json/infra_solr_role_dev', 'dev')
<|MERGE_RESOLUTION|>--- conflicted
+++ resolved
@@ -116,19 +116,7 @@
   infra_solr_log = format("{infra_solr_log_dir}/solr-install.log")
   solr_env_content = config['configurations']['infra-solr-env']['content']
 
-<<<<<<< HEAD
-zookeeper_port = default('/configurations/zoo.cfg/clientPort', None)
-# get comma separated list of zookeeper hosts from clusterHostInfo
-index = 0
-zookeeper_quorum = ""
-for host in config['clusterHostInfo']['zookeeper_server_hosts']:
-  zookeeper_quorum += host + ":" + str(zookeeper_port)
-  index += 1
-  if index < len(config['clusterHostInfo']['zookeeper_server_hosts']):
-    zookeeper_quorum += ","
-=======
   zk_quorum = format(default('configurations/infra-solr-env/infra_solr_zookeeper_quorum', zookeeper_quorum))
->>>>>>> c7159a7a
 
 default_ranger_audit_users = 'nn,hbase,hive,knox,kafka,kms,storm,yarn,nifi'
 
