--- conflicted
+++ resolved
@@ -273,7 +273,6 @@
 
 CREATE TABLE repo_os (
   id BIGINT NOT NULL,
-<<<<<<< HEAD
   repo_version_id BIGINT,
   mpack_id BIGINT NOT NULL,
   family VARCHAR(255) NOT NULL DEFAULT '',
@@ -281,13 +280,6 @@
   CONSTRAINT PK_repo_os_id PRIMARY KEY (id),
   CONSTRAINT FK_repo_os_id_repo_version_id FOREIGN KEY (repo_version_id) REFERENCES repo_version (repo_version_id),
   CONSTRAINT FK_repo_os_mpack_id FOREIGN KEY (mpack_id) REFERENCES mpacks (id));
-=======
-  repo_version_id BIGINT NOT NULL,
-  family VARCHAR(255) NOT NULL DEFAULT '',
-  ambari_managed TINYINT(1) DEFAULT 1,
-  CONSTRAINT PK_repo_os_id PRIMARY KEY (id),
-  CONSTRAINT FK_repo_os_id_repo_version_id FOREIGN KEY (repo_version_id) REFERENCES repo_version (repo_version_id));
->>>>>>> 0907d611
 
 CREATE TABLE repo_definition (
   id BIGINT NOT NULL,
