--
-- Licensed to the Apache Software Foundation (ASF) under one
-- or more contributor license agreements.  See the NOTICE file
-- distributed with this work for additional information
-- regarding copyright ownership.  The ASF licenses this file
-- to you under the Apache License, Version 2.0 (the
-- "License"); you may not use this file except in compliance
-- with the License.  You may obtain a copy of the License at
--
--     http://www.apache.org/licenses/LICENSE-2.0
--
-- Unless required by applicable law or agreed to in writing, software
-- distributed under the License is distributed on an "AS IS" BASIS,
-- WITHOUT WARRANTIES OR CONDITIONS OF ANY KIND, either express or implied.
-- See the License for the specific language governing permissions and
-- limitations under the License.
--
-- DROP DATABASE IF EXISTS `ambari`;
-- DROP USER `ambari`;

delimiter ;

# CREATE DATABASE `ambari` /*!40100 DEFAULT CHARACTER SET utf8 */;
#
# CREATE USER 'ambari' IDENTIFIED BY 'bigdata';

# USE @schema;

-- Set default_storage_engine to InnoDB
-- storage_engine variable should be used for versions prior to MySQL 5.6
set @version_short = substring_index(@@version, '.', 2);
set @major = cast(substring_index(@version_short, '.', 1) as SIGNED);
set @minor = cast(substring_index(@version_short, '.', -1) as SIGNED);
set @engine_stmt = IF(@major >= 5 AND @minor>=6, 'SET default_storage_engine=INNODB', 'SET storage_engine=INNODB');
prepare statement from @engine_stmt;
execute statement;
DEALLOCATE PREPARE statement;

CREATE TABLE registries (
  id BIGINT NOT NULL,
  registry_name VARCHAR(255) NOT NULL,
  registry_type VARCHAR(255) NOT NULL,
  registry_uri VARCHAR(255) NOT NULL,
  CONSTRAINT PK_registries PRIMARY KEY (id),
  CONSTRAINT UQ_registry_name UNIQUE (registry_name));

CREATE TABLE mpacks (
  id BIGINT NOT NULL,
  mpack_name VARCHAR(255) NOT NULL,
  mpack_version VARCHAR(255) NOT NULL,
  mpack_uri VARCHAR(255),
  registry_id BIGINT,
  CONSTRAINT PK_mpacks PRIMARY KEY (id),
  CONSTRAINT UQ_mpack_name_version UNIQUE(mpack_name, mpack_version),
  CONSTRAINT FK_registries FOREIGN KEY (registry_id) REFERENCES registries(id));

CREATE TABLE stack (
  stack_id BIGINT NOT NULL,
  stack_name VARCHAR(100) NOT NULL,
  stack_version VARCHAR(100) NOT NULL,
  mpack_id BIGINT,
  CONSTRAINT PK_stack PRIMARY KEY (stack_id),
  CONSTRAINT FK_mpacks FOREIGN KEY (mpack_id) REFERENCES mpacks(id),
  CONSTRAINT UQ_stack UNIQUE (stack_name, stack_version));

CREATE TABLE extension(
  extension_id BIGINT NOT NULL,
  extension_name VARCHAR(100) NOT NULL,
  extension_version VARCHAR(100) NOT NULL,
  CONSTRAINT PK_extension PRIMARY KEY (extension_id),
  CONSTRAINT UQ_extension UNIQUE (extension_name, extension_version));

CREATE TABLE extensionlink(
  link_id BIGINT NOT NULL,
  stack_id BIGINT NOT NULL,
  extension_id BIGINT NOT NULL,
  CONSTRAINT PK_extensionlink PRIMARY KEY (link_id),
  CONSTRAINT UQ_extension_link UNIQUE (stack_id, extension_id),
  CONSTRAINT FK_extensionlink_stack_id FOREIGN KEY (stack_id) REFERENCES stack(stack_id),
  CONSTRAINT FK_extensionlink_extension_id FOREIGN KEY (extension_id) REFERENCES extension(extension_id));

CREATE TABLE adminresourcetype (
  resource_type_id INTEGER NOT NULL,
  resource_type_name VARCHAR(255) NOT NULL,
  CONSTRAINT PK_adminresourcetype PRIMARY KEY (resource_type_id));

CREATE TABLE adminresource (
  resource_id BIGINT NOT NULL,
  resource_type_id INTEGER NOT NULL,
  CONSTRAINT PK_adminresource PRIMARY KEY (resource_id),
  CONSTRAINT FK_resource_resource_type_id FOREIGN KEY (resource_type_id) REFERENCES adminresourcetype(resource_type_id));

CREATE TABLE clusters (
  cluster_id BIGINT NOT NULL,
  resource_id BIGINT NOT NULL,
  upgrade_id BIGINT,
  cluster_info VARCHAR(255) NOT NULL,
  cluster_name VARCHAR(100) NOT NULL UNIQUE,
  provisioning_state VARCHAR(255) NOT NULL DEFAULT 'INIT',
  security_type VARCHAR(32) NOT NULL DEFAULT 'NONE',
  desired_cluster_state VARCHAR(255) NOT NULL,
  desired_stack_id BIGINT NOT NULL,
  CONSTRAINT PK_clusters PRIMARY KEY (cluster_id),
  CONSTRAINT FK_clusters_desired_stack_id FOREIGN KEY (desired_stack_id) REFERENCES stack(stack_id),
  CONSTRAINT FK_clusters_resource_id FOREIGN KEY (resource_id) REFERENCES adminresource(resource_id));

CREATE TABLE ambari_configuration (
  category_name VARCHAR(100) NOT NULL,
  property_name VARCHAR(100) NOT NULL,
  property_value VARCHAR(255) NOT NULL,
  CONSTRAINT PK_ambari_configuration PRIMARY KEY (category_name, property_name));

CREATE TABLE hosts (
  host_id BIGINT NOT NULL,
  host_name VARCHAR(255) NOT NULL,
  cpu_count INTEGER NOT NULL,
  cpu_info VARCHAR(255) NOT NULL,
  discovery_status VARCHAR(2000) NOT NULL,
  host_attributes LONGTEXT NOT NULL,
  ipv4 VARCHAR(255),
  ipv6 VARCHAR(255),
  last_registration_time BIGINT NOT NULL,
  os_arch VARCHAR(255) NOT NULL,
  os_info VARCHAR(1000) NOT NULL,
  os_type VARCHAR(255) NOT NULL,
  ph_cpu_count INTEGER,
  public_host_name VARCHAR(255),
  rack_info VARCHAR(255) NOT NULL,
  total_mem BIGINT NOT NULL,
  CONSTRAINT PK_hosts PRIMARY KEY (host_id),
  CONSTRAINT UQ_hosts_host_name UNIQUE (host_name));

CREATE TABLE mpack_host_state (
  id BIGINT NOT NULL,
  host_id BIGINT NOT NULL,
  mpack_id BIGINT NOT NULL,
  state VARCHAR(32) NOT NULL,
  CONSTRAINT PK_mpack_host_state PRIMARY KEY (id),
  CONSTRAINT FK_mhs_host_id FOREIGN KEY (host_id) REFERENCES hosts (host_id),
  CONSTRAINT FK_mhs_mpack_id FOREIGN KEY (mpack_id) REFERENCES mpacks (id),
  CONSTRAINT UQ_mpack_host_state UNIQUE(host_id, mpack_id));

CREATE TABLE clustersettings (
  id BIGINT NOT NULL,
  setting_name VARCHAR(255) NOT NULL,
  setting_value VARCHAR(255) NOT NULL,
  cluster_id BIGINT NOT NULL,
  CONSTRAINT PK_clustersettings PRIMARY KEY (id),
  CONSTRAINT FK_clustersettings_cluster_id FOREIGN KEY (cluster_id) REFERENCES clusters (cluster_id));

CREATE TABLE servicegroups (
  id BIGINT NOT NULL,
  service_group_name VARCHAR(255) NOT NULL,
  cluster_id BIGINT NOT NULL,
  stack_id BIGINT NOT NULL,
  CONSTRAINT PK_servicegroups PRIMARY KEY (id, cluster_id),
  CONSTRAINT FK_servicegroups_cluster_id FOREIGN KEY (cluster_id) REFERENCES clusters (cluster_id),
  CONSTRAINT FK_servicegroups_stack_id FOREIGN KEY (stack_id) REFERENCES stack (stack_id),
  CONSTRAINT UQ_TEMP_UNTIL_REAL_PK UNIQUE(id));

CREATE TABLE servicegroupdependencies (
  id BIGINT NOT NULL,
  service_group_id BIGINT NOT NULL,
  cluster_id BIGINT NOT NULL,
  dependent_service_group_id BIGINT NOT NULL,
  dependent_cluster_id BIGINT NOT NULL,
  CONSTRAINT PK_servicegroupdependencies PRIMARY KEY (id),
  CONSTRAINT UQ_servicegroupdependencies UNIQUE (service_group_id, cluster_id, dependent_service_group_id, dependent_cluster_id),
  CONSTRAINT FK_svcgrpdep_svcgrp_cl_id FOREIGN KEY (service_group_id, cluster_id) REFERENCES servicegroups (id, cluster_id),
  CONSTRAINT FK_svcgrpdep_dep_svcgrp_cl_id FOREIGN KEY (dependent_service_group_id, dependent_cluster_id) REFERENCES servicegroups (id, cluster_id));

CREATE TABLE clusterservices (
  id BIGINT NOT NULL,
  service_name VARCHAR(255) NOT NULL,
  service_type VARCHAR(255) NOT NULL,
  cluster_id BIGINT NOT NULL,
  service_group_id BIGINT NOT NULL,
  service_enabled INTEGER NOT NULL,
  CONSTRAINT PK_clusterservices PRIMARY KEY (id, service_group_id, cluster_id),
  CONSTRAINT UQ_service_id UNIQUE (id),
  CONSTRAINT FK_clusterservices_cluster_id FOREIGN KEY (service_group_id, cluster_id) REFERENCES servicegroups (id, cluster_id));


CREATE TABLE clusterconfig (
  config_id BIGINT NOT NULL,
  version_tag VARCHAR(100) NOT NULL,
  version BIGINT NOT NULL,
  type_name VARCHAR(100) NOT NULL,
  cluster_id BIGINT NOT NULL,
  stack_id BIGINT NOT NULL,
  selected SMALLINT NOT NULL DEFAULT 0,
  config_data LONGTEXT NOT NULL,
  config_attributes LONGTEXT,
  create_timestamp BIGINT NOT NULL,
  unmapped SMALLINT NOT NULL DEFAULT 0,
  selected_timestamp BIGINT NOT NULL DEFAULT 0,
  service_id BIGINT,
  CONSTRAINT PK_clusterconfig PRIMARY KEY (config_id),
  CONSTRAINT FK_clusterconfig_cluster_id FOREIGN KEY (cluster_id) REFERENCES clusters (cluster_id),
  CONSTRAINT FK_clusterconfig_stack_id FOREIGN KEY (stack_id) REFERENCES stack(stack_id),
  CONSTRAINT FK_clusterconfig_service_id FOREIGN KEY (service_id) REFERENCES clusterservices(id),
  CONSTRAINT UQ_config_type_tag UNIQUE (cluster_id, type_name, version_tag),
  CONSTRAINT UQ_config_type_version UNIQUE (cluster_id, type_name, version));

CREATE TABLE servicedependencies (
  id BIGINT NOT NULL,
  service_id BIGINT NOT NULL,
  service_group_id BIGINT NOT NULL,
  service_cluster_id BIGINT NOT NULL,
  dependent_service_id BIGINT NOT NULL,
  dependent_service_group_id BIGINT NOT NULL,
  dependent_service_cluster_id BIGINT NOT NULL,
  CONSTRAINT PK_servicedependencies PRIMARY KEY (id),
  CONSTRAINT UQ_servicedependencies UNIQUE (service_id, service_group_id, service_cluster_id, dependent_service_id, dependent_service_group_id, dependent_service_cluster_id),
  CONSTRAINT FK_svcdep_svc_grp_clstr_id FOREIGN KEY (service_id, service_group_id, service_cluster_id) REFERENCES clusterservices  (id, service_group_id, cluster_id),
  CONSTRAINT FK_svcdep_dep_scv_grp_clstr_id FOREIGN KEY (dependent_service_id, dependent_service_group_id, dependent_service_cluster_id) REFERENCES clusterservices (id, service_group_id, cluster_id));

CREATE TABLE serviceconfig (
  service_config_id BIGINT NOT NULL,
  cluster_id BIGINT NOT NULL,
  service_id BIGINT NOT NULL,
  service_group_id BIGINT NOT NULL,
  version BIGINT NOT NULL,
  create_timestamp BIGINT NOT NULL,
  stack_id BIGINT NOT NULL,
  user_name VARCHAR(255) NOT NULL DEFAULT '_db',
  group_id BIGINT,
  note LONGTEXT,
  CONSTRAINT PK_serviceconfig PRIMARY KEY (service_config_id),
  CONSTRAINT FK_serviceconfig_stack_id FOREIGN KEY (stack_id) REFERENCES stack(stack_id),
  CONSTRAINT FK_serviceconfig_clstr_svc FOREIGN KEY (service_id, service_group_id, cluster_id) REFERENCES clusterservices (id, service_group_id, cluster_id),
  CONSTRAINT UQ_scv_service_version UNIQUE (cluster_id, service_id, version));

CREATE TABLE serviceconfighosts (
  service_config_id BIGINT NOT NULL,
  host_id BIGINT NOT NULL,
  CONSTRAINT PK_serviceconfighosts PRIMARY KEY (service_config_id, host_id),
  CONSTRAINT FK_scvhosts_host_id FOREIGN KEY (host_id) REFERENCES hosts(host_id),
  CONSTRAINT FK_scvhosts_scv FOREIGN KEY (service_config_id) REFERENCES serviceconfig(service_config_id));

CREATE TABLE serviceconfigmapping (
  service_config_id BIGINT NOT NULL,
  config_id BIGINT NOT NULL,
  CONSTRAINT PK_serviceconfigmapping PRIMARY KEY (service_config_id, config_id),
  CONSTRAINT FK_scvm_config FOREIGN KEY (config_id) REFERENCES clusterconfig(config_id),
  CONSTRAINT FK_scvm_scv FOREIGN KEY (service_config_id) REFERENCES serviceconfig(service_config_id));

CREATE TABLE clusterstate (
  cluster_id BIGINT NOT NULL,
  current_cluster_state VARCHAR(255) NOT NULL,
  current_stack_id BIGINT NOT NULL,
  CONSTRAINT PK_clusterstate PRIMARY KEY (cluster_id),
  CONSTRAINT FK_clusterstate_cluster_id FOREIGN KEY (cluster_id) REFERENCES clusters (cluster_id),
  CONSTRAINT FK_cs_current_stack_id FOREIGN KEY (current_stack_id) REFERENCES stack(stack_id));

CREATE TABLE repo_version (
  repo_version_id BIGINT NOT NULL,
  stack_id BIGINT NOT NULL,
  version VARCHAR(255) NOT NULL,
  display_name VARCHAR(128) NOT NULL,
  repo_type VARCHAR(255) DEFAULT 'STANDARD' NOT NULL,
  hidden SMALLINT NOT NULL DEFAULT 0,
  resolved TINYINT(1) NOT NULL DEFAULT 0,
  legacy TINYINT(1) NOT NULL DEFAULT 0,
  version_url VARCHAR(1024),
  version_xml MEDIUMTEXT,
  version_xsd VARCHAR(512),
  parent_id BIGINT,
  CONSTRAINT PK_repo_version PRIMARY KEY (repo_version_id),
  CONSTRAINT FK_repoversion_stack_id FOREIGN KEY (stack_id) REFERENCES stack(stack_id),
  CONSTRAINT UQ_repo_version_display_name UNIQUE (display_name),
  CONSTRAINT UQ_repo_version_stack_id UNIQUE (stack_id, version));

CREATE TABLE repo_os (
  id BIGINT NOT NULL,
  repo_version_id BIGINT,
  mpack_id BIGINT NOT NULL,
  family VARCHAR(255) NOT NULL DEFAULT '',
  ambari_managed TINYINT(1) DEFAULT 1,
  CONSTRAINT PK_repo_os_id PRIMARY KEY (id),
  CONSTRAINT FK_repo_os_id_repo_version_id FOREIGN KEY (repo_version_id) REFERENCES repo_version (repo_version_id),
  CONSTRAINT FK_repo_os_mpack_id FOREIGN KEY (mpack_id) REFERENCES mpacks (id),
  CONSTRAINT UQ_repo_os_family_mpack_id UNIQUE (mpack_id, family));

CREATE TABLE repo_definition (
  id BIGINT NOT NULL,
  repo_os_id BIGINT,
  repo_name VARCHAR(255) NOT NULL,
  repo_id VARCHAR(255) NOT NULL,
  base_url MEDIUMTEXT NOT NULL,
  distribution MEDIUMTEXT,
  components MEDIUMTEXT,
  unique_repo TINYINT(1) DEFAULT 1,
  mirrors MEDIUMTEXT,
  CONSTRAINT PK_repo_definition_id PRIMARY KEY (id),
  CONSTRAINT FK_repo_definition_repo_os_id FOREIGN KEY (repo_os_id) REFERENCES repo_os (id),
  CONSTRAINT UQ_repo_def_os_id_repo_id UNIQUE (repo_os_id, repo_id));

CREATE TABLE repo_tags (
  repo_definition_id BIGINT NOT NULL,
  tag VARCHAR(255) NOT NULL,
  CONSTRAINT FK_repo_tag_definition_id FOREIGN KEY (repo_definition_id) REFERENCES repo_definition (id));

CREATE TABLE servicecomponentdesiredstate (
  id BIGINT NOT NULL,
  component_name VARCHAR(100) NOT NULL,
  component_type VARCHAR(100) NOT NULL,
  cluster_id BIGINT NOT NULL,
  service_group_id BIGINT NOT NULL,
  service_id BIGINT NOT NULL,
  desired_repo_version_id BIGINT NOT NULL,
  desired_state VARCHAR(255) NOT NULL,
  recovery_enabled SMALLINT NOT NULL DEFAULT 0,
  repo_state VARCHAR(255) NOT NULL DEFAULT 'NOT_REQUIRED',
  CONSTRAINT pk_sc_desiredstate PRIMARY KEY (id),
  CONSTRAINT UQ_scdesiredstate_name UNIQUE(component_name, service_id, service_group_id, cluster_id),
  CONSTRAINT FK_scds_desired_repo_id FOREIGN KEY (desired_repo_version_id) REFERENCES repo_version (repo_version_id),
  CONSTRAINT srvccmponentdesiredstatesrvcnm FOREIGN KEY (service_id, service_group_id, cluster_id) REFERENCES clusterservices (id, service_group_id, cluster_id));

CREATE TABLE hostcomponentdesiredstate (
  id BIGINT NOT NULL,
  cluster_id BIGINT NOT NULL,
  component_name VARCHAR(100) NOT NULL,
  component_type VARCHAR(100) NOT NULL,
  desired_state VARCHAR(255) NOT NULL,
  host_id BIGINT NOT NULL,
  service_group_id BIGINT NOT NULL,
  service_id BIGINT NOT NULL,
  admin_state VARCHAR(32),
  maintenance_state VARCHAR(32) NOT NULL DEFAULT 'ACTIVE',
  restart_required TINYINT(1) NOT NULL DEFAULT 0,
  CONSTRAINT PK_hostcomponentdesiredstate PRIMARY KEY (id),
  CONSTRAINT UQ_hcdesiredstate_name UNIQUE (component_name, service_id, host_id, service_group_id, cluster_id),
  CONSTRAINT FK_hcdesiredstate_host_id FOREIGN KEY (host_id) REFERENCES hosts (host_id),
  CONSTRAINT hstcmpnntdesiredstatecmpnntnme FOREIGN KEY (component_name, service_id, service_group_id, cluster_id) REFERENCES servicecomponentdesiredstate (component_name, service_id, service_group_id, cluster_id));


CREATE TABLE hostcomponentstate (
  id BIGINT NOT NULL,
  host_comp_desired_state_id BIGINT NOT NULL,
  cluster_id BIGINT NOT NULL,
  component_name VARCHAR(100) NOT NULL,
  component_type VARCHAR(100) NOT NULL,
  version VARCHAR(32) NOT NULL DEFAULT 'UNKNOWN',
  current_state VARCHAR(255) NOT NULL,
  last_live_state VARCHAR(255) NOT NULL DEFAULT 'UNKNOWN',
  host_id BIGINT NOT NULL,
  service_group_id BIGINT NOT NULL,
  service_id BIGINT NOT NULL,
  upgrade_state VARCHAR(32) NOT NULL DEFAULT 'NONE',
  CONSTRAINT pk_hostcomponentstate PRIMARY KEY (id),
  CONSTRAINT UQ_hostcomponentstate_name UNIQUE (component_name, service_id, host_id, service_group_id, cluster_id),
  CONSTRAINT FK_hostcomponentstate_host_id FOREIGN KEY (host_id) REFERENCES hosts (host_id),
  CONSTRAINT FK_hostcomponentstate_ds_id FOREIGN KEY (host_comp_desired_state_id) REFERENCES hostcomponentdesiredstate (id),
  CONSTRAINT hstcomponentstatecomponentname FOREIGN KEY (component_name, service_id, service_group_id, cluster_id) REFERENCES servicecomponentdesiredstate (component_name, service_id, service_group_id, cluster_id));

CREATE INDEX idx_host_component_state on hostcomponentstate(host_id, component_name, service_id, cluster_id);

CREATE TABLE hoststate (
  agent_version VARCHAR(255) NOT NULL,
  available_mem BIGINT NOT NULL,
  current_state VARCHAR(255) NOT NULL,
  health_status VARCHAR(255),
  host_id BIGINT NOT NULL,
  time_in_state BIGINT NOT NULL,
  maintenance_state VARCHAR(512),
  CONSTRAINT PK_hoststate PRIMARY KEY (host_id),
  CONSTRAINT FK_hoststate_host_id FOREIGN KEY (host_id) REFERENCES hosts (host_id));

CREATE TABLE servicedesiredstate (
  cluster_id BIGINT NOT NULL,
  service_group_id BIGINT NOT NULL,
  service_id BIGINT NOT NULL,
  desired_host_role_mapping INTEGER NOT NULL,
  desired_repo_version_id BIGINT NOT NULL,
  desired_state VARCHAR(255) NOT NULL,
  maintenance_state VARCHAR(32) NOT NULL DEFAULT 'ACTIVE',
  credential_store_enabled SMALLINT NOT NULL DEFAULT 0,
  CONSTRAINT PK_servicedesiredstate PRIMARY KEY (cluster_id, service_group_id, service_id),
  CONSTRAINT FK_repo_version_id FOREIGN KEY (desired_repo_version_id) REFERENCES repo_version (repo_version_id),
  CONSTRAINT servicedesiredstateservicename FOREIGN KEY (service_id, service_group_id, cluster_id) REFERENCES clusterservices (id, service_group_id, cluster_id));

CREATE TABLE adminprincipaltype (
  principal_type_id INTEGER NOT NULL,
  principal_type_name VARCHAR(255) NOT NULL,
  CONSTRAINT PK_adminprincipaltype PRIMARY KEY (principal_type_id));

CREATE TABLE adminprincipal (
  principal_id BIGINT NOT NULL,
  principal_type_id INTEGER NOT NULL,
  CONSTRAINT PK_adminprincipal PRIMARY KEY (principal_id),
  CONSTRAINT FK_principal_principal_type_id FOREIGN KEY (principal_type_id) REFERENCES adminprincipaltype(principal_type_id));

CREATE TABLE users (
  user_id INTEGER,
  principal_id BIGINT NOT NULL,
  user_name VARCHAR(255) NOT NULL,
  active INTEGER NOT NULL DEFAULT 1,
  consecutive_failures INTEGER NOT NULL DEFAULT 0,
  active_widget_layouts VARCHAR(1024) DEFAULT NULL,
  display_name VARCHAR(255) NOT NULL,
  local_username VARCHAR(255) NOT NULL,
  create_time TIMESTAMP DEFAULT NOW(),
  version BIGINT NOT NULL DEFAULT 0,
  CONSTRAINT PK_users PRIMARY KEY (user_id),
  CONSTRAINT FK_users_principal_id FOREIGN KEY (principal_id) REFERENCES adminprincipal(principal_id),
  CONSTRAINT UNQ_users_0 UNIQUE (user_name));

CREATE TABLE user_authentication (
  user_authentication_id INTEGER,
  user_id INTEGER NOT NULL,
  authentication_type VARCHAR(50) NOT NULL,
  authentication_key TEXT,
  create_time TIMESTAMP NOT NULL DEFAULT 0,
  update_time TIMESTAMP DEFAULT CURRENT_TIMESTAMP ON UPDATE CURRENT_TIMESTAMP,
  CONSTRAINT PK_user_authentication PRIMARY KEY (user_authentication_id),
  CONSTRAINT FK_user_authentication_users FOREIGN KEY (user_id) REFERENCES users (user_id)
);

CREATE TABLE groups (
  group_id INTEGER,
  principal_id BIGINT NOT NULL,
  group_name VARCHAR(255) NOT NULL,
  ldap_group INTEGER NOT NULL DEFAULT 0,
  group_type VARCHAR(255) NOT NULL DEFAULT 'LOCAL',
  CONSTRAINT PK_groups PRIMARY KEY (group_id),
  CONSTRAINT FK_groups_principal_id FOREIGN KEY (principal_id) REFERENCES adminprincipal(principal_id),
  CONSTRAINT UNQ_groups_0 UNIQUE (group_name, ldap_group));

CREATE TABLE members (
  member_id INTEGER,
  group_id INTEGER NOT NULL,
  user_id INTEGER NOT NULL,
  CONSTRAINT PK_members PRIMARY KEY (member_id),
  CONSTRAINT FK_members_group_id FOREIGN KEY (group_id) REFERENCES groups (group_id),
  CONSTRAINT FK_members_user_id FOREIGN KEY (user_id) REFERENCES users (user_id),
  CONSTRAINT UNQ_members_0 UNIQUE (group_id, user_id));

CREATE TABLE requestschedule (
  schedule_id bigint,
  cluster_id BIGINT NOT NULL,
  description varchar(255),
  status varchar(255),
  batch_separation_seconds smallint,
  batch_toleration_limit smallint,
  authenticated_user_id INTEGER,
  create_user varchar(255),
  create_timestamp bigint,
  update_user varchar(255),
  update_timestamp bigint,
  minutes varchar(10),
  hours varchar(10),
  days_of_month varchar(10),
  month varchar(10),
  day_of_week varchar(10),
  yearToSchedule varchar(10),
  startTime varchar(50),
  endTime varchar(50),
  last_execution_status varchar(255),
  CONSTRAINT PK_requestschedule PRIMARY KEY (schedule_id));

CREATE TABLE request (
  request_id BIGINT NOT NULL,
  cluster_id BIGINT,
  request_schedule_id BIGINT,
  command_name VARCHAR(255),
  create_time BIGINT NOT NULL,
  end_time BIGINT NOT NULL,
  exclusive_execution TINYINT(1) NOT NULL DEFAULT 0,
  inputs LONGBLOB,
  request_context VARCHAR(255),
  request_type VARCHAR(255),
  start_time BIGINT NOT NULL,
  status VARCHAR(255) NOT NULL DEFAULT 'PENDING',
  display_status VARCHAR(255) NOT NULL DEFAULT 'PENDING',
  cluster_host_info LONGBLOB,
  user_name VARCHAR(255),
  CONSTRAINT PK_request PRIMARY KEY (request_id),
  CONSTRAINT FK_request_schedule_id FOREIGN KEY (request_schedule_id) REFERENCES requestschedule (schedule_id));

CREATE TABLE stage (
  stage_id BIGINT NOT NULL,
  request_id BIGINT NOT NULL,
  cluster_id BIGINT,
  skippable SMALLINT DEFAULT 0 NOT NULL,
  supports_auto_skip_failure SMALLINT DEFAULT 0 NOT NULL,
  log_info VARCHAR(255) NOT NULL,
  request_context VARCHAR(255),
  command_params LONGBLOB,
  host_params LONGBLOB,
  command_execution_type VARCHAR(32) NOT NULL DEFAULT 'STAGE',
  status VARCHAR(255) NOT NULL DEFAULT 'PENDING',
  display_status VARCHAR(255) NOT NULL DEFAULT 'PENDING',
  CONSTRAINT PK_stage PRIMARY KEY (stage_id, request_id),
  CONSTRAINT FK_stage_request_id FOREIGN KEY (request_id) REFERENCES request (request_id));

CREATE TABLE host_role_command (
  task_id BIGINT NOT NULL,
  attempt_count SMALLINT NOT NULL,
  retry_allowed SMALLINT DEFAULT 0 NOT NULL,
  event LONGTEXT NOT NULL,
  exitcode INTEGER NOT NULL,
  host_id BIGINT,
  last_attempt_time BIGINT NOT NULL,
  request_id BIGINT NOT NULL,
  role VARCHAR(100),
  role_command VARCHAR(255),
  stage_id BIGINT NOT NULL,
  start_time BIGINT NOT NULL,
  original_start_time BIGINT NOT NULL,
  end_time BIGINT,
  status VARCHAR(100) NOT NULL DEFAULT 'PENDING',
  auto_skip_on_failure SMALLINT DEFAULT 0 NOT NULL,
  std_error LONGBLOB,
  std_out LONGBLOB,
  output_log VARCHAR(255) NULL,
  error_log VARCHAR(255) NULL,
  structured_out LONGBLOB,
  command_detail VARCHAR(255),
  ops_display_name VARCHAR(255),
  custom_command_name VARCHAR(255),
  is_background SMALLINT DEFAULT 0 NOT NULL,
  CONSTRAINT PK_host_role_command PRIMARY KEY (task_id),
  CONSTRAINT FK_host_role_command_host_id FOREIGN KEY (host_id) REFERENCES hosts (host_id),
  CONSTRAINT FK_host_role_command_stage_id FOREIGN KEY (stage_id, request_id) REFERENCES stage (stage_id, request_id));

CREATE TABLE execution_command (
  task_id BIGINT NOT NULL,
  command LONGBLOB,
  CONSTRAINT PK_execution_command PRIMARY KEY (task_id),
  CONSTRAINT FK_execution_command_task_id FOREIGN KEY (task_id) REFERENCES host_role_command (task_id));

CREATE TABLE role_success_criteria (
  role VARCHAR(255) NOT NULL,
  request_id BIGINT NOT NULL,
  stage_id BIGINT NOT NULL,
  success_factor DOUBLE NOT NULL,
  CONSTRAINT PK_role_success_criteria PRIMARY KEY (role, request_id, stage_id),
  CONSTRAINT role_success_criteria_stage_id FOREIGN KEY (stage_id, request_id) REFERENCES stage (stage_id, request_id));

CREATE TABLE requestresourcefilter (
  filter_id BIGINT NOT NULL,
  request_id BIGINT NOT NULL,
  service_group_name VARCHAR(255),
  service_name VARCHAR(255),
  component_name VARCHAR(255),
  hosts LONGBLOB,
  CONSTRAINT PK_requestresourcefilter PRIMARY KEY (filter_id),
  CONSTRAINT FK_reqresfilter_req_id FOREIGN KEY (request_id) REFERENCES request (request_id));

CREATE TABLE requestoperationlevel (
  operation_level_id BIGINT NOT NULL,
  request_id BIGINT NOT NULL,
  level_name VARCHAR(255),
  cluster_name VARCHAR(255),
  service_group_name VARCHAR(255),
  service_name VARCHAR(255),
  host_component_name VARCHAR(255),
  host_id BIGINT NULL,      -- unlike most host_id columns, this one allows NULLs because the request can be at the service level
  CONSTRAINT PK_requestoperationlevel PRIMARY KEY (operation_level_id),
  CONSTRAINT FK_req_op_level_req_id FOREIGN KEY (request_id) REFERENCES request (request_id));

CREATE TABLE key_value_store (`key` VARCHAR(255),
  `value` LONGTEXT,
  CONSTRAINT PK_key_value_store PRIMARY KEY (`key`));

CREATE TABLE hostconfigmapping (
  create_timestamp BIGINT NOT NULL,
  host_id BIGINT NOT NULL,
  cluster_id BIGINT NOT NULL,
  type_name VARCHAR(255) NOT NULL,
  selected INTEGER NOT NULL DEFAULT 0,
  service_id BIGINT NOT NULL,
  service_group_id BIGINT NOT NULL,
  version_tag VARCHAR(255) NOT NULL,
  user_name VARCHAR(255) NOT NULL DEFAULT '_db',
  CONSTRAINT PK_hostconfigmapping PRIMARY KEY (create_timestamp, host_id, cluster_id, type_name),
  CONSTRAINT FK_hostconfmapping_clstr_id FOREIGN KEY (cluster_id) REFERENCES clusters (cluster_id),
  CONSTRAINT FK_hostconfmapping_clstr_svc FOREIGN KEY (service_id, service_group_id, cluster_id) REFERENCES clusterservices (id, service_group_id, cluster_id),
  CONSTRAINT FK_hostconfmapping_host_id FOREIGN KEY (host_id) REFERENCES hosts (host_id));

CREATE TABLE metainfo (
  `metainfo_key` VARCHAR(255),
  `metainfo_value` LONGTEXT,
  CONSTRAINT PK_metainfo PRIMARY KEY (`metainfo_key`));

CREATE TABLE ClusterHostMapping (
  cluster_id BIGINT NOT NULL,
  host_id BIGINT NOT NULL,
  CONSTRAINT PK_ClusterHostMapping PRIMARY KEY (cluster_id, host_id),
  CONSTRAINT FK_clhostmapping_cluster_id FOREIGN KEY (cluster_id) REFERENCES clusters (cluster_id),
  CONSTRAINT FK_clusterhostmapping_host_id FOREIGN KEY (host_id) REFERENCES hosts (host_id));

CREATE TABLE ambari_sequences (
  sequence_name VARCHAR(255),
  sequence_value DECIMAL(38) NOT NULL,
  CONSTRAINT PK_ambari_sequences PRIMARY KEY (sequence_name));

CREATE TABLE configgroup (
  group_id BIGINT,
  cluster_id BIGINT NOT NULL,
  group_name VARCHAR(255) NOT NULL,
  tag VARCHAR(1024) NOT NULL,
  description VARCHAR(1024),
  create_timestamp BIGINT NOT NULL,
  service_id BIGINT NOT NULL,
  service_group_id BIGINT NOT NULL,
  CONSTRAINT PK_configgroup PRIMARY KEY (group_id),
  CONSTRAINT FK_configgroup_cluster_service FOREIGN KEY (service_id, service_group_id, cluster_id) REFERENCES clusterservices (id, service_group_id, cluster_id),
  CONSTRAINT FK_configgroup_cluster_id FOREIGN KEY (cluster_id) REFERENCES clusters (cluster_id));

CREATE TABLE confgroupclusterconfigmapping (
  config_group_id BIGINT NOT NULL,
  cluster_id BIGINT NOT NULL,
  config_type VARCHAR(100) NOT NULL,
  version_tag VARCHAR(100) NOT NULL,
  user_name VARCHAR(100) DEFAULT '_db',
  create_timestamp BIGINT NOT NULL,
  CONSTRAINT PK_confgroupclustercfgmapping PRIMARY KEY (config_group_id, cluster_id, config_type),
  CONSTRAINT FK_cgccm_gid FOREIGN KEY (config_group_id) REFERENCES configgroup (group_id),
  CONSTRAINT FK_confg FOREIGN KEY (cluster_id, config_type, version_tag) REFERENCES clusterconfig (cluster_id, type_name, version_tag));

CREATE TABLE configgrouphostmapping (
  config_group_id BIGINT NOT NULL,
  host_id BIGINT NOT NULL,
  CONSTRAINT PK_configgrouphostmapping PRIMARY KEY (config_group_id, host_id),
  CONSTRAINT FK_cghm_cgid FOREIGN KEY (config_group_id) REFERENCES configgroup (group_id),
  CONSTRAINT FK_cghm_host_id FOREIGN KEY (host_id) REFERENCES hosts (host_id));

CREATE TABLE requestschedulebatchrequest (
  schedule_id bigint,
  batch_id bigint,
  request_id bigint,
  request_type varchar(255),
  request_uri varchar(1024),
  request_body LONGBLOB,
  request_status varchar(255),
  return_code smallint,
  return_message varchar(2000),
  CONSTRAINT PK_requestschedulebatchrequest PRIMARY KEY (schedule_id, batch_id),
  CONSTRAINT FK_rsbatchrequest_schedule_id FOREIGN KEY (schedule_id) REFERENCES requestschedule (schedule_id));

CREATE TABLE blueprint (
  blueprint_name VARCHAR(100) NOT NULL,
  security_type VARCHAR(32) NOT NULL DEFAULT 'NONE',
  security_descriptor_reference VARCHAR(255),
  CONSTRAINT PK_blueprint PRIMARY KEY (blueprint_name));

CREATE TABLE topology_request (
  id BIGINT NOT NULL,
  action VARCHAR(255) NOT NULL,
  cluster_id BIGINT NOT NULL,
  bp_name VARCHAR(100) NOT NULL,
  cluster_properties LONGTEXT,
  cluster_attributes LONGTEXT,
  description VARCHAR(1024),
  provision_action VARCHAR(255),
  CONSTRAINT PK_topology_request PRIMARY KEY (id),
  CONSTRAINT FK_topology_request_cluster_id FOREIGN KEY (cluster_id) REFERENCES clusters(cluster_id));

CREATE TABLE mpack_instance(
  id BIGINT NOT NULL,
  owner VARCHAR (20) NOT NULL,
  blueprint_name VARCHAR(255),
  topology_request_id BIGINT,
  mpack_name VARCHAR(255) NOT NULL,
  mpack_version VARCHAR(255) NOT NULL,
  mpack_uri VARCHAR(255),
  mpack_id BIGINT,
  CONSTRAINT PK_blueprint_mpack_inst PRIMARY KEY (id),
  CONSTRAINT FK_mpi_blueprint_name FOREIGN KEY (blueprint_name) REFERENCES blueprint(blueprint_name),
  CONSTRAINT FK_mpi_topology_request FOREIGN KEY (topology_request_id) REFERENCES topology_request(id),
  CONSTRAINT FK_mpi_mpack_id FOREIGN KEY (mpack_id) REFERENCES mpacks(id));

CREATE TABLE mpack_instance_service (
  id BIGINT NOT NULL,
  mpack_instance_id BIGINT NOT NULL,
  name VARCHAR(255) NOT NULL,
  type VARCHAR(255) NOT NULL,
  CONSTRAINT PK_mpack_inst_svc_id PRIMARY KEY (id),
  CONSTRAINT FK_service_mpack_instance FOREIGN KEY (mpack_instance_id) REFERENCES mpack_instance(id));

CREATE TABLE mpack_service_config (
  service_id BIGINT NOT NULL,
  type_name VARCHAR(255) NOT NULL,
  config_data LONGTEXT NOT NULL,
  config_attributes LONGTEXT,
  CONSTRAINT PK_mpack_svc_conf PRIMARY KEY (service_id, type_name),
  CONSTRAINT FK_mpack_svc_config_to_service FOREIGN KEY (service_id) REFERENCES mpack_instance_service (id));

CREATE TABLE mpack_instance_config (
  mpack_instance_id BIGINT NOT NULL,
  type_name VARCHAR(255) NOT NULL,
  config_data LONGTEXT NOT NULL,
  config_attributes LONGTEXT,
  CONSTRAINT PK_mpack_inst_conf PRIMARY KEY (mpack_instance_id, type_name),
  CONSTRAINT FK_mpack_inst_conf_to_mpack FOREIGN KEY (mpack_instance_id) REFERENCES mpack_instance(id));

CREATE TABLE hostgroup (
  blueprint_name VARCHAR(100) NOT NULL,
  name VARCHAR(100) NOT NULL,
  cardinality VARCHAR(255) NOT NULL,
  CONSTRAINT PK_hostgroup PRIMARY KEY (blueprint_name, name),
  CONSTRAINT FK_hg_blueprint_name FOREIGN KEY (blueprint_name) REFERENCES blueprint(blueprint_name));

CREATE TABLE hostgroup_component (
  id BIGINT NOT NULL,
  blueprint_name VARCHAR(255) NOT NULL,
  hostgroup_name VARCHAR(255) NOT NULL,
  name VARCHAR(255) NOT NULL,
  mpack_name VARCHAR(255),
  mpack_version VARCHAR(100),
  service_name VARCHAR(255),
  provision_action VARCHAR(255),
  CONSTRAINT PK_hostgroup_component PRIMARY KEY (id),
  CONSTRAINT FK_hgc_blueprint_name FOREIGN KEY (blueprint_name, hostgroup_name) REFERENCES hostgroup (blueprint_name, name));

CREATE TABLE blueprint_configuration (
  blueprint_name VARCHAR(100) NOT NULL,
  type_name VARCHAR(100) NOT NULL,
  config_data LONGTEXT NOT NULL,
  config_attributes LONGTEXT,
  CONSTRAINT PK_blueprint_configuration PRIMARY KEY (blueprint_name, type_name),
  CONSTRAINT FK_cfg_blueprint_name FOREIGN KEY (blueprint_name) REFERENCES blueprint(blueprint_name));

CREATE TABLE blueprint_setting (
  id BIGINT NOT NULL,
  blueprint_name VARCHAR(100) NOT NULL,
  setting_name VARCHAR(100) NOT NULL,
  setting_data MEDIUMTEXT NOT NULL,
  CONSTRAINT PK_blueprint_setting PRIMARY KEY (id),
  CONSTRAINT UQ_blueprint_setting_name UNIQUE(blueprint_name,setting_name),
  CONSTRAINT FK_blueprint_setting_name FOREIGN KEY (blueprint_name) REFERENCES blueprint(blueprint_name));

CREATE TABLE hostgroup_configuration (
  blueprint_name VARCHAR(100) NOT NULL,
  hostgroup_name VARCHAR(100) NOT NULL,
  type_name VARCHAR(100) NOT NULL,
  config_data LONGTEXT NOT NULL,
  config_attributes LONGTEXT,
  CONSTRAINT PK_hostgroup_configuration PRIMARY KEY (blueprint_name, hostgroup_name, type_name),
  CONSTRAINT FK_hg_cfg_bp_hg_name FOREIGN KEY (blueprint_name, hostgroup_name) REFERENCES hostgroup (blueprint_name, name));

CREATE TABLE viewmain (
  view_name VARCHAR(255) NOT NULL,
  label VARCHAR(255),
  description VARCHAR(2048),
  version VARCHAR(255),
  build VARCHAR(128),
  resource_type_id INTEGER NOT NULL,
  icon VARCHAR(255),
  icon64 VARCHAR(255),
  archive VARCHAR(255),
  mask VARCHAR(255),
  system_view TINYINT(1) NOT NULL DEFAULT 0,
  CONSTRAINT PK_viewmain PRIMARY KEY (view_name),
  CONSTRAINT FK_view_resource_type_id FOREIGN KEY (resource_type_id) REFERENCES adminresourcetype(resource_type_id));


CREATE table viewurl(
  url_id BIGINT ,
  url_name VARCHAR(255) NOT NULL ,
  url_suffix VARCHAR(255) NOT NULL,
  CONSTRAINT PK_viewurl PRIMARY KEY(url_id)
);


CREATE TABLE viewinstance (
  view_instance_id BIGINT,
  resource_id BIGINT NOT NULL,
  view_name VARCHAR(100) NOT NULL,
  name VARCHAR(100) NOT NULL,
  label VARCHAR(255),
  description VARCHAR(2048),
  visible CHAR(1),
  icon VARCHAR(255),
  icon64 VARCHAR(255),
  xml_driven CHAR(1),
  alter_names TINYINT(1) NOT NULL DEFAULT 1,
  cluster_handle BIGINT,
  cluster_type VARCHAR(100) NOT NULL DEFAULT 'LOCAL_AMBARI',
  short_url BIGINT,
  CONSTRAINT PK_viewinstance PRIMARY KEY (view_instance_id),
  CONSTRAINT FK_instance_url_id FOREIGN KEY (short_url) REFERENCES viewurl(url_id),
  CONSTRAINT FK_viewinst_view_name FOREIGN KEY (view_name) REFERENCES viewmain(view_name),
  CONSTRAINT FK_viewinstance_resource_id FOREIGN KEY (resource_id) REFERENCES adminresource(resource_id),
  CONSTRAINT UQ_viewinstance_name UNIQUE (view_name, name),
  CONSTRAINT UQ_viewinstance_name_id UNIQUE (view_instance_id, view_name, name));

CREATE TABLE viewinstancedata (
  view_instance_id BIGINT,
  view_name VARCHAR(100) NOT NULL,
  view_instance_name VARCHAR(100) NOT NULL,
  name VARCHAR(100) NOT NULL,
  user_name VARCHAR(100) NOT NULL,
  value VARCHAR(2000),
  CONSTRAINT PK_viewinstancedata PRIMARY KEY (VIEW_INSTANCE_ID, NAME, USER_NAME),
  CONSTRAINT FK_viewinstdata_view_name FOREIGN KEY (view_instance_id, view_name, view_instance_name) REFERENCES viewinstance(view_instance_id, view_name, name));

CREATE TABLE viewinstanceproperty (
  view_name VARCHAR(100) NOT NULL,
  view_instance_name VARCHAR(100) NOT NULL,
  name VARCHAR(100) NOT NULL,
  value VARCHAR(2000),
  CONSTRAINT PK_viewinstanceproperty PRIMARY KEY (view_name, view_instance_name, name),
  CONSTRAINT FK_viewinstprop_view_name FOREIGN KEY (view_name, view_instance_name) REFERENCES viewinstance(view_name, name));

CREATE TABLE viewparameter (
  view_name VARCHAR(100) NOT NULL,
  name VARCHAR(100) NOT NULL,
  description VARCHAR(2048),
  label VARCHAR(255),
  placeholder VARCHAR(255),
  default_value VARCHAR(2000),
  cluster_config VARCHAR(255),
  required CHAR(1),
  masked CHAR(1),
  CONSTRAINT PK_viewparameter PRIMARY KEY (view_name, name),
  CONSTRAINT FK_viewparam_view_name FOREIGN KEY (view_name) REFERENCES viewmain(view_name));

CREATE TABLE viewresource (
  view_name VARCHAR(100) NOT NULL,
  name VARCHAR(100) NOT NULL,
  plural_name VARCHAR(255),
  id_property VARCHAR(255),
  subResource_names VARCHAR(255),
  provider VARCHAR(255),
  service VARCHAR(255),
  resource VARCHAR(255),
  CONSTRAINT PK_viewresource PRIMARY KEY (view_name, name),
  CONSTRAINT FK_viewres_view_name FOREIGN KEY (view_name) REFERENCES viewmain(view_name));

CREATE TABLE viewentity (
  id BIGINT NOT NULL,
  view_name VARCHAR(100) NOT NULL,
  view_instance_name VARCHAR(100) NOT NULL,
  class_name VARCHAR(255) NOT NULL,
  id_property VARCHAR(255),
  CONSTRAINT PK_viewentity PRIMARY KEY (id),
  CONSTRAINT FK_viewentity_view_name FOREIGN KEY (view_name, view_instance_name) REFERENCES viewinstance(view_name, name));

CREATE TABLE adminpermission (
  permission_id BIGINT NOT NULL,
  permission_name VARCHAR(255) NOT NULL,
  resource_type_id INTEGER NOT NULL,
  permission_label VARCHAR(255),
  principal_id BIGINT NOT NULL,
  sort_order SMALLINT NOT NULL DEFAULT 1,
  CONSTRAINT PK_adminpermission PRIMARY KEY (permission_id),
  CONSTRAINT FK_permission_resource_type_id FOREIGN KEY (resource_type_id) REFERENCES adminresourcetype(resource_type_id),
  CONSTRAINT FK_permission_principal_id FOREIGN KEY (principal_id) REFERENCES adminprincipal(principal_id),
  CONSTRAINT UQ_perm_name_resource_type_id UNIQUE (permission_name, resource_type_id));

CREATE TABLE roleauthorization (
  authorization_id VARCHAR(100) NOT NULL,
  authorization_name VARCHAR(255) NOT NULL,
  CONSTRAINT PK_roleauthorization PRIMARY KEY (authorization_id));

CREATE TABLE permission_roleauthorization (
  permission_id BIGINT NOT NULL,
  authorization_id VARCHAR(100) NOT NULL,
  CONSTRAINT PK_permsn_roleauthorization PRIMARY KEY (permission_id, authorization_id),
  CONSTRAINT FK_permission_roleauth_aid FOREIGN KEY (authorization_id) REFERENCES roleauthorization(authorization_id),
  CONSTRAINT FK_permission_roleauth_pid FOREIGN KEY (permission_id) REFERENCES adminpermission(permission_id));

CREATE TABLE adminprivilege (
  privilege_id BIGINT,
  permission_id BIGINT NOT NULL,
  resource_id BIGINT NOT NULL,
  principal_id BIGINT NOT NULL,
  CONSTRAINT PK_adminprivilege PRIMARY KEY (privilege_id),
  CONSTRAINT FK_privilege_permission_id FOREIGN KEY (permission_id) REFERENCES adminpermission(permission_id),
  CONSTRAINT FK_privilege_principal_id FOREIGN KEY (principal_id) REFERENCES adminprincipal(principal_id),
  CONSTRAINT FK_privilege_resource_id FOREIGN KEY (resource_id) REFERENCES adminresource(resource_id));

CREATE TABLE widget (
  id BIGINT NOT NULL,
  widget_name VARCHAR(255) NOT NULL,
  widget_type VARCHAR(255) NOT NULL,
  metrics LONGTEXT,
  time_created BIGINT NOT NULL,
  author VARCHAR(255),
  description VARCHAR(2048),
  default_section_name VARCHAR(255),
  scope VARCHAR(255),
  widget_values LONGTEXT,
  properties LONGTEXT,
  cluster_id BIGINT NOT NULL,
  CONSTRAINT PK_widget PRIMARY KEY (id)
);

CREATE TABLE widget_layout (
  id BIGINT NOT NULL,
  layout_name VARCHAR(255) NOT NULL,
  section_name VARCHAR(255) NOT NULL,
  scope VARCHAR(255) NOT NULL,
  user_name VARCHAR(255) NOT NULL,
  display_name VARCHAR(255),
  cluster_id BIGINT NOT NULL,
  CONSTRAINT PK_widget_layout PRIMARY KEY (id)
);

CREATE TABLE widget_layout_user_widget (
  widget_layout_id BIGINT NOT NULL,
  widget_id BIGINT NOT NULL,
  widget_order smallint,
  CONSTRAINT PK_widget_layout_user_widget PRIMARY KEY (widget_layout_id, widget_id),
  CONSTRAINT FK_widget_id FOREIGN KEY (widget_id) REFERENCES widget(id),
  CONSTRAINT FK_widget_layout_id FOREIGN KEY (widget_layout_id) REFERENCES widget_layout(id));

CREATE TABLE artifact (
  artifact_name VARCHAR(100) NOT NULL,
  foreign_keys VARCHAR(100) NOT NULL,
  artifact_data LONGTEXT NOT NULL,
  CONSTRAINT PK_artifact PRIMARY KEY (artifact_name, foreign_keys));

CREATE TABLE topology_hostgroup (
  id BIGINT NOT NULL,
  name VARCHAR(255) NOT NULL,
  group_properties LONGTEXT,
  group_attributes LONGTEXT,
  request_id BIGINT NOT NULL,
  CONSTRAINT PK_topology_hostgroup PRIMARY KEY (id),
  CONSTRAINT FK_hostgroup_req_id FOREIGN KEY (request_id) REFERENCES topology_request(id));

CREATE TABLE topology_host_info (
  id BIGINT NOT NULL,
  group_id BIGINT NOT NULL,
  fqdn VARCHAR(255),
  host_id BIGINT,
  host_count INTEGER,
  predicate VARCHAR(2048),
  rack_info VARCHAR(255),
  CONSTRAINT PK_topology_host_info PRIMARY KEY (id),
  CONSTRAINT FK_hostinfo_group_id FOREIGN KEY (group_id) REFERENCES topology_hostgroup(id),
  CONSTRAINT FK_hostinfo_host_id FOREIGN KEY (host_id) REFERENCES hosts(host_id));

CREATE TABLE topology_logical_request (
  id BIGINT NOT NULL,
  request_id BIGINT NOT NULL,
  description VARCHAR(1024),
  CONSTRAINT PK_topology_logical_request PRIMARY KEY (id),
  CONSTRAINT FK_logicalreq_req_id FOREIGN KEY (request_id) REFERENCES topology_request(id));

CREATE TABLE topology_host_request (
  id BIGINT NOT NULL,
  logical_request_id BIGINT NOT NULL,
  group_id BIGINT NOT NULL,
  stage_id BIGINT NOT NULL,
  host_name VARCHAR(255),
  status VARCHAR(255),
  status_message VARCHAR(1024),
  CONSTRAINT PK_topology_host_request PRIMARY KEY (id),
  CONSTRAINT FK_hostreq_group_id FOREIGN KEY (group_id) REFERENCES topology_hostgroup(id),
  CONSTRAINT FK_hostreq_logicalreq_id FOREIGN KEY (logical_request_id) REFERENCES topology_logical_request(id));

CREATE TABLE topology_host_task (
  id BIGINT NOT NULL,
  host_request_id BIGINT NOT NULL,
  type VARCHAR(255) NOT NULL,
  CONSTRAINT PK_topology_host_task PRIMARY KEY (id),
  CONSTRAINT FK_hosttask_req_id FOREIGN KEY (host_request_id) REFERENCES topology_host_request (id));

CREATE TABLE topology_logical_task (
  id BIGINT NOT NULL,
  host_task_id BIGINT NOT NULL,
  physical_task_id BIGINT,
  component VARCHAR(255) NOT NULL,
  CONSTRAINT PK_topology_logical_task PRIMARY KEY (id),
  CONSTRAINT FK_ltask_hosttask_id FOREIGN KEY (host_task_id) REFERENCES topology_host_task (id),
  CONSTRAINT FK_ltask_hrc_id FOREIGN KEY (physical_task_id) REFERENCES host_role_command (task_id));

CREATE TABLE setting (
  id BIGINT NOT NULL,
  name VARCHAR(255) NOT NULL UNIQUE,
  setting_type VARCHAR(255) NOT NULL,
  content TEXT NOT NULL,
  updated_by VARCHAR(255) NOT NULL DEFAULT '_db',
  update_timestamp BIGINT NOT NULL,
  CONSTRAINT PK_setting PRIMARY KEY (id)
);

-- Remote Cluster table

CREATE TABLE remoteambaricluster(
  cluster_id BIGINT NOT NULL,
  name VARCHAR(255) NOT NULL,
  username VARCHAR(255) NOT NULL,
  url VARCHAR(255) NOT NULL,
  password VARCHAR(255) NOT NULL,
  CONSTRAINT PK_remote_ambari_cluster PRIMARY KEY (cluster_id),
  CONSTRAINT UQ_remote_ambari_cluster UNIQUE (name));

CREATE TABLE remoteambariclusterservice(
  id BIGINT NOT NULL,
  cluster_id BIGINT NOT NULL,
  service_name VARCHAR(255) NOT NULL,
  CONSTRAINT PK_remote_ambari_service PRIMARY KEY (id),
  CONSTRAINT FK_remote_ambari_cluster_id FOREIGN KEY (cluster_id) REFERENCES remoteambaricluster(cluster_id)
);

-- Remote Cluster table ends

-- upgrade tables
CREATE TABLE upgrade (
  upgrade_id BIGINT NOT NULL,
  cluster_id BIGINT NOT NULL,
  request_id BIGINT NOT NULL,
  direction VARCHAR(255) DEFAULT 'UPGRADE' NOT NULL,
  orchestration VARCHAR(255) DEFAULT 'STANDARD' NOT NULL,
  upgrade_package VARCHAR(255) NOT NULL,
  upgrade_type VARCHAR(32) NOT NULL,
  repo_version_id BIGINT NOT NULL,
  skip_failures TINYINT(1) NOT NULL DEFAULT 0,
  skip_sc_failures TINYINT(1) NOT NULL DEFAULT 0,
  downgrade_allowed TINYINT(1) NOT NULL DEFAULT 1,
  revert_allowed TINYINT(1) NOT NULL DEFAULT 0,
  suspended TINYINT(1) DEFAULT 0 NOT NULL,
  CONSTRAINT PK_upgrade PRIMARY KEY (upgrade_id),
  FOREIGN KEY (cluster_id) REFERENCES clusters(cluster_id),
  FOREIGN KEY (request_id) REFERENCES request(request_id),
  FOREIGN KEY (repo_version_id) REFERENCES repo_version(repo_version_id)
);

CREATE TABLE upgrade_group (
  upgrade_group_id BIGINT NOT NULL,
  upgrade_id BIGINT NOT NULL,
  lifecycle VARCHAR(64) DEFAULT 'UPGRADE' NOT NULL,
  group_name VARCHAR(255) DEFAULT '' NOT NULL,
  group_title VARCHAR(1024) DEFAULT '' NOT NULL,
  CONSTRAINT PK_upgrade_group PRIMARY KEY (upgrade_group_id),
  FOREIGN KEY (upgrade_id) REFERENCES upgrade(upgrade_id)
);

CREATE TABLE upgrade_item (
  upgrade_item_id BIGINT NOT NULL,
  upgrade_group_id BIGINT NOT NULL,
  stage_id BIGINT NOT NULL,
  state VARCHAR(255) DEFAULT 'NONE' NOT NULL,
  hosts TEXT,
  tasks TEXT,
  item_text TEXT,
  CONSTRAINT PK_upgrade_item PRIMARY KEY (upgrade_item_id),
  FOREIGN KEY (upgrade_group_id) REFERENCES upgrade_group(upgrade_group_id)
);

CREATE TABLE upgrade_history(
  id BIGINT NOT NULL,
  upgrade_id BIGINT NOT NULL,
  service_name VARCHAR(255) NOT NULL,
  component_name VARCHAR(255) NOT NULL,
  from_repo_version_id BIGINT NOT NULL,
  target_repo_version_id BIGINT NOT NULL,
  service_group_id BIGINT NOT NULL,
  source_mpack_id BIGINT NOT NULL,
  target_mpack_id BIGINT NOT NULL,
  CONSTRAINT PK_upgrade_hist PRIMARY KEY (id),
  CONSTRAINT FK_upgrade_hist_upgrade_id FOREIGN KEY (upgrade_id) REFERENCES upgrade (upgrade_id),
  CONSTRAINT FK_upgrade_hist_from_repo FOREIGN KEY (from_repo_version_id) REFERENCES repo_version (repo_version_id),
  CONSTRAINT FK_upgrade_hist_target_repo FOREIGN KEY (target_repo_version_id) REFERENCES repo_version (repo_version_id),
  CONSTRAINT UQ_upgrade_hist UNIQUE (upgrade_id, component_name, service_name),
  CONSTRAINT FK_upgrade_hist_svc_grp_id FOREIGN KEY (service_group_id) REFERENCES servicegroups (id),
  CONSTRAINT FK_upgrade_hist_src_mpack_id FOREIGN KEY (source_mpack_id) REFERENCES mpacks (id),
  CONSTRAINT FK_upgrade_hist_tgt_mpack_id FOREIGN KEY (target_mpack_id) REFERENCES mpacks (id),
  CONSTRAINT UQ_upgrade_hist_srvc_grp UNIQUE (upgrade_id, service_group_id)
);

CREATE TABLE upgrade_plan (
  id BIGINT NOT NULL,
  cluster_id BIGINT NOT NULL,
  upgrade_type VARCHAR(255) DEFAULT 'ROLLING' NOT NULL,
  direction VARCHAR(255) DEFAULT 'UPGRADE' NOT NULL,
<<<<<<< HEAD
  skip_failures SMALLINT DEFAULT 0 NOT NULL, 
  skip_sc_failures SMALLINT DEFAULT 0 NOT NULL, 
=======
  skip_failures SMALLINT DEFAULT 0 NOT NULL,
  skip_sc_failures SMALLINT DEFAULT 0 NOT NULL,
>>>>>>> 32419371
  skip_prechecks SMALLINT DEFAULT 0 NOT NULL,
  fail_on_precheck_warnings SMALLINT DEFAULT 0 NOT NULL,
  skip_service_checks SMALLINT DEFAULT 0 NOT NULL,
  CONSTRAINT PK_upgrade_plan PRIMARY KEY (id)
);

CREATE TABLE upgrade_plan_detail (
  id BIGINT NOT NULL,
  upgrade_plan_id BIGINT NOT NULL,
  service_group_id BIGINT NOT NULL,
  mpack_target_id BIGINT NOT NULL,
  CONSTRAINT PK_upgrade_plan_detail PRIMARY KEY (id),
  CONSTRAINT FK_upgrade_det_upgrade_plan FOREIGN KEY (upgrade_plan_id) REFERENCES upgrade_plan (id)
);


CREATE TABLE ambari_operation_history(
  id BIGINT NOT NULL,
  from_version VARCHAR(255) NOT NULL,
  to_version VARCHAR(255) NOT NULL,
  start_time BIGINT NOT NULL,
  end_time BIGINT,
  operation_type VARCHAR(255) NOT NULL,
  comments TEXT,
  CONSTRAINT PK_ambari_operation_history PRIMARY KEY (id)
);

-- tasks indices --
CREATE INDEX idx_stage_request_id ON stage (request_id);
CREATE INDEX idx_hrc_request_id ON host_role_command (request_id);
CREATE INDEX idx_hrc_status_role ON host_role_command (status, role);
CREATE INDEX idx_rsc_request_id ON role_success_criteria (request_id);

-- ------ altering tables by creating foreign keys ----------
-- #1: This should always be an exceptional case. FK constraints should be inlined in table definitions when possible
--     (reorder table definitions if necessary).
-- #2: Oracle has a limitation of 30 chars in the constraint names name, and we should use the same constraint names in all DB types.
ALTER TABLE clusters ADD CONSTRAINT FK_clusters_upgrade_id FOREIGN KEY (upgrade_id) REFERENCES upgrade (upgrade_id);

-- Kerberos
CREATE TABLE kerberos_principal (
  principal_name VARCHAR(255) NOT NULL,
  is_service SMALLINT NOT NULL DEFAULT 1,
  cached_keytab_path VARCHAR(255),
  CONSTRAINT PK_kerberos_principal PRIMARY KEY (principal_name)
);

CREATE TABLE kerberos_keytab (
  keytab_path VARCHAR(255) NOT NULL,
  owner_name VARCHAR(255),
  owner_access VARCHAR(255),
  group_name VARCHAR(255),
  group_access VARCHAR(255),
  is_ambari_keytab SMALLINT NOT NULL DEFAULT 0,
  write_ambari_jaas SMALLINT NOT NULL DEFAULT 0,
  CONSTRAINT PK_kerberos_keytab PRIMARY KEY (keytab_path)
);

CREATE TABLE kerberos_keytab_principal (
  kkp_id BIGINT NOT NULL DEFAULT 0,
  keytab_path VARCHAR(255) NOT NULL,
  principal_name VARCHAR(255) NOT NULL,
  host_id BIGINT,
  is_distributed SMALLINT NOT NULL DEFAULT 0,
  CONSTRAINT PK_kkp PRIMARY KEY (kkp_id),
  CONSTRAINT FK_kkp_keytab_path FOREIGN KEY (keytab_path) REFERENCES kerberos_keytab (keytab_path),
  CONSTRAINT FK_kkp_host_id FOREIGN KEY (host_id) REFERENCES hosts (host_id),
  CONSTRAINT FK_kkp_principal_name FOREIGN KEY (principal_name) REFERENCES kerberos_principal (principal_name),
  CONSTRAINT UNI_kkp UNIQUE(keytab_path, principal_name, host_id)
);

CREATE TABLE kkp_mapping_service (
  kkp_id BIGINT NOT NULL DEFAULT 0,
  service_name VARCHAR(255) NOT NULL,
  component_name VARCHAR(255) NOT NULL,
  CONSTRAINT PK_kkp_mapping_service PRIMARY KEY (kkp_id, service_name, component_name),
  CONSTRAINT FK_kkp_service_principal FOREIGN KEY (kkp_id) REFERENCES kerberos_keytab_principal (kkp_id)
);

CREATE TABLE kerberos_descriptor
(
   kerberos_descriptor_name   VARCHAR(255) NOT NULL,
   kerberos_descriptor        TEXT NOT NULL,
   CONSTRAINT PK_kerberos_descriptor PRIMARY KEY (kerberos_descriptor_name)
);

-- Kerberos (end)

-- Alerting Framework
CREATE TABLE alert_definition (
  definition_id BIGINT NOT NULL,
  cluster_id BIGINT NOT NULL,
  definition_name VARCHAR(255) NOT NULL,
  service_name VARCHAR(255) NOT NULL,
  component_name VARCHAR(255),
  scope VARCHAR(255) DEFAULT 'ANY' NOT NULL,
  label VARCHAR(255),
  help_url VARCHAR(512),
  description TEXT,
  enabled SMALLINT DEFAULT 1 NOT NULL,
  schedule_interval INTEGER NOT NULL,
  source_type VARCHAR(255) NOT NULL,
  alert_source TEXT NOT NULL,
  hash VARCHAR(64) NOT NULL,
  ignore_host SMALLINT DEFAULT 0 NOT NULL,
  repeat_tolerance INTEGER DEFAULT 1 NOT NULL,
  repeat_tolerance_enabled SMALLINT DEFAULT 0 NOT NULL,
  CONSTRAINT PK_alert_definition PRIMARY KEY (definition_id),
  FOREIGN KEY (cluster_id) REFERENCES clusters(cluster_id),
  CONSTRAINT uni_alert_def_name UNIQUE(cluster_id,definition_name)
);

CREATE TABLE alert_history (
  alert_id BIGINT NOT NULL,
  cluster_id BIGINT NOT NULL,
  alert_definition_id BIGINT NOT NULL,
  service_name VARCHAR(255) NOT NULL,
  component_name VARCHAR(255),
  host_name VARCHAR(255),
  alert_instance VARCHAR(255),
  alert_timestamp BIGINT NOT NULL,
  alert_label VARCHAR(1024),
  alert_state VARCHAR(255) NOT NULL,
  alert_text TEXT,
  CONSTRAINT PK_alert_history PRIMARY KEY (alert_id),
  FOREIGN KEY (alert_definition_id) REFERENCES alert_definition(definition_id),
  FOREIGN KEY (cluster_id) REFERENCES clusters(cluster_id)
);

CREATE TABLE alert_current (
  alert_id BIGINT NOT NULL,
  definition_id BIGINT NOT NULL,
  history_id BIGINT NOT NULL UNIQUE,
  maintenance_state VARCHAR(255) NOT NULL,
  original_timestamp BIGINT NOT NULL,
  latest_timestamp BIGINT NOT NULL,
  latest_text TEXT,
  occurrences BIGINT NOT NULL DEFAULT 1,
  firmness VARCHAR(255) NOT NULL DEFAULT 'HARD',
  CONSTRAINT PK_alert_current PRIMARY KEY (alert_id),
  FOREIGN KEY (definition_id) REFERENCES alert_definition(definition_id),
  FOREIGN KEY (history_id) REFERENCES alert_history(alert_id)
);

CREATE TABLE alert_group (
  group_id BIGINT NOT NULL,
  cluster_id BIGINT NOT NULL,
  group_name VARCHAR(255) NOT NULL,
  is_default SMALLINT NOT NULL DEFAULT 0,
  service_name VARCHAR(255),
  CONSTRAINT PK_alert_group PRIMARY KEY (group_id),
  CONSTRAINT uni_alert_group_name UNIQUE(cluster_id,group_name)
);

CREATE TABLE alert_target (
  target_id BIGINT NOT NULL,
  target_name VARCHAR(255) NOT NULL UNIQUE,
  notification_type VARCHAR(64) NOT NULL,
  properties TEXT,
  description VARCHAR(1024),
  is_global SMALLINT NOT NULL DEFAULT 0,
  is_enabled SMALLINT NOT NULL DEFAULT 1,
  CONSTRAINT PK_alert_target PRIMARY KEY (target_id)
);

CREATE TABLE alert_target_states (
  target_id BIGINT NOT NULL,
  alert_state VARCHAR(255) NOT NULL,
  FOREIGN KEY (target_id) REFERENCES alert_target(target_id)
);

CREATE TABLE alert_group_target (
  group_id BIGINT NOT NULL,
  target_id BIGINT NOT NULL,
  CONSTRAINT PK_alert_group_target PRIMARY KEY (group_id, target_id),
  FOREIGN KEY (group_id) REFERENCES alert_group(group_id),
  FOREIGN KEY (target_id) REFERENCES alert_target(target_id)
);

CREATE TABLE alert_grouping (
  definition_id BIGINT NOT NULL,
  group_id BIGINT NOT NULL,
  CONSTRAINT PK_alert_grouping PRIMARY KEY (group_id, definition_id),
  FOREIGN KEY (definition_id) REFERENCES alert_definition(definition_id),
  FOREIGN KEY (group_id) REFERENCES alert_group(group_id)
);

CREATE TABLE alert_notice (
  notification_id BIGINT NOT NULL,
  target_id BIGINT NOT NULL,
  history_id BIGINT NOT NULL,
  notify_state VARCHAR(255) NOT NULL,
  uuid VARCHAR(64) NOT NULL UNIQUE,
  CONSTRAINT PK_alert_notice PRIMARY KEY (notification_id),
  FOREIGN KEY (target_id) REFERENCES alert_target(target_id),
  FOREIGN KEY (history_id) REFERENCES alert_history(alert_id)
);

CREATE INDEX idx_alert_history_def_id on alert_history(alert_definition_id);
CREATE INDEX idx_alert_history_service on alert_history(service_name);
CREATE INDEX idx_alert_history_host on alert_history(host_name);
CREATE INDEX idx_alert_history_time on alert_history(alert_timestamp);
CREATE INDEX idx_alert_history_state on alert_history(alert_state);
CREATE INDEX idx_alert_group_name on alert_group(group_name);
CREATE INDEX idx_alert_notice_state on alert_notice(notify_state);

-- In order for the first ID to be 1, must initialize the ambari_sequences table with a sequence_value of 0.
INSERT INTO ambari_sequences(sequence_name, sequence_value) VALUES
  ('kkp_id_seq', 0),
  ('cluster_id_seq', 1),
  ('cluster_setting_id_seq', 1),
  ('service_group_id_seq', 1),
  ('service_dependency_id_seq', 1),
  ('service_group_dependency_id_seq', 1),
  ('service_id_seq', 1),
  ('host_id_seq', 0),
  ('host_role_command_id_seq', 1),
  ('user_id_seq', 2),
  ('user_authentication_id_seq', 2),
  ('group_id_seq', 1),
  ('member_id_seq', 1),
  ('configgroup_id_seq', 1),
  ('requestschedule_id_seq', 1),
  ('resourcefilter_id_seq', 1),
  ('viewentity_id_seq', 0),
  ('operation_level_id_seq', 1),
  ('view_instance_id_seq', 1),
  ('resource_type_id_seq', 4),
  ('resource_id_seq', 2),
  ('principal_type_id_seq', 8),
  ('principal_id_seq', 13),
  ('permission_id_seq', 7),
  ('privilege_id_seq', 1),
  ('config_id_seq', 1),
  ('mpack_host_state_id_seq', 0),
  ('service_config_id_seq', 1),
  ('alert_definition_id_seq', 0),
  ('alert_group_id_seq', 0),
  ('alert_target_id_seq', 0),
  ('alert_history_id_seq', 0),
  ('alert_notice_id_seq', 0),
  ('alert_current_id_seq', 0),
  ('repo_version_id_seq', 0),
  ('repo_os_id_seq', 0),
  ('repo_definition_id_seq', 0),
  ('upgrade_id_seq', 0),
  ('upgrade_group_id_seq', 0),
  ('upgrade_item_id_seq', 0),
  ('upgrade_plan_id_seq', 0),
  ('upgrade_plan_detail_id_seq', 0),
  ('stack_id_seq', 0),
  ('mpack_id_seq', 0),
  ('registry_id_seq', 0),
  ('extension_id_seq', 0),
  ('link_id_seq', 0),
  ('widget_id_seq', 0),
  ('widget_layout_id_seq', 0),
  ('topology_host_info_id_seq', 0),
  ('topology_host_request_id_seq', 0),
  ('topology_host_task_id_seq', 0),
  ('topology_logical_request_id_seq', 0),
  ('topology_logical_task_id_seq', 0),
  ('topology_request_id_seq', 0),
  ('topology_host_group_id_seq', 0),
  ('setting_id_seq', 0),
  ('hostcomponentstate_id_seq', 0),
  ('servicecomponentdesiredstate_id_seq', 0),
  ('upgrade_history_id_seq', 0),
  ('blueprint_setting_id_seq', 0),
  ('ambari_operation_history_id_seq', 0),
  ('remote_cluster_id_seq', 0),
  ('remote_cluster_service_id_seq', 0),
  ('hostcomponentdesiredstate_id_seq', 0),
  ('mpack_inst_svc_id_seq', 0),
  ('mpack_instance_id_seq', 0),
  ('hostgroup_component_id_seq', 0);

INSERT INTO adminresourcetype (resource_type_id, resource_type_name) VALUES
  (1, 'AMBARI'),
  (2, 'CLUSTER'),
  (3, 'VIEW');

INSERT INTO adminresource (resource_id, resource_type_id) VALUES
  (1, 1);

INSERT INTO adminprincipaltype (principal_type_id, principal_type_name) VALUES
  (1, 'USER'),
  (2, 'GROUP'),
  (8, 'ROLE');

INSERT INTO adminprincipal (principal_id, principal_type_id) VALUES
  (1, 1),
  (7, 8),
  (8, 8),
  (9, 8),
  (10, 8),
  (11, 8),
  (12, 8),
  (13, 8);

-- Insert the default administrator user.
INSERT INTO users(user_id, principal_id, user_name, display_name, local_username, create_time)
  SELECT 1, 1, 'admin', 'Administrator', 'admin', NOW();

-- Insert the LOCAL authentication data for the default administrator user.
-- The authentication_key value is the salted digest of the password: admin
INSERT INTO user_authentication(user_authentication_id, user_id, authentication_type, authentication_key, create_time, update_time)
  SELECT 1, 1, 'LOCAL', '538916f8943ec225d97a9a86a2c6ec0818c1cd400e09e03b660fdaaec4af29ddbb6f2b1033b81b00', NOW(), NOW();

INSERT INTO adminpermission(permission_id, permission_name, resource_type_id, permission_label, principal_id, sort_order)
  SELECT 1, 'AMBARI.ADMINISTRATOR', 1, 'Ambari Administrator', 7, 1 UNION ALL
  SELECT 2, 'CLUSTER.USER', 2, 'Cluster User', 8, 6 UNION ALL
  SELECT 3, 'CLUSTER.ADMINISTRATOR', 2, 'Cluster Administrator', 9, 2 UNION ALL
  SELECT 4, 'VIEW.USER', 3, 'View User', 10, 7 UNION ALL
  SELECT 5, 'CLUSTER.OPERATOR', 2, 'Cluster Operator', 11, 3 UNION ALL
  SELECT 6, 'SERVICE.ADMINISTRATOR', 2, 'Service Administrator', 12, 4 UNION ALL
  SELECT 7, 'SERVICE.OPERATOR', 2, 'Service Operator', 13, 5;

INSERT INTO roleauthorization(authorization_id, authorization_name)
  SELECT 'VIEW.USE', 'Use View' UNION ALL
  SELECT 'SERVICE.VIEW_METRICS', 'View metrics' UNION ALL
  SELECT 'SERVICE.VIEW_STATUS_INFO', 'View status information' UNION ALL
  SELECT 'SERVICE.VIEW_CONFIGS', 'View configurations' UNION ALL
  SELECT 'SERVICE.COMPARE_CONFIGS', 'Compare configurations' UNION ALL
  SELECT 'SERVICE.VIEW_ALERTS', 'View service-level alerts' UNION ALL
  SELECT 'SERVICE.START_STOP', 'Start/Stop/Restart Service' UNION ALL
  SELECT 'SERVICE.DECOMMISSION_RECOMMISSION', 'Decommission/recommission' UNION ALL
  SELECT 'SERVICE.RUN_SERVICE_CHECK', 'Run service checks' UNION ALL
  SELECT 'SERVICE.TOGGLE_MAINTENANCE', 'Turn on/off maintenance mode' UNION ALL
  SELECT 'SERVICE.RUN_CUSTOM_COMMAND', 'Perform service-specific tasks' UNION ALL
  SELECT 'SERVICE.MODIFY_CONFIGS', 'Modify configurations' UNION ALL
  SELECT 'SERVICE.MANAGE_CONFIG_GROUPS', 'Manage configuration groups' UNION ALL
  SELECT 'SERVICE.MANAGE_ALERTS', 'Manage service-level alerts' UNION ALL
  SELECT 'SERVICE.MOVE', 'Move to another host' UNION ALL
  SELECT 'SERVICE.ENABLE_HA', 'Enable HA' UNION ALL
  SELECT 'SERVICE.TOGGLE_ALERTS', 'Enable/disable service-level alerts' UNION ALL
  SELECT 'SERVICE.ADD_DELETE_SERVICES', 'Add/delete services' UNION ALL
  SELECT 'SERVICE.VIEW_OPERATIONAL_LOGS', 'View service operational logs' UNION ALL
  SELECT 'SERVICE.SET_SERVICE_USERS_GROUPS', 'Set service users and groups' UNION ALL
  SELECT 'SERVICE.MANAGE_AUTO_START', 'Manage service auto-start' UNION ALL
  SELECT 'HOST.VIEW_METRICS', 'View metrics' UNION ALL
  SELECT 'HOST.VIEW_STATUS_INFO', 'View status information' UNION ALL
  SELECT 'HOST.VIEW_CONFIGS', 'View configuration' UNION ALL
  SELECT 'HOST.TOGGLE_MAINTENANCE', 'Turn on/off maintenance mode' UNION ALL
  SELECT 'HOST.ADD_DELETE_COMPONENTS', 'Install components' UNION ALL
  SELECT 'HOST.ADD_DELETE_HOSTS', 'Add/Delete hosts' UNION ALL
  SELECT 'CLUSTER.VIEW_METRICS', 'View metrics' UNION ALL
  SELECT 'CLUSTER.VIEW_STATUS_INFO', 'View status information' UNION ALL
  SELECT 'CLUSTER.VIEW_CONFIGS', 'View configuration' UNION ALL
  SELECT 'CLUSTER.VIEW_STACK_DETAILS', 'View stack version details' UNION ALL
  SELECT 'CLUSTER.VIEW_ALERTS', 'View cluster-level alerts' UNION ALL
  SELECT 'CLUSTER.MANAGE_CREDENTIALS', 'Manage external credentials' UNION ALL
  SELECT 'CLUSTER.MODIFY_CONFIGS', 'Modify cluster configurations' UNION ALL
  SELECT 'CLUSTER.MANAGE_CONFIG_GROUPS', 'Manage cluster config groups' UNION ALL
  SELECT 'CLUSTER.MANAGE_ALERTS', 'Manage cluster-level alerts' UNION ALL
  SELECT 'CLUSTER.MANAGE_USER_PERSISTED_DATA', 'Manage cluster-level user persisted data' UNION ALL
  SELECT 'CLUSTER.TOGGLE_ALERTS', 'Enable/disable cluster-level alerts' UNION ALL
  SELECT 'CLUSTER.TOGGLE_KERBEROS', 'Enable/disable Kerberos' UNION ALL
  SELECT 'CLUSTER.UPGRADE_DOWNGRADE_STACK', 'Upgrade/downgrade stack' UNION ALL
  SELECT 'CLUSTER.RUN_CUSTOM_COMMAND', 'Perform custom cluster-level actions' UNION ALL
  SELECT 'CLUSTER.MANAGE_AUTO_START', 'Manage service auto-start configuration' UNION ALL
  SELECT 'CLUSTER.MANAGE_ALERT_NOTIFICATIONS', 'Manage alert notifications configuration' UNION ALL
  SELECT 'AMBARI.ADD_DELETE_CLUSTERS', 'Create new clusters' UNION ALL
  SELECT 'AMBARI.RENAME_CLUSTER', 'Rename clusters' UNION ALL
  SELECT 'AMBARI.MANAGE_SETTINGS', 'Manage administrative settings' UNION ALL
  SELECT 'AMBARI.MANAGE_CONFIGURATION', 'Manage ambari configuration' UNION ALL
  SELECT 'AMBARI.MANAGE_USERS', 'Manage users' UNION ALL
  SELECT 'AMBARI.MANAGE_GROUPS', 'Manage groups' UNION ALL
  SELECT 'AMBARI.MANAGE_VIEWS', 'Manage Ambari Views' UNION ALL
  SELECT 'AMBARI.ASSIGN_ROLES', 'Assign roles' UNION ALL
  SELECT 'AMBARI.MANAGE_STACK_VERSIONS', 'Manage stack versions' UNION ALL
  SELECT 'AMBARI.EDIT_STACK_REPOS', 'Edit stack repository URLs' UNION ALL
  SELECT 'AMBARI.RUN_CUSTOM_COMMAND', 'Perform custom administrative actions';

-- Set authorizations for View User role
INSERT INTO permission_roleauthorization(permission_id, authorization_id)
  SELECT permission_id, 'VIEW.USE' FROM adminpermission WHERE permission_name='VIEW.USER';

-- Set authorizations for Cluster User role
INSERT INTO permission_roleauthorization(permission_id, authorization_id)
  SELECT permission_id, 'SERVICE.VIEW_METRICS' FROM adminpermission WHERE permission_name='CLUSTER.USER' UNION ALL
  SELECT permission_id, 'SERVICE.VIEW_STATUS_INFO' FROM adminpermission WHERE permission_name='CLUSTER.USER' UNION ALL
  SELECT permission_id, 'SERVICE.VIEW_CONFIGS' FROM adminpermission WHERE permission_name='CLUSTER.USER' UNION ALL
  SELECT permission_id, 'SERVICE.COMPARE_CONFIGS' FROM adminpermission WHERE permission_name='CLUSTER.USER' UNION ALL
  SELECT permission_id, 'SERVICE.VIEW_ALERTS' FROM adminpermission WHERE permission_name='CLUSTER.USER' UNION ALL
  SELECT permission_id, 'HOST.VIEW_METRICS' FROM adminpermission WHERE permission_name='CLUSTER.USER' UNION ALL
  SELECT permission_id, 'HOST.VIEW_STATUS_INFO' FROM adminpermission WHERE permission_name='CLUSTER.USER' UNION ALL
  SELECT permission_id, 'HOST.VIEW_CONFIGS' FROM adminpermission WHERE permission_name='CLUSTER.USER' UNION ALL
  SELECT permission_id, 'CLUSTER.VIEW_METRICS' FROM adminpermission WHERE permission_name='CLUSTER.USER' UNION ALL
  SELECT permission_id, 'CLUSTER.VIEW_STATUS_INFO' FROM adminpermission WHERE permission_name='CLUSTER.USER' UNION ALL
  SELECT permission_id, 'CLUSTER.VIEW_CONFIGS' FROM adminpermission WHERE permission_name='CLUSTER.USER' UNION ALL
  SELECT permission_id, 'CLUSTER.VIEW_STACK_DETAILS' FROM adminpermission WHERE permission_name='CLUSTER.USER' UNION ALL
  SELECT permission_id, 'CLUSTER.VIEW_ALERTS' FROM adminpermission WHERE permission_name='CLUSTER.USER' UNION ALL
  SELECT permission_id, 'CLUSTER.MANAGE_USER_PERSISTED_DATA' FROM adminpermission WHERE permission_name='CLUSTER.USER';

-- Set authorizations for Service Operator role
INSERT INTO permission_roleauthorization(permission_id, authorization_id)
  SELECT permission_id, 'SERVICE.VIEW_METRICS' FROM adminpermission WHERE permission_name='SERVICE.OPERATOR' UNION ALL
  SELECT permission_id, 'SERVICE.VIEW_STATUS_INFO' FROM adminpermission WHERE permission_name='SERVICE.OPERATOR' UNION ALL
  SELECT permission_id, 'SERVICE.VIEW_CONFIGS' FROM adminpermission WHERE permission_name='SERVICE.OPERATOR' UNION ALL
  SELECT permission_id, 'SERVICE.COMPARE_CONFIGS' FROM adminpermission WHERE permission_name='SERVICE.OPERATOR' UNION ALL
  SELECT permission_id, 'SERVICE.VIEW_ALERTS' FROM adminpermission WHERE permission_name='SERVICE.OPERATOR' UNION ALL
  SELECT permission_id, 'SERVICE.START_STOP' FROM adminpermission WHERE permission_name='SERVICE.OPERATOR' UNION ALL
  SELECT permission_id, 'SERVICE.DECOMMISSION_RECOMMISSION' FROM adminpermission WHERE permission_name='SERVICE.OPERATOR' UNION ALL
  SELECT permission_id, 'SERVICE.RUN_SERVICE_CHECK' FROM adminpermission WHERE permission_name='SERVICE.OPERATOR' UNION ALL
  SELECT permission_id, 'SERVICE.TOGGLE_MAINTENANCE' FROM adminpermission WHERE permission_name='SERVICE.OPERATOR' UNION ALL
  SELECT permission_id, 'SERVICE.RUN_CUSTOM_COMMAND' FROM adminpermission WHERE permission_name='SERVICE.OPERATOR' UNION ALL
  SELECT permission_id, 'HOST.VIEW_METRICS' FROM adminpermission WHERE permission_name='SERVICE.OPERATOR' UNION ALL
  SELECT permission_id, 'HOST.VIEW_STATUS_INFO' FROM adminpermission WHERE permission_name='SERVICE.OPERATOR' UNION ALL
  SELECT permission_id, 'HOST.VIEW_CONFIGS' FROM adminpermission WHERE permission_name='SERVICE.OPERATOR' UNION ALL
  SELECT permission_id, 'CLUSTER.VIEW_METRICS' FROM adminpermission WHERE permission_name='SERVICE.OPERATOR' UNION ALL
  SELECT permission_id, 'CLUSTER.VIEW_STATUS_INFO' FROM adminpermission WHERE permission_name='SERVICE.OPERATOR' UNION ALL
  SELECT permission_id, 'CLUSTER.VIEW_CONFIGS' FROM adminpermission WHERE permission_name='SERVICE.OPERATOR' UNION ALL
  SELECT permission_id, 'CLUSTER.VIEW_STACK_DETAILS' FROM adminpermission WHERE permission_name='SERVICE.OPERATOR' UNION ALL
  SELECT permission_id, 'CLUSTER.VIEW_ALERTS' FROM adminpermission WHERE permission_name='SERVICE.OPERATOR' UNION ALL
  SELECT permission_id, 'CLUSTER.MANAGE_USER_PERSISTED_DATA' FROM adminpermission WHERE permission_name='SERVICE.OPERATOR';

-- Set authorizations for Service Administrator role
INSERT INTO permission_roleauthorization(permission_id, authorization_id)
  SELECT permission_id, 'SERVICE.VIEW_METRICS' FROM adminpermission WHERE permission_name='SERVICE.ADMINISTRATOR' UNION ALL
  SELECT permission_id, 'SERVICE.VIEW_STATUS_INFO' FROM adminpermission WHERE permission_name='SERVICE.ADMINISTRATOR' UNION ALL
  SELECT permission_id, 'SERVICE.VIEW_CONFIGS' FROM adminpermission WHERE permission_name='SERVICE.ADMINISTRATOR' UNION ALL
  SELECT permission_id, 'SERVICE.COMPARE_CONFIGS' FROM adminpermission WHERE permission_name='SERVICE.ADMINISTRATOR' UNION ALL
  SELECT permission_id, 'SERVICE.VIEW_ALERTS' FROM adminpermission WHERE permission_name='SERVICE.ADMINISTRATOR' UNION ALL
  SELECT permission_id, 'SERVICE.START_STOP' FROM adminpermission WHERE permission_name='SERVICE.ADMINISTRATOR' UNION ALL
  SELECT permission_id, 'SERVICE.DECOMMISSION_RECOMMISSION' FROM adminpermission WHERE permission_name='SERVICE.ADMINISTRATOR' UNION ALL
  SELECT permission_id, 'SERVICE.RUN_SERVICE_CHECK' FROM adminpermission WHERE permission_name='SERVICE.ADMINISTRATOR' UNION ALL
  SELECT permission_id, 'SERVICE.TOGGLE_MAINTENANCE' FROM adminpermission WHERE permission_name='SERVICE.ADMINISTRATOR' UNION ALL
  SELECT permission_id, 'SERVICE.RUN_CUSTOM_COMMAND' FROM adminpermission WHERE permission_name='SERVICE.ADMINISTRATOR' UNION ALL
  SELECT permission_id, 'SERVICE.MODIFY_CONFIGS' FROM adminpermission WHERE permission_name='SERVICE.ADMINISTRATOR' UNION ALL
  SELECT permission_id, 'SERVICE.MANAGE_CONFIG_GROUPS' FROM adminpermission WHERE permission_name='SERVICE.ADMINISTRATOR' UNION ALL
  SELECT permission_id, 'SERVICE.VIEW_OPERATIONAL_LOGS' FROM adminpermission WHERE permission_name='SERVICE.ADMINISTRATOR' UNION ALL
  SELECT permission_id, 'SERVICE.MANAGE_AUTO_START' FROM adminpermission WHERE permission_name='SERVICE.ADMINISTRATOR' UNION ALL
  SELECT permission_id, 'HOST.VIEW_METRICS' FROM adminpermission WHERE permission_name='SERVICE.ADMINISTRATOR' UNION ALL
  SELECT permission_id, 'HOST.VIEW_STATUS_INFO' FROM adminpermission WHERE permission_name='SERVICE.ADMINISTRATOR' UNION ALL
  SELECT permission_id, 'HOST.VIEW_CONFIGS' FROM adminpermission WHERE permission_name='SERVICE.ADMINISTRATOR' UNION ALL
  SELECT permission_id, 'CLUSTER.VIEW_METRICS' FROM adminpermission WHERE permission_name='SERVICE.ADMINISTRATOR' UNION ALL
  SELECT permission_id, 'CLUSTER.VIEW_STATUS_INFO' FROM adminpermission WHERE permission_name='SERVICE.ADMINISTRATOR' UNION ALL
  SELECT permission_id, 'CLUSTER.VIEW_CONFIGS' FROM adminpermission WHERE permission_name='SERVICE.ADMINISTRATOR' UNION ALL
  SELECT permission_id, 'CLUSTER.VIEW_STACK_DETAILS' FROM adminpermission WHERE permission_name='SERVICE.ADMINISTRATOR' UNION ALL
  SELECT permission_id, 'CLUSTER.MANAGE_CONFIG_GROUPS' FROM adminpermission WHERE permission_name='SERVICE.ADMINISTRATOR' UNION ALL
  SELECT permission_id, 'CLUSTER.VIEW_ALERTS' FROM adminpermission WHERE permission_name='SERVICE.ADMINISTRATOR' UNION ALL
  SELECT permission_id, 'CLUSTER.MANAGE_USER_PERSISTED_DATA' FROM adminpermission WHERE permission_name='SERVICE.ADMINISTRATOR';

-- Set authorizations for Cluster Operator role
INSERT INTO permission_roleauthorization(permission_id, authorization_id)
  SELECT permission_id, 'SERVICE.VIEW_METRICS' FROM adminpermission WHERE permission_name='CLUSTER.OPERATOR' UNION ALL
  SELECT permission_id, 'SERVICE.VIEW_STATUS_INFO' FROM adminpermission WHERE permission_name='CLUSTER.OPERATOR' UNION ALL
  SELECT permission_id, 'SERVICE.VIEW_CONFIGS' FROM adminpermission WHERE permission_name='CLUSTER.OPERATOR' UNION ALL
  SELECT permission_id, 'SERVICE.COMPARE_CONFIGS' FROM adminpermission WHERE permission_name='CLUSTER.OPERATOR' UNION ALL
  SELECT permission_id, 'SERVICE.VIEW_ALERTS' FROM adminpermission WHERE permission_name='CLUSTER.OPERATOR' UNION ALL
  SELECT permission_id, 'SERVICE.START_STOP' FROM adminpermission WHERE permission_name='CLUSTER.OPERATOR' UNION ALL
  SELECT permission_id, 'SERVICE.DECOMMISSION_RECOMMISSION' FROM adminpermission WHERE permission_name='CLUSTER.OPERATOR' UNION ALL
  SELECT permission_id, 'SERVICE.RUN_SERVICE_CHECK' FROM adminpermission WHERE permission_name='CLUSTER.OPERATOR' UNION ALL
  SELECT permission_id, 'SERVICE.TOGGLE_MAINTENANCE' FROM adminpermission WHERE permission_name='CLUSTER.OPERATOR' UNION ALL
  SELECT permission_id, 'SERVICE.RUN_CUSTOM_COMMAND' FROM adminpermission WHERE permission_name='CLUSTER.OPERATOR' UNION ALL
  SELECT permission_id, 'SERVICE.MODIFY_CONFIGS' FROM adminpermission WHERE permission_name='CLUSTER.OPERATOR' UNION ALL
  SELECT permission_id, 'SERVICE.MANAGE_CONFIG_GROUPS' FROM adminpermission WHERE permission_name='CLUSTER.OPERATOR' UNION ALL
  SELECT permission_id, 'SERVICE.MOVE' FROM adminpermission WHERE permission_name='CLUSTER.OPERATOR' UNION ALL
  SELECT permission_id, 'SERVICE.ENABLE_HA' FROM adminpermission WHERE permission_name='CLUSTER.OPERATOR' UNION ALL
  SELECT permission_id, 'SERVICE.VIEW_OPERATIONAL_LOGS' FROM adminpermission WHERE permission_name='CLUSTER.OPERATOR' UNION ALL
  SELECT permission_id, 'SERVICE.MANAGE_AUTO_START' FROM adminpermission WHERE permission_name='CLUSTER.OPERATOR' UNION ALL
  SELECT permission_id, 'HOST.VIEW_METRICS' FROM adminpermission WHERE permission_name='CLUSTER.OPERATOR' UNION ALL
  SELECT permission_id, 'HOST.VIEW_STATUS_INFO' FROM adminpermission WHERE permission_name='CLUSTER.OPERATOR' UNION ALL
  SELECT permission_id, 'HOST.VIEW_CONFIGS' FROM adminpermission WHERE permission_name='CLUSTER.OPERATOR' UNION ALL
  SELECT permission_id, 'HOST.TOGGLE_MAINTENANCE' FROM adminpermission WHERE permission_name='CLUSTER.OPERATOR' UNION ALL
  SELECT permission_id, 'HOST.ADD_DELETE_COMPONENTS' FROM adminpermission WHERE permission_name='CLUSTER.OPERATOR' UNION ALL
  SELECT permission_id, 'HOST.ADD_DELETE_HOSTS' FROM adminpermission WHERE permission_name='CLUSTER.OPERATOR' UNION ALL
  SELECT permission_id, 'CLUSTER.VIEW_METRICS' FROM adminpermission WHERE permission_name='CLUSTER.OPERATOR' UNION ALL
  SELECT permission_id, 'CLUSTER.VIEW_STATUS_INFO' FROM adminpermission WHERE permission_name='CLUSTER.OPERATOR' UNION ALL
  SELECT permission_id, 'CLUSTER.VIEW_CONFIGS' FROM adminpermission WHERE permission_name='CLUSTER.OPERATOR' UNION ALL
  SELECT permission_id, 'CLUSTER.VIEW_STACK_DETAILS' FROM adminpermission WHERE permission_name='CLUSTER.OPERATOR' UNION ALL
  SELECT permission_id, 'CLUSTER.MANAGE_CONFIG_GROUPS' FROM adminpermission WHERE permission_name='CLUSTER.OPERATOR' UNION ALL
  SELECT permission_id, 'CLUSTER.VIEW_ALERTS' FROM adminpermission WHERE permission_name='CLUSTER.OPERATOR' UNION ALL
  SELECT permission_id, 'CLUSTER.MANAGE_CREDENTIALS' FROM adminpermission WHERE permission_name='CLUSTER.OPERATOR' UNION ALL
  SELECT permission_id, 'CLUSTER.MANAGE_AUTO_START' FROM adminpermission WHERE permission_name='CLUSTER.OPERATOR' UNION ALL
  SELECT permission_id, 'CLUSTER.MANAGE_USER_PERSISTED_DATA' FROM adminpermission WHERE permission_name='CLUSTER.OPERATOR';

-- Set authorizations for Cluster Administrator role
INSERT INTO permission_roleauthorization(permission_id, authorization_id)
  SELECT permission_id, 'SERVICE.VIEW_METRICS' FROM adminpermission WHERE permission_name='CLUSTER.ADMINISTRATOR' UNION ALL
  SELECT permission_id, 'SERVICE.VIEW_STATUS_INFO' FROM adminpermission WHERE permission_name='CLUSTER.ADMINISTRATOR' UNION ALL
  SELECT permission_id, 'SERVICE.VIEW_CONFIGS' FROM adminpermission WHERE permission_name='CLUSTER.ADMINISTRATOR' UNION ALL
  SELECT permission_id, 'SERVICE.COMPARE_CONFIGS' FROM adminpermission WHERE permission_name='CLUSTER.ADMINISTRATOR' UNION ALL
  SELECT permission_id, 'SERVICE.VIEW_ALERTS' FROM adminpermission WHERE permission_name='CLUSTER.ADMINISTRATOR' UNION ALL
  SELECT permission_id, 'SERVICE.START_STOP' FROM adminpermission WHERE permission_name='CLUSTER.ADMINISTRATOR' UNION ALL
  SELECT permission_id, 'SERVICE.DECOMMISSION_RECOMMISSION' FROM adminpermission WHERE permission_name='CLUSTER.ADMINISTRATOR' UNION ALL
  SELECT permission_id, 'SERVICE.RUN_SERVICE_CHECK' FROM adminpermission WHERE permission_name='CLUSTER.ADMINISTRATOR' UNION ALL
  SELECT permission_id, 'SERVICE.TOGGLE_MAINTENANCE' FROM adminpermission WHERE permission_name='CLUSTER.ADMINISTRATOR' UNION ALL
  SELECT permission_id, 'SERVICE.RUN_CUSTOM_COMMAND' FROM adminpermission WHERE permission_name='CLUSTER.ADMINISTRATOR' UNION ALL
  SELECT permission_id, 'SERVICE.MODIFY_CONFIGS' FROM adminpermission WHERE permission_name='CLUSTER.ADMINISTRATOR' UNION ALL
  SELECT permission_id, 'SERVICE.MANAGE_CONFIG_GROUPS' FROM adminpermission WHERE permission_name='CLUSTER.ADMINISTRATOR' UNION ALL
  SELECT permission_id, 'SERVICE.MANAGE_ALERTS' FROM adminpermission WHERE permission_name='CLUSTER.ADMINISTRATOR' UNION ALL
  SELECT permission_id, 'SERVICE.MOVE' FROM adminpermission WHERE permission_name='CLUSTER.ADMINISTRATOR' UNION ALL
  SELECT permission_id, 'SERVICE.ENABLE_HA' FROM adminpermission WHERE permission_name='CLUSTER.ADMINISTRATOR' UNION ALL
  SELECT permission_id, 'SERVICE.TOGGLE_ALERTS' FROM adminpermission WHERE permission_name='CLUSTER.ADMINISTRATOR' UNION ALL
  SELECT permission_id, 'SERVICE.ADD_DELETE_SERVICES' FROM adminpermission WHERE permission_name='CLUSTER.ADMINISTRATOR' UNION ALL
  SELECT permission_id, 'SERVICE.VIEW_OPERATIONAL_LOGS' FROM adminpermission WHERE permission_name='CLUSTER.ADMINISTRATOR' UNION ALL
  SELECT permission_id, 'SERVICE.SET_SERVICE_USERS_GROUPS' FROM adminpermission WHERE permission_name='CLUSTER.ADMINISTRATOR' UNION ALL
  SELECT permission_id, 'SERVICE.MANAGE_AUTO_START' FROM adminpermission WHERE permission_name='CLUSTER.ADMINISTRATOR' UNION ALL
  SELECT permission_id, 'HOST.VIEW_METRICS' FROM adminpermission WHERE permission_name='CLUSTER.ADMINISTRATOR' UNION ALL
  SELECT permission_id, 'HOST.VIEW_STATUS_INFO' FROM adminpermission WHERE permission_name='CLUSTER.ADMINISTRATOR' UNION ALL
  SELECT permission_id, 'HOST.VIEW_CONFIGS' FROM adminpermission WHERE permission_name='CLUSTER.ADMINISTRATOR' UNION ALL
  SELECT permission_id, 'HOST.TOGGLE_MAINTENANCE' FROM adminpermission WHERE permission_name='CLUSTER.ADMINISTRATOR' UNION ALL
  SELECT permission_id, 'HOST.ADD_DELETE_COMPONENTS' FROM adminpermission WHERE permission_name='CLUSTER.ADMINISTRATOR' UNION ALL
  SELECT permission_id, 'HOST.ADD_DELETE_HOSTS' FROM adminpermission WHERE permission_name='CLUSTER.ADMINISTRATOR' UNION ALL
  SELECT permission_id, 'CLUSTER.VIEW_METRICS' FROM adminpermission WHERE permission_name='CLUSTER.ADMINISTRATOR' UNION ALL
  SELECT permission_id, 'CLUSTER.VIEW_STATUS_INFO' FROM adminpermission WHERE permission_name='CLUSTER.ADMINISTRATOR' UNION ALL
  SELECT permission_id, 'CLUSTER.VIEW_CONFIGS' FROM adminpermission WHERE permission_name='CLUSTER.ADMINISTRATOR' UNION ALL
  SELECT permission_id, 'CLUSTER.VIEW_STACK_DETAILS' FROM adminpermission WHERE permission_name='CLUSTER.ADMINISTRATOR' UNION ALL
  SELECT permission_id, 'CLUSTER.VIEW_ALERTS' FROM adminpermission WHERE permission_name='CLUSTER.ADMINISTRATOR' UNION ALL
  SELECT permission_id, 'CLUSTER.MANAGE_CREDENTIALS' FROM adminpermission WHERE permission_name='CLUSTER.ADMINISTRATOR' UNION ALL
  SELECT permission_id, 'CLUSTER.MODIFY_CONFIGS' FROM adminpermission WHERE permission_name='CLUSTER.ADMINISTRATOR' UNION ALL
  SELECT permission_id, 'CLUSTER.MANAGE_CONFIG_GROUPS' FROM adminpermission WHERE permission_name='CLUSTER.ADMINISTRATOR' UNION ALL
  SELECT permission_id, 'CLUSTER.MANAGE_ALERTS' FROM adminpermission WHERE permission_name='CLUSTER.ADMINISTRATOR' UNION ALL
  SELECT permission_id, 'CLUSTER.TOGGLE_ALERTS' FROM adminpermission WHERE permission_name='CLUSTER.ADMINISTRATOR' UNION ALL
  SELECT permission_id, 'CLUSTER.TOGGLE_KERBEROS' FROM adminpermission WHERE permission_name='CLUSTER.ADMINISTRATOR' UNION ALL
  SELECT permission_id, 'CLUSTER.UPGRADE_DOWNGRADE_STACK' FROM adminpermission WHERE permission_name='CLUSTER.ADMINISTRATOR' UNION ALL
  SELECT permission_id, 'CLUSTER.MANAGE_USER_PERSISTED_DATA' FROM adminpermission WHERE permission_name='CLUSTER.ADMINISTRATOR' UNION ALL
  SELECT permission_id, 'CLUSTER.MANAGE_AUTO_START' FROM adminpermission WHERE permission_name='CLUSTER.ADMINISTRATOR' UNION ALL
  SELECT permission_id, 'CLUSTER.MANAGE_ALERT_NOTIFICATIONS' FROM adminpermission WHERE permission_name='CLUSTER.ADMINISTRATOR' UNION ALL
  SELECT permission_id, 'CLUSTER.RUN_CUSTOM_COMMAND' FROM adminpermission WHERE permission_name='CLUSTER.ADMINISTRATOR';

-- Set authorizations for Administrator role
INSERT INTO permission_roleauthorization(permission_id, authorization_id)
  SELECT permission_id, 'VIEW.USE' FROM adminpermission WHERE permission_name='AMBARI.ADMINISTRATOR' UNION ALL
  SELECT permission_id, 'SERVICE.VIEW_METRICS' FROM adminpermission WHERE permission_name='AMBARI.ADMINISTRATOR' UNION ALL
  SELECT permission_id, 'SERVICE.VIEW_STATUS_INFO' FROM adminpermission WHERE permission_name='AMBARI.ADMINISTRATOR' UNION ALL
  SELECT permission_id, 'SERVICE.VIEW_CONFIGS' FROM adminpermission WHERE permission_name='AMBARI.ADMINISTRATOR' UNION ALL
  SELECT permission_id, 'SERVICE.COMPARE_CONFIGS' FROM adminpermission WHERE permission_name='AMBARI.ADMINISTRATOR' UNION ALL
  SELECT permission_id, 'SERVICE.VIEW_ALERTS' FROM adminpermission WHERE permission_name='AMBARI.ADMINISTRATOR' UNION ALL
  SELECT permission_id, 'SERVICE.START_STOP' FROM adminpermission WHERE permission_name='AMBARI.ADMINISTRATOR' UNION ALL
  SELECT permission_id, 'SERVICE.DECOMMISSION_RECOMMISSION' FROM adminpermission WHERE permission_name='AMBARI.ADMINISTRATOR' UNION ALL
  SELECT permission_id, 'SERVICE.RUN_SERVICE_CHECK' FROM adminpermission WHERE permission_name='AMBARI.ADMINISTRATOR' UNION ALL
  SELECT permission_id, 'SERVICE.TOGGLE_MAINTENANCE' FROM adminpermission WHERE permission_name='AMBARI.ADMINISTRATOR' UNION ALL
  SELECT permission_id, 'SERVICE.RUN_CUSTOM_COMMAND' FROM adminpermission WHERE permission_name='AMBARI.ADMINISTRATOR' UNION ALL
  SELECT permission_id, 'SERVICE.MODIFY_CONFIGS' FROM adminpermission WHERE permission_name='AMBARI.ADMINISTRATOR' UNION ALL
  SELECT permission_id, 'SERVICE.MANAGE_CONFIG_GROUPS' FROM adminpermission WHERE permission_name='AMBARI.ADMINISTRATOR' UNION ALL
  SELECT permission_id, 'SERVICE.MANAGE_ALERTS' FROM adminpermission WHERE permission_name='AMBARI.ADMINISTRATOR' UNION ALL
  SELECT permission_id, 'SERVICE.MOVE' FROM adminpermission WHERE permission_name='AMBARI.ADMINISTRATOR' UNION ALL
  SELECT permission_id, 'SERVICE.ENABLE_HA' FROM adminpermission WHERE permission_name='AMBARI.ADMINISTRATOR' UNION ALL
  SELECT permission_id, 'SERVICE.TOGGLE_ALERTS' FROM adminpermission WHERE permission_name='AMBARI.ADMINISTRATOR' UNION ALL
  SELECT permission_id, 'SERVICE.ADD_DELETE_SERVICES' FROM adminpermission WHERE permission_name='AMBARI.ADMINISTRATOR' UNION ALL
  SELECT permission_id, 'SERVICE.VIEW_OPERATIONAL_LOGS' FROM adminpermission WHERE permission_name='AMBARI.ADMINISTRATOR' UNION ALL
  SELECT permission_id, 'SERVICE.SET_SERVICE_USERS_GROUPS' FROM adminpermission WHERE permission_name='AMBARI.ADMINISTRATOR' UNION ALL
  SELECT permission_id, 'SERVICE.MANAGE_AUTO_START' FROM adminpermission WHERE permission_name='AMBARI.ADMINISTRATOR' UNION ALL
  SELECT permission_id, 'HOST.VIEW_METRICS' FROM adminpermission WHERE permission_name='AMBARI.ADMINISTRATOR' UNION ALL
  SELECT permission_id, 'HOST.VIEW_STATUS_INFO' FROM adminpermission WHERE permission_name='AMBARI.ADMINISTRATOR' UNION ALL
  SELECT permission_id, 'HOST.VIEW_CONFIGS' FROM adminpermission WHERE permission_name='AMBARI.ADMINISTRATOR' UNION ALL
  SELECT permission_id, 'HOST.TOGGLE_MAINTENANCE' FROM adminpermission WHERE permission_name='AMBARI.ADMINISTRATOR' UNION ALL
  SELECT permission_id, 'HOST.ADD_DELETE_COMPONENTS' FROM adminpermission WHERE permission_name='AMBARI.ADMINISTRATOR' UNION ALL
  SELECT permission_id, 'HOST.ADD_DELETE_HOSTS' FROM adminpermission WHERE permission_name='AMBARI.ADMINISTRATOR' UNION ALL
  SELECT permission_id, 'CLUSTER.VIEW_METRICS' FROM adminpermission WHERE permission_name='AMBARI.ADMINISTRATOR' UNION ALL
  SELECT permission_id, 'CLUSTER.VIEW_STATUS_INFO' FROM adminpermission WHERE permission_name='AMBARI.ADMINISTRATOR' UNION ALL
  SELECT permission_id, 'CLUSTER.VIEW_CONFIGS' FROM adminpermission WHERE permission_name='AMBARI.ADMINISTRATOR' UNION ALL
  SELECT permission_id, 'CLUSTER.VIEW_STACK_DETAILS' FROM adminpermission WHERE permission_name='AMBARI.ADMINISTRATOR' UNION ALL
  SELECT permission_id, 'CLUSTER.VIEW_ALERTS' FROM adminpermission WHERE permission_name='AMBARI.ADMINISTRATOR' UNION ALL
  SELECT permission_id, 'CLUSTER.MANAGE_CREDENTIALS' FROM adminpermission WHERE permission_name='AMBARI.ADMINISTRATOR' UNION ALL
  SELECT permission_id, 'CLUSTER.MODIFY_CONFIGS' FROM adminpermission WHERE permission_name='AMBARI.ADMINISTRATOR' UNION ALL
  SELECT permission_id, 'CLUSTER.MANAGE_CONFIG_GROUPS' FROM adminpermission WHERE permission_name='AMBARI.ADMINISTRATOR' UNION ALL
  SELECT permission_id, 'CLUSTER.MANAGE_ALERTS' FROM adminpermission WHERE permission_name='AMBARI.ADMINISTRATOR' UNION ALL
  SELECT permission_id, 'CLUSTER.TOGGLE_ALERTS' FROM adminpermission WHERE permission_name='AMBARI.ADMINISTRATOR' UNION ALL
  SELECT permission_id, 'CLUSTER.TOGGLE_KERBEROS' FROM adminpermission WHERE permission_name='AMBARI.ADMINISTRATOR' UNION ALL
  SELECT permission_id, 'CLUSTER.UPGRADE_DOWNGRADE_STACK' FROM adminpermission WHERE permission_name='AMBARI.ADMINISTRATOR' UNION ALL
  SELECT permission_id, 'CLUSTER.MANAGE_USER_PERSISTED_DATA' FROM adminpermission WHERE permission_name='AMBARI.ADMINISTRATOR' UNION ALL
  SELECT permission_id, 'CLUSTER.MANAGE_AUTO_START' FROM adminpermission WHERE permission_name='AMBARI.ADMINISTRATOR' UNION ALL
  SELECT permission_id, 'CLUSTER.MANAGE_ALERT_NOTIFICATIONS' FROM adminpermission WHERE permission_name='AMBARI.ADMINISTRATOR' UNION ALL
  SELECT permission_id, 'CLUSTER.RUN_CUSTOM_COMMAND' FROM adminpermission WHERE permission_name='AMBARI.ADMINISTRATOR' UNION ALL
  SELECT permission_id, 'AMBARI.ADD_DELETE_CLUSTERS' FROM adminpermission WHERE permission_name='AMBARI.ADMINISTRATOR' UNION ALL
  SELECT permission_id, 'AMBARI.RENAME_CLUSTER' FROM adminpermission WHERE permission_name='AMBARI.ADMINISTRATOR' UNION ALL
  SELECT permission_id, 'AMBARI.MANAGE_SETTINGS' FROM adminpermission WHERE permission_name='AMBARI.ADMINISTRATOR' UNION ALL
  SELECT permission_id, 'AMBARI.MANAGE_CONFIGURATION' FROM adminpermission WHERE permission_name='AMBARI.ADMINISTRATOR' UNION ALL
  SELECT permission_id, 'AMBARI.MANAGE_USERS' FROM adminpermission WHERE permission_name='AMBARI.ADMINISTRATOR' UNION ALL
  SELECT permission_id, 'AMBARI.MANAGE_GROUPS' FROM adminpermission WHERE permission_name='AMBARI.ADMINISTRATOR' UNION ALL
  SELECT permission_id, 'AMBARI.MANAGE_VIEWS' FROM adminpermission WHERE permission_name='AMBARI.ADMINISTRATOR' UNION ALL
  SELECT permission_id, 'AMBARI.ASSIGN_ROLES' FROM adminpermission WHERE permission_name='AMBARI.ADMINISTRATOR' UNION ALL
  SELECT permission_id, 'AMBARI.MANAGE_STACK_VERSIONS' FROM adminpermission WHERE permission_name='AMBARI.ADMINISTRATOR' UNION ALL
  SELECT permission_id, 'AMBARI.EDIT_STACK_REPOS' FROM adminpermission WHERE permission_name='AMBARI.ADMINISTRATOR' UNION ALL
  SELECT permission_id, 'AMBARI.RUN_CUSTOM_COMMAND' FROM adminpermission WHERE permission_name='AMBARI.ADMINISTRATOR';

INSERT INTO adminprivilege (privilege_id, permission_id, resource_id, principal_id) VALUES
  (1, 1, 1, 1);

INSERT INTO metainfo(metainfo_key, metainfo_value) VALUES
  ('version','${ambariSchemaVersion}');

-- Quartz tables

CREATE TABLE QRTZ_JOB_DETAILS
(
  SCHED_NAME VARCHAR(100) NOT NULL,
  JOB_NAME  VARCHAR(100) NOT NULL,
  JOB_GROUP VARCHAR(100) NOT NULL,
  DESCRIPTION VARCHAR(250) NULL,
  JOB_CLASS_NAME   VARCHAR(250) NOT NULL,
  IS_DURABLE VARCHAR(1) NOT NULL,
  IS_NONCONCURRENT VARCHAR(1) NOT NULL,
  IS_UPDATE_DATA VARCHAR(1) NOT NULL,
  REQUESTS_RECOVERY VARCHAR(1) NOT NULL,
  JOB_DATA BLOB NULL,
  PRIMARY KEY (SCHED_NAME,JOB_NAME,JOB_GROUP)
);

CREATE TABLE QRTZ_TRIGGERS
(
  SCHED_NAME VARCHAR(100) NOT NULL,
  TRIGGER_NAME VARCHAR(100) NOT NULL,
  TRIGGER_GROUP VARCHAR(100) NOT NULL,
  JOB_NAME  VARCHAR(100) NOT NULL,
  JOB_GROUP VARCHAR(100) NOT NULL,
  DESCRIPTION VARCHAR(250) NULL,
  NEXT_FIRE_TIME BIGINT(13) NULL,
  PREV_FIRE_TIME BIGINT(13) NULL,
  PRIORITY INTEGER NULL,
  TRIGGER_STATE VARCHAR(16) NOT NULL,
  TRIGGER_TYPE VARCHAR(8) NOT NULL,
  START_TIME BIGINT(13) NOT NULL,
  END_TIME BIGINT(13) NULL,
  CALENDAR_NAME VARCHAR(200) NULL,
  MISFIRE_INSTR SMALLINT(2) NULL,
  JOB_DATA BLOB NULL,
  PRIMARY KEY (SCHED_NAME,TRIGGER_NAME,TRIGGER_GROUP),
  FOREIGN KEY (SCHED_NAME,JOB_NAME,JOB_GROUP)
  REFERENCES QRTZ_JOB_DETAILS(SCHED_NAME,JOB_NAME,JOB_GROUP)
);

CREATE TABLE QRTZ_SIMPLE_TRIGGERS
(
  SCHED_NAME VARCHAR(100) NOT NULL,
  TRIGGER_NAME VARCHAR(100) NOT NULL,
  TRIGGER_GROUP VARCHAR(100) NOT NULL,
  REPEAT_COUNT BIGINT(7) NOT NULL,
  REPEAT_INTERVAL BIGINT(12) NOT NULL,
  TIMES_TRIGGERED BIGINT(10) NOT NULL,
  PRIMARY KEY (SCHED_NAME,TRIGGER_NAME,TRIGGER_GROUP),
  FOREIGN KEY (SCHED_NAME,TRIGGER_NAME,TRIGGER_GROUP)
  REFERENCES QRTZ_TRIGGERS(SCHED_NAME,TRIGGER_NAME,TRIGGER_GROUP)
);

CREATE TABLE QRTZ_CRON_TRIGGERS
(
  SCHED_NAME VARCHAR(100) NOT NULL,
  TRIGGER_NAME VARCHAR(100) NOT NULL,
  TRIGGER_GROUP VARCHAR(100) NOT NULL,
  CRON_EXPRESSION VARCHAR(200) NOT NULL,
  TIME_ZONE_ID VARCHAR(80),
  PRIMARY KEY (SCHED_NAME,TRIGGER_NAME,TRIGGER_GROUP),
  FOREIGN KEY (SCHED_NAME,TRIGGER_NAME,TRIGGER_GROUP)
  REFERENCES QRTZ_TRIGGERS(SCHED_NAME,TRIGGER_NAME,TRIGGER_GROUP)
);

CREATE TABLE QRTZ_SIMPROP_TRIGGERS
(
  SCHED_NAME VARCHAR(100) NOT NULL,
  TRIGGER_NAME VARCHAR(100) NOT NULL,
  TRIGGER_GROUP VARCHAR(100) NOT NULL,
  STR_PROP_1 VARCHAR(512) NULL,
  STR_PROP_2 VARCHAR(512) NULL,
  STR_PROP_3 VARCHAR(512) NULL,
  INT_PROP_1 INT NULL,
  INT_PROP_2 INT NULL,
  LONG_PROP_1 BIGINT NULL,
  LONG_PROP_2 BIGINT NULL,
  DEC_PROP_1 NUMERIC(13,4) NULL,
  DEC_PROP_2 NUMERIC(13,4) NULL,
  BOOL_PROP_1 VARCHAR(1) NULL,
  BOOL_PROP_2 VARCHAR(1) NULL,
  PRIMARY KEY (SCHED_NAME,TRIGGER_NAME,TRIGGER_GROUP),
  FOREIGN KEY (SCHED_NAME,TRIGGER_NAME,TRIGGER_GROUP)
  REFERENCES QRTZ_TRIGGERS(SCHED_NAME,TRIGGER_NAME,TRIGGER_GROUP)
);

CREATE TABLE QRTZ_BLOB_TRIGGERS
(
  SCHED_NAME VARCHAR(100) NOT NULL,
  TRIGGER_NAME VARCHAR(100) NOT NULL,
  TRIGGER_GROUP VARCHAR(100) NOT NULL,
  BLOB_DATA BLOB NULL,
  PRIMARY KEY (SCHED_NAME,TRIGGER_NAME,TRIGGER_GROUP),
  FOREIGN KEY (SCHED_NAME,TRIGGER_NAME,TRIGGER_GROUP)
  REFERENCES QRTZ_TRIGGERS(SCHED_NAME,TRIGGER_NAME,TRIGGER_GROUP)
);

CREATE TABLE QRTZ_CALENDARS
(
  SCHED_NAME VARCHAR(120) NOT NULL,
  CALENDAR_NAME  VARCHAR(200) NOT NULL,
  CALENDAR BLOB NOT NULL,
  PRIMARY KEY (SCHED_NAME,CALENDAR_NAME)
);

CREATE TABLE QRTZ_PAUSED_TRIGGER_GRPS
(
  SCHED_NAME VARCHAR(120) NOT NULL,
  TRIGGER_GROUP  VARCHAR(200) NOT NULL,
  PRIMARY KEY (SCHED_NAME,TRIGGER_GROUP)
);

CREATE TABLE QRTZ_FIRED_TRIGGERS
(
  SCHED_NAME VARCHAR(100) NOT NULL,
  ENTRY_ID VARCHAR(95) NOT NULL,
  TRIGGER_NAME VARCHAR(100) NOT NULL,
  TRIGGER_GROUP VARCHAR(100) NOT NULL,
  INSTANCE_NAME VARCHAR(200) NOT NULL,
  FIRED_TIME BIGINT(13) NOT NULL,
  SCHED_TIME BIGINT(13) NOT NULL,
  PRIORITY INTEGER NOT NULL,
  STATE VARCHAR(16) NOT NULL,
  JOB_NAME VARCHAR(100) NULL,
  JOB_GROUP VARCHAR(100) NULL,
  IS_NONCONCURRENT VARCHAR(1) NULL,
  REQUESTS_RECOVERY VARCHAR(1) NULL,
  PRIMARY KEY (SCHED_NAME,ENTRY_ID)
);

CREATE TABLE QRTZ_SCHEDULER_STATE
(
  SCHED_NAME VARCHAR(120) NOT NULL,
  INSTANCE_NAME VARCHAR(200) NOT NULL,
  LAST_CHECKIN_TIME BIGINT(13) NOT NULL,
  CHECKIN_INTERVAL BIGINT(13) NOT NULL,
  PRIMARY KEY (SCHED_NAME,INSTANCE_NAME)
);

CREATE TABLE QRTZ_LOCKS
(
  SCHED_NAME VARCHAR(120) NOT NULL,
  LOCK_NAME  VARCHAR(40) NOT NULL,
  PRIMARY KEY (SCHED_NAME,LOCK_NAME)
);

create index idx_qrtz_j_req_recovery on QRTZ_JOB_DETAILS(SCHED_NAME,REQUESTS_RECOVERY);
create index idx_qrtz_j_grp on QRTZ_JOB_DETAILS(SCHED_NAME,JOB_GROUP);

create index idx_qrtz_t_j on QRTZ_TRIGGERS(SCHED_NAME,JOB_NAME,JOB_GROUP);
create index idx_qrtz_t_jg on QRTZ_TRIGGERS(SCHED_NAME,JOB_GROUP);
create index idx_qrtz_t_c on QRTZ_TRIGGERS(SCHED_NAME,CALENDAR_NAME);
create index idx_qrtz_t_g on QRTZ_TRIGGERS(SCHED_NAME,TRIGGER_GROUP);
create index idx_qrtz_t_state on QRTZ_TRIGGERS(SCHED_NAME,TRIGGER_STATE);
create index idx_qrtz_t_n_state on QRTZ_TRIGGERS(SCHED_NAME,TRIGGER_NAME,TRIGGER_GROUP,TRIGGER_STATE);
create index idx_qrtz_t_n_g_state on QRTZ_TRIGGERS(SCHED_NAME,TRIGGER_GROUP,TRIGGER_STATE);
create index idx_qrtz_t_next_fire_time on QRTZ_TRIGGERS(SCHED_NAME,NEXT_FIRE_TIME);
create index idx_qrtz_t_nft_st on QRTZ_TRIGGERS(SCHED_NAME,TRIGGER_STATE,NEXT_FIRE_TIME);
create index idx_qrtz_t_nft_misfire on QRTZ_TRIGGERS(SCHED_NAME,MISFIRE_INSTR,NEXT_FIRE_TIME);
create index idx_qrtz_t_nft_st_misfire on QRTZ_TRIGGERS(SCHED_NAME,MISFIRE_INSTR,NEXT_FIRE_TIME,TRIGGER_STATE);
create index idx_qrtz_t_nft_st_misfire_grp on QRTZ_TRIGGERS(SCHED_NAME,MISFIRE_INSTR,NEXT_FIRE_TIME,TRIGGER_GROUP,TRIGGER_STATE);

create index idx_qrtz_ft_trig_inst_name on QRTZ_FIRED_TRIGGERS(SCHED_NAME,INSTANCE_NAME);
create index idx_qrtz_ft_inst_job_req_rcvry on QRTZ_FIRED_TRIGGERS(SCHED_NAME,INSTANCE_NAME,REQUESTS_RECOVERY);
create index idx_qrtz_ft_j_g on QRTZ_FIRED_TRIGGERS(SCHED_NAME,JOB_NAME,JOB_GROUP);
create index idx_qrtz_ft_jg on QRTZ_FIRED_TRIGGERS(SCHED_NAME,JOB_GROUP);
create index idx_qrtz_ft_t_g on QRTZ_FIRED_TRIGGERS(SCHED_NAME,TRIGGER_NAME,TRIGGER_GROUP);
create index idx_qrtz_ft_tg on QRTZ_FIRED_TRIGGERS(SCHED_NAME,TRIGGER_GROUP);

commit;<|MERGE_RESOLUTION|>--- conflicted
+++ resolved
@@ -1070,13 +1070,8 @@
   cluster_id BIGINT NOT NULL,
   upgrade_type VARCHAR(255) DEFAULT 'ROLLING' NOT NULL,
   direction VARCHAR(255) DEFAULT 'UPGRADE' NOT NULL,
-<<<<<<< HEAD
-  skip_failures SMALLINT DEFAULT 0 NOT NULL, 
-  skip_sc_failures SMALLINT DEFAULT 0 NOT NULL, 
-=======
   skip_failures SMALLINT DEFAULT 0 NOT NULL,
   skip_sc_failures SMALLINT DEFAULT 0 NOT NULL,
->>>>>>> 32419371
   skip_prechecks SMALLINT DEFAULT 0 NOT NULL,
   fail_on_precheck_warnings SMALLINT DEFAULT 0 NOT NULL,
   skip_service_checks SMALLINT DEFAULT 0 NOT NULL,
