<?xml version="1.0" encoding="UTF-8"?>
<!--
   Licensed to the Apache Software Foundation (ASF) under one or more
   contributor license agreements.  See the NOTICE file distributed with
   this work for additional information regarding copyright ownership.
   The ASF licenses this file to You under the Apache License, Version 2.0
   (the "License"); you may not use this file except in compliance with
   the License.  You may obtain a copy of the License at

       http://www.apache.org/licenses/LICENSE-2.0

   Unless required by applicable law or agreed to in writing, software
   distributed under the License is distributed on an "AS IS" BASIS,
   WITHOUT WARRANTIES OR CONDITIONS OF ANY KIND, either express or implied.
   See the License for the specific language governing permissions and
   limitations under the License.
-->

<xs:schema xmlns:xs="http://www.w3.org/2001/XMLSchema" version="1.1">
  <xs:annotation>
    <xs:documentation>
    This document describes the schema for an Upgrade Pack for a Management Pack
    </xs:documentation>
  </xs:annotation>

  <xs:simpleType name="lifecycle-type">
    <xs:restriction base="xs:string">
      <xs:enumeration value="install" />
      <xs:enumeration value="quiet" />
      <xs:enumeration value="snapshot" />
      <xs:enumeration value="prepare" />
      <xs:enumeration value="stop" />
      <xs:enumeration value="upgrade" />   <!-- restart -->
      <xs:enumeration value="start" />
      <xs:enumeration value="finalize" />
    </xs:restriction>
  </xs:simpleType>

  <!-- FIXME case sensitivity -->
  <xs:simpleType name="upgrade-kind-type">
    <xs:restriction base="xs:string">
      <xs:enumeration value="rolling" />
      <xs:enumeration value="express" />
      <xs:enumeration value="host_ordered" />
    </xs:restriction>
  </xs:simpleType>
  
  <xs:simpleType name="host-target-type">
    <xs:restriction base="xs:string">
      <xs:enumeration value="master" />
      <xs:enumeration value="any" />
      <xs:enumeration value="all" />
      <xs:enumeration value="first" />
    </xs:restriction>
  </xs:simpleType>
  
  <xs:simpleType name="direction-type">
    <xs:restriction base="xs:string">
      <xs:enumeration value="UPGRADE" />
      <xs:enumeration value="DOWNGRADE" />
    </xs:restriction>
  </xs:simpleType>
  
  <xs:simpleType name="scope-type">
    <xs:restriction base="xs:string">
      <xs:enumeration value="COMPLETE" />
      <xs:enumeration value="PARTIAL" />
      <xs:enumeration value="ANY" />
    </xs:restriction>
  </xs:simpleType>
  
  <xs:simpleType name="security-type">
    <xs:restriction base="xs:string">
      <xs:enumeration value="none" />
      <xs:enumeration value="kerberos" />
    </xs:restriction>
  </xs:simpleType>

  <xs:simpleType name="config-condition-comparison-type">
    <xs:restriction base="xs:string">
      <xs:enumeration value="equals" />
      <xs:enumeration value="not-equals" />
      <xs:enumeration value="contains" />
      <xs:enumeration value="not-contains" />
      <xs:enumeration value="exists" />
      <xs:enumeration value="not-exists" />
    </xs:restriction>
  </xs:simpleType>
  
  <xs:complexType name="abstract-condition-type" abstract="true"/>
    
  <xs:complexType name="config">
    <xs:complexContent>
      <xs:extension base="abstract-condition-type">  
        <xs:attribute name="type" type="xs:Name" use="required"/>
        <xs:attribute name="property" type="xs:Name" use="required"/>
        <xs:attribute name="value" type="xs:string" use="optional"/>
        <xs:attribute name="return_value_if_config_missing" type="xs:boolean" use="optional"/>
        <xs:attribute name="comparison" type="config-condition-comparison-type" use="required"/>
      </xs:extension>
    </xs:complexContent>
  </xs:complexType>

  <xs:complexType name="security">
    <xs:complexContent>
      <xs:extension base="abstract-condition-type">  
        <xs:attribute name="type" type="security-type" use="required"/>
      </xs:extension>
    </xs:complexContent>
  </xs:complexType>
  
  <xs:complexType name="prerequisite-check-type">
    <xs:sequence>
      <xs:element name="check" minOccurs="0" maxOccurs="unbounded">
        <xs:complexType>
          <xs:sequence>
            <xs:element name="property" minOccurs="0" maxOccurs="unbounded">
              <xs:complexType>
                <xs:simpleContent>
                  <xs:extension base="xs:string">
                    <xs:attribute name="name" />
                  </xs:extension>
                </xs:simpleContent>
              </xs:complexType>
            </xs:element>
          </xs:sequence>
          <xs:attribute name="class" type="xs:string" use="required"/>
        </xs:complexType>
      </xs:element>
    </xs:sequence>
  </xs:complexType>
  
  <xs:complexType name="abstract-group-type" abstract="true">
    <xs:sequence>
      <xs:element name="condition" type="abstract-condition-type" minOccurs="0" maxOccurs="1"/>
      <xs:element name="scope" type="scope-type" minOccurs="0" />
      <xs:element name="direction" type="direction-type" minOccurs="0" />
      <xs:element name="service-check" minOccurs="0" type="xs:boolean" />
      <xs:element name="skippable" minOccurs="0" type="xs:boolean" />
      <xs:element name="supports-auto-skip-failure" minOccurs="0" type="xs:boolean" />
      <xs:element name="allow-retry" minOccurs="0"  type="xs:boolean"/>
      <xs:element name="add-after-group" minOccurs="0" />
      <xs:element name="add-after-group-entry" minOccurs="0" />
      
      <xs:element name="parallel-scheduler" minOccurs="0">
        <xs:complexType>
          <xs:sequence>
            <xs:element name="max-degree-of-parallelism" minOccurs="0" />
          </xs:sequence>
        </xs:complexType>
      </xs:element>
      
      <xs:element name="service" minOccurs="0" maxOccurs="unbounded">
        <xs:complexType>
          <xs:sequence>
            <xs:element name="component" minOccurs="1" maxOccurs="unbounded" type="xs:NMTOKEN"/>
          </xs:sequence>
          <xs:attribute name="name" type="xs:NMTOKEN" />
        </xs:complexType>
      </xs:element>
    </xs:sequence>
    <xs:attribute name="name" type="xs:string" use="optional" />
    <xs:attribute name="title" type="xs:string" use="required" />
  </xs:complexType>

  <xs:complexType name="cluster">
    <xs:complexContent>
      <xs:extension base="abstract-group-type">
        <xs:sequence>
          <xs:element name="execute-stage" minOccurs="1" maxOccurs="unbounded">
            <xs:complexType>
              <xs:sequence>
                <xs:element name="condition" type="abstract-condition-type" minOccurs="0" maxOccurs="1"/>
                <xs:element name="direction" type="direction-type" minOccurs="0" maxOccurs="1"/>
                <xs:element name="scope" type="scope-type" minOccurs="0" maxOccurs="1"/>
                <xs:element name="task" type="abstract-task-type" minOccurs="1" maxOccurs="1"/>
              </xs:sequence>              
              <xs:attribute name="title" type="xs:string" />
              <xs:attribute name="service" type="xs:NMTOKEN" />
              <xs:attribute name="component" type="xs:NMTOKEN" />
            </xs:complexType>
          </xs:element>
        </xs:sequence>
      </xs:extension>
    </xs:complexContent>
  </xs:complexType>
  
  <xs:complexType name="colocated">
    <xs:complexContent>
      <xs:extension base="abstract-group-type">
        <xs:sequence>
          <xs:element name="batch">
            <xs:complexType>
              <xs:sequence>
                <xs:element name="percent" />
                <xs:element name="summary" minOccurs="0" />                
                <xs:element name="message" />
              </xs:sequence>
            </xs:complexType>
          </xs:element>
        </xs:sequence>
      </xs:extension>
    </xs:complexContent>
  </xs:complexType>
  
  <xs:complexType name="service-check">
    <xs:complexContent>
      <xs:extension base="abstract-group-type">
        <xs:sequence>
          <xs:element name="priority" minOccurs="0">
            <xs:complexType>
              <xs:sequence>
                <xs:element name="service" minOccurs="1" maxOccurs="unbounded" />
              </xs:sequence>
            </xs:complexType>
          </xs:element>
          <xs:element name="exclude" minOccurs="0">
            <xs:complexType>
              <xs:sequence>
                <xs:element name="service" minOccurs="1" maxOccurs="unbounded" />
              </xs:sequence>
            </xs:complexType>
          </xs:element>
        </xs:sequence>
      </xs:extension>
    </xs:complexContent>
  </xs:complexType>

  <xs:complexType name="start">
    <xs:complexContent>
      <xs:extension base="abstract-group-type">
        <xs:sequence />
      </xs:extension>
    </xs:complexContent>
  </xs:complexType>
  
  <xs:complexType name="stop">
    <xs:complexContent>
      <xs:extension base="abstract-group-type">
        <xs:sequence />
      </xs:extension>
    </xs:complexContent>
  </xs:complexType>

  <xs:complexType name="restart">
    <xs:complexContent>
      <xs:extension base="abstract-group-type">
        <xs:sequence />
      </xs:extension>
    </xs:complexContent>
  </xs:complexType>

  <xs:complexType name="host-order">
    <xs:complexContent>
      <xs:extension base="abstract-group-type">
        <xs:sequence />
      </xs:extension>
    </xs:complexContent>
  </xs:complexType>

  <xs:complexType name="update-stack">
    <xs:complexContent>
      <xs:extension base="cluster">
        <xs:sequence />
      </xs:extension>
    </xs:complexContent>
  </xs:complexType>

  <xs:complexType name="abstract-task-type" abstract="true">
    <xs:sequence>
      <xs:element name="condition" type="abstract-condition-type" minOccurs="0" maxOccurs="1" />
      <xs:element name="scope" minOccurs="0" type="scope-type" />
      <xs:element name="summary" minOccurs="0" />
    </xs:sequence>
    <xs:attribute name="sequential" use="optional" type="xs:boolean" />
    <xs:attribute name="timeout-config" use="optional" type="xs:string" />
  </xs:complexType>
  
  <xs:complexType name="restart-task">
    <xs:complexContent>
      <xs:extension base="abstract-task-type">
        <xs:sequence />
      </xs:extension>
    </xs:complexContent>
  </xs:complexType>
  
  <xs:complexType name="abstract-server-task-type">
    <xs:complexContent>
      <xs:extension base="abstract-task-type">
        <xs:sequence>
          <xs:element name="message" minOccurs="0" maxOccurs="unbounded" />
          <xs:element name="parameter" minOccurs="0" maxOccurs="unbounded">
            <xs:complexType>
              <xs:simpleContent>
                <xs:extension base="xs:string">
                  <xs:attribute name="name" />
                </xs:extension>
              </xs:simpleContent>
            </xs:complexType>
          </xs:element>
        </xs:sequence>
      </xs:extension>
    </xs:complexContent>
  </xs:complexType>
  
  <xs:complexType name="server_action">
    <xs:complexContent>
      <xs:extension base="abstract-server-task-type">
        <xs:sequence />
        <xs:attribute name="class" />
      </xs:extension>
    </xs:complexContent>
  </xs:complexType>
  
  <xs:complexType name="manual">
    <xs:complexContent>
      <xs:extension base="abstract-server-task-type">
        <xs:sequence />
      </xs:extension>
    </xs:complexContent>
  </xs:complexType>
  
  <xs:complexType name="execute">
    <xs:complexContent>
      <xs:extension base="abstract-server-task-type">
        <xs:sequence>
          <xs:element name="script" />
          <xs:element name="function" />
        </xs:sequence>
        <xs:attribute name="hosts" use="optional" type="host-target-type" />
      </xs:extension>
    </xs:complexContent>
  </xs:complexType>
  
  <xs:complexType name="configure">
    <xs:complexContent>
      <xs:extension base="abstract-server-task-type">
        <xs:sequence />
        <xs:attribute name="id" use="required"/>
        <xs:attribute name="supports-patch" type="xs:boolean" />
      </xs:extension>
    </xs:complexContent>
  </xs:complexType>
  
  <xs:complexType name="create_and_configure">
    <xs:complexContent>
      <xs:extension base="configure">
      </xs:extension>
    </xs:complexContent>
  </xs:complexType>

  <xs:complexType name="configure_function">
    <xs:complexContent>
      <xs:extension base="abstract-task-type">
        <xs:sequence />
        <xs:attribute name="hosts" use="optional" type="host-target-type" />
      </xs:extension>
    </xs:complexContent>
  </xs:complexType>
  
  <xs:complexType name="order-type">
    <xs:sequence>
      <xs:element name="group" minOccurs="1" maxOccurs="unbounded" />
    </xs:sequence>
  </xs:complexType>
  
  <xs:complexType name="upgrade-directive-type">
    <xs:sequence>
      <xs:element name="task" type="abstract-task-type" minOccurs="0" maxOccurs="unbounded"/>
    </xs:sequence>
  </xs:complexType>

  <xs:complexType name="downgrade-directive-type">
    <xs:sequence>
      <xs:element name="task" type="abstract-task-type" minOccurs="0" maxOccurs="unbounded"/>
    </xs:sequence>
    <xs:attribute name="copy-upgrade" use="optional" type="xs:boolean" />
  </xs:complexType>
  
  <xs:complexType name="processing-type">
    <xs:sequence>
      <xs:element name="service" minOccurs="1" maxOccurs="unbounded">
        <xs:complexType>
          <xs:sequence>
            <xs:element name="component" minOccurs="1" maxOccurs="unbounded">
              <xs:complexType>
                <xs:sequence>
                  <xs:element name="pre-upgrade" type="upgrade-directive-type" minOccurs="0"/>
                  <xs:element name="pre-downgrade" type="downgrade-directive-type" minOccurs="0" />
                  <xs:element name="upgrade" type="upgrade-directive-type" minOccurs="1" />
                  <xs:element name="post-upgrade" type="upgrade-directive-type" minOccurs="0" />
                  <xs:element name="post-downgrade" type="downgrade-directive-type" minOccurs="0" />
                </xs:sequence>
                <!-- 
                Want to use <xs:assert> to make sure that a pre-downgrade is available if
                pre-upgrade is set.  It appears as though that is not yet available to jaxb.
                See java implementation for the workaround for this.
                 -->
                <xs:attribute name="name" type="xs:NMTOKEN" />
              </xs:complexType>
            </xs:element>
          </xs:sequence>
          <xs:attribute name="name" type="xs:NMTOKEN"/>
        </xs:complexType>
      </xs:element>
    </xs:sequence>
  </xs:complexType>
  
  <xs:element name="upgrade">
    <xs:annotation>
      <xs:documentation>
      This is the root element of an Upgrade Pack
      </xs:documentation>
    </xs:annotation>
    
    <xs:complexType>
      <xs:sequence>
        <xs:element name="target" type="xs:string" />
        <xs:element name="target-stack" type="xs:string" />
        <xs:element name="skip-failures" minOccurs="0" type="xs:boolean" />
        <xs:element name="skip-service-check-failures" minOccurs="0" type="xs:boolean" />
        <xs:element name="downgrade-allowed" minOccurs="0" type="xs:boolean" />
        <xs:element name="type" type="upgrade-kind-type" />
        <xs:element name="prerequisite-checks" type="prerequisite-check-type" minOccurs="0" />
        <xs:element name="lifecycle" minOccurs="1" maxOccurs="unbounded">
          <xs:complexType>
            <xs:sequence>
<<<<<<< HEAD
              <xs:element name="order" type="order-type">
                <xs:unique name="unique-by-group">
                  <xs:annotation>
                    <xs:documentation>Ensures that the element "processing" does not have duplicate services</xs:documentation>
                  </xs:annotation>
                  <xs:selector xpath="lifecycle/group" />
                  <xs:field xpath="@name" />
                </xs:unique>
              </xs:element>
=======
              <xs:element name="order" type="order-type" />
>>>>>>> 5be3604f
            </xs:sequence>
            <xs:attribute name="type" type="lifecycle-type" use="required" />
          </xs:complexType>
        </xs:element>
        <xs:element name="processing" type="processing-type">
          <xs:unique name="unique-by-service">
            <xs:annotation>
              <xs:documentation>Ensures that the element "processing" does not have duplicate services</xs:documentation>
            </xs:annotation>
            <xs:selector xpath="service" />
            <xs:field xpath="@name" />
          </xs:unique>
          <xs:unique name="unique-by-component">
            <xs:annotation>
              <xs:documentation>Ensures that the element "processing" does not have duplicate components</xs:documentation>
            </xs:annotation>
            <xs:selector xpath="service/component" />
            <xs:field xpath="@name" />
          </xs:unique>
        </xs:element>
      </xs:sequence>
    </xs:complexType>
<<<<<<< HEAD

    <xs:unique name="unique-by-lifecycle">
      <xs:selector xpath="lifecycle" />
      <xs:field xpath="@type" />
    </xs:unique>

  </xs:element>
  
=======
>>>>>>> 5be3604f

    <xs:unique name="unique-by-lifecycle">
      <xs:selector xpath="lifecycle" />
      <xs:field xpath="@type" />
    </xs:unique>

  </xs:element>
</xs:schema><|MERGE_RESOLUTION|>--- conflicted
+++ resolved
@@ -425,19 +425,7 @@
         <xs:element name="lifecycle" minOccurs="1" maxOccurs="unbounded">
           <xs:complexType>
             <xs:sequence>
-<<<<<<< HEAD
-              <xs:element name="order" type="order-type">
-                <xs:unique name="unique-by-group">
-                  <xs:annotation>
-                    <xs:documentation>Ensures that the element "processing" does not have duplicate services</xs:documentation>
-                  </xs:annotation>
-                  <xs:selector xpath="lifecycle/group" />
-                  <xs:field xpath="@name" />
-                </xs:unique>
-              </xs:element>
-=======
               <xs:element name="order" type="order-type" />
->>>>>>> 5be3604f
             </xs:sequence>
             <xs:attribute name="type" type="lifecycle-type" use="required" />
           </xs:complexType>
@@ -460,7 +448,6 @@
         </xs:element>
       </xs:sequence>
     </xs:complexType>
-<<<<<<< HEAD
 
     <xs:unique name="unique-by-lifecycle">
       <xs:selector xpath="lifecycle" />
@@ -468,14 +455,4 @@
     </xs:unique>
 
   </xs:element>
-  
-=======
->>>>>>> 5be3604f
-
-    <xs:unique name="unique-by-lifecycle">
-      <xs:selector xpath="lifecycle" />
-      <xs:field xpath="@type" />
-    </xs:unique>
-
-  </xs:element>
 </xs:schema>