--- conflicted
+++ resolved
@@ -800,11 +800,8 @@
       <component name="HIVE_SERVER">
         <pre-upgrade>
           <task xsi:type="configure" id="hdp_2_6_maint_ranger_hive_plugin_cluster_name"/>
-<<<<<<< HEAD
-=======
           <task xsi:type="configure" id="hdp_2_6_maint_ranger_hive_plugin_urlauth_filesystem_schemes"/>
           <task xsi:type="configure" id="hdp_2_6_maint_jaas_config_for_hive_hook"/>
->>>>>>> 9d802b7c
         </pre-upgrade>
         <pre-downgrade/> <!--  no-op to prevent config changes on downgrade -->
         <upgrade>
@@ -1049,13 +1046,10 @@
       <component name="ATLAS_SERVER">
         <pre-upgrade>
           <task xsi:type="configure" id="hdp_2_6_maint_ranger_atlas_plugin_cluster_name"/>
-<<<<<<< HEAD
-=======
           <task xsi:type="configure" id="atlas_env_gc_worker"/>
           <task xsi:type="configure" id="hdp_2_6_atlas_kafka_auto_commit_enable_property_delete"/>
           <task xsi:type="configure" id="atlas_log4j_update_logger_settings"/>
           <task xsi:type="configure" id="atlas_hbase_conf_dir"/>
->>>>>>> 9d802b7c
         </pre-upgrade>
         <pre-downgrade/> <!--  no-op to prevent config changes on downgrade -->
         <upgrade>
