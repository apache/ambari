#!/usr/bin/env ambari-python-wrap
"""
Licensed to the Apache Software Foundation (ASF) under one
or more contributor license agreements.  See the NOTICE file
distributed with this work for additional information
regarding copyright ownership.  The ASF licenses this file
to you under the Apache License, Version 2.0 (the
"License"); you may not use this file except in compliance
with the License.  You may obtain a copy of the License at

    http://www.apache.org/licenses/LICENSE-2.0

Unless required by applicable law or agreed to in writing, software
distributed under the License is distributed on an "AS IS" BASIS,
WITHOUT WARRANTIES OR CONDITIONS OF ANY KIND, either express or implied.
See the License for the specific language governing permissions and
limitations under the License.
"""
import math

import json
import re
from resource_management.libraries.functions import format


class HDP26StackAdvisor(HDP25StackAdvisor):
  def __init__(self):
      super(HDP26StackAdvisor, self).__init__()
      self.initialize_logger("HDP26StackAdvisor")

  def getServiceConfigurationRecommenderDict(self):
      parentRecommendConfDict = super(HDP26StackAdvisor, self).getServiceConfigurationRecommenderDict()
      childRecommendConfDict = {
        "DRUID": self.recommendDruidConfigurations,
        "SUPERSET": self.recommendSupersetConfigurations,
        "ATLAS": self.recommendAtlasConfigurations,
        "TEZ": self.recommendTezConfigurations,
        "RANGER": self.recommendRangerConfigurations,
        "RANGER_KMS": self.recommendRangerKMSConfigurations,
        "HDFS": self.recommendHDFSConfigurations,
        "HIVE": self.recommendHIVEConfigurations,
        "HBASE": self.recommendHBASEConfigurations,
        "YARN": self.recommendYARNConfigurations,
        "KAFKA": self.recommendKAFKAConfigurations,
<<<<<<< HEAD
        "BEACON": self.recommendBEACONConfigurations
=======
        "SPARK2": self.recommendSPARK2Configurations,
        "ZEPPELIN": self.recommendZEPPELINConfigurations
>>>>>>> 9d802b7c
      }
      parentRecommendConfDict.update(childRecommendConfDict)
      return parentRecommendConfDict

<<<<<<< HEAD
  def recommendBEACONConfigurations(self, configurations, clusterData, services, hosts):
    beaconEnvProperties = self.getSiteProperties(services['configurations'], 'beacon-env')
    putbeaconEnvProperty = self.putProperty(configurations, "beacon-env", services)

    # database URL and driver class recommendations
    if beaconEnvProperties and self.checkSiteProperties(beaconEnvProperties, 'beacon_store_driver') and self.checkSiteProperties(beaconEnvProperties, 'beacon_database'):
      putbeaconEnvProperty('beacon_store_driver', self.getDBDriver(beaconEnvProperties['beacon_database']))
    if beaconEnvProperties and self.checkSiteProperties(beaconEnvProperties, 'beacon_store_db_name', 'beacon_store_url') and self.checkSiteProperties(beaconEnvProperties, 'beacon_database'):
      beaconServerHost = self.getHostWithComponent('BEACON', 'BEACON_SERVER', services, hosts)
      beaconDBConnectionURL = beaconEnvProperties['beacon_store_url']
      protocol = self.getProtocol(beaconEnvProperties['beacon_database'])
      oldSchemaName = self.getOldValue(services, "beacon-env", "beacon_store_db_name")
      oldDBType = self.getOldValue(services, "beacon-env", "beacon_database")
      # under these if constructions we are checking if beacon server hostname available,
      # if it's default db connection url with "localhost" or if schema name was changed or if db type was changed (only for db type change from default mysql to existing mysql)
      # or if protocol according to current db type differs with protocol in db connection url(other db types changes)
      if beaconServerHost is not None:
        if (beaconDBConnectionURL and "//localhost" in beaconDBConnectionURL) or oldSchemaName or oldDBType or (protocol and beaconDBConnectionURL and not beaconDBConnectionURL.startswith(protocol)):
          dbConnection = self.getDBConnectionStringBeacon(beaconEnvProperties['beacon_database']).format(beaconServerHost['Hosts']['host_name'], beaconEnvProperties['beacon_store_db_name'])
          putbeaconEnvProperty('beacon_store_url', dbConnection)

  def getDBConnectionStringBeacon(self, databaseType):
    driverDict = {
      'NEW DERBY DATABASE': 'jdbc:derby:${{beacon.data.dir}}/${{beacon.store.db.name}}-db;create=true',
      'EXISTING MYSQL DATABASE': 'jdbc:mysql://{0}/{1}',
      'EXISTING MYSQL / MARIADB DATABASE': 'jdbc:mysql://{0}/{1}',
      'EXISTING ORACLE DATABASE': 'jdbc:oracle:thin:@//{0}:1521/{1}'
    }
    return driverDict.get(databaseType.upper())
=======
  def recommendSPARK2Configurations(self, configurations, clusterData, services, hosts):
    """
    :type configurations dict
    :type clusterData dict
    :type services dict
    :type hosts dict
    """
    super(HDP26StackAdvisor, self).recommendSpark2Configurations(configurations, clusterData, services, hosts)
    self.__addZeppelinToLivy2SuperUsers(configurations, services)

  def recommendZEPPELINConfigurations(self, configurations, clusterData, services, hosts):
    """
    :type configurations dict
    :type clusterData dict
    :type services dict
    :type hosts dict
    """
    super(HDP26StackAdvisor, self).recommendZeppelinConfigurations(configurations, clusterData, services, hosts)
    self.__addZeppelinToLivy2SuperUsers(configurations, services)
>>>>>>> 9d802b7c

  def recommendAtlasConfigurations(self, configurations, clusterData, services, hosts):
    super(HDP26StackAdvisor, self).recommendAtlasConfigurations(configurations, clusterData, services, hosts)
    servicesList = [service["StackServices"]["service_name"] for service in services["services"]]
    putAtlasApplicationProperty = self.putProperty(configurations, "application-properties", services)

    knox_host = 'localhost'
    knox_port = '8443'
    if 'KNOX' in servicesList:
      knox_hosts = self.getComponentHostNames(services, "KNOX", "KNOX_GATEWAY")
      if len(knox_hosts) > 0:
        knox_hosts.sort()
        knox_host = knox_hosts[0]
      if 'gateway-site' in services['configurations'] and 'gateway.port' in services['configurations']["gateway-site"]["properties"]:
        knox_port = services['configurations']["gateway-site"]["properties"]['gateway.port']
      putAtlasApplicationProperty('atlas.sso.knox.providerurl', 'https://{0}:{1}/gateway/knoxsso/api/v1/websso'.format(knox_host, knox_port))

  def recommendDruidConfigurations(self, configurations, clusterData, services, hosts):

      # druid is not in list of services to be installed
      if 'druid-common' not in services['configurations']:
        return

      componentsListList = [service["components"] for service in services["services"]]
      componentsList = [item["StackServiceComponents"] for sublist in componentsListList for item in sublist]
      servicesList = [service["StackServices"]["service_name"] for service in services["services"]]
      putCommonProperty = self.putProperty(configurations, "druid-common", services)

      putCommonProperty('druid.zk.service.host', self.getZKHostPortString(services))
      self.recommendDruidMaxMemoryLimitConfigurations(configurations, clusterData, services, hosts)

      # recommending the metadata storage uri
      database_name = services['configurations']["druid-common"]["properties"]["database_name"]
      metastore_hostname = services['configurations']["druid-common"]["properties"]["metastore_hostname"]
      database_type = services['configurations']["druid-common"]["properties"]["druid.metadata.storage.type"]
      metadata_storage_port = "1527"
      mysql_module_name = "mysql-metadata-storage"
      postgres_module_name = "postgresql-metadata-storage"
      extensions_load_list = services['configurations']['druid-common']['properties']['druid.extensions.loadList']
      putDruidCommonProperty = self.putProperty(configurations, "druid-common", services)

      extensions_load_list = self.removeFromList(extensions_load_list, mysql_module_name)
      extensions_load_list = self.removeFromList(extensions_load_list, postgres_module_name)

      if database_type == 'mysql':
          metadata_storage_port = "3306"
          extensions_load_list = self.addToList(extensions_load_list, mysql_module_name)

      if database_type == 'postgresql':
          extensions_load_list = self.addToList(extensions_load_list, postgres_module_name)
          metadata_storage_port = "5432"

      putDruidCommonProperty('druid.metadata.storage.connector.port', metadata_storage_port)
      putDruidCommonProperty('druid.metadata.storage.connector.connectURI',
                             self.getMetadataConnectionString(database_type).format(metastore_hostname, database_name,
                                                                                    metadata_storage_port))
      # HDFS is installed
      if "HDFS" in servicesList and "hdfs-site" in services["configurations"]:
          # recommend HDFS as default deep storage
          extensions_load_list = self.addToList(extensions_load_list, "druid-hdfs-storage")
          putCommonProperty("druid.storage.type", "hdfs")
          putCommonProperty("druid.storage.storageDirectory", "/apps/druid/warehouse")
          # configure indexer logs configs
          putCommonProperty("druid.indexer.logs.type", "hdfs")
          putCommonProperty("druid.indexer.logs.directory", "/user/druid/logs")

      if "KAFKA" in servicesList:
          extensions_load_list = self.addToList(extensions_load_list, "druid-kafka-indexing-service")

      if 'AMBARI_METRICS' in servicesList:
        extensions_load_list = self.addToList(extensions_load_list, "ambari-metrics-emitter")

      putCommonProperty('druid.extensions.loadList', extensions_load_list)

      # JVM Configs go to env properties
      putEnvProperty = self.putProperty(configurations, "druid-env", services)

      # processing thread pool Config
      for component in ['DRUID_HISTORICAL', 'DRUID_BROKER']:
          component_hosts = self.getHostsWithComponent("DRUID", component, services, hosts)
          nodeType = self.DRUID_COMPONENT_NODE_TYPE_MAP[component]
          putComponentProperty = self.putProperty(configurations, format("druid-{nodeType}"), services)
          if (component_hosts is not None and len(component_hosts) > 0):
              totalAvailableCpu = self.getMinCpu(component_hosts)
              processingThreads = 1
              if totalAvailableCpu > 1:
                  processingThreads = totalAvailableCpu - 1
              putComponentProperty('druid.processing.numThreads', processingThreads)
              putComponentProperty('druid.server.http.numThreads', max(10, (totalAvailableCpu * 17) / 16 + 2) + 30)

  def recommendSupersetConfigurations(self, configurations, clusterData, services, hosts):
      # superset is in list of services to be installed
      if 'superset' in services['configurations']:
        # Recommendations for Superset
        superset_database_type = services['configurations']["superset"]["properties"]["SUPERSET_DATABASE_TYPE"]
        putSupersetProperty = self.putProperty(configurations, "superset", services)

        if superset_database_type == "mysql":
            putSupersetProperty("SUPERSET_DATABASE_PORT", "3306")
        elif superset_database_type == "postgresql":
            putSupersetProperty("SUPERSET_DATABASE_PORT", "5432")

  def recommendYARNConfigurations(self, configurations, clusterData, services, hosts):
    super(HDP26StackAdvisor, self).recommendYARNConfigurations(configurations, clusterData, services, hosts)
    putYarnSiteProperty = self.putProperty(configurations, "yarn-site", services)
    putYarnEnvProperty = self.putProperty(configurations, "yarn-env", services)
<<<<<<< HEAD
=======
    servicesList = [service["StackServices"]["service_name"] for service in services["services"]]

    if 'HIVE' in servicesList and "yarn-site" in services["configurations"] and "yarn.nodemanager.kill-escape.user" in \
                services["configurations"]["yarn-site"]["properties"] and 'hive-env' in services['configurations'] and \
                'hive_user' in services['configurations']['hive-env']['properties']:
      hive_user_name = services['configurations']['hive-env']['properties']['hive_user']
      old_hive_user_name = self.getOldValue(services, "hive-env", "hive_user")
      yarn_nm_kill_escape_user = services["configurations"]["yarn-site"]["properties"]["yarn.nodemanager.kill-escape.user"]
      if not hive_user_name in yarn_nm_kill_escape_user:
        if not yarn_nm_kill_escape_user or yarn_nm_kill_escape_user.strip() == "":
          yarn_nm_kill_escape_user = hive_user_name
        else:
          escape_user_names = yarn_nm_kill_escape_user.split(",")
          if old_hive_user_name in escape_user_names:
            escape_user_names.remove(old_hive_user_name)
          escape_user_names.append(hive_user_name)
          yarn_nm_kill_escape_user = ",".join(escape_user_names)

        putYarnSiteProperty("yarn.nodemanager.kill-escape.user", yarn_nm_kill_escape_user)

>>>>>>> 9d802b7c

    if "yarn-site" in services["configurations"] and \
                    "yarn.resourcemanager.scheduler.monitor.enable" in services["configurations"]["yarn-site"]["properties"]:
      scheduler_monitor_enabled = services["configurations"]["yarn-site"]["properties"]["yarn.resourcemanager.scheduler.monitor.enable"]
      if scheduler_monitor_enabled.lower() == 'true':
        putYarnSiteProperty('yarn.scheduler.capacity.ordering-policy.priority-utilization.underutilized-preemption.enabled', "true")
      else:
        putYarnSiteProperty('yarn.scheduler.capacity.ordering-policy.priority-utilization.underutilized-preemption.enabled', "false")

    # calculate total_preemption_per_round
    total_preemption_per_round = str(round(max(float(1)/len(hosts['items']), 0.1),2))
    putYarnSiteProperty('yarn.resourcemanager.monitor.capacity.preemption.total_preemption_per_round', total_preemption_per_round)


    if 'yarn-env' in services['configurations'] and 'yarn_user' in services['configurations']['yarn-env']['properties']:
      yarn_user = services['configurations']['yarn-env']['properties']['yarn_user']
    else:
      yarn_user = 'yarn'
    if 'ranger-yarn-plugin-properties' in configurations and 'ranger-yarn-plugin-enabled' in configurations['ranger-yarn-plugin-properties']['properties']:
      ranger_yarn_plugin_enabled = (configurations['ranger-yarn-plugin-properties']['properties']['ranger-yarn-plugin-enabled'].lower() == 'Yes'.lower())
    elif 'ranger-yarn-plugin-properties' in services['configurations'] and 'ranger-yarn-plugin-enabled' in services['configurations']['ranger-yarn-plugin-properties']['properties']:
      ranger_yarn_plugin_enabled = (services['configurations']['ranger-yarn-plugin-properties']['properties']['ranger-yarn-plugin-enabled'].lower() == 'Yes'.lower())
    else:
      ranger_yarn_plugin_enabled = False

    #yarn timeline service url depends on http policy and takes the host name of the yarn webapp.
    if "yarn-site" in services["configurations"] and \
                    "yarn.timeline-service.webapp.https.address" in services["configurations"]["yarn-site"]["properties"] and \
                    "yarn.http.policy" in services["configurations"]["yarn-site"]["properties"] and \
                    "yarn.log.server.web-service.url" in services["configurations"]["yarn-site"]["properties"]:
        if services["configurations"]["yarn-site"]["properties"]["yarn.http.policy"] == 'HTTP_ONLY':
            webapp_address = services["configurations"]["yarn-site"]["properties"]["yarn.timeline-service.webapp.address"]
            webservice_url = "http://"+webapp_address+"/ws/v1/applicationhistory"
        else:
            webapp_address = services["configurations"]["yarn-site"]["properties"]["yarn.timeline-service.webapp.https.address"]
            webservice_url = "https://"+webapp_address+"/ws/v1/applicationhistory"
        putYarnSiteProperty('yarn.log.server.web-service.url',webservice_url )

    if ranger_yarn_plugin_enabled and 'ranger-yarn-plugin-properties' in services['configurations'] and 'REPOSITORY_CONFIG_USERNAME' in services['configurations']['ranger-yarn-plugin-properties']['properties']:
      self.logger.info("Setting Yarn Repo user for Ranger.")
      putRangerYarnPluginProperty = self.putProperty(configurations, "ranger-yarn-plugin-properties", services)
      putRangerYarnPluginProperty("REPOSITORY_CONFIG_USERNAME",yarn_user)
    else:
      self.logger.info("Not setting Yarn Repo user for Ranger.")


    yarn_timeline_app_cache_size = None
    host_mem = None
    for host in hosts["items"]:
      host_mem = host["Hosts"]["total_mem"]
      break
    # Check if 'yarn.timeline-service.entity-group-fs-store.app-cache-size' in changed configs.
    changed_configs_has_ats_cache_size = self.isConfigPropertiesChanged(
      services, "yarn-site", ['yarn.timeline-service.entity-group-fs-store.app-cache-size'], False)
    # Check if it's : 1. 'apptimelineserver_heapsize' changed detected in changed-configurations)
    # OR 2. cluster initialization (services['changed-configurations'] should be empty in this case)
    if changed_configs_has_ats_cache_size:
      yarn_timeline_app_cache_size = self.read_yarn_apptimelineserver_cache_size(services)
    elif 0 == len(services['changed-configurations']):
      # Fetch host memory from 1st host, to be used for ATS config calculations below.
      if host_mem is not None:
        yarn_timeline_app_cache_size = self.calculate_yarn_apptimelineserver_cache_size(host_mem)
        putYarnSiteProperty('yarn.timeline-service.entity-group-fs-store.app-cache-size', yarn_timeline_app_cache_size)
        self.logger.info("Updated YARN config 'yarn.timeline-service.entity-group-fs-store.app-cache-size' as : {0}, "
                    "using 'host_mem' = {1}".format(yarn_timeline_app_cache_size, host_mem))
      else:
        self.logger.info("Couldn't update YARN config 'yarn.timeline-service.entity-group-fs-store.app-cache-size' as "
                    "'host_mem' read = {0}".format(host_mem))

    if yarn_timeline_app_cache_size is not None:
      # Calculation for 'ats_heapsize' is in MB.
      ats_heapsize = self.calculate_yarn_apptimelineserver_heapsize(host_mem, yarn_timeline_app_cache_size)
      putYarnEnvProperty('apptimelineserver_heapsize', ats_heapsize) # Value in MB
      self.logger.info("Updated YARN config 'apptimelineserver_heapsize' as : {0}, ".format(ats_heapsize))

  """
  Calculate YARN config 'apptimelineserver_heapsize' in MB.
  """
  def calculate_yarn_apptimelineserver_heapsize(self, host_mem, yarn_timeline_app_cache_size):
    ats_heapsize = None
    if host_mem < 4096:
      ats_heapsize = 1024
    else:
      ats_heapsize = long(min(math.floor(host_mem/2), long(yarn_timeline_app_cache_size) * 500 + 3072))
    return ats_heapsize

  """
  Calculates for YARN config 'yarn.timeline-service.entity-group-fs-store.app-cache-size', based on YARN's NodeManager size.
  """
  def calculate_yarn_apptimelineserver_cache_size(self, host_mem):
    yarn_timeline_app_cache_size = None
    if host_mem < 4096:
      yarn_timeline_app_cache_size = 3
    elif host_mem >= 4096 and host_mem < 8192:
      yarn_timeline_app_cache_size = 7
    elif host_mem >= 8192:
      yarn_timeline_app_cache_size = 10
    self.logger.info("Calculated and returning 'yarn_timeline_app_cache_size' : {0}".format(yarn_timeline_app_cache_size))
    return yarn_timeline_app_cache_size


  """
  Reads YARN config 'yarn.timeline-service.entity-group-fs-store.app-cache-size'.
  """
  def read_yarn_apptimelineserver_cache_size(self, services):
    """
    :type services dict
    :rtype str
    """
    yarn_ats_app_cache_size = None
    yarn_ats_app_cache_size_config = "yarn.timeline-service.entity-group-fs-store.app-cache-size"
    yarn_site_in_services = self.getServicesSiteProperties(services, "yarn-site")

    if yarn_site_in_services and yarn_ats_app_cache_size_config in yarn_site_in_services:
      yarn_ats_app_cache_size = yarn_site_in_services[yarn_ats_app_cache_size_config]
      self.logger.info("'yarn.scheduler.minimum-allocation-mb' read from services as : {0}".format(yarn_ats_app_cache_size))

    if not yarn_ats_app_cache_size:
      self.logger.error("'{0}' was not found in the services".format(yarn_ats_app_cache_size_config))

    return yarn_ats_app_cache_size

  def getMetadataConnectionString(self, database_type):
      driverDict = {
          'mysql': 'jdbc:mysql://{0}:{2}/{1}?createDatabaseIfNotExist=true',
          'derby': 'jdbc:derby://{0}:{2}/{1};create=true',
          'postgresql': 'jdbc:postgresql://{0}:{2}/{1}'
      }
      return driverDict.get(database_type.lower())

  def addToList(self, json_list, word):
      desr_list = json.loads(json_list)
      if word not in desr_list:
          desr_list.append(word)
      return json.dumps(desr_list)

  def removeFromList(self, json_list, word):
      desr_list = json.loads(json_list)
      if word in desr_list:
          desr_list.remove(word)
      return json.dumps(desr_list)

  def recommendDruidMaxMemoryLimitConfigurations(self, configurations, clusterData, services, hosts):
      putEnvPropertyAttribute = self.putPropertyAttribute(configurations, "druid-env")
      for component in ["DRUID_HISTORICAL", "DRUID_MIDDLEMANAGER", "DRUID_BROKER", "DRUID_OVERLORD",
                        "DRUID_COORDINATOR"]:
          component_hosts = self.getHostsWithComponent("DRUID", component, services, hosts)
          if component_hosts is not None and len(component_hosts) > 0:
              totalAvailableMem = self.getMinMemory(component_hosts) / 1024  # In MB
              nodeType = self.DRUID_COMPONENT_NODE_TYPE_MAP[component]
              putEnvPropertyAttribute(format('druid.{nodeType}.jvm.heap.memory'), 'maximum',
                                      max(totalAvailableMem, 1024))

  DRUID_COMPONENT_NODE_TYPE_MAP = {
      'DRUID_BROKER': 'broker',
      'DRUID_COORDINATOR': 'coordinator',
      'DRUID_HISTORICAL': 'historical',
      'DRUID_MIDDLEMANAGER': 'middlemanager',
      'DRUID_OVERLORD': 'overlord',
      'DRUID_ROUTER': 'router'
  }

  def getMinMemory(self, component_hosts):
      min_ram_kb = 1073741824  # 1 TB
      for host in component_hosts:
          ram_kb = host['Hosts']['total_mem']
          min_ram_kb = min(min_ram_kb, ram_kb)
      return min_ram_kb

  def getMinCpu(self, component_hosts):
      min_cpu = 256
      for host in component_hosts:
          cpu_count = host['Hosts']['cpu_count']
          min_cpu = min(min_cpu, cpu_count)
      return min_cpu

  def getServiceConfigurationValidators(self):
      parentValidators = super(HDP26StackAdvisor, self).getServiceConfigurationValidators()
      childValidators = {
          "DRUID": {"druid-env": self.validateDruidEnvConfigurations,
                    "druid-historical": self.validateDruidHistoricalConfigurations,
                    "druid-broker": self.validateDruidBrokerConfigurations},
          "RANGER": {"ranger-ugsync-site": self.validateRangerUsersyncConfigurations},
          "YARN" : {"yarn-site": self.validateYarnSiteConfigurations}
      }
      self.mergeValidators(parentValidators, childValidators)
      return parentValidators

  def validateDruidEnvConfigurations(self, properties, recommendedDefaults, configurations, services, hosts):
      validationItems = []
      #  Minimum Direct memory Validation
      envProperties = services['configurations']['druid-env']['properties']
      for nodeType in ['broker', 'historical']:
          properties = services['configurations'][format('druid-{nodeType}')]['properties']
          intermediateBufferSize = int(properties['druid.processing.buffer.sizeBytes']) / (1024 * 1024)  # In MBs
          processingThreads = int(properties['druid.processing.numThreads'])
          directMemory = int(envProperties[format('druid.{nodeType}.jvm.direct.memory')])
          if directMemory < (processingThreads + 1) * intermediateBufferSize:
              validationItems.extend(
                  {"config-name": format("druid.{nodeType}.jvm.direct.memory"), "item": self.getErrorItem(
                      format(
                          "Not enough direct memory available for {nodeType} Node."
                          "Please adjust druid.{nodeType}.jvm.direct.memory, druid.processing.buffer.sizeBytes, druid.processing.numThreads"
                      )
                  )
                   })
      return self.toConfigurationValidationProblems(validationItems, "druid-env")

  def validateYarnSiteConfigurations(self, properties, recommendedDefaults, configurations, services, hosts):
      validationItems = []
      siteProperties = services["configurations"]["yarn-site"]["properties"]
      servicesList = [service["StackServices"]["service_name"] for service in services["services"]]

      if 'HIVE' in servicesList and "yarn-site" in services["configurations"] and "yarn.nodemanager.kill-escape.user" in \
          services["configurations"]["yarn-site"]["properties"] and 'hive-env' in services['configurations'] and \
                  'hive_user' in services['configurations']['hive-env']['properties']:
        hive_user = services['configurations']['hive-env']['properties']['hive_user']
        yarn_nm_kill_escape_user = services["configurations"]["yarn-site"]["properties"]["yarn.nodemanager.kill-escape.user"]
        if not hive_user in yarn_nm_kill_escape_user:
          validationItems.append(
            {"config-name": "yarn.nodemanager.kill-escape.user",
             "item": self.getWarnItem("Value should contain %s" % hive_user)})

      if services["configurations"]["yarn-site"]["properties"]["yarn.http.policy"] == 'HTTP_ONLY':
         webapp_address = services["configurations"]["yarn-site"]["properties"]["yarn.timeline-service.webapp.address"]
         propertyValue = "http://"+webapp_address+"/ws/v1/applicationhistory"
      else:
         webapp_address = services["configurations"]["yarn-site"]["properties"]["yarn.timeline-service.webapp.https.address"]
         propertyValue = "https://"+webapp_address+"/ws/v1/applicationhistory"
      self.logger.info("validateYarnSiteConfigurations: recommended value for webservice url"+services["configurations"]["yarn-site"]["properties"]["yarn.log.server.web-service.url"])
      if services["configurations"]["yarn-site"]["properties"]["yarn.log.server.web-service.url"] != propertyValue:
         validationItems.append(
              {"config-name": "yarn.log.server.web-service.url",
               "item": self.getWarnItem("Value should be %s" % propertyValue)})
      return self.toConfigurationValidationProblems(validationItems, "yarn-site")

  def validateDruidHistoricalConfigurations(self, properties, recommendedDefaults, configurations, services, hosts):
      validationItems = [
          {"config-name": "druid.processing.numThreads",
           "item": self.validatorEqualsToRecommendedItem(properties, recommendedDefaults,
                                                         "druid.processing.numThreads")}
      ]
      return self.toConfigurationValidationProblems(validationItems, "druid-historical")

  def validateDruidBrokerConfigurations(self, properties, recommendedDefaults, configurations, services, hosts):
        validationItems = [
            {"config-name": "druid.processing.numThreads",
             "item": self.validatorEqualsToRecommendedItem(properties, recommendedDefaults,
                                                           "druid.processing.numThreads")}
        ]
        return self.toConfigurationValidationProblems(validationItems, "druid-broker")

  def recommendTezConfigurations(self, configurations, clusterData, services, hosts):
    super(HDP26StackAdvisor, self).recommendTezConfigurations(configurations, clusterData, services, hosts)
    putTezProperty = self.putProperty(configurations, "tez-site")

    # TEZ JVM options
    jvmGCParams = "-XX:+UseParallelGC"
    if "ambari-server-properties" in services and "java.home" in services["ambari-server-properties"]:
      # JDK8 needs different parameters
      match = re.match(".*\/jdk(1\.\d+)[\-\_\.][^/]*$", services["ambari-server-properties"]["java.home"])
      if match and len(match.groups()) > 0:
        # Is version >= 1.8
        versionSplits = re.split("\.", match.group(1))
        if versionSplits and len(versionSplits) > 1 and int(versionSplits[0]) > 0 and int(versionSplits[1]) > 7:
          jvmGCParams = "-XX:+UseG1GC -XX:+ResizeTLAB"
    tez_jvm_opts = "-XX:+PrintGCDetails -verbose:gc -XX:+PrintGCTimeStamps -XX:+UseNUMA "
    # Append 'jvmGCParams' and 'Heap Dump related option' (({{heap_dump_opts}}) Expanded while writing the
    # configurations at start/restart time).
    tez_jvm_updated_opts = tez_jvm_opts + jvmGCParams + "{{heap_dump_opts}}"
    putTezProperty('tez.am.launch.cmd-opts', tez_jvm_updated_opts)
    putTezProperty('tez.task.launch.cmd-opts', tez_jvm_updated_opts)
    self.logger.info("Updated 'tez-site' config 'tez.task.launch.cmd-opts' and 'tez.am.launch.cmd-opts' as "
                ": {0}".format(tez_jvm_updated_opts))

  def recommendRangerConfigurations(self, configurations, clusterData, services, hosts):
    super(HDP26StackAdvisor, self).recommendRangerConfigurations(configurations, clusterData, services, hosts)

    putRangerUgsyncSite = self.putProperty(configurations, 'ranger-ugsync-site', services)

    delta_sync_enabled = False
    if 'ranger-ugsync-site' in services['configurations'] and 'ranger.usersync.ldap.deltasync' in services['configurations']['ranger-ugsync-site']['properties']:
      delta_sync_enabled = services['configurations']['ranger-ugsync-site']['properties']['ranger.usersync.ldap.deltasync'] == "true"

    if delta_sync_enabled:
      putRangerUgsyncSite("ranger.usersync.group.searchenabled", "true")
    else:
      putRangerUgsyncSite("ranger.usersync.group.searchenabled", "false")

  def validateRangerUsersyncConfigurations(self, properties, recommendedDefaults, configurations, services, hosts):
    ranger_usersync_properties = properties
    validationItems = []

    delta_sync_enabled = 'ranger.usersync.ldap.deltasync' in ranger_usersync_properties \
      and ranger_usersync_properties['ranger.usersync.ldap.deltasync'].lower() == 'true'
    group_sync_enabled = 'ranger.usersync.group.searchenabled' in ranger_usersync_properties \
      and ranger_usersync_properties['ranger.usersync.group.searchenabled'].lower() == 'true'
    usersync_source_ldap_enabled = 'ranger.usersync.source.impl.class' in ranger_usersync_properties \
      and ranger_usersync_properties['ranger.usersync.source.impl.class'] == 'org.apache.ranger.ldapusersync.process.LdapUserGroupBuilder'

    if usersync_source_ldap_enabled and delta_sync_enabled and not group_sync_enabled:
      validationItems.append({"config-name": "ranger.usersync.group.searchenabled",
                            "item": self.getWarnItem(
                            "Need to set ranger.usersync.group.searchenabled as true, as ranger.usersync.ldap.deltasync is enabled")})

    return self.toConfigurationValidationProblems(validationItems, "ranger-ugsync-site")

  def recommendRangerKMSConfigurations(self, configurations, clusterData, services, hosts):
    super(HDP26StackAdvisor, self).recommendRangerKMSConfigurations(configurations, clusterData, services, hosts)
    putRangerKmsEnvProperty = self.putProperty(configurations, "kms-env", services)

    ranger_kms_ssl_enabled = False
    ranger_kms_ssl_port = "9393"
    if 'ranger-kms-site' in services['configurations'] and 'ranger.service.https.attrib.ssl.enabled' in services['configurations']['ranger-kms-site']['properties']:
      ranger_kms_ssl_enabled = services['configurations']['ranger-kms-site']['properties']['ranger.service.https.attrib.ssl.enabled'].lower() == "true"

    if 'ranger-kms-site' in services['configurations'] and 'ranger.service.https.port' in services['configurations']['ranger-kms-site']['properties']:
      ranger_kms_ssl_port = services['configurations']['ranger-kms-site']['properties']['ranger.service.https.port']

    if ranger_kms_ssl_enabled:
      putRangerKmsEnvProperty("kms_port", ranger_kms_ssl_port)
    else:
      putRangerKmsEnvProperty("kms_port", "9292")

  def recommendHDFSConfigurations(self, configurations, clusterData, services, hosts):
    super(HDP26StackAdvisor, self).recommendHDFSConfigurations(configurations, clusterData, services, hosts)
    if 'hadoop-env' in services['configurations'] and 'hdfs_user' in  services['configurations']['hadoop-env']['properties']:
      hdfs_user = services['configurations']['hadoop-env']['properties']['hdfs_user']
    else:
      hdfs_user = 'hadoop'

    if 'ranger-hdfs-plugin-properties' in configurations and 'ranger-hdfs-plugin-enabled' in configurations['ranger-hdfs-plugin-properties']['properties']:
      ranger_hdfs_plugin_enabled = (configurations['ranger-hdfs-plugin-properties']['properties']['ranger-hdfs-plugin-enabled'].lower() == 'Yes'.lower())
    elif 'ranger-hdfs-plugin-properties' in services['configurations'] and 'ranger-hdfs-plugin-enabled' in services['configurations']['ranger-hdfs-plugin-properties']['properties']:
      ranger_hdfs_plugin_enabled = (services['configurations']['ranger-hdfs-plugin-properties']['properties']['ranger-hdfs-plugin-enabled'].lower() == 'Yes'.lower())
    else:
      ranger_hdfs_plugin_enabled = False

    if ranger_hdfs_plugin_enabled and 'ranger-hdfs-plugin-properties' in services['configurations'] and 'REPOSITORY_CONFIG_USERNAME' in services['configurations']['ranger-hdfs-plugin-properties']['properties']:
      self.logger.info("Setting HDFS Repo user for Ranger.")
      putRangerHDFSPluginProperty = self.putProperty(configurations, "ranger-hdfs-plugin-properties", services)
      putRangerHDFSPluginProperty("REPOSITORY_CONFIG_USERNAME",hdfs_user)
    else:
      self.logger.info("Not setting HDFS Repo user for Ranger.")

  def recommendHIVEConfigurations(self, configurations, clusterData, services, hosts):
    super(HDP26StackAdvisor, self).recommendHIVEConfigurations(configurations, clusterData, services, hosts)
    putHiveAtlasHookProperty = self.putProperty(configurations, "hive-atlas-application.properties", services)
    putHiveAtlasHookPropertyAttribute = self.putPropertyAttribute(configurations,"hive-atlas-application.properties")

    if 'hive-env' in services['configurations'] and 'hive_user' in services['configurations']['hive-env']['properties']:
      hive_user = services['configurations']['hive-env']['properties']['hive_user']
    else:
      hive_user = 'hive'

    if 'hive-env' in configurations and 'hive_security_authorization' in configurations['hive-env']['properties']:
      ranger_hive_plugin_enabled = (configurations['hive-env']['properties']['hive_security_authorization'].lower() == 'ranger')
    elif 'hive-env' in services['configurations'] and 'hive_security_authorization' in services['configurations']['hive-env']['properties']:
      ranger_hive_plugin_enabled = (services['configurations']['hive-env']['properties']['hive_security_authorization'].lower() == 'ranger')
    else :
      ranger_hive_plugin_enabled = False

    if ranger_hive_plugin_enabled and 'ranger-hive-plugin-properties' in services['configurations'] and 'REPOSITORY_CONFIG_USERNAME' in services['configurations']['ranger-hive-plugin-properties']['properties']:
      self.logger.info("Setting Hive Repo user for Ranger.")
      putRangerHivePluginProperty = self.putProperty(configurations, "ranger-hive-plugin-properties", services)
      putRangerHivePluginProperty("REPOSITORY_CONFIG_USERNAME",hive_user)
    else:
      self.logger.info("Not setting Hive Repo user for Ranger.")
<<<<<<< HEAD
=======

    security_enabled = self.isSecurityEnabled(services)
    enable_atlas_hook = False

    if 'hive-env' in configurations and 'hive.atlas.hook' in configurations['hive-env']['properties']:
      enable_atlas_hook = configurations['hive-env']['properties']['hive.atlas.hook'].lower() == 'true'
    elif 'hive-env' in services['configurations'] and 'hive.atlas.hook' in services['configurations']['hive-env']['properties']:
      enable_atlas_hook = services['configurations']['hive-env']['properties']['hive.atlas.hook'].lower() == 'true'

    if 'hive-atlas-application.properties' in services['configurations']:
      if security_enabled and enable_atlas_hook:
        putHiveAtlasHookProperty('atlas.jaas.ticketBased-KafkaClient.loginModuleControlFlag', 'required')
        putHiveAtlasHookProperty('atlas.jaas.ticketBased-KafkaClient.loginModuleName', 'com.sun.security.auth.module.Krb5LoginModule')
        putHiveAtlasHookProperty('atlas.jaas.ticketBased-KafkaClient.option.useTicketCache', 'true')
      else:
        putHiveAtlasHookPropertyAttribute('atlas.jaas.ticketBased-KafkaClient.loginModuleControlFlag', 'delete', 'true')
        putHiveAtlasHookPropertyAttribute('atlas.jaas.ticketBased-KafkaClient.loginModuleName', 'delete', 'true')
        putHiveAtlasHookPropertyAttribute('atlas.jaas.ticketBased-KafkaClient.option.useTicketCache', 'delete', 'true')

    # druid is not in list of services to be installed
    servicesList = [service["StackServices"]["service_name"] for service in services["services"]]
    if 'DRUID' in servicesList:
        putHiveSiteProperty = self.putProperty(configurations, "hive-site", services)
        if 'druid-coordinator' in services['configurations']:
            component_hosts = self.getHostsWithComponent("DRUID", 'DRUID_COORDINATOR', services, hosts)
            if component_hosts is not None and len(component_hosts) > 0:
                # pick the first
                host = component_hosts[0]
            druid_coordinator_host_port = str(host['Hosts']['host_name']) + ":" + str(
                services['configurations']['druid-coordinator']['properties']['druid.port'])
        else:
            druid_coordinator_host_port = "localhost:8081"

        if 'druid-router' in services['configurations']:
            component_hosts = self.getHostsWithComponent("DRUID", 'DRUID_ROUTER', services, hosts)
            if component_hosts is not None and len(component_hosts) > 0:
                # pick the first
                host = component_hosts[0]
            print host
            druid_broker_host_port = str(host['Hosts']['host_name']) + ":" + str(
                services['configurations']['druid-router']['properties']['druid.port'])
        elif 'druid-broker' in services['configurations']:
            component_hosts = self.getHostsWithComponent("DRUID", 'DRUID_BROKER', services, hosts)
            if component_hosts is not None and len(component_hosts) > 0:
                # pick the first
                host = component_hosts[0]
            druid_broker_host_port = str(host['Hosts']['host_name']) + ":" + str(
                services['configurations']['druid-broker']['properties']['druid.port'])
        else:
            druid_broker_host_port = "localhost:8083"

        if 'druid-common' in services['configurations']:
            druid_metadata_uri = services['configurations']['druid-common']['properties']['druid.metadata.storage.connector.connectURI']
            druid_metadata_type = services['configurations']['druid-common']['properties']['druid.metadata.storage.type']
            if 'druid.metadata.storage.connector.user' in services['configurations']['druid-common']['properties']:
                druid_metadata_user = services['configurations']['druid-common']['properties']['druid.metadata.storage.connector.user']
            else:
                druid_metadata_user = ""

        putHiveSiteProperty('hive.druid.broker.address.default', druid_broker_host_port)
        putHiveSiteProperty('hive.druid.coordinator.address.default', druid_coordinator_host_port)
        putHiveSiteProperty('hive.druid.metadata.uri', druid_metadata_uri)
        putHiveSiteProperty('hive.druid.metadata.username', druid_metadata_user)
        putHiveSiteProperty('hive.druid.metadata.db.type', druid_metadata_type)

>>>>>>> 9d802b7c

  def recommendHBASEConfigurations(self, configurations, clusterData, services, hosts):
    super(HDP26StackAdvisor, self).recommendHBASEConfigurations(configurations, clusterData, services, hosts)
    if 'hbase-env' in services['configurations'] and 'hbase_user' in services['configurations']['hbase-env']['properties']:
      hbase_user = services['configurations']['hbase-env']['properties']['hbase_user']
    else:
      hbase_user = 'hbase'

    if 'ranger-hbase-plugin-properties' in configurations and 'ranger-hbase-plugin-enabled' in configurations['ranger-hbase-plugin-properties']['properties']:
      ranger_hbase_plugin_enabled = (configurations['ranger-hbase-plugin-properties']['properties']['ranger-hbase-plugin-enabled'].lower() == 'Yes'.lower())
    elif 'ranger-hbase-plugin-properties' in services['configurations'] and 'ranger-hbase-plugin-enabled' in services['configurations']['ranger-hbase-plugin-properties']['properties']:
      ranger_hbase_plugin_enabled = (services['configurations']['ranger-hbase-plugin-properties']['properties']['ranger-hbase-plugin-enabled'].lower() == 'Yes'.lower())
    else:
      ranger_hbase_plugin_enabled = False

    if ranger_hbase_plugin_enabled and 'ranger-hbase-plugin-properties' in services['configurations'] and 'REPOSITORY_CONFIG_USERNAME' in services['configurations']['ranger-hbase-plugin-properties']['properties']:
      self.logger.info("Setting Hbase Repo user for Ranger.")
      putRangerHbasePluginProperty = self.putProperty(configurations, "ranger-hbase-plugin-properties", services)
      putRangerHbasePluginProperty("REPOSITORY_CONFIG_USERNAME",hbase_user)
    else:
      self.logger.info("Not setting Hbase Repo user for Ranger.")

  def recommendKAFKAConfigurations(self, configurations, clusterData, services, hosts):
    super(HDP26StackAdvisor, self).recommendKAFKAConfigurations(configurations, clusterData, services, hosts)
    if 'kafka-env' in services['configurations'] and 'kafka_user' in services['configurations']['kafka-env']['properties']:
      kafka_user = services['configurations']['kafka-env']['properties']['kafka_user']
    else:
      kafka_user = "kafka"

    if 'ranger-kafka-plugin-properties' in configurations and  'ranger-kafka-plugin-enabled' in configurations['ranger-kafka-plugin-properties']['properties']:
      ranger_kafka_plugin_enabled = (configurations['ranger-kafka-plugin-properties']['properties']['ranger-kafka-plugin-enabled'].lower() == 'Yes'.lower())
    elif 'ranger-kafka-plugin-properties' in services['configurations'] and 'ranger-kafka-plugin-enabled' in services['configurations']['ranger-kafka-plugin-properties']['properties']:
      ranger_kafka_plugin_enabled = (services['configurations']['ranger-kafka-plugin-properties']['properties']['ranger-kafka-plugin-enabled'].lower() == 'Yes'.lower())
    else:
      ranger_kafka_plugin_enabled = False

    if ranger_kafka_plugin_enabled and 'ranger-kafka-plugin-properties' in services['configurations'] and 'REPOSITORY_CONFIG_USERNAME' in services['configurations']['ranger-kafka-plugin-properties']['properties']:
      self.logger.info("Setting Kafka Repo user for Ranger.")
      putRangerKafkaPluginProperty = self.putProperty(configurations, "ranger-kafka-plugin-properties", services)
      putRangerKafkaPluginProperty("REPOSITORY_CONFIG_USERNAME",kafka_user)
    else:
<<<<<<< HEAD
      self.logger.info("Not setting Kafka Repo user for Ranger.")
=======
      self.logger.info("Not setting Kafka Repo user for Ranger.")

  def __addZeppelinToLivy2SuperUsers(self, configurations, services):
    """
    If Kerberos is enabled AND Zeppelin is installed AND Spark2 Livy Server is installed, then set
    livy2-conf/livy.superusers to contain the Zeppelin principal name from
    zeppelin-env/zeppelin.server.kerberos.principal

    :param configurations:
    :param services:
    """
    if self.isSecurityEnabled(services):
      zeppelin_env = self.getServicesSiteProperties(services, "zeppelin-env")

      if zeppelin_env and 'zeppelin.server.kerberos.principal' in zeppelin_env:
        zeppelin_principal = zeppelin_env['zeppelin.server.kerberos.principal']
        zeppelin_user = zeppelin_principal.split('@')[0] if zeppelin_principal else None

        if zeppelin_user:
          livy2_conf = self.getServicesSiteProperties(services, 'livy2-conf')

          if livy2_conf:
            superusers = livy2_conf['livy.superusers'] if livy2_conf and 'livy.superusers' in livy2_conf else None

            # add the Zeppelin user to the set of users
            if superusers:
              _superusers = superusers.split(',')
              _superusers = [x.strip() for x in _superusers]
              _superusers = filter(None, _superusers)  # Removes empty string elements from array
            else:
              _superusers = []

            if zeppelin_user not in _superusers:
              _superusers.append(zeppelin_user)

              putLivy2ConfProperty = self.putProperty(configurations, 'livy2-conf', services)
              putLivy2ConfProperty('livy.superusers', ','.join(_superusers))
>>>>>>> 9d802b7c
<|MERGE_RESOLUTION|>--- conflicted
+++ resolved
@@ -42,47 +42,12 @@
         "HBASE": self.recommendHBASEConfigurations,
         "YARN": self.recommendYARNConfigurations,
         "KAFKA": self.recommendKAFKAConfigurations,
-<<<<<<< HEAD
-        "BEACON": self.recommendBEACONConfigurations
-=======
         "SPARK2": self.recommendSPARK2Configurations,
         "ZEPPELIN": self.recommendZEPPELINConfigurations
->>>>>>> 9d802b7c
       }
       parentRecommendConfDict.update(childRecommendConfDict)
       return parentRecommendConfDict
 
-<<<<<<< HEAD
-  def recommendBEACONConfigurations(self, configurations, clusterData, services, hosts):
-    beaconEnvProperties = self.getSiteProperties(services['configurations'], 'beacon-env')
-    putbeaconEnvProperty = self.putProperty(configurations, "beacon-env", services)
-
-    # database URL and driver class recommendations
-    if beaconEnvProperties and self.checkSiteProperties(beaconEnvProperties, 'beacon_store_driver') and self.checkSiteProperties(beaconEnvProperties, 'beacon_database'):
-      putbeaconEnvProperty('beacon_store_driver', self.getDBDriver(beaconEnvProperties['beacon_database']))
-    if beaconEnvProperties and self.checkSiteProperties(beaconEnvProperties, 'beacon_store_db_name', 'beacon_store_url') and self.checkSiteProperties(beaconEnvProperties, 'beacon_database'):
-      beaconServerHost = self.getHostWithComponent('BEACON', 'BEACON_SERVER', services, hosts)
-      beaconDBConnectionURL = beaconEnvProperties['beacon_store_url']
-      protocol = self.getProtocol(beaconEnvProperties['beacon_database'])
-      oldSchemaName = self.getOldValue(services, "beacon-env", "beacon_store_db_name")
-      oldDBType = self.getOldValue(services, "beacon-env", "beacon_database")
-      # under these if constructions we are checking if beacon server hostname available,
-      # if it's default db connection url with "localhost" or if schema name was changed or if db type was changed (only for db type change from default mysql to existing mysql)
-      # or if protocol according to current db type differs with protocol in db connection url(other db types changes)
-      if beaconServerHost is not None:
-        if (beaconDBConnectionURL and "//localhost" in beaconDBConnectionURL) or oldSchemaName or oldDBType or (protocol and beaconDBConnectionURL and not beaconDBConnectionURL.startswith(protocol)):
-          dbConnection = self.getDBConnectionStringBeacon(beaconEnvProperties['beacon_database']).format(beaconServerHost['Hosts']['host_name'], beaconEnvProperties['beacon_store_db_name'])
-          putbeaconEnvProperty('beacon_store_url', dbConnection)
-
-  def getDBConnectionStringBeacon(self, databaseType):
-    driverDict = {
-      'NEW DERBY DATABASE': 'jdbc:derby:${{beacon.data.dir}}/${{beacon.store.db.name}}-db;create=true',
-      'EXISTING MYSQL DATABASE': 'jdbc:mysql://{0}/{1}',
-      'EXISTING MYSQL / MARIADB DATABASE': 'jdbc:mysql://{0}/{1}',
-      'EXISTING ORACLE DATABASE': 'jdbc:oracle:thin:@//{0}:1521/{1}'
-    }
-    return driverDict.get(databaseType.upper())
-=======
   def recommendSPARK2Configurations(self, configurations, clusterData, services, hosts):
     """
     :type configurations dict
@@ -102,7 +67,6 @@
     """
     super(HDP26StackAdvisor, self).recommendZeppelinConfigurations(configurations, clusterData, services, hosts)
     self.__addZeppelinToLivy2SuperUsers(configurations, services)
->>>>>>> 9d802b7c
 
   def recommendAtlasConfigurations(self, configurations, clusterData, services, hosts):
     super(HDP26StackAdvisor, self).recommendAtlasConfigurations(configurations, clusterData, services, hosts)
@@ -209,8 +173,6 @@
     super(HDP26StackAdvisor, self).recommendYARNConfigurations(configurations, clusterData, services, hosts)
     putYarnSiteProperty = self.putProperty(configurations, "yarn-site", services)
     putYarnEnvProperty = self.putProperty(configurations, "yarn-env", services)
-<<<<<<< HEAD
-=======
     servicesList = [service["StackServices"]["service_name"] for service in services["services"]]
 
     if 'HIVE' in servicesList and "yarn-site" in services["configurations"] and "yarn.nodemanager.kill-escape.user" in \
@@ -231,7 +193,6 @@
 
         putYarnSiteProperty("yarn.nodemanager.kill-escape.user", yarn_nm_kill_escape_user)
 
->>>>>>> 9d802b7c
 
     if "yarn-site" in services["configurations"] and \
                     "yarn.resourcemanager.scheduler.monitor.enable" in services["configurations"]["yarn-site"]["properties"]:
@@ -600,8 +561,6 @@
       putRangerHivePluginProperty("REPOSITORY_CONFIG_USERNAME",hive_user)
     else:
       self.logger.info("Not setting Hive Repo user for Ranger.")
-<<<<<<< HEAD
-=======
 
     security_enabled = self.isSecurityEnabled(services)
     enable_atlas_hook = False
@@ -667,7 +626,6 @@
         putHiveSiteProperty('hive.druid.metadata.username', druid_metadata_user)
         putHiveSiteProperty('hive.druid.metadata.db.type', druid_metadata_type)
 
->>>>>>> 9d802b7c
 
   def recommendHBASEConfigurations(self, configurations, clusterData, services, hosts):
     super(HDP26StackAdvisor, self).recommendHBASEConfigurations(configurations, clusterData, services, hosts)
@@ -709,9 +667,6 @@
       putRangerKafkaPluginProperty = self.putProperty(configurations, "ranger-kafka-plugin-properties", services)
       putRangerKafkaPluginProperty("REPOSITORY_CONFIG_USERNAME",kafka_user)
     else:
-<<<<<<< HEAD
-      self.logger.info("Not setting Kafka Repo user for Ranger.")
-=======
       self.logger.info("Not setting Kafka Repo user for Ranger.")
 
   def __addZeppelinToLivy2SuperUsers(self, configurations, services):
@@ -748,5 +703,4 @@
               _superusers.append(zeppelin_user)
 
               putLivy2ConfProperty = self.putProperty(configurations, 'livy2-conf', services)
-              putLivy2ConfProperty('livy.superusers', ','.join(_superusers))
->>>>>>> 9d802b7c
+              putLivy2ConfProperty('livy.superusers', ','.join(_superusers))