--- conflicted
+++ resolved
@@ -1,417 +1,4 @@
 {
-<<<<<<< HEAD
-  "stack_features": [
-    {
-      "name": "snappy",
-      "description": "Snappy compressor/decompressor support",
-      "min_version": "2.0.0.0",
-      "max_version": "2.2.0.0"
-    },
-    {
-      "name": "lzo",
-      "description": "LZO libraries support",
-      "min_version": "2.2.1.0"
-    },
-    {
-      "name": "express_upgrade",
-      "description": "Express upgrade support",
-      "min_version": "2.1.0.0"
-    },
-    {
-      "name": "rolling_upgrade",
-      "description": "Rolling upgrade support",
-      "min_version": "2.2.0.0"
-    },
-    {
-      "name": "kafka_acl_migration_support",
-      "description": "ACL migration support",
-      "min_version": "2.3.4.0"
-    },
-    {
-      "name": "secure_zookeeper",
-      "description": "Protect ZNodes with SASL acl in secure clusters",
-      "min_version": "2.6.0.0"
-    },
-    {
-      "name": "config_versioning",
-      "description": "Configurable versions support",
-      "min_version": "2.3.0.0"
-    },
-    {
-      "name": "datanode_non_root",
-      "description": "DataNode running as non-root support (AMBARI-7615)",
-      "min_version": "2.2.0.0"
-    },
-    {
-      "name": "remove_ranger_hdfs_plugin_env",
-      "description": "HDFS removes Ranger env files (AMBARI-14299)",
-      "min_version": "2.3.0.0"
-    },
-    {
-      "name": "ranger",
-      "description": "Ranger Service support",
-      "min_version": "2.2.0.0"
-    },
-    {
-      "name": "ranger_tagsync_component",
-      "description": "Ranger Tagsync component support (AMBARI-14383)",
-      "min_version": "2.5.0.0"
-    },
-    {
-      "name": "phoenix",
-      "description": "Phoenix Service support",
-      "min_version": "2.3.0.0"
-    },
-    {
-      "name": "nfs",
-      "description": "NFS support",
-      "min_version": "2.3.0.0"
-    },
-    {
-      "name": "tez_for_spark",
-      "description": "Tez dependency for Spark",
-      "min_version": "2.2.0.0",
-      "max_version": "2.3.0.0"
-    },
-    {
-      "name": "timeline_state_store",
-      "description": "Yarn application timeline-service supports state store property (AMBARI-11442)",
-      "min_version": "2.2.0.0"
-    },
-    {
-      "name": "copy_tarball_to_hdfs",
-      "description": "Copy tarball to HDFS support (AMBARI-12113)",
-      "min_version": "2.2.0.0"
-    },
-    {
-      "name": "spark_16plus",
-      "description": "Spark 1.6+",
-      "min_version": "2.4.0.0"
-    },
-    {
-      "name": "spark_thriftserver",
-      "description": "Spark Thrift Server",
-      "min_version": "2.3.2.0"
-    },
-    {
-      "name": "storm_kerberos",
-      "description": "Storm Kerberos support (AMBARI-7570)",
-      "min_version": "2.2.0.0"
-    },
-    {
-      "name": "storm_ams",
-      "description": "Storm AMS integration (AMBARI-10710)",
-      "min_version": "2.2.0.0"
-    },
-    {
-      "name": "create_kafka_broker_id",
-      "description": "Ambari should create Kafka Broker Id (AMBARI-12678)",
-      "min_version": "2.2.0.0",
-      "max_version": "2.3.0.0"
-    },
-    {
-      "name": "kafka_listeners",
-      "description": "Kafka listeners (AMBARI-10984)",
-      "min_version": "2.3.0.0"
-    },
-    {
-      "name": "kafka_kerberos",
-      "description": "Kafka Kerberos support (AMBARI-10984)",
-      "min_version": "2.3.0.0"
-    },
-    {
-      "name": "pig_on_tez",
-      "description": "Pig on Tez support (AMBARI-7863)",
-      "min_version": "2.2.0.0"
-    },
-    {
-      "name": "ranger_usersync_non_root",
-      "description": "Ranger Usersync as non-root user (AMBARI-10416)",
-      "min_version": "2.3.0.0"
-    },
-    {
-      "name": "ranger_audit_db_support",
-      "description": "Ranger Audit to DB support",
-      "min_version": "2.2.0.0",
-      "max_version": "2.4.99.99"
-    },
-    {
-      "name": "accumulo_kerberos_user_auth",
-      "description": "Accumulo Kerberos User Auth (AMBARI-10163)",
-      "min_version": "2.3.0.0"
-    },
-    {
-      "name": "knox_versioned_data_dir",
-      "description": "Use versioned data dir for Knox (AMBARI-13164)",
-      "min_version": "2.3.2.0"
-    },
-    {
-      "name": "knox_sso_topology",
-      "description": "Knox SSO Topology support (AMBARI-13975)",
-      "min_version": "2.3.8.0"
-    },
-    {
-      "name": "atlas_rolling_upgrade",
-      "description": "Rolling upgrade support for Atlas",
-      "min_version": "2.3.0.0"
-    },
-    {
-      "name": "oozie_admin_user",
-      "description": "Oozie install user as an Oozie admin user (AMBARI-7976)",
-      "min_version": "2.2.0.0"
-    },
-    {
-      "name": "oozie_create_hive_tez_configs",
-      "description": "Oozie create configs for Ambari Hive and Tez deployments (AMBARI-8074)",
-      "min_version": "2.2.0.0"
-    },
-    {
-      "name": "oozie_setup_shared_lib",
-      "description": "Oozie setup tools used to shared Oozie lib to HDFS (AMBARI-7240)",
-      "min_version": "2.2.0.0"
-    },
-    {
-      "name": "oozie_host_kerberos",
-      "description": "Oozie in secured clusters uses _HOST in Kerberos principal (AMBARI-9775)",
-      "min_version": "2.0.0.0"
-    },
-    {
-      "name": "falcon_extensions",
-      "description": "Falcon Extension",
-      "min_version": "2.5.0.0"
-    },
-    {
-      "name": "hive_metastore_upgrade_schema",
-      "description": "Hive metastore upgrade schema support (AMBARI-11176)",
-      "min_version": "2.3.0.0"
-     },
-    {
-      "name": "hive_server_interactive",
-      "description": "Hive server interactive support (AMBARI-15573)",
-      "min_version": "2.5.0.0"
-     },
-    {
-      "name": "hive_webhcat_specific_configs",
-      "description": "Hive webhcat specific configurations support (AMBARI-12364)",
-      "min_version": "2.3.0.0"
-     },
-    {
-      "name": "hive_purge_table",
-      "description": "Hive purge table support (AMBARI-12260)",
-      "min_version": "2.3.0.0"
-     },
-    {
-      "name": "hive_server2_kerberized_env",
-      "description": "Hive server2 working on kerberized environment (AMBARI-13749)",
-      "min_version": "2.2.3.0",
-      "max_version": "2.2.5.0"
-     },
-    {
-      "name": "hive_env_heapsize",
-      "description": "Hive heapsize property defined in hive-env (AMBARI-12801)",
-      "min_version": "2.2.0.0"
-    },
-    {
-      "name": "ranger_kms_hsm_support",
-      "description": "Ranger KMS HSM support (AMBARI-15752)",
-      "min_version": "2.5.0.0"
-    },
-    {
-      "name": "ranger_log4j_support",
-      "description": "Ranger supporting log-4j properties (AMBARI-15681)",
-      "min_version": "2.5.0.0"
-    },
-    {
-      "name": "ranger_kerberos_support",
-      "description": "Ranger Kerberos support",
-      "min_version": "2.5.0.0"
-    },
-    {
-      "name": "hive_metastore_site_support",
-      "description": "Hive Metastore site support",
-      "min_version": "2.5.0.0"
-    },
-    {
-      "name": "ranger_usersync_password_jceks",
-      "description": "Saving Ranger Usersync credentials in jceks",
-      "min_version": "2.5.0.0"
-    },
-    {
-      "name": "ranger_install_infra_client",
-      "description": "Ambari Infra Service support",
-      "min_version": "2.5.0.0"
-    },
-    {
-      "name": "falcon_atlas_support_2_3",
-      "description": "Falcon Atlas integration support for 2.3 stack",
-      "min_version": "2.3.99.0",
-      "max_version": "2.4.0.0"
-    },
-    {
-      "name": "falcon_atlas_support",
-      "description": "Falcon Atlas integration",
-      "min_version": "2.5.0.0"
-    },
-    {
-      "name": "hbase_home_directory",
-      "description": "Hbase home directory in HDFS needed for HBASE backup",
-      "min_version": "2.5.0.0"
-    },
-    {
-      "name": "spark_livy",
-      "description": "Livy as slave component of spark",
-      "min_version": "2.5.0.0"
-    },
-    {
-      "name": "spark_livy2",
-      "description": "Livy as slave component of spark",
-      "min_version": "2.6.0.0"
-    },
-    {
-      "name": "atlas_ranger_plugin_support",
-      "description": "Atlas Ranger plugin support",
-      "min_version": "2.5.0.0"
-    },
-    {
-      "name": "atlas_conf_dir_in_path",
-      "description": "Prepend the Atlas conf dir (/etc/atlas/conf) to the classpath of Storm and Falcon",
-      "min_version": "2.3.0.0",
-      "max_version": "2.4.99.99"
-    },
-    {
-      "name": "atlas_upgrade_support",
-      "description": "Atlas supports express and rolling upgrades",
-      "min_version": "2.5.0.0"
-    },
-    {
-      "name": "atlas_hook_support",
-      "description": "Atlas support for hooks in Hive, Storm, Falcon, and Sqoop",
-      "min_version": "2.5.0.0"
-    },
-    {
-      "name": "ranger_pid_support",
-      "description": "Ranger Service support pid generation AMBARI-16756",
-      "min_version": "2.5.0.0"
-    },
-    {
-      "name": "ranger_kms_pid_support",
-      "description": "Ranger KMS Service support pid generation",
-      "min_version": "2.5.0.0"
-    },
-    {
-      "name": "ranger_admin_password_change",
-      "description": "Allow ranger admin credentials to be specified during cluster creation (AMBARI-17000)",
-      "min_version": "2.5.0.0"
-    },
-    {
-      "name": "ranger_setup_db_on_start",
-      "description": "Allows setup of ranger db and java patches to be called multiple times on each START",
-      "min_version": "2.6.0.0"
-    },
-    {
-      "name": "storm_metrics_apache_classes",
-      "description": "Metrics sink for Storm that uses Apache class names",
-      "min_version": "2.5.0.0"
-    },
-    {
-      "name": "spark_java_opts_support",
-      "description": "Allow Spark to generate java-opts file",
-      "min_version": "2.2.0.0",
-      "max_version": "2.4.0.0"
-    },
-    {
-      "name": "atlas_hbase_setup",
-      "description": "Use script to create Atlas tables in Hbase and set permissions for Atlas user.",
-      "min_version": "2.5.0.0"
-    },
-    {
-      "name": "ranger_hive_plugin_jdbc_url",
-      "description": "Handle Ranger hive repo config jdbc url change for stack 2.5 (AMBARI-18386)",
-      "min_version": "2.5.0.0"
-    },
-    {
-      "name": "zkfc_version_advertised",
-      "description": "ZKFC advertise version",
-      "min_version": "2.5.0.0"
-    },
-    {
-      "name": "phoenix_core_hdfs_site_required",
-      "description": "HDFS and CORE site required for Phoenix",
-      "max_version": "2.5.9.9"
-    },
-    {
-      "name": "ranger_tagsync_ssl_xml_support",
-      "description": "Ranger Tagsync ssl xml support.",
-      "min_version": "2.6.0.0"
-    },
-    {
-      "name": "ranger_xml_configuration",
-      "description": "Ranger code base support xml configurations",
-      "min_version": "2.3.0.0"
-    },
-    {
-      "name": "kafka_ranger_plugin_support",
-      "description": "Ambari stack changes for Ranger Kafka Plugin (AMBARI-11299)",
-      "min_version": "2.3.0.0"
-    },
-    {
-      "name": "yarn_ranger_plugin_support",
-      "description": "Implement Stack changes for Ranger Yarn Plugin integration (AMBARI-10866)",
-      "min_version": "2.3.0.0"
-    },
-    {
-      "name": "ranger_solr_config_support",
-      "description": "Showing Ranger solrconfig.xml on UI",
-      "min_version": "2.6.0.0"
-    },
-    {
-      "name": "hive_interactive_atlas_hook_required",
-      "description": "Registering Atlas Hook for Hive Interactive.",
-      "min_version": "2.6.0.0"
-    },
-    {
-      "name": "core_site_for_ranger_plugins",
-      "description": "Adding core-site.xml in when Ranger plugin is enabled for Storm, Kafka, and Knox.",
-      "min_version": "2.6.0.0"
-    },
-    {
-      "name": "atlas_install_hook_package_support",
-      "description": "Stop installing packages from 2.6",
-      "max_version": "2.5.9.9"
-    },
-    {
-      "name": "atlas_hdfs_site_on_namenode_ha",
-      "description": "Need to create hdfs-site under atlas-conf dir when Namenode-HA is enabled.",
-      "min_version": "2.6.0.0"
-    },
-    {
-      "name": "hive_interactive_ga",
-      "description": "Hive Interactive GA support",
-      "min_version": "2.6.0.0"
-    },
-    {
-      "name": "secure_ranger_ssl_password",
-      "description": "Securing Ranger Admin and Usersync SSL and Trustore related passwords in jceks",
-      "min_version": "2.6.0.0"
-    },
-    {
-      "name": "ranger_kms_ssl",
-      "description": "Ranger KMS SSL properties in ambari stack",
-      "min_version": "2.6.0.0"
-    },
-    {
-      "name": "nifi_encrypt_config",
-      "description": "Encrypt sensitive properties written to nifi property file",
-      "min_version": "2.6.0.0"
-    },
-    {
-      "name": "toolkit_config_update",
-      "description": "Support separate input and output for toolkit configuration",
-      "min_version": "2.6.0.0"
-    }
-
-  ]
-=======
   "HDP": {
     "stack_features": [
       {
@@ -843,5 +430,4 @@
       }
     ]
   }
->>>>>>> 9d802b7c
 }