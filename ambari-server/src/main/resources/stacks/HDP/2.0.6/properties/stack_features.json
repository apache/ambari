{
  "HDP": {
    "stack_features": [
      {
        "name": "snappy",
        "description": "Snappy compressor/decompressor support",
        "min_version": "2.0.0.0",
        "max_version": "2.2.0.0"
      },
      {
        "name": "lzo",
        "description": "LZO libraries support",
        "min_version": "2.2.1.0"
      },
      {
        "name": "express_upgrade",
        "description": "Express upgrade support",
        "min_version": "2.1.0.0"
      },
      {
        "name": "rolling_upgrade",
        "description": "Rolling upgrade support",
        "min_version": "2.2.0.0"
      },
      {
        "name": "kafka_acl_migration_support",
        "description": "ACL migration support",
        "min_version": "2.3.4.0"
      },
      {
        "name": "secure_zookeeper",
        "description": "Protect ZNodes with SASL acl in secure clusters",
        "min_version": "2.6.0.0"
      },
      {
        "name": "config_versioning",
        "description": "Configurable versions support",
        "min_version": "2.3.0.0"
      },
      {
        "name": "datanode_non_root",
        "description": "DataNode running as non-root support (AMBARI-7615)",
        "min_version": "2.2.0.0"
      },
      {
        "name": "remove_ranger_hdfs_plugin_env",
        "description": "HDFS removes Ranger env files (AMBARI-14299)",
        "min_version": "2.3.0.0"
      },
      {
        "name": "ranger",
        "description": "Ranger Service support",
        "min_version": "2.2.0.0"
      },
      {
        "name": "ranger_tagsync_component",
        "description": "Ranger Tagsync component support (AMBARI-14383)",
        "min_version": "2.5.0.0"
      },
      {
        "name": "phoenix",
        "description": "Phoenix Service support",
        "min_version": "2.3.0.0"
      },
      {
        "name": "nfs",
        "description": "NFS support",
        "min_version": "2.3.0.0"
      },
      {
        "name": "tez_for_spark",
        "description": "Tez dependency for Spark",
        "min_version": "2.2.0.0",
        "max_version": "2.3.0.0"
      },
      {
        "name": "timeline_state_store",
        "description": "Yarn application timeline-service supports state store property (AMBARI-11442)",
        "min_version": "2.2.0.0"
      },
      {
        "name": "copy_tarball_to_hdfs",
        "description": "Copy tarball to HDFS support (AMBARI-12113)",
        "min_version": "2.2.0.0"
      },
      {
        "name": "spark_16plus",
        "description": "Spark 1.6+",
        "min_version": "2.4.0.0"
      },
      {
        "name": "spark_thriftserver",
        "description": "Spark Thrift Server",
        "min_version": "2.3.2.0"
      },
      {
        "name": "storm_kerberos",
        "description": "Storm Kerberos support (AMBARI-7570)",
        "min_version": "2.2.0.0"
      },
      {
        "name": "storm_ams",
        "description": "Storm AMS integration (AMBARI-10710)",
        "min_version": "2.2.0.0"
      },
      {
        "name": "kafka_listeners",
        "description": "Kafka listeners (AMBARI-10984)",
        "min_version": "2.3.0.0"
      },
      {
        "name": "kafka_kerberos",
        "description": "Kafka Kerberos support (AMBARI-10984)",
        "min_version": "2.3.0.0"
      },
      {
        "name": "pig_on_tez",
        "description": "Pig on Tez support (AMBARI-7863)",
        "min_version": "2.2.0.0"
      },
      {
        "name": "ranger_usersync_non_root",
        "description": "Ranger Usersync as non-root user (AMBARI-10416)",
        "min_version": "2.3.0.0"
      },
      {
        "name": "ranger_audit_db_support",
        "description": "Ranger Audit to DB support",
        "min_version": "2.2.0.0",
        "max_version": "2.4.99.99"
      },
      {
        "name": "accumulo_kerberos_user_auth",
        "description": "Accumulo Kerberos User Auth (AMBARI-10163)",
        "min_version": "2.3.0.0"
      },
      {
        "name": "knox_versioned_data_dir",
        "description": "Use versioned data dir for Knox (AMBARI-13164)",
        "min_version": "2.3.2.0"
      },
      {
        "name": "knox_sso_topology",
        "description": "Knox SSO Topology support (AMBARI-13975)",
        "min_version": "2.3.8.0"
      },
      {
        "name": "atlas_rolling_upgrade",
        "description": "Rolling upgrade support for Atlas",
        "min_version": "2.3.0.0"
      },
      {
        "name": "oozie_admin_user",
        "description": "Oozie install user as an Oozie admin user (AMBARI-7976)",
        "min_version": "2.2.0.0"
      },
      {
        "name": "oozie_create_hive_tez_configs",
        "description": "Oozie create configs for Ambari Hive and Tez deployments (AMBARI-8074)",
        "min_version": "2.2.0.0"
      },
      {
        "name": "oozie_setup_shared_lib",
        "description": "Oozie setup tools used to shared Oozie lib to HDFS (AMBARI-7240)",
        "min_version": "2.2.0.0"
      },
      {
        "name": "oozie_host_kerberos",
        "description": "Oozie in secured clusters uses _HOST in Kerberos principal (AMBARI-9775)",
        "min_version": "2.0.0.0"
      },
      {
        "name": "falcon_extensions",
        "description": "Falcon Extension",
        "min_version": "2.5.0.0"
      },
      {
        "name": "hive_metastore_upgrade_schema",
        "description": "Hive metastore upgrade schema support (AMBARI-11176)",
        "min_version": "2.3.0.0"
      },
      {
        "name": "hive_server_interactive",
        "description": "Hive server interactive support (AMBARI-15573)",
        "min_version": "2.5.0.0"
      },
      {
        "name": "hive_webhcat_specific_configs",
        "description": "Hive webhcat specific configurations support (AMBARI-12364)",
        "min_version": "2.3.0.0"
      },
      {
        "name": "hive_purge_table",
        "description": "Hive purge table support (AMBARI-12260)",
        "min_version": "2.3.0.0"
      },
      {
        "name": "hive_server2_kerberized_env",
        "description": "Hive server2 working on kerberized environment (AMBARI-13749)",
        "min_version": "2.2.3.0",
        "max_version": "2.2.5.0"
      },
      {
        "name": "hive_env_heapsize",
        "description": "Hive heapsize property defined in hive-env (AMBARI-12801)",
        "min_version": "2.2.0.0"
      },
      {
        "name": "ranger_kms_hsm_support",
        "description": "Ranger KMS HSM support (AMBARI-15752)",
        "min_version": "2.5.0.0"
      },
      {
        "name": "ranger_log4j_support",
        "description": "Ranger supporting log-4j properties (AMBARI-15681)",
        "min_version": "2.5.0.0"
      },
      {
        "name": "ranger_kerberos_support",
        "description": "Ranger Kerberos support",
        "min_version": "2.5.0.0"
      },
      {
        "name": "hive_metastore_site_support",
        "description": "Hive Metastore site support",
        "min_version": "2.5.0.0"
      },
      {
        "name": "ranger_usersync_password_jceks",
        "description": "Saving Ranger Usersync credentials in jceks",
        "min_version": "2.5.0.0"
      },
      {
        "name": "ranger_install_infra_client",
        "description": "Ambari Infra Service support",
        "min_version": "2.5.0.0"
      },
      {
        "name": "falcon_atlas_support_2_3",
        "description": "Falcon Atlas integration support for 2.3 stack",
        "min_version": "2.3.99.0",
        "max_version": "2.4.0.0"
      },
      {
        "name": "falcon_atlas_support",
        "description": "Falcon Atlas integration",
        "min_version": "2.5.0.0"
      },
      {
        "name": "hbase_home_directory",
        "description": "Hbase home directory in HDFS needed for HBASE backup",
        "min_version": "2.5.0.0"
      },
      {
        "name": "spark_livy",
        "description": "Livy as slave component of spark",
        "min_version": "2.5.0.0"
      },
      {
        "name": "spark_livy2",
        "description": "Livy as slave component of spark",
        "min_version": "2.6.0.0"
      },
      {
        "name": "atlas_ranger_plugin_support",
        "description": "Atlas Ranger plugin support",
        "min_version": "2.5.0.0"
      },
      {
        "name": "atlas_conf_dir_in_path",
        "description": "Prepend the Atlas conf dir (/etc/atlas/conf) to the classpath of Storm and Falcon",
        "min_version": "2.3.0.0",
        "max_version": "2.4.99.99"
      },
      {
        "name": "atlas_upgrade_support",
        "description": "Atlas supports express and rolling upgrades",
        "min_version": "2.5.0.0"
      },
      {
        "name": "atlas_hook_support",
        "description": "Atlas support for hooks in Hive, Storm, Falcon, and Sqoop",
        "min_version": "2.5.0.0"
      },
      {
        "name": "ranger_pid_support",
        "description": "Ranger Service support pid generation AMBARI-16756",
        "min_version": "2.5.0.0"
      },
      {
        "name": "ranger_kms_pid_support",
        "description": "Ranger KMS Service support pid generation",
        "min_version": "2.5.0.0"
      },
      {
        "name": "ranger_admin_password_change",
        "description": "Allow ranger admin credentials to be specified during cluster creation (AMBARI-17000)",
        "min_version": "2.5.0.0"
      },
      {
        "name": "ranger_setup_db_on_start",
        "description": "Allows setup of ranger db and java patches to be called multiple times on each START",
        "min_version": "2.6.0.0"
      },
      {
        "name": "storm_metrics_apache_classes",
        "description": "Metrics sink for Storm that uses Apache class names",
        "min_version": "2.5.0.0"
      },
      {
        "name": "spark_java_opts_support",
        "description": "Allow Spark to generate java-opts file",
        "min_version": "2.2.0.0",
        "max_version": "2.4.0.0"
      },
      {
        "name": "atlas_hbase_setup",
        "description": "Use script to create Atlas tables in Hbase and set permissions for Atlas user.",
        "min_version": "2.5.0.0"
      },
      {
        "name": "ranger_hive_plugin_jdbc_url",
        "description": "Handle Ranger hive repo config jdbc url change for stack 2.5 (AMBARI-18386)",
        "min_version": "2.5.0.0"
      },
      {
        "name": "zkfc_version_advertised",
        "description": "ZKFC advertise version",
        "min_version": "2.5.0.0"
      },
      {
        "name": "phoenix_core_hdfs_site_required",
        "description": "HDFS and CORE site required for Phoenix",
        "max_version": "2.5.9.9"
      },
      {
        "name": "ranger_tagsync_ssl_xml_support",
        "description": "Ranger Tagsync ssl xml support.",
        "min_version": "2.6.0.0"
      },
      {
        "name": "ranger_xml_configuration",
        "description": "Ranger code base support xml configurations",
        "min_version": "2.3.0.0"
      },
      {
        "name": "kafka_ranger_plugin_support",
        "description": "Ambari stack changes for Ranger Kafka Plugin (AMBARI-11299)",
        "min_version": "2.3.0.0"
      },
      {
        "name": "yarn_ranger_plugin_support",
        "description": "Implement Stack changes for Ranger Yarn Plugin integration (AMBARI-10866)",
        "min_version": "2.3.0.0"
      },
      {
        "name": "ranger_solr_config_support",
        "description": "Showing Ranger solrconfig.xml on UI",
        "min_version": "2.6.0.0"
      },
      {
        "name": "hive_interactive_atlas_hook_required",
        "description": "Registering Atlas Hook for Hive Interactive.",
        "min_version": "2.6.0.0"
      },
      {
        "name": "core_site_for_ranger_plugins",
        "description": "Adding core-site.xml in when Ranger plugin is enabled for Storm, Kafka, and Knox.",
        "min_version": "2.6.0.0"
      },
      {
        "name": "atlas_install_hook_package_support",
        "description": "Stop installing packages from 2.6",
        "max_version": "2.5.9.9"
      },
      {
        "name": "atlas_hdfs_site_on_namenode_ha",
        "description": "Need to create hdfs-site under atlas-conf dir when Namenode-HA is enabled.",
        "min_version": "2.6.0.0"
      },
      {
        "name": "hive_interactive_ga",
        "description": "Hive Interactive GA support",
        "min_version": "2.6.0.0"
      },
      {
        "name": "secure_ranger_ssl_password",
        "description": "Securing Ranger Admin and Usersync SSL and Trustore related passwords in jceks",
        "min_version": "2.6.0.0"
      },
      {
        "name": "ranger_kms_ssl",
        "description": "Ranger KMS SSL properties in ambari stack",
        "min_version": "2.6.0.0"
      },
      {
        "name": "nifi_encrypt_config",
        "description": "Encrypt sensitive properties written to nifi property file",
        "min_version": "2.6.0.0"
      },
      {
        "name": "toolkit_config_update",
        "description": "Support separate input and output for toolkit configuration",
        "min_version": "2.6.0.0"
      },
      {
        "name": "admin_toolkit_support",
        "description": "Supports the nifi admin toolkit",
        "min_version": "2.6.0.0"
      },
      {
        "name": "tls_toolkit_san",
        "description": "Support subject alternative name flag",
        "min_version": "2.6.0.0"
      },
      {
        "name": "nifi_jaas_conf_create",
        "description": "Create NIFI jaas configuration when kerberos is enabled",
        "min_version": "2.6.0.0"
      },
      {
        "name": "atlas_core_site_support",
        "description": "Need to create core-site under Atlas conf directory.",
        "min_version": "2.6.0.0"
      },
      {
        "name": "hadoop_custom_extensions",
        "description": "Support hadoop custom extensions",
        "min_version": "2.6.0.0"
      },
      {
        "name": "registry_remove_rootpath",
        "description": "Registry remove root path setting",
        "min_version": "2.6.3.0"
      },
      {
        "name": "registry_allowed_resources_support",
        "description": "Registry allowed resources",
        "min_version": "2.6.3.0"
      },
      {
        "name": "registry_rewriteuri_filter_support",
        "description": "Registry RewriteUri servlet filter",
        "min_version": "2.6.3.0"
      },
      {
        "name": "sam_storage_core_in_registry",
        "description": "Storage core module moved to registry",
        "min_version": "2.6.3.0"
<<<<<<< HEAD
=======
      },
      {
        "name": "kafka_extended_sasl_support",
        "description": "Support SASL PLAIN and GSSAPI",
        "min_version": "2.6.5.0"
>>>>>>> b2655aa6
      }
    ]
  }
}<|MERGE_RESOLUTION|>--- conflicted
+++ resolved
@@ -447,14 +447,11 @@
         "name": "sam_storage_core_in_registry",
         "description": "Storage core module moved to registry",
         "min_version": "2.6.3.0"
-<<<<<<< HEAD
-=======
       },
       {
         "name": "kafka_extended_sasl_support",
         "description": "Support SASL PLAIN and GSSAPI",
         "min_version": "2.6.5.0"
->>>>>>> b2655aa6
       }
     ]
   }
