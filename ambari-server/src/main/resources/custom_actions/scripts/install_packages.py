--- conflicted
+++ resolved
@@ -154,13 +154,7 @@
     if num_errors > 0:
       raise Fail("Failed to distribute repositories/install packages")
 
-<<<<<<< HEAD
-    self._fix_default_links("livy", "livy-server")
-    self._fix_default_links("livy2", "livy2-server")
-
-=======
     self._fix_default_links_for_current()
->>>>>>> 2b9a34b0
     # if installing a version of HDP that needs some symlink love, then create them
     if is_package_install_successful and 'actual_version' in self.structured_output:
       self._relink_configurations_with_conf_select(stack_id, self.structured_output['actual_version'])
@@ -210,39 +204,6 @@
         else:
           Logger.warning(
             "Unable to fix {0} since there is no known installed version for this component".format(package_name))
-
-  def _fix_default_links(self, package_name, component_name):
-    """
-    If a prior version of Ambari did not correctly reverse the conf symlinks, then they would
-    be put into a bad state when distributing a new stack. For example:
-
-    /etc/component/conf (directory)
-    <stack-root>/v1/component/conf -> /etc/component/conf
-
-    When distributing v2, we'd detect the /etc/component/conf problems and would try to adjust it:
-    /etc/component/conf -> <stack-root>/current/component/conf
-    <stack-root>/v2/component/conf -> /etc/component/v2/0
-
-    The problem is that v1 never gets changed (since the stack being distributed is v2), and
-    we end up with a circular link:
-    /etc/component/conf -> <stack-root>/current/component/conf
-    <stack-root>/v1/component/conf -> /etc/component/conf
-
-    :return: None
-    """
-    from resource_management.libraries.functions import stack_select
-    package_dirs = conf_select.get_package_dirs()
-    if package_name in package_dirs:
-      Logger.info("Determining if the default conf links for {0} need to be fixed".format(package_name))
-
-      directories = package_dirs[package_name]
-      Logger.info("The following directories will be checked for {0}: {1}".format(package_name,
-        str(directories)))
-
-      stack_version = stack_select.get_stack_version_before_install(component_name)
-      if stack_version:
-        conf_select.convert_conf_directories_to_symlinks(package_name, stack_version, directories)
-
 
   def _relink_configurations_with_conf_select(self, stack_id, stack_version):
     """
