--- conflicted
+++ resolved
@@ -85,24 +85,7 @@
       package_list = json.loads(config['roleParams']['package_list'])
       stack_id = config['roleParams']['stack_id']
     except KeyError:
-<<<<<<< HEAD
-      # Last try
-      self.repository_version = config['commandParams']['repository_version']
-      base_urls = json.loads(config['commandParams']['base_urls'])
-      package_list = json.loads(config['commandParams']['package_list'])
-      stack_id = config['commandParams']['stack_id']
-      if 'repository_version_id' in config['commandParams']:
-        self.repository_version_id = config['commandParams']['repository_version_id']
-
-    # current stack information
-    self.current_stack_version_formatted = None
-    if 'stack_version' in config['clusterLevelParams']:
-      current_stack_version_unformatted = str(config['clusterLevelParams']['stack_version'])
-      self.current_stack_version_formatted = format_stack_version(current_stack_version_unformatted)
-
-=======
       pass
->>>>>>> 9d802b7c
 
     self.stack_name = Script.get_stack_name()
     if self.stack_name is None:
@@ -117,28 +100,6 @@
 
     self.repository_version = self.repository_version.strip()
 
-<<<<<<< HEAD
-
-    # Install/update repositories
-    installed_repositories = []
-    self.current_repositories = []
-    self.current_repo_files = set()
-
-    # Enable base system repositories
-    # We don't need that for RHEL family, because we leave all repos enabled
-    # except disabled HDP* ones
-    if OSCheck.is_suse_family():
-      self.current_repositories.append('base')
-    elif OSCheck.is_ubuntu_family():
-      self.current_repo_files.add('base')
-
-    Logger.info("Will install packages for repository version {0}".format(self.repository_version))
-
-    if 0 == len(base_urls):
-      Logger.warning("Repository list is empty. Ambari may not be managing the repositories for {0}.".format(self.repository_version))
-
-=======
->>>>>>> 9d802b7c
     try:
       if not command_repository.repositories:
         Logger.warning(
