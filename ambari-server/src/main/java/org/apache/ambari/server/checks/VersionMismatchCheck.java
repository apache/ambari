/*
 * Licensed to the Apache Software Foundation (ASF) under one
 * or more contributor license agreements.  See the NOTICE file
 * distributed with this work for additional information
 * regarding copyright ownership.  The ASF licenses this file
 * to you under the Apache License, Version 2.0 (the
 * "License"); you may not use this file except in compliance
 * with the License.  You may obtain a copy of the License at
 *
 *     http://www.apache.org/licenses/LICENSE-2.0
 *
 * Unless required by applicable law or agreed to in writing, software
 * distributed under the License is distributed on an "AS IS" BASIS,
 * WITHOUT WARRANTIES OR CONDITIONS OF ANY KIND, either express or implied.
 * See the License for the specific language governing permissions and
 * limitations under the License.
 */
package org.apache.ambari.server.checks;

import java.util.ArrayList;
import java.util.List;
import java.util.Map;

import org.apache.ambari.server.AmbariException;
import org.apache.ambari.server.controller.PrereqCheckRequest;
import org.apache.ambari.server.state.Cluster;
import org.apache.ambari.server.state.Service;
import org.apache.ambari.server.state.ServiceComponent;
import org.apache.ambari.server.state.ServiceComponentHost;
import org.apache.ambari.server.state.UpgradeState;
import org.apache.ambari.server.state.stack.PrereqCheckStatus;
import org.apache.ambari.server.state.stack.UpgradeCheckResult;
import org.apache.ambari.server.state.stack.upgrade.UpgradeType;
import org.apache.commons.lang.StringUtils;

import com.google.inject.Singleton;

/**
 * Warns about host components whose upgrade state is VERSION_MISMATCH. Never triggers
 * fail. In failure description, lists actual and expected component versions.
 */
@Singleton
@UpgradeCheck(
    group = UpgradeCheckGroup.COMPONENT_VERSION,
    order = 7.0f,
    required = { UpgradeType.ROLLING, UpgradeType.EXPRESS, UpgradeType.HOST_ORDERED })
public class VersionMismatchCheck extends ClusterCheck {

  public VersionMismatchCheck() {
    super(CheckDescription.VERSION_MISMATCH);
  }

  @Override
  public UpgradeCheckResult perform(PrereqCheckRequest request) throws AmbariException {
    final String clusterName = request.getClusterName();
    final Cluster cluster = clustersProvider.get().getCluster(clusterName);
    List<String> errorMessages = new ArrayList<>();
<<<<<<< HEAD
    for (Service service : cluster.getServices()) {
      validateService(service, prerequisiteCheck, errorMessages);
=======

    UpgradeCheckResult result = new UpgradeCheckResult(this);

    for (Service service : cluster.getServices()) {
      validateService(service, result, errorMessages);
>>>>>>> 0dd9fee9
    }

    if (!result.getFailedOn().isEmpty()) {
      result.setStatus(PrereqCheckStatus.WARNING);
      String failReason = getFailReason(result, request);
      result.setFailReason(String.format(failReason, StringUtils.join(errorMessages, "\n")));
      result.setFailReason(StringUtils.join(errorMessages, "\n"));
    }

    return result;
  }

  /**
   * Iterates over all service components belonging to a service and validates them.
   * @param service
   * @param prerequisiteCheck
   * @param errorMessages
   * @throws AmbariException
   */
  private void validateService(Service service, UpgradeCheckResult prerequisiteCheck,
                               List<String> errorMessages) throws AmbariException {
    Map<String, ServiceComponent> serviceComponents = service.getServiceComponents();
    for (ServiceComponent serviceComponent : serviceComponents.values()) {
      validateServiceComponent(serviceComponent, prerequisiteCheck, errorMessages);
    }
  }

  /**
   * Iterates over all host components belonging to a service component and validates them.
   * @param serviceComponent
   * @param prerequisiteCheck
   * @param errorMessages
   */
  private void validateServiceComponent(ServiceComponent serviceComponent,
                                        UpgradeCheckResult prerequisiteCheck, List<String> errorMessages) {
    Map<String, ServiceComponentHost> serviceComponentHosts = serviceComponent.getServiceComponentHosts();
    for (ServiceComponentHost serviceComponentHost : serviceComponentHosts.values()) {
      validateServiceComponentHost(serviceComponent, serviceComponentHost,
        prerequisiteCheck, errorMessages);
    }
  }

  /**
   * Validates host component. If upgrade state of host component is VERSION_MISMATCH,
   * adds hostname to a Failed On map of prerequisite check, and adds all other
   * host component version details to errorMessages
   * @param serviceComponent
   * @param serviceComponentHost
   * @param prerequisiteCheck
   * @param errorMessages
   */
  private void validateServiceComponentHost(ServiceComponent serviceComponent,
                                            ServiceComponentHost serviceComponentHost,
                                            UpgradeCheckResult prerequisiteCheck,
                                            List<String> errorMessages) {
    if (serviceComponentHost.getUpgradeState().equals(UpgradeState.VERSION_MISMATCH)) {
      String hostName = serviceComponentHost.getHostName();
      String serviceComponentName = serviceComponentHost.getServiceComponentName();
      String desiredVersion = serviceComponent.getDesiredVersion();
      String actualVersion = serviceComponentHost.getVersion();

      String message = hostName + "/" + serviceComponentName
          + " desired version: " + desiredVersion
          + ", actual version: " + actualVersion;
      prerequisiteCheck.getFailedOn().add(hostName);
      errorMessages.add(message);
    }
  }
}<|MERGE_RESOLUTION|>--- conflicted
+++ resolved
@@ -55,16 +55,11 @@
     final String clusterName = request.getClusterName();
     final Cluster cluster = clustersProvider.get().getCluster(clusterName);
     List<String> errorMessages = new ArrayList<>();
-<<<<<<< HEAD
-    for (Service service : cluster.getServices()) {
-      validateService(service, prerequisiteCheck, errorMessages);
-=======
 
     UpgradeCheckResult result = new UpgradeCheckResult(this);
 
     for (Service service : cluster.getServices()) {
       validateService(service, result, errorMessages);
->>>>>>> 0dd9fee9
     }
 
     if (!result.getFailedOn().isEmpty()) {
