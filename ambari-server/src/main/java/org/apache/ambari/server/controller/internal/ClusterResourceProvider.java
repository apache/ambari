--- conflicted
+++ resolved
@@ -328,17 +328,13 @@
           for (Collection<ServiceConfigVersionResponse> scvCollection : serviceConfigVersions.values()) {
             for (ServiceConfigVersionResponse serviceConfigVersionResponse : scvCollection) {
               Resource resource = new ResourceImpl(Resource.Type.ServiceConfigVersion);
-<<<<<<< HEAD
-              resource.setProperty(ServiceConfigVersionResourceProvider.SERVICE_CONFIG_VERSION_SERVICE_GROUP_NAME_PROPERTY_ID,
+              resource.setProperty(ServiceConfigVersionResourceProvider.SERVICE_GROUP_NAME_PROPERTY_ID,
                 serviceConfigVersionResponse.getServiceGroupName());
-              resource.setProperty(ServiceConfigVersionResourceProvider.SERVICE_CONFIG_VERSION_SERVICE_GROUP_ID_PROPERTY_ID,
+              resource.setProperty(ServiceConfigVersionResourceProvider.SERVICE_GROUP_ID_PROPERTY_ID,
                   serviceConfigVersionResponse.getServiceGroupId());
-              resource.setProperty(ServiceConfigVersionResourceProvider.SERVICE_CONFIG_VERSION_SERVICE_NAME_PROPERTY_ID,
-=======
               resource.setProperty(ServiceConfigVersionResourceProvider.SERVICE_NAME_PROPERTY_ID,
->>>>>>> 60e54750
                 serviceConfigVersionResponse.getServiceName());
-              resource.setProperty(ServiceConfigVersionResourceProvider.SERVICE_CONFIG_VERSION_SERVICE_ID_PROPERTY_ID,
+              resource.setProperty(ServiceConfigVersionResourceProvider.SERVICE_ID_PROPERTY_ID,
                 serviceConfigVersionResponse.getServiceId());
               resource.setProperty(ServiceConfigVersionResourceProvider.SERVICE_CONFIG_VERSION_PROPERTY_ID,
                 serviceConfigVersionResponse.getVersion());
