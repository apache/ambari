--- conflicted
+++ resolved
@@ -415,9 +415,8 @@
    */
   boolean hasComponentsAdvertisingVersions(StackId stackId) throws AmbariException;
 
-<<<<<<< HEAD
   void calculateHostStatus(Long clusterId) throws AmbariException;
-=======
+
   /**
    * Gets whether all host components whose desired repository version matches
    * the repository version specified have reported the correct version and are
@@ -433,5 +432,4 @@
    */
   boolean isRepositoryVersionCorrect(RepositoryVersionEntity repositoryVersion)
       throws AmbariException;
->>>>>>> b4eddc97
 }