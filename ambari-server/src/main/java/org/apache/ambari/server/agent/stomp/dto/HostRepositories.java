/**
 * Licensed to the Apache Software Foundation (ASF) under one
 * or more contributor license agreements.  See the NOTICE file
 * distributed with this work for additional information
 * regarding copyright ownership.  The ASF licenses this file
 * to you under the Apache License, Version 2.0 (the
 * "License"); you may not use this file except in compliance
 * with the License.  You may obtain a copy of the License at
 * <p/>
 * http://www.apache.org/licenses/LICENSE-2.0
 * <p/>
 * Unless required by applicable law or agreed to in writing, software
 * distributed under the License is distributed on an "AS IS" BASIS,
 * WITHOUT WARRANTIES OR CONDITIONS OF ANY KIND, either express or implied.
 * See the License for the specific language governing permissions and
 * limitations under the License.
 */


package org.apache.ambari.server.agent.stomp.dto;

import java.util.SortedMap;

import org.apache.ambari.server.agent.CommandRepository;

import com.fasterxml.jackson.annotation.JsonInclude;
import com.fasterxml.jackson.annotation.JsonProperty;

@JsonInclude(JsonInclude.Include.NON_NULL)
public class HostRepositories {

  @JsonProperty("commandRepos")
<<<<<<< HEAD
  private Map<String, CommandRepository> repositories;

  @JsonProperty("componentRepos")
  private Map<String, String> componentRepos;

  public HostRepositories(Map<String, CommandRepository> repositories, Map<String, String> componentRepos) {
=======
  private SortedMap<Long, CommandRepository> repositories;

  @JsonProperty("componentRepos")
  private SortedMap<String, Long> componentRepos;

  public HostRepositories(SortedMap<Long, CommandRepository> repositories, SortedMap<String, Long> componentRepos) {
>>>>>>> 60e54750
    this.repositories = repositories;
    this.componentRepos = componentRepos;
  }

<<<<<<< HEAD
  public Map<String, CommandRepository> getRepositories() {
    return repositories;
  }

  public void setRepositories(Map<String, CommandRepository> repositories) {
    this.repositories = repositories;
  }

  public Map<String, String> getComponentRepos() {
    return componentRepos;
  }

  public void setComponentRepos(Map<String, String> componentRepos) {
=======
  public SortedMap<Long, CommandRepository> getRepositories() {
    return repositories;
  }

  public void setRepositories(SortedMap<Long, CommandRepository> repositories) {
    this.repositories = repositories;
  }

  public SortedMap<String, Long> getComponentRepos() {
    return componentRepos;
  }

  public void setComponentRepos(SortedMap<String, Long> componentRepos) {
>>>>>>> 60e54750
    this.componentRepos = componentRepos;
  }
}<|MERGE_RESOLUTION|>--- conflicted
+++ resolved
@@ -30,40 +30,16 @@
 public class HostRepositories {
 
   @JsonProperty("commandRepos")
-<<<<<<< HEAD
-  private Map<String, CommandRepository> repositories;
-
-  @JsonProperty("componentRepos")
-  private Map<String, String> componentRepos;
-
-  public HostRepositories(Map<String, CommandRepository> repositories, Map<String, String> componentRepos) {
-=======
   private SortedMap<Long, CommandRepository> repositories;
 
   @JsonProperty("componentRepos")
   private SortedMap<String, Long> componentRepos;
 
   public HostRepositories(SortedMap<Long, CommandRepository> repositories, SortedMap<String, Long> componentRepos) {
->>>>>>> 60e54750
     this.repositories = repositories;
     this.componentRepos = componentRepos;
   }
 
-<<<<<<< HEAD
-  public Map<String, CommandRepository> getRepositories() {
-    return repositories;
-  }
-
-  public void setRepositories(Map<String, CommandRepository> repositories) {
-    this.repositories = repositories;
-  }
-
-  public Map<String, String> getComponentRepos() {
-    return componentRepos;
-  }
-
-  public void setComponentRepos(Map<String, String> componentRepos) {
-=======
   public SortedMap<Long, CommandRepository> getRepositories() {
     return repositories;
   }
@@ -77,7 +53,6 @@
   }
 
   public void setComponentRepos(SortedMap<String, Long> componentRepos) {
->>>>>>> 60e54750
     this.componentRepos = componentRepos;
   }
 }