--- conflicted
+++ resolved
@@ -81,40 +81,13 @@
   private static final Logger LOG = LoggerFactory.getLogger
     (ConfigGroupResourceProvider.class);
 
-<<<<<<< HEAD
-  protected static final String CONFIGGROUP_CLUSTER_NAME_PROPERTY_ID =
-    PropertyHelper.getPropertyId("ConfigGroup", "cluster_name");
-  protected static final String CONFIGGROUP_ID_PROPERTY_ID = PropertyHelper
-    .getPropertyId("ConfigGroup", "id");
-  protected static final String CONFIGGROUP_NAME_PROPERTY_ID = PropertyHelper
-    .getPropertyId("ConfigGroup", "group_name");
-  protected static final String CONFIGGROUP_TAG_PROPERTY_ID = PropertyHelper
-    .getPropertyId("ConfigGroup", "tag");
-  protected static final String CONFIGGROUP_SERVICEGROUPNAME_PROPERTY_ID = PropertyHelper
-    .getPropertyId("ConfigGroup", "service_group_name");
-  protected static final String CONFIGGROUP_SERVICENAME_PROPERTY_ID = PropertyHelper
-    .getPropertyId("ConfigGroup", "service_name");
-  protected static final String CONFIGGROUP_DESC_PROPERTY_ID = PropertyHelper
-    .getPropertyId("ConfigGroup", "description");
-  protected static final String CONFIGGROUP_SCV_NOTE_ID = PropertyHelper
-      .getPropertyId("ConfigGroup", "service_config_version_note");
-  protected static final String CONFIGGROUP_HOSTNAME_PROPERTY_ID =
-    PropertyHelper.getPropertyId(null, "host_name");
-  protected static final String CONFIGGROUP_HOSTS_HOSTNAME_PROPERTY_ID =
-    PropertyHelper.getPropertyId("ConfigGroup", "hosts/host_name");
-  public static final String CONFIGGROUP_HOSTS_PROPERTY_ID = PropertyHelper
-    .getPropertyId("ConfigGroup", "hosts");
-  public static final String CONFIGGROUP_CONFIGS_PROPERTY_ID =
-    PropertyHelper.getPropertyId("ConfigGroup", "desired_configs");
-  public static final String CONFIGGROUP_VERSION_TAGS_PROPERTY_ID =
-    PropertyHelper.getPropertyId("ConfigGroup", "version_tags");
-=======
   public static final String CONFIG_GROUP = "ConfigGroup";
 
   public static final String CLUSTER_NAME_PROPERTY_ID = "cluster_name";
   public static final String ID_PROPERTY_ID =  "id";
   public static final String GROUP_NAME_PROPERTY_ID =  "group_name";
   public static final String TAG_PROPERTY_ID =  "tag";
+  public static final String SERVICE_GROUP_NAME_PROPERTY_ID =  "service_group_name";
   public static final String SERVICE_NAME_PROPERTY_ID =  "service_name";
   public static final String DESCRIPTION_PROPERTY_ID =  "description";
   public static final String SERVICE_CONFIG_VERSION_NOTE_PROPERTY_ID =  "service_config_version_note";
@@ -128,6 +101,7 @@
   public static final String ID = PropertyHelper.getPropertyId(CONFIG_GROUP, ID_PROPERTY_ID);
   public static final String GROUP_NAME = PropertyHelper.getPropertyId(CONFIG_GROUP, GROUP_NAME_PROPERTY_ID);
   public static final String TAG = PropertyHelper.getPropertyId(CONFIG_GROUP, TAG_PROPERTY_ID);
+  public static final String SERVICE_GROUP_NAME = PropertyHelper.getPropertyId(CONFIG_GROUP, SERVICE_GROUP_NAME_PROPERTY_ID);
   public static final String SERVICE_NAME = PropertyHelper.getPropertyId(CONFIG_GROUP, SERVICE_NAME_PROPERTY_ID);
   public static final String DESCRIPTION = PropertyHelper.getPropertyId(CONFIG_GROUP, DESCRIPTION_PROPERTY_ID);
   public static final String SERVICE_CONFIG_VERSION_NOTE = PropertyHelper
@@ -137,7 +111,6 @@
   public static final String HOSTS = PropertyHelper.getPropertyId(CONFIG_GROUP, HOSTS_PROPERTY_ID);
   public static final String DESIRED_CONFIGS = PropertyHelper.getPropertyId(CONFIG_GROUP, DESIRED_CONFIGS_PROPERTY_ID);
   public static final String VERSION_TAGS = PropertyHelper.getPropertyId(CONFIG_GROUP, VERSION_TAGS_PROPERTY_ID);
->>>>>>> 60e54750
 
   /**
    * The key property ids for a ConfigGroup resource.
@@ -820,20 +793,12 @@
 
     ConfigGroupRequest request = new ConfigGroupRequest(
       groupId,
-<<<<<<< HEAD
-      (String) properties.get(CONFIGGROUP_CLUSTER_NAME_PROPERTY_ID),
-      (String) properties.get(CONFIGGROUP_NAME_PROPERTY_ID),
-      (String) properties.get(CONFIGGROUP_TAG_PROPERTY_ID),
-      (String) properties.get(CONFIGGROUP_SERVICEGROUPNAME_PROPERTY_ID),
-      (String) properties.get(CONFIGGROUP_SERVICENAME_PROPERTY_ID),
-      (String) properties.get(CONFIGGROUP_DESC_PROPERTY_ID),
-=======
       (String) properties.get(CLUSTER_NAME),
       (String) properties.get(GROUP_NAME),
       (String) properties.get(TAG),
+      (String) properties.get(SERVICE_GROUP_NAME),
       (String) properties.get(SERVICE_NAME),
       (String) properties.get(DESCRIPTION),
->>>>>>> 60e54750
       null,
       null);
 
