--- conflicted
+++ resolved
@@ -27,11 +27,7 @@
 
 import io.swagger.annotations.ApiModelProperty;
 
-<<<<<<< HEAD
-public class ServiceComponentHostResponse {
-=======
 public class ServiceComponentHostResponse implements ApiModel {
->>>>>>> 7bedbef6
 
   private Long clusterId; // REF
   private String clusterName; // REF
@@ -273,24 +269,16 @@
   /**
    * @return the clusterId
    */
-<<<<<<< HEAD
   public Long getClusterId() { return clusterId; }
 
   /**
    * @param clusterId the clusterId to set
    */
   public void setClusterId(Long clusterId) { this.clusterId = clusterId; }
-=======
-  @ApiModelProperty(name = HostComponentResourceProvider.DESIRED_REPOSITORY_VERSION_PROPERTY_ID)
-  public String getDesiredRepositoryVersion() {
-    return desiredRepositoryVersion;
-  }
->>>>>>> 7bedbef6
 
   /**
    * @return the clusterName
    */
-
   @ApiModelProperty(name = HostComponentResourceProvider.CLUSTER_NAME_PROPERTY_ID)
   public String getClusterName() {
     return clusterName;
