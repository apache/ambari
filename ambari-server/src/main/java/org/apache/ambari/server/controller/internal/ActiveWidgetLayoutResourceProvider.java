--- conflicted
+++ resolved
@@ -171,7 +171,6 @@
     for (WidgetLayoutEntity layoutEntity : layoutEntities) {
       ActiveWidgetLayoutResponse activeWidgetLayoutResponse  = getResponse(layoutEntity);
       Resource resource = new ResourceImpl(Type.ActiveWidgetLayout);
-<<<<<<< HEAD
       resource.setProperty(WIDGETLAYOUT_ID_PROPERTY_ID, activeWidgetLayoutResponse.getId());
       resource.setProperty(WIDGETLAYOUT_CLUSTER_NAME_PROPERTY_ID, activeWidgetLayoutResponse.getClusterName());
       resource.setProperty(WIDGETLAYOUT_LAYOUT_NAME_PROPERTY_ID, activeWidgetLayoutResponse.getLayoutName());
@@ -180,32 +179,6 @@
       resource.setProperty(WIDGETLAYOUT_USERNAME_PROPERTY_ID, activeWidgetLayoutResponse.getUserName());
       resource.setProperty(WIDGETLAYOUT_DISPLAY_NAME_PROPERTY_ID, activeWidgetLayoutResponse.getDisplayName());
       resource.setProperty(WIDGETLAYOUT_WIDGETS_PROPERTY_ID, activeWidgetLayoutResponse.getWidgets());
-=======
-      resource.setProperty(WIDGETLAYOUT_ID_PROPERTY_ID, layoutEntity.getId());
-      String clusterName = null;
-      try {
-        clusterName = getManagementController().getClusters().getClusterById(layoutEntity.getClusterId()).getClusterName();
-      } catch (AmbariException e) {
-        throw new SystemException(e.getMessage());
-      }
-      resource.setProperty(WIDGETLAYOUT_CLUSTER_NAME_PROPERTY_ID, clusterName);
-      resource.setProperty(WIDGETLAYOUT_LAYOUT_NAME_PROPERTY_ID, layoutEntity.getLayoutName());
-      resource.setProperty(WIDGETLAYOUT_SECTION_NAME_PROPERTY_ID, layoutEntity.getSectionName());
-      resource.setProperty(WIDGETLAYOUT_SCOPE_PROPERTY_ID, layoutEntity.getScope());
-      resource.setProperty(WIDGETLAYOUT_USERNAME_PROPERTY_ID, layoutEntity.getUserName());
-      resource.setProperty(WIDGETLAYOUT_DISPLAY_NAME_PROPERTY_ID, layoutEntity.getDisplayName());
-
-      List<HashMap> widgets = new ArrayList<>();
-      List<WidgetLayoutUserWidgetEntity> widgetLayoutUserWidgetEntityList = layoutEntity.getListWidgetLayoutUserWidgetEntity();
-      for (WidgetLayoutUserWidgetEntity widgetLayoutUserWidgetEntity : widgetLayoutUserWidgetEntityList) {
-        WidgetEntity widgetEntity = widgetLayoutUserWidgetEntity.getWidget();
-        HashMap<String, Object> widgetInfoMap = new HashMap<>();
-        widgetInfoMap.put("WidgetInfo",WidgetResponse.coerce(widgetEntity));
-        widgets.add(widgetInfoMap);
-      }
-      resource.setProperty(WIDGETLAYOUT_WIDGETS_PROPERTY_ID, widgets);
-
->>>>>>> 69c55935
       resources.add(resource);
     }
     return resources;
@@ -224,11 +197,11 @@
     } catch (AmbariException e) {
       throw new SystemException(e.getMessage());
     }
-    List<HashMap<String,WidgetResponse>> widgets = new ArrayList<HashMap<String,WidgetResponse>>();
+    List<HashMap<String,WidgetResponse>> widgets = new ArrayList<>();
     List<WidgetLayoutUserWidgetEntity> widgetLayoutUserWidgetEntityList = layoutEntity.getListWidgetLayoutUserWidgetEntity();
     for (WidgetLayoutUserWidgetEntity widgetLayoutUserWidgetEntity : widgetLayoutUserWidgetEntityList) {
       WidgetEntity widgetEntity = widgetLayoutUserWidgetEntity.getWidget();
-      HashMap<String, WidgetResponse> widgetInfoMap = new HashMap<String, WidgetResponse>();
+      HashMap<String, WidgetResponse> widgetInfoMap = new HashMap<>();
       widgetInfoMap.put("WidgetInfo",WidgetResponse.coerce(widgetEntity));
       widgets.add(widgetInfoMap);
     }
