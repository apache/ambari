--- conflicted
+++ resolved
@@ -117,16 +117,9 @@
   /**
    * one-to-many association to {@link RepoOsEntity}
    */
-<<<<<<< HEAD
+
   @OneToMany(fetch = FetchType.EAGER, mappedBy = "repositoryVersionEntity", orphanRemoval = true)
   private List<RepoOsEntity> repoOsEntities = new ArrayList<>();
-=======
-  @OneToMany(fetch = FetchType.EAGER, cascade = CascadeType.ALL, mappedBy = "repositoryVersionEntity", orphanRemoval = true)
-  private List<RepoOsEntity> repoOsEntities = new ArrayList<>();
-
-  @OneToMany(cascade = CascadeType.REMOVE, mappedBy = "repositoryVersion")
-  private Set<HostVersionEntity> hostVersionEntities;
->>>>>>> 0907d611
 
   @Column(name = "repo_type", nullable = false)
   @Enumerated(value = EnumType.STRING)
@@ -358,11 +351,8 @@
    */
   @Override
   public int hashCode() {
-<<<<<<< HEAD
+
     return java.util.Objects.hash(stack, version, displayName);
-=======
-    return java.util.Objects.hash(stack, version, displayName, repoOsEntities);
->>>>>>> 0907d611
   }
 
   /**
@@ -384,12 +374,7 @@
 
     RepositoryVersionEntity that = (RepositoryVersionEntity) object;
     return Objects.equal(stack, that.stack) && Objects.equal(version, that.version)
-<<<<<<< HEAD
         && Objects.equal(displayName, that.displayName);
-=======
-        && Objects.equal(displayName, that.displayName)
-        && Objects.equal(repoOsEntities, that.repoOsEntities);
->>>>>>> 0907d611
   }
 
   /**
