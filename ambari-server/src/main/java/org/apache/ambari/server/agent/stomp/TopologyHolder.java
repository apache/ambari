/*
 * Licensed to the Apache Software Foundation (ASF) under one
 * or more contributor license agreements.  See the NOTICE file
 * distributed with this work for additional information
 * regarding copyright ownership.  The ASF licenses this file
 * to you under the Apache License, Version 2.0 (the
 * "License"); you may not use this file except in compliance
 * with the License.  You may obtain a copy of the License at
 * <p>
 * http://www.apache.org/licenses/LICENSE-2.0
 * <p>
 * Unless required by applicable law or agreed to in writing, software
 * distributed under the License is distributed on an "AS IS" BASIS,
 * WITHOUT WARRANTIES OR CONDITIONS OF ANY KIND, either express or implied.
 * See the License for the specific language governing permissions and
 * limitations under the License.
 */
package org.apache.ambari.server.agent.stomp;

import java.util.Collection;
import java.util.HashSet;
import java.util.Map;
import java.util.Set;
import java.util.TreeMap;

import org.apache.ambari.server.AmbariException;
import org.apache.ambari.server.ClusterNotFoundException;
import org.apache.ambari.server.agent.stomp.dto.TopologyCluster;
import org.apache.ambari.server.agent.stomp.dto.TopologyComponent;
import org.apache.ambari.server.agent.stomp.dto.TopologyHost;
import org.apache.ambari.server.controller.AmbariManagementControllerImpl;
import org.apache.ambari.server.events.ServiceGroupMpackChangedEvent;
import org.apache.ambari.server.events.TopologyAgentUpdateEvent;
import org.apache.ambari.server.events.TopologyUpdateEvent;
import org.apache.ambari.server.events.UpdateEventType;
import org.apache.ambari.server.events.publishers.AmbariEventPublisher;
import org.apache.ambari.server.state.Cluster;
import org.apache.ambari.server.state.Clusters;
import org.apache.ambari.server.state.Host;
import org.apache.ambari.server.state.Service;
import org.apache.ambari.server.state.ServiceComponent;
import org.apache.ambari.server.state.ServiceComponentHost;
import org.apache.commons.collections.CollectionUtils;
import org.slf4j.Logger;
import org.slf4j.LoggerFactory;

import com.google.common.collect.ImmutableSet;
import com.google.common.eventbus.Subscribe;
import com.google.inject.Inject;
import com.google.inject.Singleton;

@Singleton
public class TopologyHolder extends AgentClusterDataHolder<TopologyUpdateEvent> {

  private final static Logger LOG = LoggerFactory.getLogger(TopologyHolder.class);

  @Inject
  private AmbariManagementControllerImpl ambariManagementController;

  @Inject
  private Clusters clusters;

  @Inject
  public TopologyHolder(AmbariEventPublisher ambariEventPublisher) {
    ambariEventPublisher.register(this);
  }

  @Override
  public TopologyUpdateEvent getUpdateIfChanged(String agentHash) throws AmbariException {
    TopologyUpdateEvent topologyUpdateEvent = super.getUpdateIfChanged(agentHash);
    prepareAgentTopology(topologyUpdateEvent);
    return topologyUpdateEvent;
  }

  /**
   * Is used during agent registering to provide base info about clusters topology.
   * @return filled TopologyUpdateEvent with info about all components and hosts in all clusters
   */
  @Override
  public TopologyUpdateEvent getCurrentData() throws AmbariException {
    TreeMap<String, TopologyCluster> topologyClusters = new TreeMap<>();
    for (Cluster cl : clusters.getClusters().values()) {
      Collection<Host> clusterHosts = cl.getHosts();
      Set<TopologyComponent> topologyComponents = new HashSet<>();
      Set<TopologyHost> topologyHosts = new HashSet<>();
      for (Host host : clusterHosts) {
        topologyHosts.add(new TopologyHost(host.getHostId(), host.getHostName(),
            host.getRackInfo(), host.getIPv4()));
      }
      for (Service service : cl.getServices()) {
        for (ServiceComponent component : service.getServiceComponents().values()) {
          Map<String, ServiceComponentHost> componentsMap = component.getServiceComponentHosts();
          for (ServiceComponentHost sch : componentsMap.values()) {
            TopologyComponent topologyComponent = TopologyComponent.newBuilder()
<<<<<<< HEAD
              .setComponentName(sch.getServiceComponentName())
              .setServiceName(sch.getServiceName())
              .setVersion(sch.getVersion())
              .setHostIds(ImmutableSet.of(sch.getHost().getHostId()))
              .setComponentLevelParams(ambariManagementController.getTopologyComponentLevelParams(sch))
              .setCommandParams(ambariManagementController.getTopologyCommandParams(sch))
              .build();
=======
                .setComponentName(sch.getServiceComponentName())
                .setServiceName(sch.getServiceName())
                .setHostIds(hostOrderIds)
                .setComponentLevelParams(ambariManagementController.getTopologyComponentLevelParams(cl.getClusterId(), serviceName,
                    componentName, cl.getSecurityType()))
                .setCommandParams(ambariManagementController.getTopologyCommandParams(cl.getClusterId(), serviceName, componentName, sch))
                .build();
>>>>>>> fce9f214
            topologyComponents.add(topologyComponent);
          }
        }
      }
      topologyClusters.put(Long.toString(cl.getClusterId()),
          new TopologyCluster(topologyComponents, topologyHosts));
    }
    return new TopologyUpdateEvent(topologyClusters, UpdateEventType.CREATE);
  }

  @Override
  public boolean updateData(TopologyUpdateEvent update) throws AmbariException {
    boolean changed = super.updateData(update);
    if (changed) {
      // it is not allowed to change existent update event before arriving to listener and converting to json
      // so it is better to create copy
      TopologyUpdateEvent copiedUpdate = update.deepCopy();
      TopologyAgentUpdateEvent topologyAgentUpdateEvent = new TopologyAgentUpdateEvent(copiedUpdate.getClusters(),
        copiedUpdate.getHash(),
        copiedUpdate.getEventType()
      );
      prepareAgentTopology(topologyAgentUpdateEvent);
      LOG.debug("Publishing Topology Agent Update Event hash={}", topologyAgentUpdateEvent.getHash());
      STOMPUpdatePublisher.publish(topologyAgentUpdateEvent);
    }

    return changed;
  }

  @Override
  protected boolean handleUpdate(TopologyUpdateEvent update) throws AmbariException {
    boolean changed = false;
    UpdateEventType eventType = update.getEventType();
    for (Map.Entry<String, TopologyCluster> updatedCluster : update.getClusters().entrySet()) {
      String clusterId = updatedCluster.getKey();
      TopologyCluster cluster = updatedCluster.getValue();
      if (getData().getClusters().containsKey(clusterId)) {
        if (eventType.equals(UpdateEventType.DELETE) &&
            CollectionUtils.isEmpty(cluster.getTopologyComponents()) &&
            CollectionUtils.isEmpty(cluster.getTopologyHosts())) {
          getData().getClusters().remove(clusterId);
          changed = true;
        } else {
          if (getData().getClusters().get(clusterId).update(
              update.getClusters().get(clusterId).getTopologyComponents(),
              update.getClusters().get(clusterId).getTopologyHosts(),
              eventType)) {
            changed = true;
          }
        }
      } else {
        if (eventType.equals(UpdateEventType.UPDATE)) {
          getData().getClusters().put(clusterId, cluster);
          changed = true;
        } else {
          throw new ClusterNotFoundException(Long.parseLong(clusterId));
        }
      }
    }
    return changed;
  }

  private void prepareAgentTopology(TopologyUpdateEvent topologyUpdateEvent) {
    if (topologyUpdateEvent.getClusters() != null) {
      for (TopologyCluster topologyCluster : topologyUpdateEvent.getClusters().values()) {
        if (CollectionUtils.isNotEmpty(topologyCluster.getTopologyComponents())) {
          for (TopologyComponent topologyComponent : topologyCluster.getTopologyComponents()) {
            topologyComponent.setHostNames(new HashSet<>());
            topologyComponent.setPublicHostNames(new HashSet<>());
            topologyComponent.setLastComponentState(null);
          }
        }
        if (topologyUpdateEvent.getEventType().equals(UpdateEventType.DELETE)
            && CollectionUtils.isNotEmpty(topologyCluster.getTopologyHosts())) {
          for (TopologyHost topologyHost : topologyCluster.getTopologyHosts()) {
            topologyHost.setHostName(null);
          }
        }
      }
    }
  }

  @Override
  protected TopologyUpdateEvent getEmptyData() {
    return TopologyUpdateEvent.emptyUpdate();
  }

  @Subscribe
  public void onUpgradeDesiredMpackChange(ServiceGroupMpackChangedEvent clusterComponentsRepoChangedEvent) throws AmbariException {
    Long clusterId = clusterComponentsRepoChangedEvent.getClusterId();

    TopologyCluster topologyCluster = new TopologyCluster();
    topologyCluster.setTopologyComponents(getTopologyComponentRepos(clusterId));
    TreeMap<String, TopologyCluster> topologyUpdates = new TreeMap<>();
    topologyUpdates.put(Long.toString(clusterId), topologyCluster);
    TopologyUpdateEvent topologyUpdateEvent = new TopologyUpdateEvent(topologyUpdates, UpdateEventType.UPDATE);
    updateData(topologyUpdateEvent);
  }

  private Set<TopologyComponent> getTopologyComponentRepos(Long clusterId) throws AmbariException {
    Set<TopologyComponent> topologyComponents = new HashSet<>();
    Cluster cl = clusters.getCluster(clusterId);
    for (Service service : cl.getServices()) {
      for (ServiceComponent component : service.getServiceComponents().values()) {
        Map<String, ServiceComponentHost> componentsMap = component.getServiceComponentHosts();
        if (!componentsMap.isEmpty()) {

          for (ServiceComponentHost sch : componentsMap.values()) {
            TopologyComponent topologyComponent = TopologyComponent.newBuilder()
              .setComponentName(sch.getServiceComponentName())
              .setServiceName(sch.getServiceName())
<<<<<<< HEAD
              .setVersion(sch.getVersion())
              .setCommandParams(ambariManagementController.getTopologyCommandParams(sch))
              .setComponentLevelParams(ambariManagementController.getTopologyComponentLevelParams(sch))
=======
              .setCommandParams(ambariManagementController.getTopologyCommandParams(cl.getClusterId(), serviceName, componentName, sch))
              .setComponentLevelParams(ambariManagementController.getTopologyComponentLevelParams(clusterId,
                  serviceName, componentName, cl.getSecurityType()))
>>>>>>> fce9f214
              .build();
            topologyComponents.add(topologyComponent);
          }
        }
      }
    }
    return topologyComponents;
  }
}<|MERGE_RESOLUTION|>--- conflicted
+++ resolved
@@ -92,7 +92,6 @@
           Map<String, ServiceComponentHost> componentsMap = component.getServiceComponentHosts();
           for (ServiceComponentHost sch : componentsMap.values()) {
             TopologyComponent topologyComponent = TopologyComponent.newBuilder()
-<<<<<<< HEAD
               .setComponentName(sch.getServiceComponentName())
               .setServiceName(sch.getServiceName())
               .setVersion(sch.getVersion())
@@ -100,15 +99,6 @@
               .setComponentLevelParams(ambariManagementController.getTopologyComponentLevelParams(sch))
               .setCommandParams(ambariManagementController.getTopologyCommandParams(sch))
               .build();
-=======
-                .setComponentName(sch.getServiceComponentName())
-                .setServiceName(sch.getServiceName())
-                .setHostIds(hostOrderIds)
-                .setComponentLevelParams(ambariManagementController.getTopologyComponentLevelParams(cl.getClusterId(), serviceName,
-                    componentName, cl.getSecurityType()))
-                .setCommandParams(ambariManagementController.getTopologyCommandParams(cl.getClusterId(), serviceName, componentName, sch))
-                .build();
->>>>>>> fce9f214
             topologyComponents.add(topologyComponent);
           }
         }
@@ -220,15 +210,9 @@
             TopologyComponent topologyComponent = TopologyComponent.newBuilder()
               .setComponentName(sch.getServiceComponentName())
               .setServiceName(sch.getServiceName())
-<<<<<<< HEAD
               .setVersion(sch.getVersion())
               .setCommandParams(ambariManagementController.getTopologyCommandParams(sch))
               .setComponentLevelParams(ambariManagementController.getTopologyComponentLevelParams(sch))
-=======
-              .setCommandParams(ambariManagementController.getTopologyCommandParams(cl.getClusterId(), serviceName, componentName, sch))
-              .setComponentLevelParams(ambariManagementController.getTopologyComponentLevelParams(clusterId,
-                  serviceName, componentName, cl.getSecurityType()))
->>>>>>> fce9f214
               .build();
             topologyComponents.add(topologyComponent);
           }
