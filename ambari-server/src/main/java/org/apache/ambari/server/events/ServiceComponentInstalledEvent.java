--- conflicted
+++ resolved
@@ -27,7 +27,6 @@
   private final boolean m_recoveryEnabled;
   private final boolean masterComponent;
 
-<<<<<<< HEAD
   /**
    * Constructor.
    *
@@ -41,18 +40,9 @@
    */
   public ServiceComponentInstalledEvent(long clusterId, String stackName, String stackVersion, String serviceName,
                                         String serviceType, String serviceGroupName, String componentName,
-                                        String hostName, boolean recoveryEnabled) {
+                                        String hostName, boolean recoveryEnabled, boolean masterComponent) {
     super(AmbariEventType.SERVICE_COMPONENT_INSTALL_SUCCESS, clusterId, stackName,
           stackVersion, serviceName, serviceType, serviceGroupName);
-=======
-  public ServiceComponentInstalledEvent(long clusterId, String stackName,
-      String stackVersion, String serviceName, String componentName,
-      String hostName, boolean recoveryEnabled, boolean masterComponent) {
-    super(AmbariEventType.SERVICE_COMPONENT_INSTALL_SUCCESS, clusterId,
-        stackName,
-        stackVersion, serviceName);
->>>>>>> 0907d611
-
     m_componentName = componentName;
     m_hostName = hostName;
     m_recoveryEnabled = recoveryEnabled;
