--- conflicted
+++ resolved
@@ -40,30 +40,17 @@
 import java.util.ArrayList;
 import java.util.Collection;
 import java.util.Collections;
-<<<<<<< HEAD
-import java.util.HashMap;
-import java.util.HashSet;
-=======
->>>>>>> 5be3604f
 import java.util.Map;
 import java.util.Optional;
 import java.util.Set;
 import java.util.TreeSet;
 import java.util.function.Function;
 import java.util.stream.Stream;
-<<<<<<< HEAD
-=======
 
 import javax.inject.Inject;
 import javax.inject.Provider;
->>>>>>> 5be3604f
 
 import org.apache.ambari.server.controller.internal.ProvisionAction;
-<<<<<<< HEAD
-import org.apache.ambari.server.controller.internal.Stack;
-import org.apache.ambari.server.controller.internal.StackDefinition;
-=======
->>>>>>> 5be3604f
 import org.apache.ambari.server.orm.dao.BlueprintDAO;
 import org.apache.ambari.server.orm.entities.BlueprintEntity;
 import org.apache.ambari.server.stack.NoSuchStackException;
@@ -76,10 +63,6 @@
 import com.fasterxml.jackson.databind.DeserializationFeature;
 import com.fasterxml.jackson.databind.ObjectMapper;
 import com.google.common.base.Joiner;
-<<<<<<< HEAD
-import com.google.inject.Inject;
-=======
->>>>>>> 5be3604f
 
 /**
  * Create a Blueprint instance.
@@ -87,24 +70,6 @@
 public class BlueprintFactory {
 
   private static final Logger LOG = LoggerFactory.getLogger(BlueprintFactory.class);
-<<<<<<< HEAD
-
-  private static BlueprintDAO blueprintDAO;
-
-  private final ConfigurationFactory configFactory = new ConfigurationFactory();
-  private final StackFactory stackFactory;
-
-  public BlueprintFactory() {
-    this(new DefaultStackFactory());
-  }
-
-  protected BlueprintFactory(StackFactory stackFactory) {
-    this.stackFactory = stackFactory;
-  }
-
-  public Blueprint getBlueprint(String blueprintName) throws NoSuchStackException {
-    BlueprintEntity entity = blueprintDAO.findByName(blueprintName);
-=======
 
   private final Provider<BlueprintDAO> blueprintDAO;
   private final ConfigurationFactory configFactory = new ConfigurationFactory();
@@ -116,17 +81,11 @@
 
   public Blueprint getBlueprint(String blueprintName) throws NoSuchStackException {
     BlueprintEntity entity = blueprintDAO.get().findByName(blueprintName);
->>>>>>> 5be3604f
     if (entity != null) {
       Set<StackId> stackIds = entity.getMpackInstances().stream()
         .map(m -> new StackId(m.getMpackName(), m.getMpackVersion()))
         .collect(toSet());
-<<<<<<< HEAD
-      StackDefinition stack = composeStacks(stackIds);
-      return new BlueprintImpl(entity, stack, stackIds);
-=======
       return new BlueprintImpl(entity, stackIds);
->>>>>>> 5be3604f
     }
     return null;
   }
@@ -149,16 +108,6 @@
 
     Collection<MpackInstance> mpackInstances = createMpackInstances(properties);
     if (mpackInstances.isEmpty()) {
-<<<<<<< HEAD
-      StackId stackId = getStackId(properties);
-      mpackInstances = Collections.singleton(new MpackInstance(stackId.getStackName(), stackId.getStackVersion(), null, null, Configuration.createEmpty()));
-    }
-    Set<StackId> stackIds = mpackInstances.stream()
-        .map(m -> new StackId(m.getMpackName(), m.getMpackVersion()))
-        .collect(toSet());
-    StackDefinition stack = composeStacks(stackIds);
-    Collection<HostGroup> hostGroups = processHostGroups(name, stack, properties);
-=======
       Optional<StackId> stackId = getStackId(properties);
       if (stackId.isPresent()) {
         String stackName = stackId.get().getStackName();
@@ -170,22 +119,14 @@
         .map(MpackInstance::getStackId)
         .collect(toSet());
     Collection<HostGroup> hostGroups = processHostGroups(properties);
->>>>>>> 5be3604f
     Configuration configuration = configFactory.getConfiguration((Collection<Map<String, String>>)
             properties.get(CONFIGURATION_PROPERTY_ID));
     Setting setting = SettingFactory.getSetting((Collection<Map<String, Object>>) properties.get(SETTING_PROPERTY_ID));
 
-<<<<<<< HEAD
-    return new BlueprintImpl(name, hostGroups, stack, stackIds, mpackInstances, configuration, securityConfiguration, setting);
-  }
-
-  private Collection<MpackInstance> createMpackInstances(Map<String, Object> properties) throws NoSuchStackException {
-=======
     return new BlueprintImpl(name, hostGroups, stackIds, mpackInstances, configuration, securityConfiguration, setting);
   }
 
   public static Collection<MpackInstance> createMpackInstances(Map<String, Object> properties) throws NoSuchStackException {
->>>>>>> 5be3604f
     if (properties.containsKey(MPACK_INSTANCES_PROPERTY_ID)) {
       ObjectMapper mapper = new ObjectMapper();
       mapper.disable(DeserializationFeature.FAIL_ON_UNKNOWN_PROPERTIES);
@@ -201,32 +142,12 @@
     }
   }
 
-<<<<<<< HEAD
-  private static StackId getStackId(Map<String, Object> properties) throws NoSuchStackException {
-    String stackName = String.valueOf(properties.get(STACK_NAME_PROPERTY_ID));
-    String stackVersion = String.valueOf(properties.get(STACK_VERSION_PROPERTY_ID));
-    return new StackId(stackName, stackVersion);
-  }
-
-  private StackDefinition composeStacks(Set<StackId> stackIds) {
-    Set<Stack> stacks = stackIds.stream()
-      .map(this::createStack)
-      .collect(toSet());
-    StackDefinition composite = StackDefinition.of(stacks);
-
-    // temporary check
-    verifyStackDefinitionsAreDisjoint(composite.getServices().stream(), "Service", composite::getStacksForService);
-    verifyStackDefinitionsAreDisjoint(composite.getComponents().stream(), "Component", composite::getStacksForComponent);
-
-    return composite;
-=======
   private static Optional<StackId> getStackId(Map<String, Object> properties) throws NoSuchStackException {
     Object stackName = properties.get(STACK_NAME_PROPERTY_ID);
     Object stackVersion = properties.get(STACK_VERSION_PROPERTY_ID);
     return stackName != null && stackVersion != null
       ? Optional.of(new StackId(stackName.toString(), stackVersion.toString()))
       : Optional.empty();
->>>>>>> 5be3604f
   }
 
   /**
@@ -249,34 +170,13 @@
         .collect(joining("\n"));
       LOG.error(msg);
       throw new IllegalArgumentException(msg);
-<<<<<<< HEAD
-    }
-  }
-
-  protected Stack createStack(StackId stackId) {
-    try {
-      //todo: don't pass in controller
-      return stackFactory.createStack(stackId, AmbariServer.getController());
-    } catch (ObjectNotFoundException e) {
-      throw new NoSuchStackException(stackId);
-    } catch (AmbariException e) {
-      // todo
-      throw new RuntimeException(
-        String.format("An error occurred parsing the stack information for %s", stackId) , e);
-=======
->>>>>>> 5be3604f
     }
   }
 
   //todo: Move logic to HostGroupImpl
   @SuppressWarnings("unchecked")
-<<<<<<< HEAD
-  private Collection<HostGroup> processHostGroups(String bpName, StackDefinition stack, Map<String, Object> properties) {
-    Set<HashMap<String, Object>> hostGroupProps = (HashSet<HashMap<String, Object>>)
-=======
   private Collection<HostGroup> processHostGroups(Map<String, Object> properties) {
     Set<Map<String, Object>> hostGroupProps = (Set<Map<String, Object>>)
->>>>>>> 5be3604f
         properties.get(HOST_GROUP_PROPERTY_ID);
 
     if (hostGroupProps == null || hostGroupProps.isEmpty()) {
@@ -307,11 +207,7 @@
     return hostGroups;
   }
 
-<<<<<<< HEAD
-  private Collection<Component> processHostGroupComponents(StackDefinition stack, String groupName, HashSet<HashMap<String, String>>  componentProps) {
-=======
   private Collection<Component> processHostGroupComponents(String groupName, Set<Map<String, String>> componentProps) {
->>>>>>> 5be3604f
     if (componentProps == null || componentProps.isEmpty()) {
       throw new IllegalArgumentException("Host group '" + groupName + "' must contain at least one component");
     }
@@ -325,14 +221,6 @@
             "' contains a component with no 'name' property");
       }
 
-<<<<<<< HEAD
-      if (! stackComponentNames.contains(componentName)) {
-        throw new IllegalArgumentException("The component '" + componentName + "' in host group '" +
-            groupName + "' is not valid for the specified stack");
-      }
-
-=======
->>>>>>> 5be3604f
       String mpackInstance = componentProperties.get(COMPONENT_MPACK_INSTANCE_PROPERTY);
       String serviceInstance = componentProperties.get(COMPONENT_SERVICE_INSTANCE_PROPERTY);
       //TODO, might want to add some validation here, to only accept value enum types, rwn
@@ -344,55 +232,4 @@
     return components;
   }
 
-<<<<<<< HEAD
-  /**
-   * Obtain all component names for the specified stack.
-   *
-   * @return collection of component names for the specified stack
-   * @throws IllegalArgumentException if the specified stack doesn't exist
-   */
-  private Collection<String> getAllStackComponents(StackDefinition stack) {
-    Collection<String> allComponents = new HashSet<>(stack.getComponents());
-
-    // currently ambari server is not a recognized component
-    allComponents.add(RootComponent.AMBARI_SERVER.name());
-
-    return allComponents;
-  }
-
-
-  /**
-   * Static initialization.
-   *
-   * @param dao  blueprint data access object
-   */
-  @Inject
-  public static void init(BlueprintDAO dao) {
-    blueprintDAO = dao;
-  }
-
-  /**
-   * Internal interface used to abstract out the process of creating the Stack object.
-   *
-   * This is used to simplify unit testing, since a new Factory can be provided to
-   * simulate various Stack or error conditions.
-   */
-  interface StackFactory {
-    Stack createStack(StackId stackId, AmbariManagementController managementController) throws AmbariException;
-  }
-
-  /**
-   * Default implementation of StackFactory.
-   *
-   * Calls the Stack constructor to create the Stack instance.
-   *
-   */
-  private static class DefaultStackFactory implements StackFactory {
-    @Override
-    public Stack createStack(StackId stackId, AmbariManagementController managementController) throws AmbariException {
-      return new Stack(stackId.getStackName(), stackId.getStackVersion(), managementController);
-    }
-  }
-=======
->>>>>>> 5be3604f
 }