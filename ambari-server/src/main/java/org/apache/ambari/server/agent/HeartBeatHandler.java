--- conflicted
+++ resolved
@@ -17,17 +17,6 @@
  */
 package org.apache.ambari.server.agent;
 
-<<<<<<< HEAD
-=======
-import static org.apache.ambari.server.controller.KerberosHelperImpl.CHECK_KEYTABS;
-import static org.apache.ambari.server.controller.KerberosHelperImpl.REMOVE_KEYTAB;
-import static org.apache.ambari.server.controller.KerberosHelperImpl.SET_KEYTAB;
-
-import java.io.BufferedInputStream;
-import java.io.File;
-import java.io.FileInputStream;
-import java.io.IOException;
->>>>>>> 9d802b7c
 import java.util.ArrayList;
 import java.util.HashMap;
 import java.util.List;
@@ -104,16 +93,11 @@
   @Inject
   private StateUpdateEventPublisher stateUpdateEventPublisher;
 
-<<<<<<< HEAD
   @Inject
   private AgentSessionManager agentSessionManager;
 
   private Map<String, Long> hostResponseIds = new ConcurrentHashMap<>();
 
-=======
-  private Map<String, Long> hostResponseIds = new ConcurrentHashMap<>();
-
->>>>>>> 9d802b7c
   private Map<String, HeartBeatResponse> hostResponses = new ConcurrentHashMap<>();
 
   @Inject
@@ -236,11 +220,7 @@
         response.setRecoveryConfig(rc);
 
         if (response.getRecoveryConfig() != null) {
-<<<<<<< HEAD
           LOG.debug("Recovery configuration set to {}", response.getRecoveryConfig().toString());
-=======
-          LOG.info("Recovery configuration set to {}", response.getRecoveryConfig());
->>>>>>> 9d802b7c
         }
       }
     }
@@ -283,69 +263,6 @@
     host.setRecoveryReport(recoveryReport);
   }
 
-<<<<<<< HEAD
-=======
-  /**
-   * Adds commands from action queue to a heartbeat response.
-   */
-  protected void sendCommands(String hostname, HeartBeatResponse response)
-      throws AmbariException {
-    List<AgentCommand> cmds = actionQueue.dequeueAll(hostname);
-    if (cmds != null && !cmds.isEmpty()) {
-      for (AgentCommand ac : cmds) {
-        try {
-          if (LOG.isDebugEnabled()) {
-            LOG.debug("Sending command string = {}", StageUtils.jaxbToString(ac));
-          }
-        } catch (Exception e) {
-          throw new AmbariException("Could not get jaxb string for command", e);
-        }
-        switch (ac.getCommandType()) {
-          case BACKGROUND_EXECUTION_COMMAND:
-          case EXECUTION_COMMAND: {
-            ExecutionCommand ec = (ExecutionCommand)ac;
-            LOG.info("HeartBeatHandler.sendCommands: sending ExecutionCommand for host {}, role {}, roleCommand {}, and command ID {}, task ID {}",
-                     ec.getHostname(), ec.getRole(), ec.getRoleCommand(), ec.getCommandId(), ec.getTaskId());
-            Map<String, String> hlp = ec.getHostLevelParams();
-            if (hlp != null) {
-              String customCommand = hlp.get("custom_command");
-              if (SET_KEYTAB.equalsIgnoreCase(customCommand) || REMOVE_KEYTAB.equalsIgnoreCase(customCommand) || CHECK_KEYTABS.equalsIgnoreCase(customCommand)) {
-                LOG.info(String.format("%s called", customCommand));
-                try {
-                  injectKeytab(ec, customCommand, hostname);
-                } catch (IOException e) {
-                  throw new AmbariException("Could not inject keytab into command", e);
-                }
-              }
-            }
-            response.addExecutionCommand((ExecutionCommand) ac);
-            break;
-          }
-          case STATUS_COMMAND: {
-            response.addStatusCommand((StatusCommand) ac);
-            break;
-          }
-          case CANCEL_COMMAND: {
-            response.addCancelCommand((CancelCommand) ac);
-            break;
-          }
-          case ALERT_DEFINITION_COMMAND: {
-            response.addAlertDefinitionCommand((AlertDefinitionCommand) ac);
-            break;
-          }
-          case ALERT_EXECUTION_COMMAND: {
-            response.addAlertExecutionCommand((AlertExecutionCommand) ac);
-            break;
-          }
-          default:
-            LOG.error("There is no action for agent command ="
-                + ac.getCommandType().name());
-        }
-      }
-    }
-  }
-
->>>>>>> 9d802b7c
   public String getOsType(String os, String osRelease) {
     String osType = "";
     if (os != null) {
@@ -530,19 +447,11 @@
     for (org.apache.ambari.server.state.Service service : cluster.getServices().values()) {
       componentsMap.put(service.getName(), new HashMap<>());
 
-<<<<<<< HEAD
-  private Map<String, Map<String, String>> getComponentsMap(StackInfo stack) {
-    Map<String, Map<String, String>> result = new HashMap<>();
-
-    for (ServiceInfo service : stack.getServices()) {
-      Map<String, String> components = new HashMap<>();
-=======
       for (ServiceComponent component : service.getServiceComponents().values()) {
         StackId stackId = component.getDesiredStackId();
 
         ComponentInfo componentInfo = ambariMetaInfo.getComponent(
             stackId.getStackName(), stackId.getStackVersion(), service.getName(), component.getName());
->>>>>>> 9d802b7c
 
         componentsMap.get(service.getName()).put(component.getName(), componentInfo.getCategory());
       }
@@ -593,98 +502,6 @@
     return commands;
   }
 
-<<<<<<< HEAD
-=======
-  /**
-   * Insert Kerberos keytab details into the ExecutionCommand for the SET_KEYTAB custom command if
-   * any keytab details and associated data exists for the target host.
-   *
-   * @param ec the ExecutionCommand to update
-   * @param command a name of the relevant keytab command
-   * @param targetHost a name of the host the relevant command is destined for
-   * @throws AmbariException
-   */
-  void injectKeytab(ExecutionCommand ec, String command, String targetHost) throws AmbariException {
-    String dataDir = ec.getCommandParams().get(KerberosServerAction.DATA_DIRECTORY);
-
-    if(dataDir != null) {
-      KerberosIdentityDataFileReader reader = null;
-      List<Map<String, String>> kcp = ec.getKerberosCommandParams();
-
-      try {
-        reader = kerberosIdentityDataFileReaderFactory.createKerberosIdentityDataFileReader(new File(dataDir, KerberosIdentityDataFileReader.DATA_FILE_NAME));
-
-        for (Map<String, String> record : reader) {
-          String hostName = record.get(KerberosIdentityDataFileReader.HOSTNAME);
-
-          if (targetHost.equalsIgnoreCase(hostName)) {
-
-            if (SET_KEYTAB.equalsIgnoreCase(command)) {
-              String keytabFilePath = record.get(KerberosIdentityDataFileReader.KEYTAB_FILE_PATH);
-
-              if (keytabFilePath != null) {
-
-                String sha1Keytab = DigestUtils.sha1Hex(keytabFilePath);
-                File keytabFile = new File(dataDir + File.separator + hostName + File.separator + sha1Keytab);
-
-                if (keytabFile.canRead()) {
-                  Map<String, String> keytabMap = new HashMap<>();
-                  String principal = record.get(KerberosIdentityDataFileReader.PRINCIPAL);
-                  String isService = record.get(KerberosIdentityDataFileReader.SERVICE);
-
-                  keytabMap.put(KerberosIdentityDataFileReader.HOSTNAME, hostName);
-                  keytabMap.put(KerberosIdentityDataFileReader.SERVICE, isService);
-                  keytabMap.put(KerberosIdentityDataFileReader.COMPONENT, record.get(KerberosIdentityDataFileReader.COMPONENT));
-                  keytabMap.put(KerberosIdentityDataFileReader.PRINCIPAL, principal);
-                  keytabMap.put(KerberosIdentityDataFileReader.KEYTAB_FILE_PATH, keytabFilePath);
-                  keytabMap.put(KerberosIdentityDataFileReader.KEYTAB_FILE_OWNER_NAME, record.get(KerberosIdentityDataFileReader.KEYTAB_FILE_OWNER_NAME));
-                  keytabMap.put(KerberosIdentityDataFileReader.KEYTAB_FILE_OWNER_ACCESS, record.get(KerberosIdentityDataFileReader.KEYTAB_FILE_OWNER_ACCESS));
-                  keytabMap.put(KerberosIdentityDataFileReader.KEYTAB_FILE_GROUP_NAME, record.get(KerberosIdentityDataFileReader.KEYTAB_FILE_GROUP_NAME));
-                  keytabMap.put(KerberosIdentityDataFileReader.KEYTAB_FILE_GROUP_ACCESS, record.get(KerberosIdentityDataFileReader.KEYTAB_FILE_GROUP_ACCESS));
-
-                  BufferedInputStream bufferedIn = new BufferedInputStream(new FileInputStream(keytabFile));
-                  byte[] keytabContent = null;
-                  try {
-                    keytabContent = IOUtils.toByteArray(bufferedIn);
-                  } finally {
-                    bufferedIn.close();
-                  }
-                  String keytabContentBase64 = Base64.encodeBase64String(keytabContent);
-                  keytabMap.put(KerberosServerAction.KEYTAB_CONTENT_BASE64, keytabContentBase64);
-
-                  kcp.add(keytabMap);
-                }
-              }
-            } else if (REMOVE_KEYTAB.equalsIgnoreCase(command) || CHECK_KEYTABS.equalsIgnoreCase(command)) {
-              Map<String, String> keytabMap = new HashMap<>();
-
-              keytabMap.put(KerberosIdentityDataFileReader.HOSTNAME, hostName);
-              keytabMap.put(KerberosIdentityDataFileReader.SERVICE, record.get(KerberosIdentityDataFileReader.SERVICE));
-              keytabMap.put(KerberosIdentityDataFileReader.COMPONENT, record.get(KerberosIdentityDataFileReader.COMPONENT));
-              keytabMap.put(KerberosIdentityDataFileReader.PRINCIPAL, record.get(KerberosIdentityDataFileReader.PRINCIPAL));
-              keytabMap.put(KerberosIdentityDataFileReader.KEYTAB_FILE_PATH, record.get(KerberosIdentityDataFileReader.KEYTAB_FILE_PATH));
-
-              kcp.add(keytabMap);
-            }
-          }
-        }
-      } catch (IOException e) {
-        throw new AmbariException("Could not inject keytabs to enable kerberos");
-      } finally {
-        if (reader != null) {
-          try {
-            reader.close();
-          } catch (Throwable t) {
-            // ignored
-          }
-        }
-      }
-
-      ec.setKerberosCommandParams(kcp);
-    }
-  }
-
->>>>>>> 9d802b7c
   public void stop() {
     heartbeatMonitor.shutdown();
     heartbeatProcessor.stopAsync();
