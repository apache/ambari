/**
 * Licensed to the Apache Software Foundation (ASF) under one
 * or more contributor license agreements.  See the NOTICE file
 * distributed with this work for additional information
 * regarding copyright ownership.  The ASF licenses this file
 * to you under the Apache License, Version 2.0 (the
 * "License"); you may not use this file except in compliance
 * with the License.  You may obtain a copy of the License at
 * <p/>
 * http://www.apache.org/licenses/LICENSE-2.0
 * <p/>
 * Unless required by applicable law or agreed to in writing, software
 * distributed under the License is distributed on an "AS IS" BASIS,
 * WITHOUT WARRANTIES OR CONDITIONS OF ANY KIND, either express or implied.
 * See the License for the specific language governing permissions and
 * limitations under the License.
 */

package org.apache.ambari.server.state;

import java.util.HashSet;
import java.util.List;
import java.util.Set;

import org.apache.ambari.server.AmbariException;
import org.apache.ambari.server.api.services.ServiceGroupKey;
import org.apache.ambari.server.controller.ServiceGroupDependencyResponse;
import org.apache.ambari.server.controller.ServiceGroupResponse;
import org.apache.ambari.server.events.ServiceGroupInstalledEvent;
import org.apache.ambari.server.events.ServiceGroupRemovedEvent;
import org.apache.ambari.server.events.publishers.AmbariEventPublisher;
import org.apache.ambari.server.orm.dao.ClusterDAO;
import org.apache.ambari.server.orm.dao.ServiceGroupDAO;
import org.apache.ambari.server.orm.entities.ClusterEntity;
import org.apache.ambari.server.orm.entities.ServiceGroupDependencyEntity;
import org.apache.ambari.server.orm.entities.ServiceGroupEntity;
import org.apache.ambari.server.orm.entities.ServiceGroupEntityPK;
import org.slf4j.Logger;
import org.slf4j.LoggerFactory;

import com.google.inject.assistedinject.Assisted;
import com.google.inject.assistedinject.AssistedInject;
import com.google.inject.persist.Transactional;

public class ServiceGroupImpl implements ServiceGroup {

  private static final Logger LOG = LoggerFactory.getLogger(ServiceGroupImpl.class);

  private ServiceGroupEntityPK serviceGroupEntityPK;

  private final Cluster cluster;

  private final ClusterDAO clusterDAO;
  private final ServiceGroupDAO serviceGroupDAO;
  private final AmbariEventPublisher eventPublisher;
  private final Clusters clusters;

  private Long serviceGroupId;
  private String serviceGroupName;
  private Set<ServiceGroupKey> serviceGroupDependencies;

  @AssistedInject
  public ServiceGroupImpl(@Assisted Cluster cluster,
                          @Assisted("serviceGroupName") String serviceGroupName,
                          @Assisted("serviceGroupDependencies") Set<ServiceGroupKey> serviceGroupDependencies,
                          ClusterDAO clusterDAO,
                          ServiceGroupDAO serviceGroupDAO,
                          AmbariEventPublisher eventPublisher,
                          Clusters clusters) throws AmbariException {

    this.cluster = cluster;
    this.clusters = clusters;
    this.clusterDAO = clusterDAO;
    this.serviceGroupDAO = serviceGroupDAO;
    this.eventPublisher = eventPublisher;

    this.serviceGroupName = serviceGroupName;

    ServiceGroupEntity serviceGroupEntity = new ServiceGroupEntity();
    serviceGroupEntity.setClusterId(cluster.getClusterId());
    serviceGroupEntity.setServiceGroupId(serviceGroupId);
    serviceGroupEntity.setServiceGroupName(serviceGroupName);

    if (serviceGroupDependencies == null) {
      this.serviceGroupDependencies = new HashSet<>();
    } else {
      this.serviceGroupDependencies = serviceGroupDependencies;
    }

    this.serviceGroupEntityPK = getServiceGroupEntityPK(serviceGroupEntity);

    persist(serviceGroupEntity);
  }

  @AssistedInject
  public ServiceGroupImpl(@Assisted Cluster cluster,
                          @Assisted ServiceGroupEntity serviceGroupEntity,
                          ClusterDAO clusterDAO,
                          ServiceGroupDAO serviceGroupDAO,
                          AmbariEventPublisher eventPublisher,
                          Clusters clusters) throws AmbariException {
    this.cluster = cluster;
    this.clusters = clusters;
    this.clusterDAO = clusterDAO;
    this.serviceGroupDAO = serviceGroupDAO;
    this.eventPublisher = eventPublisher;

    this.serviceGroupId = serviceGroupEntity.getServiceGroupId();
    this.serviceGroupName = serviceGroupEntity.getServiceGroupName();
    this.serviceGroupDependencies = getServiceGroupDependencies(serviceGroupEntity.getServiceGroupDependencies());

    this.serviceGroupEntityPK = getServiceGroupEntityPK(serviceGroupEntity);
  }

  @Override
  public Long getServiceGroupId() {
    return serviceGroupId;
  }

  @Override
  public String getServiceGroupName() {
    return serviceGroupName;
  }

  @Override
  public void setServiceGroupName(String serviceGroupName) {
    ServiceGroupEntity entity = getServiceGroupEntity();
    entity.setServiceGroupName(serviceGroupName);
    serviceGroupDAO.merge(entity);
    this.serviceGroupName = serviceGroupName;
  }

  @Override
  public long getClusterId() {
    return cluster.getClusterId();
  }

  @Override
<<<<<<< HEAD
  public Set<String> getMpackNames() {
=======
  public Set<String> getServiceGroupMpackNames() {
>>>>>>> dcb871b3
    ServiceGroupEntity entity = getServiceGroupEntity();
    return entity.getMpackNames();
  }

  @Override
<<<<<<< HEAD
  public void addMpackName(String mpackName){
=======
  public void addServiceGroupMpackName(String mpackName){
>>>>>>> dcb871b3
    ServiceGroupEntity entity = getServiceGroupEntity();
    if (entity.getMpackNames().add(mpackName)) {
      serviceGroupDAO.merge(entity);
    }
  }

  @Override
<<<<<<< HEAD
  public void addMpackNames(Set<String> mpackNames) {
    if (mpackNames != null) {
      ServiceGroupEntity entity = getServiceGroupEntity();
      entity.getMpackNames().addAll(mpackNames);
      serviceGroupDAO.merge(entity);
    }
  }

  @Override
  public void setMpackNames(Set<String> mpackNames) {
=======
  public void addServiceGroupMpackNames(Set<String> mpackNames) {
    ServiceGroupEntity entity = getServiceGroupEntity();
    entity.getMpackNames().addAll(mpackNames);
    serviceGroupDAO.merge(entity);
  }

  @Override
  public void setServiceGroupMpackNames(Set<String> mpackNames) {
>>>>>>> dcb871b3
    ServiceGroupEntity entity = getServiceGroupEntity();
    entity.setMpackNames(mpackNames);
    serviceGroupDAO.merge(entity);
  }

  @Override
  public Set<ServiceGroupKey> getServiceGroupDependencies() {
    return serviceGroupDependencies;
  }

  @Override
  public void setServiceGroupDependencies(Set<ServiceGroupKey> serviceGroupDependencies) {
    this.serviceGroupDependencies = serviceGroupDependencies;
  }

  @Override
  public ServiceGroupResponse convertToResponse() {
    ServiceGroupResponse r = new ServiceGroupResponse(cluster.getClusterId(),
      cluster.getClusterName(), getServiceGroupId(), getServiceGroupName());
<<<<<<< HEAD
    r.setMpackNames(getMpackNames());
=======
    r.setServiceGroupMpackNames(getServiceGroupMpackNames());
>>>>>>> dcb871b3
    return r;
  }

  @Override
  public Set<ServiceGroupDependencyResponse> getServiceGroupDependencyResponses() {
    Set<ServiceGroupDependencyResponse> responses = new HashSet<>();
    if (getServiceGroupDependencies() != null) {
      for (ServiceGroupKey sgk : getServiceGroupDependencies()) {
        responses.add(new ServiceGroupDependencyResponse(cluster.getClusterId(), cluster.getClusterName(),
                serviceGroupId, serviceGroupName, sgk.getClusterId(), sgk.getClusterName(), sgk.getServiceGroupId(), sgk.getServiceGroupName(), sgk.getDependencyId()));
      }
    }
    return responses;
  }

  public Set<ServiceGroupKey> getServiceGroupDependencies(List<ServiceGroupDependencyEntity> serviceGroupDependencies) {
    Set<ServiceGroupKey> serviceGroupDependenciesList = new HashSet<>();
    if (serviceGroupDependencies != null) {
      for (ServiceGroupDependencyEntity sgde : serviceGroupDependencies) {
        ServiceGroupKey serviceGroupKey = new ServiceGroupKey();
        ServiceGroupEntity dependencyServiceGroupEntity = sgde.getServiceGroupDependency();
        String clusterName = "";
        Long clusterId = null;
        if (dependencyServiceGroupEntity.getClusterId() == cluster.getClusterId()) {
          clusterName = cluster.getClusterName();
          clusterId = cluster.getClusterId();
        } else {
          ClusterEntity clusterEntity = clusterDAO.findById(dependencyServiceGroupEntity.getClusterId());
          if (clusterEntity != null) {
            clusterName = clusterEntity.getClusterName();
            clusterId = clusterEntity.getClusterId();
          } else {
            LOG.error("Unable to get cluster id for service group " + dependencyServiceGroupEntity.getServiceGroupName());
          }
        }

        ServiceGroupEntityPK serviceGroupEntityPK = new ServiceGroupEntityPK();
        serviceGroupEntityPK.setClusterId(dependencyServiceGroupEntity.getClusterId());
        serviceGroupEntityPK.setServiceGroupId(dependencyServiceGroupEntity.getServiceGroupId());
        ServiceGroupEntity serviceGroupEntity = serviceGroupDAO.findByPK(serviceGroupEntityPK);
        String serviceGroupDependencyName = "";
        Long serviceGroupDependencId = null;
        if (serviceGroupEntity != null) {
          serviceGroupDependencyName = serviceGroupEntity.getServiceGroupName();
          serviceGroupDependencId = serviceGroupEntity.getServiceGroupId();
        } else {
          LOG.error("Unable to get service group entity for service group " + dependencyServiceGroupEntity.getServiceGroupName());
        }

        serviceGroupKey.setServiceGroupName(serviceGroupDependencyName);
        serviceGroupKey.setServiceGroupId(serviceGroupDependencId);
        serviceGroupKey.setClusterName(clusterName);
        serviceGroupKey.setClusterId(clusterId);
        serviceGroupKey.setDependencyId(sgde.getServiceGroupDependencyId());
        serviceGroupDependenciesList.add(serviceGroupKey);
      }
    }
    return serviceGroupDependenciesList;
  }

  @Override
  public Cluster getCluster() {
    return cluster;
  }

  @Override
  public void debugDump(StringBuilder sb) {
<<<<<<< HEAD
    sb.append("ServiceGroup={ serviceGroupName=").append(getServiceGroupName()).append(", clusterName=").append(cluster.getClusterName()).append(", clusterId=").append(cluster.getClusterId());
    Set<String> mpackNames = getMpackNames();
    if (!mpackNames.isEmpty()) {
      sb.append(", mpackNames=").append(mpackNames.toString());
=======
    sb.append("ServiceGroup={ serviceGroupName=" + getServiceGroupName() + ", clusterName="
      + cluster.getClusterName() + ", clusterId=" + cluster.getClusterId() );
    Set<String> mpackNames = getServiceGroupMpackNames();
    if (!mpackNames.isEmpty()) {
      sb.append(", mpackNames=");
      mpackNames.stream().map(mpackName ->sb.append(mpackName + ","));
      sb.deleteCharAt(sb.length()-1);
>>>>>>> dcb871b3
    }
    sb.append("}");
  }

  /**
   * This method uses Java locks and then delegates to internal methods which
   * perform the JPA merges inside of a transaction. Because of this, a
   * transaction is not necessary before this calling this method.
   */
  private ServiceGroupEntity persist(ServiceGroupEntity serviceGroupEntity) {
    ServiceGroupEntity createdServiceGroupEntity = persistEntities(serviceGroupEntity);
    refresh();

    cluster.addServiceGroup(this);

    // publish the service group installed event
    ServiceGroupInstalledEvent event = new ServiceGroupInstalledEvent(
      getClusterId(), getServiceGroupName());
    eventPublisher.publish(event);
    return createdServiceGroupEntity;
  }

  @Transactional
  protected ServiceGroupEntity persistEntities(ServiceGroupEntity serviceGroupEntity) {
    long clusterId = cluster.getClusterId();

    ClusterEntity clusterEntity = clusterDAO.findById(clusterId);
    serviceGroupEntity.setClusterEntity(clusterEntity);
    serviceGroupDAO.create(serviceGroupEntity);
    serviceGroupId = serviceGroupEntity.getServiceGroupId();
    clusterEntity.getServiceGroupEntities().add(serviceGroupEntity);
    clusterDAO.merge(clusterEntity);
    return serviceGroupDAO.merge(serviceGroupEntity);
  }

  @Override
  @Transactional
  public void refresh() {
    serviceGroupEntityPK.setClusterId(getClusterId());
    serviceGroupEntityPK.setServiceGroupId(getServiceGroupId());
    ServiceGroupEntity serviceGroupEntity = serviceGroupDAO.findByPK(serviceGroupEntityPK);
    serviceGroupDAO.refresh(serviceGroupEntity);
  }

  @Override
  public boolean canBeRemoved() {
    // TODO: Add check for services in the service group
    return true;
  }

  @Override
  @Transactional
  public void delete() throws AmbariException {
    removeEntities();
    // publish the service removed event
    ServiceGroupRemovedEvent event = new ServiceGroupRemovedEvent(getClusterId(), getServiceGroupName());
    eventPublisher.publish(event);
  }

  @Override
  public ServiceGroupEntity addServiceGroupDependency(Long dependencyServiceGroupId) throws AmbariException {
    ServiceGroupEntityPK serviceGroupEntityPK = new ServiceGroupEntityPK();
    serviceGroupEntityPK.setClusterId(getClusterId());
    serviceGroupEntityPK.setServiceGroupId(getServiceGroupId());
    ServiceGroupEntity serviceGroupEntity = serviceGroupDAO.findByPK(serviceGroupEntityPK);

    ServiceGroupEntityPK dependencyServiceGroupEntityPK = new ServiceGroupEntityPK();
    dependencyServiceGroupEntityPK.setClusterId(getServiceGroupClusterId(dependencyServiceGroupId));
    dependencyServiceGroupEntityPK.setServiceGroupId(dependencyServiceGroupId);
    ServiceGroupEntity dependencyServiceGroupEntity = serviceGroupDAO.findByPK(dependencyServiceGroupEntityPK);


    ServiceGroupDependencyEntity newDependency = new ServiceGroupDependencyEntity();
    newDependency.setServiceGroup(serviceGroupEntity);
    newDependency.setServiceGroupDependency(dependencyServiceGroupEntity);
    createServiceGroupDependency(newDependency);


    serviceGroupEntity.getServiceGroupDependencies().add(newDependency);
    serviceGroupEntity = serviceGroupDAO.merge(serviceGroupEntity);

    return serviceGroupEntity;
  }

  @Transactional
  public void createServiceGroupDependency(ServiceGroupDependencyEntity serviceGroupDependencyEntity) {
    serviceGroupDAO.createServiceGroupDependency(serviceGroupDependencyEntity);
  }


  private Long getServiceGroupClusterId(Long serviceGroupId) throws AmbariException {
    for (Cluster cl : clusters.getClusters().values()) {
      if (cl.getServiceGroupsById().containsKey(serviceGroupId)) {
        return cl.getClusterId();
      }
    }
    throw new AmbariException("Service group with id=" + serviceGroupId + " is not available.");
  }

  @Override
  public ServiceGroupEntity deleteServiceGroupDependency(Long dependencyServiceGroupId) throws AmbariException {
    ServiceGroupEntityPK pk = new ServiceGroupEntityPK();
    pk.setClusterId(getClusterId());
    pk.setServiceGroupId(getServiceGroupId());
    ServiceGroupEntity serviceGroupEntity = serviceGroupDAO.findByPK(pk);
    ServiceGroupDependencyEntity dependencyToRemove = null;
    for (ServiceGroupDependencyEntity dependency : serviceGroupEntity.getServiceGroupDependencies()) {
      if (dependency.getServiceGroupDependency().getServiceGroupId() == dependencyServiceGroupId) {
        dependencyToRemove = dependency;
        break;
      }
    }

    return removeServcieGroupDependencyEntity(serviceGroupEntity, dependencyToRemove);
  }

  @Transactional
  protected ServiceGroupEntity removeServcieGroupDependencyEntity(ServiceGroupEntity serviceGroupEntity,
                                                                  ServiceGroupDependencyEntity dependencyToRemove) {
    serviceGroupEntity.getServiceGroupDependencies().remove(dependencyToRemove);
    serviceGroupDAO.removeServiceGroupDependency(dependencyToRemove);
    serviceGroupEntity = serviceGroupDAO.merge(serviceGroupEntity);
    return serviceGroupEntity;
  }

  @Transactional
  protected void removeEntities() throws AmbariException {

    ServiceGroupEntityPK pk = new ServiceGroupEntityPK();
    pk.setClusterId(getClusterId());
    pk.setServiceGroupId(getServiceGroupId());
    serviceGroupDAO.removeByPK(pk);
  }

  // Refresh the cached reference on setters
  private ServiceGroupEntity getServiceGroupEntity() {
    return serviceGroupDAO.findByPK(serviceGroupEntityPK);
  }

  private ServiceGroupEntityPK getServiceGroupEntityPK(ServiceGroupEntity serviceGroupEntity) {
    ServiceGroupEntityPK pk = new ServiceGroupEntityPK();
    pk.setClusterId(serviceGroupEntity.getClusterId());
    pk.setServiceGroupId(serviceGroupEntity.getServiceGroupId());
    return pk;
  }
}<|MERGE_RESOLUTION|>--- conflicted
+++ resolved
@@ -136,21 +136,13 @@
   }
 
   @Override
-<<<<<<< HEAD
   public Set<String> getMpackNames() {
-=======
-  public Set<String> getServiceGroupMpackNames() {
->>>>>>> dcb871b3
     ServiceGroupEntity entity = getServiceGroupEntity();
     return entity.getMpackNames();
   }
 
   @Override
-<<<<<<< HEAD
   public void addMpackName(String mpackName){
-=======
-  public void addServiceGroupMpackName(String mpackName){
->>>>>>> dcb871b3
     ServiceGroupEntity entity = getServiceGroupEntity();
     if (entity.getMpackNames().add(mpackName)) {
       serviceGroupDAO.merge(entity);
@@ -158,7 +150,6 @@
   }
 
   @Override
-<<<<<<< HEAD
   public void addMpackNames(Set<String> mpackNames) {
     if (mpackNames != null) {
       ServiceGroupEntity entity = getServiceGroupEntity();
@@ -169,22 +160,12 @@
 
   @Override
   public void setMpackNames(Set<String> mpackNames) {
-=======
-  public void addServiceGroupMpackNames(Set<String> mpackNames) {
     ServiceGroupEntity entity = getServiceGroupEntity();
     entity.getMpackNames().addAll(mpackNames);
     serviceGroupDAO.merge(entity);
   }
 
   @Override
-  public void setServiceGroupMpackNames(Set<String> mpackNames) {
->>>>>>> dcb871b3
-    ServiceGroupEntity entity = getServiceGroupEntity();
-    entity.setMpackNames(mpackNames);
-    serviceGroupDAO.merge(entity);
-  }
-
-  @Override
   public Set<ServiceGroupKey> getServiceGroupDependencies() {
     return serviceGroupDependencies;
   }
@@ -198,11 +179,7 @@
   public ServiceGroupResponse convertToResponse() {
     ServiceGroupResponse r = new ServiceGroupResponse(cluster.getClusterId(),
       cluster.getClusterName(), getServiceGroupId(), getServiceGroupName());
-<<<<<<< HEAD
     r.setMpackNames(getMpackNames());
-=======
-    r.setServiceGroupMpackNames(getServiceGroupMpackNames());
->>>>>>> dcb871b3
     return r;
   }
 
@@ -270,20 +247,10 @@
 
   @Override
   public void debugDump(StringBuilder sb) {
-<<<<<<< HEAD
     sb.append("ServiceGroup={ serviceGroupName=").append(getServiceGroupName()).append(", clusterName=").append(cluster.getClusterName()).append(", clusterId=").append(cluster.getClusterId());
     Set<String> mpackNames = getMpackNames();
     if (!mpackNames.isEmpty()) {
       sb.append(", mpackNames=").append(mpackNames.toString());
-=======
-    sb.append("ServiceGroup={ serviceGroupName=" + getServiceGroupName() + ", clusterName="
-      + cluster.getClusterName() + ", clusterId=" + cluster.getClusterId() );
-    Set<String> mpackNames = getServiceGroupMpackNames();
-    if (!mpackNames.isEmpty()) {
-      sb.append(", mpackNames=");
-      mpackNames.stream().map(mpackName ->sb.append(mpackName + ","));
-      sb.deleteCharAt(sb.length()-1);
->>>>>>> dcb871b3
     }
     sb.append("}");
   }
