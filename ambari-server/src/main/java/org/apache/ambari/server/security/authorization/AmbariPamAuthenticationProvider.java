/*
 * Licensed to the Apache Software Foundation (ASF) under one
 * or more contributor license agreements.  See the NOTICE file
 * distributed with this work for additional information
 * regarding copyright ownership.  The ASF licenses this file
 * to you under the Apache License, Version 2.0 (the
 * "License"); you may not use this file except in compliance
 * with the License.  You may obtain a copy of the License at
 *
 *     http://www.apache.org/licenses/LICENSE-2.0
 *
 * Unless required by applicable law or agreed to in writing, software
 * distributed under the License is distributed on an "AS IS" BASIS,
 * WITHOUT WARRANTIES OR CONDITIONS OF ANY KIND, either express or implied.
 * See the License for the specific language governing permissions and
 * limitations under the License.
 */
package org.apache.ambari.server.security.authorization;

import java.util.HashSet;
import java.util.Set;

import org.apache.ambari.server.AmbariException;
import org.apache.ambari.server.configuration.Configuration;
import org.apache.ambari.server.orm.dao.GroupDAO;
import org.apache.ambari.server.orm.dao.UserDAO;
import org.apache.ambari.server.orm.entities.GroupEntity;
import org.apache.ambari.server.orm.entities.MemberEntity;
import org.apache.ambari.server.orm.entities.UserEntity;
import org.apache.ambari.server.security.ClientSecurityType;
import org.apache.ambari.server.security.authentication.pam.PamAuthenticationFactory;
import org.jvnet.libpam.PAM;
import org.jvnet.libpam.PAMException;
import org.jvnet.libpam.UnixUser;
import org.slf4j.Logger;
import org.slf4j.LoggerFactory;
import org.springframework.security.authentication.AuthenticationProvider;
import org.springframework.security.authentication.AuthenticationServiceException;
import org.springframework.security.authentication.UsernamePasswordAuthenticationToken;
import org.springframework.security.core.Authentication;
import org.springframework.security.core.AuthenticationException;

import com.google.inject.Inject;

/**
 * Provides PAM user authentication & authorization logic for Ambari Server
 */

public class AmbariPamAuthenticationProvider implements AuthenticationProvider {

  @Inject
  private Users users;
  @Inject
  private UserDAO userDAO;
  @Inject
<<<<<<< HEAD
  private GroupDAO groupDAO;
=======
  protected GroupDAO groupDAO;
  @Inject
  private PamAuthenticationFactory pamAuthenticationFactory;
>>>>>>> 19fe4cf1

  private static final Logger LOG = LoggerFactory.getLogger(AmbariPamAuthenticationProvider.class);

  private final Configuration configuration;

  @Inject
  public AmbariPamAuthenticationProvider(Configuration configuration) {
    this.configuration = configuration;
  }

  // TODO: ************
  // TODO: This is to be revisited for AMBARI-21221 (Update Pam Authentication process to work with improved user management facility)
  // TODO: ************
  @Override
  public Authentication authenticate(Authentication authentication) throws AuthenticationException {
<<<<<<< HEAD
    if (isPamEnabled()) {
      //Set PAM configuration file (found under /etc/pam.d)
      String pamConfig = configuration.getPamConfigurationFile();
      PAM pam;
=======
      if(isPamEnabled()){
        PAM pam;
        String userName = String.valueOf(authentication.getPrincipal());
        UserEntity existingUser = userDAO.findUserByName(userName);
        if ((existingUser != null) && (existingUser.getUserType() != UserType.PAM)) {
          String errorMsg = String.format("%s user exists with the username %s. Cannot authenticate via PAM", existingUser.getUserType(), userName);
          LOG.error(errorMsg);
          return null;
        }
        try{
          //Set PAM configuration file (found under /etc/pam.d)
          String pamConfig = configuration.getPamConfigurationFile();
          pam = pamAuthenticationFactory.createInstance(pamConfig);

        } catch(PAMException ex) {
          LOG.error("Unable to Initialize PAM." + ex.getMessage());
          throw new AuthenticationServiceException("Unable to Initialize PAM - ", ex);
        }
>>>>>>> 19fe4cf1

      try {
        //Set PAM configuration file (found under /etc/pam.d)
        pam = new PAM(pamConfig);

      } catch (PAMException ex) {
        LOG.error("Unable to Initialize PAM: " + ex.getMessage(), ex);
        throw new AuthenticationServiceException("Unable to Initialize PAM - ", ex);
      }

      try {
        return authenticateViaPam(pam, authentication);
      } finally {
        pam.dispose();
      }
    } else {
      return null;
    }
  }

  @Override
  public boolean supports(Class<?> authentication) {
    return UsernamePasswordAuthenticationToken.class.isAssignableFrom(authentication);
  }

  Authentication authenticateViaPam(PAM pam, Authentication authentication) {
    String userName = String.valueOf(authentication.getPrincipal());
    String password = String.valueOf(authentication.getCredentials());

    UnixUser unixUser;
    try {
      // authenticate using PAM
      unixUser = pam.authenticate(userName, password);
    } catch (PAMException ex) {
      LOG.error("Unable to sign in. Invalid username/password combination - " + ex.getMessage());
      Throwable t = ex.getCause();
      throw new PamAuthenticationException("Unable to sign in. Invalid username/password combination.", t);
    }

    if (unixUser != null) {
      UserEntity userEntity = ambariPamAuthorization(unixUser);

      if (userEntity != null) {
        Authentication authToken = new AmbariUserAuthentication(password, users.getUser(userEntity), users.getUserAuthorities(userEntity));
        authToken.setAuthenticated(true);
        return authToken;
      }
    }

    return null;
  }

  /**
   * Check if PAM authentication is enabled in server properties
   *
   * @return true if enabled
   */
  private boolean isPamEnabled() {
    return configuration.getClientSecurityType() == ClientSecurityType.PAM;
  }

  /**
   * Check if PAM authentication is enabled in server properties
   *
   * @return true if enabled
   */
  private boolean isAutoGroupCreationAllowed() {
    return configuration.getAutoGroupCreation().equals("true");
  }


  /**
   * Performs PAM authorization by creating user & group(s)
   *
   * @param unixUser the user
   */
  private UserEntity ambariPamAuthorization(UnixUser unixUser) {
    String userName = unixUser.getUserName();
    UserEntity userEntity = null;

    try {
      userEntity = userDAO.findUserByName(userName);

      // TODO: Ensure automatically creating users when authenticating with PAM is allowed.
      if (userEntity == null) {
        userEntity = users.createUser(userName, userName, userName);
        users.addPamAuthentication(userEntity, userName);
      }

      if (isAutoGroupCreationAllowed()) {
        //Get all the groups that user belongs to
        //Change all group names to lower case.
        Set<String> unixUserGroups = unixUser.getGroups();
        if (unixUserGroups != null) {
          for (String group : unixUserGroups) {
            // Ensure group name is lowercase
            group = group.toLowerCase();

            GroupEntity groupEntity = groupDAO.findGroupByNameAndType(group, GroupType.PAM);
            if (groupEntity == null) {
              groupEntity = users.createGroup(group, GroupType.PAM);
            }

            if (!isUserInGroup(userEntity, groupEntity)) {
              users.addMemberToGroup(groupEntity, userEntity);
            }
          }
        }

        Set<GroupEntity> ambariUserGroups = getUserGroups(userEntity);
        for (GroupEntity groupEntity : ambariUserGroups) {
          if (unixUserGroups == null || !unixUserGroups.contains(groupEntity.getGroupName())) {
            users.removeMemberFromGroup(groupEntity, userEntity);
          }
        }
      }
    } catch (AmbariException e) {
      e.printStackTrace();
    }

    return userEntity;
  }

  /**
   * Performs a check if given user belongs to given group.
   *
   * @param userEntity  user entity
   * @param groupEntity group entity
   * @return true if user presents in group
   */
  private boolean isUserInGroup(UserEntity userEntity, GroupEntity groupEntity) {
    for (MemberEntity memberEntity : userEntity.getMemberEntities()) {
      if (memberEntity.getGroup().equals(groupEntity)) {
        return true;
      }
    }
    return false;
  }

  /**
   * Extracts all groups a user belongs to
   *
   * @param userEntity the user
   * @return Collection of group names
   */
  private Set<GroupEntity> getUserGroups(UserEntity userEntity) {
    Set<GroupEntity> groups = new HashSet<>();
    if (userEntity != null) {
      for (MemberEntity memberEntity : userEntity.getMemberEntities()) {
        GroupEntity groupEntity = memberEntity.getGroup();
        if (groupEntity.getGroupType() == GroupType.PAM) {
          groups.add(memberEntity.getGroup());
        }
      }
    }

    return groups;
  }
}<|MERGE_RESOLUTION|>--- conflicted
+++ resolved
@@ -53,13 +53,9 @@
   @Inject
   private UserDAO userDAO;
   @Inject
-<<<<<<< HEAD
   private GroupDAO groupDAO;
-=======
-  protected GroupDAO groupDAO;
   @Inject
   private PamAuthenticationFactory pamAuthenticationFactory;
->>>>>>> 19fe4cf1
 
   private static final Logger LOG = LoggerFactory.getLogger(AmbariPamAuthenticationProvider.class);
 
@@ -75,31 +71,10 @@
   // TODO: ************
   @Override
   public Authentication authenticate(Authentication authentication) throws AuthenticationException {
-<<<<<<< HEAD
     if (isPamEnabled()) {
       //Set PAM configuration file (found under /etc/pam.d)
       String pamConfig = configuration.getPamConfigurationFile();
       PAM pam;
-=======
-      if(isPamEnabled()){
-        PAM pam;
-        String userName = String.valueOf(authentication.getPrincipal());
-        UserEntity existingUser = userDAO.findUserByName(userName);
-        if ((existingUser != null) && (existingUser.getUserType() != UserType.PAM)) {
-          String errorMsg = String.format("%s user exists with the username %s. Cannot authenticate via PAM", existingUser.getUserType(), userName);
-          LOG.error(errorMsg);
-          return null;
-        }
-        try{
-          //Set PAM configuration file (found under /etc/pam.d)
-          String pamConfig = configuration.getPamConfigurationFile();
-          pam = pamAuthenticationFactory.createInstance(pamConfig);
-
-        } catch(PAMException ex) {
-          LOG.error("Unable to Initialize PAM." + ex.getMessage());
-          throw new AuthenticationServiceException("Unable to Initialize PAM - ", ex);
-        }
->>>>>>> 19fe4cf1
 
       try {
         //Set PAM configuration file (found under /etc/pam.d)
