--- conflicted
+++ resolved
@@ -70,15 +70,6 @@
     for (String serviceName : servicesInUpgrade) {
       final Service service = cluster.getService(serviceName);
       // Skip service if it is in maintenance mode
-<<<<<<< HEAD
-      if (service.getMaintenanceState() != MaintenanceState.ON) {
-        Map<String, ServiceComponent> serviceComponents = service.getServiceComponents();
-        for (Map.Entry<String, ServiceComponent> component : serviceComponents.entrySet()) {
-          ServiceComponent serviceComponent = component.getValue();
-          if (serviceComponent.isVersionAdvertised()) {
-            List<HostComponentSummary> hostComponentSummaries = HostComponentSummary.getHostComponentSummaries(
-              service.getClusterId(), service.getServiceGroupId(), service.getServiceId(), serviceComponent.getName());
-=======
       if (service.getMaintenanceState() == MaintenanceState.ON) {
         continue;
       }
@@ -88,14 +79,13 @@
         ServiceComponent serviceComponent = component.getValue();
         if (serviceComponent.isVersionAdvertised()) {
           List<HostComponentSummary> hostComponentSummaries = HostComponentSummary.getHostComponentSummaries(
-              service.getName(), serviceComponent.getName());
+              cluster.getClusterId(), service.getServiceGroupId(), service.getServiceId(), serviceComponent.getName());
 
           for (HostComponentSummary hcs : hostComponentSummaries) {
             // Skip host if it is in maintenance mode
             Host host = clustersProvider.get().getHost(hcs.getHostName());
             if (host.getMaintenanceState(cluster.getClusterId()) != MaintenanceState.ON) {
               if (hcs.getCurrentState() == State.INSTALL_FAILED) {
->>>>>>> 0907d611
 
                 prerequisiteCheck.getFailedDetail().add(hcs);
 
