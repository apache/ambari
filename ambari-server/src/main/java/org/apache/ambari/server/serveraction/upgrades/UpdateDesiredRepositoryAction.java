--- conflicted
+++ resolved
@@ -32,11 +32,7 @@
 import org.apache.ambari.server.serveraction.ServerAction;
 import org.apache.ambari.server.state.Cluster;
 import org.apache.ambari.server.state.RepositoryType;
-<<<<<<< HEAD
-=======
-import org.apache.ambari.server.state.RepositoryVersionState;
 import org.apache.ambari.server.state.StackId;
->>>>>>> 7bedbef6
 import org.apache.ambari.server.state.UpgradeContext;
 import org.apache.ambari.server.state.stack.upgrade.Direction;
 import org.apache.commons.lang.StringUtils;
@@ -153,30 +149,6 @@
       // move repositories to the right version and create/revert configs
       m_upgradeHelper.updateDesiredRepositoriesAndConfigs(upgradeContext);
 
-<<<<<<< HEAD
-=======
-      // a downgrade must force host versions back to INSTALLED for the
-      // repository which failed to be upgraded.
-      if (upgradeContext.getDirection() == Direction.DOWNGRADE) {
-        RepositoryVersionEntity downgradeFromRepositoryVersion = upgradeContext.getRepositoryVersion();
-        out.append(String.format("Setting host versions back to %s for repository version %s",
-            RepositoryVersionState.INSTALLED, downgradeFromRepositoryVersion.getVersion()));
-
-        List<HostVersionEntity> hostVersionsToReset = m_hostVersionDAO.findHostVersionByClusterAndRepository(
-            cluster.getClusterId(), downgradeFromRepositoryVersion);
-
-        for (HostVersionEntity hostVersion : hostVersionsToReset) {
-          if( hostVersion.getState() != RepositoryVersionState.NOT_REQUIRED ){
-            hostVersion.setState(RepositoryVersionState.INSTALLED);
-          }
-        }
-
-        // move the cluster's desired stack back to it's current stack on downgrade
-        StackId targetStackId = cluster.getCurrentStackVersion();
-        cluster.setDesiredStackVersion(targetStackId);
-      }
-
->>>>>>> 7bedbef6
       return createCommandReport(0, HostRoleStatus.COMPLETED, "{}", out.toString(), err.toString());
     } catch (Exception e) {
       StringWriter sw = new StringWriter();
