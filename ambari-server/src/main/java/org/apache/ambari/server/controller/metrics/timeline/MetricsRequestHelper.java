--- conflicted
+++ resolved
@@ -77,7 +77,7 @@
     try {
 
       HttpURLConnection connection = streamProvider.processURL(uriBuilder.toString(), HttpMethod.GET,
-        (String) null, Collections.emptyMap());
+        (String) null, Collections.<String, List<String>>emptyMap());
 
       if (!checkConnectionForPrecisionException(connection)) {
         //Try one more time with higher precision
@@ -87,7 +87,7 @@
           uriBuilder.setParameter("precision", higherPrecision);
           String newSpec = uriBuilder.toString();
           connection = streamProvider.processURL(newSpec, HttpMethod.GET, (String) null,
-            Collections.emptyMap());
+            Collections.<String, List<String>emptyMap());
           if (!checkConnectionForPrecisionException(connection)) {
             throw new IOException("Encountered Precision exception : Higher precision request also failed.");
           }
@@ -102,18 +102,12 @@
 
       if (LOG.isTraceEnabled()) {
         for (TimelineMetric metric : timelineMetrics.getMetrics()) {
-<<<<<<< HEAD
           LOG.trace("metric: " + metric.getMetricName() +
             ", size = " + metric.getMetricValues().size() +
             ", host = " + metric.getHostName() +
             ", app = " + metric.getAppId() +
             ", instance = " + metric.getInstanceId() +
             ", startTime = " + new Date(metric.getStartTime()));
-=======
-          LOG.trace("metric: {}, size = {}, host = {}, app = {}, instance = {}, time = {}, startTime = {}",
-            metric.getMetricName(), metric.getMetricValues().size(), metric.getHostName(), metric.getAppId(), metric.getInstanceId(), metric.getTimestamp(),
-            new Date(metric.getStartTime()));
->>>>>>> dc419b4a
         }
       }
     } catch (IOException io) {
