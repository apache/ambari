--- conflicted
+++ resolved
@@ -172,8 +172,7 @@
       case Upgrade:
         return resourceProviderFactory.getUpgradeResourceProvider(managementController);
       case Stack:
-<<<<<<< HEAD
-        return new StackResourceProvider(propertyIds, keyPropertyIds, managementController);
+        return new StackResourceProvider(managementController);
       case Registry:
         return new RegistryResourceProvider(managementController);
       case RegistryRecommendation:
@@ -188,9 +187,6 @@
         return new RegistryMpackVersionResourceProvider(managementController);
       case Mpack:
         return new MpackResourceProvider(managementController);
-=======
-        return new StackResourceProvider(managementController);
->>>>>>> 2de95435
       case StackVersion:
         return new StackVersionResourceProvider(managementController);
       case ClusterStackVersion:
@@ -202,13 +198,9 @@
       case StackServiceComponent:
         return new StackServiceComponentResourceProvider(managementController);
       case StackConfiguration:
-<<<<<<< HEAD
-        return new StackConfigurationResourceProvider(propertyIds, keyPropertyIds, managementController);
+        return new StackConfigurationResourceProvider(managementController);
       case RootStackSetting:
         return new RootStackSettingsResourceProvider(managementController);
-=======
-        return new StackConfigurationResourceProvider(managementController);
->>>>>>> 2de95435
       case StackConfigurationDependency:
         return new StackConfigurationDependencyResourceProvider(managementController);
       case StackLevelConfiguration:
