--- conflicted
+++ resolved
@@ -89,12 +89,7 @@
     }
   }
 
-<<<<<<< HEAD
-  private StackAdvisorRequest createStackAdvisorRequest(ClusterTopology clusterTopology, StackAdvisorRequestType requestType) {
-    Stack stack = clusterTopology.getBlueprint().getStack(); // TODO: implement multi-stack
-=======
   private StackAdvisorRequest createStackAdvisorRequest(ClusterTopology clusterTopology, StackId stackId, StackAdvisorRequestType requestType) {
->>>>>>> 925e0cdd
     Map<String, Set<String>> hgComponentsMap = gatherHostGroupComponents(clusterTopology);
     Map<String, Set<String>> hgHostsMap = gatherHostGroupBindings(clusterTopology);
     Map<String, Set<String>> componentHostsMap = gatherComponentsHostsMap(hgComponentsMap,
