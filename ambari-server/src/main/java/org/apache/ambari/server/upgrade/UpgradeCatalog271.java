--- conflicted
+++ resolved
@@ -54,11 +54,6 @@
    */
   private static final Logger LOG = LoggerFactory.getLogger(UpgradeCatalog271.class);
 
-<<<<<<< HEAD
-  public static final String AMBARI_INFRA_OLD_NAME = "AMBARI_INFRA";
-  public static final String AMBARI_INFRA_NEW_NAME = "AMBARI_INFRA_SOLR";
-
-=======
   private static final String SOLR_NEW_LOG4J2_XML = "<Configuration>\n" +
     "  <Appenders>\n" +
     "\n" +
@@ -117,7 +112,10 @@
     "    </Root>\n" +
     "  </Loggers>\n" +
     "</Configuration>";
->>>>>>> dda8b504
+
+  public static final String AMBARI_INFRA_OLD_NAME = "AMBARI_INFRA";
+  public static final String AMBARI_INFRA_NEW_NAME = "AMBARI_INFRA_SOLR";
+
   private static final String SERVICE_CONFIG_MAPPING_TABLE = "serviceconfigmapping";
   private static final String CLUSTER_CONFIG_TABLE = "clusterconfig";
   protected static final String CLUSTERS_TABLE = "clusters";
