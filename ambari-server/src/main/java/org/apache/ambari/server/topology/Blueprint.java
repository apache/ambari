--- conflicted
+++ resolved
@@ -153,8 +153,6 @@
    * @throws InvalidTopologyException if the blueprint doesn't contain all required properties
    */
   void validateRequiredProperties() throws InvalidTopologyException;
-<<<<<<< HEAD
-=======
 
   /**
    *
@@ -163,7 +161,6 @@
    * @return
    */
   boolean isValidConfigType(String configType);
->>>>>>> 9d802b7c
 
   /**
    * Obtain the blueprint as an entity.
@@ -171,9 +168,6 @@
    * @return entity representation of the blueprint
    */
   BlueprintEntity toEntity();
-<<<<<<< HEAD
-=======
 
   List<RepositorySetting> getRepositorySettings();
->>>>>>> 9d802b7c
 }