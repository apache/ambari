--- conflicted
+++ resolved
@@ -21,14 +21,9 @@
 import java.util.Collection;
 import java.util.Map;
 import java.util.Set;
-<<<<<<< HEAD
-
-import org.apache.ambari.server.controller.internal.StackDefinition;
-=======
 
 import javax.annotation.Nonnull;
 
->>>>>>> 5be3604f
 import org.apache.ambari.server.orm.entities.BlueprintEntity;
 import org.apache.ambari.server.state.StackId;
 
@@ -79,91 +74,9 @@
   Setting getSetting();
 
   /**
-<<<<<<< HEAD
-   * Get all of the services represented in the blueprint.
-   *
-   * @return collection of all represented service names
-   */
-  Collection<String> getServices();
-
-  /**
-   * Get the components that are included in the blueprint for the specified service.
-   *
-   * @param service  service name
-   *
-   * @return collection of components for the service.  Will not return null.
-   */
-  Collection<Component> getComponents(String service);
-
-  /**
-   * Get the components that are included in the blueprint for the specified service.
-   *
-   * @param service  service name
-   *
-   * @return collection of component names for the service.  Will not return null.
-   */
-  @Deprecated
-  Collection<String> getComponentNames(String service);
-
-  /**
-   * Get whether a component is enabled for auto start.
-   *
-   * @param serviceName - Service name.
-   * @param componentName - Component name.
-   *
-   * @return null if value is not specified; true or false if specified.
-   */
-  String getRecoveryEnabled(String serviceName, String componentName);
-
-  /**
-   * Get whether a service is enabled for credential store use.
-   *
-   * @param serviceName - Service name.
-   *
-   * @return null if value is not specified; true or false if specified.
-   */
-  String getCredentialStoreEnabled(String serviceName);
-
-  /**
-   * Check if auto skip failure is enabled.
-   * @return true if enabled, otherwise false.
-   */
-  boolean shouldSkipFailure();
-
-  /**
-   * Get the stack associated with the blueprint.
-   * For mpack-based installation this is a composite stack
-   * that provides a single unified view of all underlying mpacks,
-   * but does not have any identifier.
-   *
-   * @return associated stack
-   */
-  StackDefinition getStack();
-
-  /**
    * @return the set of stack (mpack) IDs associated with the blueprint
    */
   Set<StackId> getStackIds();
-
-  /**
-   * Look up the stacks that define <code>service</code>.
-   * To be used only after checking that services map to
-   * @param service the name of the service as defined in the stack (mpack), eg. ZOOKEEPER
-   * @return the ID of the stack that defines the given service
-   */
-  Set<StackId> getStackIdsForService(String service);
-
-  /**
-   * Get the mpacks associated with the blueprint.
-   *
-   * @return associated mpacks
-   */
-  Collection<MpackInstance> getMpacks();
-=======
-   * @return the set of stack (mpack) IDs associated with the blueprint
-   */
-  Set<StackId> getStackIds();
->>>>>>> 5be3604f
 
   /**
    * Get the mpacks associated with the blueprint.
@@ -185,27 +98,15 @@
   SecurityConfiguration getSecurity();
 
   /**
-<<<<<<< HEAD
-   * A config type is valid if there are services related to except cluster-env and global.
-   */
-  boolean isValidConfigType(String configType);
-
-  /**
-=======
->>>>>>> 5be3604f
    * Obtain the blueprint as an entity.
    *
    * @return entity representation of the blueprint
    */
   BlueprintEntity toEntity();
 
-<<<<<<< HEAD
-  List<RepositorySetting> getRepositorySettings();
-=======
   /**
    * Add the kerberos client to all host groups in the blueprint.
    */
   boolean ensureKerberosClientIsPresent();
->>>>>>> 5be3604f
 
 }