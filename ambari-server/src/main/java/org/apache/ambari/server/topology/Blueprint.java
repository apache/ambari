--- conflicted
+++ resolved
@@ -132,10 +132,6 @@
    *
    * @return associated stack
    */
-<<<<<<< HEAD
-  @Deprecated
-  Stack getStack();
-=======
   StackDefinition getStack();
 
   /**
@@ -150,15 +146,6 @@
    * @return the ID of the stack that defines the given service
    */
   Set<StackId> getStackIdsForService(String service);
->>>>>>> 925e0cdd
-
-  /**
-   * Get the stacks associated with the blueprint.
-   *
-   * @return associated stacks
-   */
-  Collection<Stack> getStacks();
-
 
   /**
    * Get the mpacks associated with the blueprint.
@@ -202,14 +189,4 @@
 
   List<RepositorySetting> getRepositorySettings();
 
-  /**
-   * @return a boolean indicating if all mpack referenced by the blueprints are resolved (installed on the system)
-   */
-  boolean isAllMpacksResolved();
-
-  /**
-   * @return a collection of the names unresolved mpacks in {name}-{version} format.
-   */
-  Collection<String> getUnresolvedMpackNames();
-
 }