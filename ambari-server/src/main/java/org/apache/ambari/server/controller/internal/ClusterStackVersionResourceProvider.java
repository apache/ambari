/*
 * Licensed to the Apache Software Foundation (ASF) under one
 * or more contributor license agreements.  See the NOTICE file
 * distributed with this work for additional information
 * regarding copyright ownership.  The ASF licenses this file
 * to you under the Apache License, Version 2.0 (the
 * "License"); you may not use this file except in compliance
 * with the License.  You may obtain a copy of the License at
 *
 *     http://www.apache.org/licenses/LICENSE-2.0
 *
 * Unless required by applicable law or agreed to in writing, software
 * distributed under the License is distributed on an "AS IS" BASIS,
 * WITHOUT WARRANTIES OR CONDITIONS OF ANY KIND, either express or implied.
 * See the License for the specific language governing permissions and
 * limitations under the License.
 */
package org.apache.ambari.server.controller.internal;

import static org.apache.ambari.server.agent.ExecutionCommand.KeyNames.JDK_LOCATION;

import java.util.ArrayList;
import java.util.Collection;
import java.util.Collections;
import java.util.Comparator;
import java.util.EnumSet;
import java.util.HashMap;
import java.util.HashSet;
import java.util.Iterator;
import java.util.LinkedHashSet;
import java.util.List;
import java.util.Map;
import java.util.Set;

import org.apache.ambari.annotations.Experimental;
import org.apache.ambari.annotations.ExperimentalFeature;
import org.apache.ambari.server.AmbariException;
import org.apache.ambari.server.Role;
import org.apache.ambari.server.StaticallyInject;
import org.apache.ambari.server.actionmanager.ActionManager;
import org.apache.ambari.server.actionmanager.RequestFactory;
import org.apache.ambari.server.actionmanager.Stage;
import org.apache.ambari.server.actionmanager.StageFactory;
import org.apache.ambari.server.api.services.AmbariMetaInfo;
import org.apache.ambari.server.configuration.Configuration;
import org.apache.ambari.server.controller.ActionExecutionContext;
import org.apache.ambari.server.controller.AmbariActionExecutionHelper;
import org.apache.ambari.server.controller.AmbariManagementController;
import org.apache.ambari.server.controller.RequestStatusResponse;
import org.apache.ambari.server.controller.spi.NoSuchParentResourceException;
import org.apache.ambari.server.controller.spi.NoSuchResourceException;
import org.apache.ambari.server.controller.spi.Predicate;
import org.apache.ambari.server.controller.spi.Request;
import org.apache.ambari.server.controller.spi.RequestStatus;
import org.apache.ambari.server.controller.spi.Resource;
import org.apache.ambari.server.controller.spi.Resource.Type;
import org.apache.ambari.server.controller.spi.ResourceAlreadyExistsException;
import org.apache.ambari.server.controller.spi.SystemException;
import org.apache.ambari.server.controller.spi.UnsupportedPropertyException;
import org.apache.ambari.server.controller.utilities.PropertyHelper;
import org.apache.ambari.server.orm.dao.HostVersionDAO;
import org.apache.ambari.server.orm.dao.RepositoryVersionDAO;
import org.apache.ambari.server.orm.dao.UpgradeDAO;
import org.apache.ambari.server.orm.entities.HostVersionEntity;
import org.apache.ambari.server.orm.entities.RepoDefinitionEntity;
import org.apache.ambari.server.orm.entities.RepoOsEntity;
import org.apache.ambari.server.orm.entities.RepositoryVersionEntity;
import org.apache.ambari.server.orm.entities.StackEntity;
import org.apache.ambari.server.orm.entities.UpgradeEntity;
import org.apache.ambari.server.security.authorization.RoleAuthorization;
import org.apache.ambari.server.state.Cluster;
import org.apache.ambari.server.state.Clusters;
import org.apache.ambari.server.state.ComponentInfo;
import org.apache.ambari.server.state.Config;
import org.apache.ambari.server.state.ConfigHelper;
import org.apache.ambari.server.state.Host;
import org.apache.ambari.server.state.RepositoryType;
import org.apache.ambari.server.state.RepositoryVersionState;
import org.apache.ambari.server.state.ServiceComponentHost;
import org.apache.ambari.server.state.StackId;
import org.apache.ambari.server.state.StackInfo;
import org.apache.ambari.server.state.repository.AvailableService;
import org.apache.ambari.server.state.repository.ClusterVersionSummary;
import org.apache.ambari.server.state.repository.VersionDefinitionXml;
import org.apache.ambari.server.state.stack.upgrade.RepositoryVersionHelper;
import org.apache.ambari.server.utils.StageUtils;
import org.apache.ambari.server.utils.VersionUtils;
import org.apache.commons.collections.CollectionUtils;
import org.apache.commons.lang.StringUtils;
import org.slf4j.Logger;
import org.slf4j.LoggerFactory;

import com.google.common.collect.ImmutableMap;
import com.google.common.collect.Lists;
import com.google.common.collect.Sets;
import com.google.gson.Gson;
import com.google.inject.Inject;
import com.google.inject.Provider;
import com.google.inject.persist.Transactional;

/**
 * Resource provider for cluster stack versions resources.
 */
@StaticallyInject
@Deprecated
@Experimental(feature = ExperimentalFeature.REPO_VERSION_REMOVAL)
public class ClusterStackVersionResourceProvider extends AbstractControllerResourceProvider {

  private static final Logger LOG = LoggerFactory.getLogger(ClusterStackVersionResourceProvider.class);

  // ----- Property ID constants ---------------------------------------------

  protected static final String CLUSTER_STACK_VERSION_ID_PROPERTY_ID = PropertyHelper.getPropertyId("ClusterStackVersions", "id");
  protected static final String CLUSTER_STACK_VERSION_CLUSTER_NAME_PROPERTY_ID = PropertyHelper.getPropertyId("ClusterStackVersions", "cluster_name");
  protected static final String CLUSTER_STACK_VERSION_STACK_PROPERTY_ID = PropertyHelper.getPropertyId("ClusterStackVersions", "stack");
  protected static final String CLUSTER_STACK_VERSION_VERSION_PROPERTY_ID = PropertyHelper.getPropertyId("ClusterStackVersions", "version");
  protected static final String CLUSTER_STACK_VERSION_STATE_PROPERTY_ID = PropertyHelper.getPropertyId("ClusterStackVersions", "state");
  protected static final String CLUSTER_STACK_VERSION_HOST_STATES_PROPERTY_ID = PropertyHelper.getPropertyId("ClusterStackVersions", "host_states");
  protected static final String CLUSTER_STACK_VERSION_REPO_SUMMARY_PROPERTY_ID = PropertyHelper.getPropertyId("ClusterStackVersions", "repository_summary");
  protected static final String CLUSTER_STACK_VERSION_REPO_SUPPORTS_REVERT= PropertyHelper.getPropertyId("ClusterStackVersions", "supports_revert");
  protected static final String CLUSTER_STACK_VERSION_REPO_REVERT_UPGRADE_ID = PropertyHelper.getPropertyId("ClusterStackVersions", "revert_upgrade_id");

  protected static final String CLUSTER_STACK_VERSION_REPOSITORY_VERSION_PROPERTY_ID  = PropertyHelper.getPropertyId("ClusterStackVersions", "repository_version");
  protected static final String CLUSTER_STACK_VERSION_STAGE_SUCCESS_FACTOR  = PropertyHelper.getPropertyId("ClusterStackVersions", "success_factor");

  /**
   * Forces the {@link HostVersionEntity}s to a specific
   * {@link RepositoryVersionState}. When used during the creation of
   * {@link HostVersionEntity}s, this will set the state to
   * {@link RepositoryVersionState#INSTALLED}. When used during the update of a
   * cluster stack version, this will force all entities to
   * {@link RepositoryVersionState#CURRENT}.
   *
   */
  protected static final String CLUSTER_STACK_VERSION_FORCE = "ClusterStackVersions/force";

  protected static final String INSTALL_PACKAGES_ACTION = "install_packages";
  protected static final String INSTALL_PACKAGES_FULL_NAME = "Install Version";

  /**
   * The default success factor that will be used when determining if a stage's
   * failure should cause other stages to abort. Consider a scenario with 1000
   * hosts, broken up into 10 stages. Each stage would have 100 hosts. If the
   * success factor was 100%, then any failure in stage 1 woudl cause all 9
   * other stages to abort. If set to 90%, then 10 hosts would need to fail for
   * the other stages to abort. This is necessary to prevent the abortion of
   * stages based on 1 or 2 errant hosts failing in a large cluster's stack
   * distribution.
   */
  private static final float INSTALL_PACKAGES_SUCCESS_FACTOR = 0.85f;

  private static Set<String> pkPropertyIds = Sets.newHashSet(
      CLUSTER_STACK_VERSION_CLUSTER_NAME_PROPERTY_ID, CLUSTER_STACK_VERSION_ID_PROPERTY_ID,
      CLUSTER_STACK_VERSION_STACK_PROPERTY_ID, CLUSTER_STACK_VERSION_VERSION_PROPERTY_ID,
      CLUSTER_STACK_VERSION_STATE_PROPERTY_ID,
      CLUSTER_STACK_VERSION_REPOSITORY_VERSION_PROPERTY_ID);

  private static Set<String> propertyIds = Sets.newHashSet(CLUSTER_STACK_VERSION_ID_PROPERTY_ID,
      CLUSTER_STACK_VERSION_CLUSTER_NAME_PROPERTY_ID, CLUSTER_STACK_VERSION_STACK_PROPERTY_ID,
      CLUSTER_STACK_VERSION_VERSION_PROPERTY_ID, CLUSTER_STACK_VERSION_HOST_STATES_PROPERTY_ID,
      CLUSTER_STACK_VERSION_STATE_PROPERTY_ID, CLUSTER_STACK_VERSION_REPOSITORY_VERSION_PROPERTY_ID,
      CLUSTER_STACK_VERSION_STAGE_SUCCESS_FACTOR,
      CLUSTER_STACK_VERSION_FORCE, CLUSTER_STACK_VERSION_REPO_SUMMARY_PROPERTY_ID,
      CLUSTER_STACK_VERSION_REPO_SUPPORTS_REVERT, CLUSTER_STACK_VERSION_REPO_REVERT_UPGRADE_ID);

  private static Map<Type, String> keyPropertyIds = ImmutableMap.<Type, String> builder()
      .put(Type.Cluster, CLUSTER_STACK_VERSION_CLUSTER_NAME_PROPERTY_ID)
      .put(Type.ClusterStackVersion, CLUSTER_STACK_VERSION_ID_PROPERTY_ID)
      .put(Type.Stack, CLUSTER_STACK_VERSION_STACK_PROPERTY_ID)
      .put(Type.StackVersion, CLUSTER_STACK_VERSION_VERSION_PROPERTY_ID)
      .put(Type.RepositoryVersion, CLUSTER_STACK_VERSION_REPOSITORY_VERSION_PROPERTY_ID)
      .build();

  @Inject
  private static HostVersionDAO hostVersionDAO;

  /**
   * Used for looking up revertable upgrades.
   */
  @Inject
  private static UpgradeDAO upgradeDAO;

  @Inject
  private static RepositoryVersionDAO repositoryVersionDAO;

  @Inject
  private static Provider<AmbariActionExecutionHelper> actionExecutionHelper;

  @Inject
  private static StageFactory stageFactory;

  @Inject
  private static RequestFactory requestFactory;

  @Inject
  private static Configuration configuration;

  @Inject
  private static RepositoryVersionHelper repoVersionHelper;

  @Inject
  private static Gson gson;

  @Inject
  private static Provider<AmbariMetaInfo> metaInfo;

  @Inject
  private static Provider<Clusters> clusters;

  /**
   * Used for updating the existing stack tools with those of the stack being
   * distributed.
   */
  @Inject
  private static Provider<ConfigHelper> configHelperProvider;

  /**
   * Constructor.
   */
  @Inject
  public ClusterStackVersionResourceProvider(
          AmbariManagementController managementController) {
    super(Type.ClusterStackVersion, propertyIds, keyPropertyIds, managementController);

    setRequiredCreateAuthorizations(EnumSet.of(RoleAuthorization.AMBARI_MANAGE_STACK_VERSIONS, RoleAuthorization.CLUSTER_UPGRADE_DOWNGRADE_STACK));
    setRequiredDeleteAuthorizations(EnumSet.of(RoleAuthorization.AMBARI_MANAGE_STACK_VERSIONS, RoleAuthorization.CLUSTER_UPGRADE_DOWNGRADE_STACK));
    setRequiredUpdateAuthorizations(EnumSet.of(RoleAuthorization.AMBARI_MANAGE_STACK_VERSIONS, RoleAuthorization.CLUSTER_UPGRADE_DOWNGRADE_STACK));
  }

  @Override
  @Experimental(feature = ExperimentalFeature.PATCH_UPGRADES,
    comment = "this is a fake response until the UI no longer uses the endpoint")
  public Set<Resource> getResourcesAuthorized(Request request, Predicate predicate) throws
      SystemException, UnsupportedPropertyException, NoSuchResourceException, NoSuchParentResourceException {
    final Set<Resource> resources = new LinkedHashSet<>();

    final Set<String> requestedIds = getRequestPropertyIds(request, predicate);
    final Set<Map<String, Object>> propertyMaps = getPropertyMaps(predicate);

    if (1 != propertyMaps.size()) {
      throw new SystemException("Cannot request more than one resource");
    }

    Map<String, Object> propertyMap = propertyMaps.iterator().next();

    String clusterName = propertyMap.get(CLUSTER_STACK_VERSION_CLUSTER_NAME_PROPERTY_ID).toString();
    final Cluster cluster;
    try {
      cluster = clusters.get().getCluster(clusterName);
    } catch (AmbariException e) {
      throw new SystemException(e.getMessage(), e);
    }

    Set<Long> requestedEntities = new LinkedHashSet<>();

    if (propertyMap.containsKey(CLUSTER_STACK_VERSION_ID_PROPERTY_ID)) {
      Long id = Long.parseLong(propertyMap.get(CLUSTER_STACK_VERSION_ID_PROPERTY_ID).toString());
      requestedEntities.add(id);
    } else {
      List<RepositoryVersionEntity> entities = repositoryVersionDAO.findAll();

      Collections.sort(entities, new Comparator<RepositoryVersionEntity>() {
        @Override
        public int compare(RepositoryVersionEntity o1, RepositoryVersionEntity o2) {
          return VersionUtils.compareVersionsWithBuild(o1.getVersion(), o2.getVersion(), 4);
        }
      });

      for (RepositoryVersionEntity entity : entities) {
        requestedEntities.add(entity.getId());
      }
    }

    if (requestedEntities.isEmpty()) {
      throw new SystemException("Could not find any repositories to show");
    }

    // find the 1 repository version which is revertable, if any
    UpgradeEntity revertableUpgrade = null;
    if (null == cluster.getUpgradeInProgress()) {
      revertableUpgrade = upgradeDAO.findRevertable(cluster.getClusterId());
    }

    for (Long repositoryVersionId : requestedEntities) {
      final Resource resource = new ResourceImpl(Resource.Type.ClusterStackVersion);

      RepositoryVersionEntity repositoryVersion = repositoryVersionDAO.findByPK(repositoryVersionId);

      final List<RepositoryVersionState> allStates = new ArrayList<>();
      final Map<RepositoryVersionState, List<String>> hostStates = new HashMap<>();
      for (RepositoryVersionState state: RepositoryVersionState.values()) {
        hostStates.put(state, new ArrayList<>());
      }

      StackEntity repoVersionStackEntity = repositoryVersion.getStack();
      StackId repoVersionStackId = new StackId(repoVersionStackEntity);

      List<HostVersionEntity> hostVersionsForRepository = hostVersionDAO.findHostVersionByClusterAndRepository(
          cluster.getClusterId(), repositoryVersion);

      // create the in-memory structures
      for (HostVersionEntity hostVersionEntity : hostVersionsForRepository) {
        hostStates.get(hostVersionEntity.getState()).add(hostVersionEntity.getHostName());
        allStates.add(hostVersionEntity.getState());
      }

      ClusterVersionSummary versionSummary = null;
      try {
        VersionDefinitionXml vdf = repositoryVersion.getRepositoryXml();
        if (null != vdf) {
          versionSummary = vdf.getClusterSummary(cluster);
        }
      } catch (Exception e) {
        throw new IllegalArgumentException(
            String.format("Version %s is backed by a version definition, but it could not be parsed", repositoryVersion.getVersion()), e);
      }

      setResourceProperty(resource, CLUSTER_STACK_VERSION_CLUSTER_NAME_PROPERTY_ID, clusterName, requestedIds);
      setResourceProperty(resource, CLUSTER_STACK_VERSION_HOST_STATES_PROPERTY_ID, hostStates, requestedIds);
      setResourceProperty(resource, CLUSTER_STACK_VERSION_REPO_SUMMARY_PROPERTY_ID, versionSummary, requestedIds);

      setResourceProperty(resource, CLUSTER_STACK_VERSION_ID_PROPERTY_ID, repositoryVersion.getId(), requestedIds);
      setResourceProperty(resource, CLUSTER_STACK_VERSION_STACK_PROPERTY_ID, repoVersionStackId.getStackName(), requestedIds);
      setResourceProperty(resource, CLUSTER_STACK_VERSION_VERSION_PROPERTY_ID, repoVersionStackId.getStackVersion(), requestedIds);
      setResourceProperty(resource, CLUSTER_STACK_VERSION_REPOSITORY_VERSION_PROPERTY_ID, repositoryVersion.getId(), requestedIds);

      @Experimental(feature = ExperimentalFeature.PATCH_UPGRADES,
          comment = "this is a fake status until the UI can handle services that are on their own")
      RepositoryVersionState aggregateState = RepositoryVersionState.getAggregateState(allStates);
      setResourceProperty(resource, CLUSTER_STACK_VERSION_STATE_PROPERTY_ID, aggregateState, requestedIds);

      // mark whether this repo is revertable for this cluster
      boolean revertable = false;
      if (null != revertableUpgrade) {
        RepositoryVersionEntity revertableRepositoryVersion = revertableUpgrade.getRepositoryVersion();
        revertable = revertableRepositoryVersion.getId() == repositoryVersionId;
      }

      setResourceProperty(resource, CLUSTER_STACK_VERSION_REPO_SUPPORTS_REVERT, revertable, requestedIds);

      // if the repo is revertable, indicate which upgrade to revert if necessary
      if (revertable) {
        setResourceProperty(resource, CLUSTER_STACK_VERSION_REPO_REVERT_UPGRADE_ID,
            revertableUpgrade.getId(), requestedIds);
      }

      if (predicate == null || predicate.evaluate(resource)) {
        resources.add(resource);
      }
    }

    return resources;
  }


  @Override
  public RequestStatus createResourcesAuthorized(Request request) throws SystemException,
          UnsupportedPropertyException, ResourceAlreadyExistsException,
          NoSuchParentResourceException {

    if (request.getProperties().size() > 1) {
      throw new UnsupportedOperationException("Multiple requests cannot be executed at the same time.");
    }

    Iterator<Map<String, Object>> iterator = request.getProperties().iterator();

    String clName;
    final String desiredRepoVersion;

    Map<String, Object> propertyMap = iterator.next();

    Set<String> requiredProperties = new HashSet<>();
    requiredProperties.add(CLUSTER_STACK_VERSION_CLUSTER_NAME_PROPERTY_ID);
    requiredProperties.add(CLUSTER_STACK_VERSION_REPOSITORY_VERSION_PROPERTY_ID);
    requiredProperties.add(CLUSTER_STACK_VERSION_STACK_PROPERTY_ID);
    requiredProperties.add(CLUSTER_STACK_VERSION_VERSION_PROPERTY_ID);

    for (String requiredProperty : requiredProperties) {
      if (! propertyMap.containsKey(requiredProperty)) {
        throw new IllegalArgumentException(
                String.format("The required property %s is not defined",
                        requiredProperty));
      }
    }

    clName = (String) propertyMap.get(CLUSTER_STACK_VERSION_CLUSTER_NAME_PROPERTY_ID);
    desiredRepoVersion = (String) propertyMap.get(CLUSTER_STACK_VERSION_REPOSITORY_VERSION_PROPERTY_ID);

    Cluster cluster;
    AmbariManagementController managementController = getManagementController();
    AmbariMetaInfo ami = managementController.getAmbariMetaInfo();

    try {
      Clusters clusters = managementController.getClusters();
      cluster = clusters.getCluster(clName);
    } catch (AmbariException e) {
      throw new NoSuchParentResourceException(e.getMessage(), e);
    }

    UpgradeEntity entity = cluster.getUpgradeInProgress();
    if (null != entity) {
      throw new IllegalArgumentException(String.format(
          "Cluster %s %s is in progress.  Cannot install packages.",
          cluster.getClusterName(), entity.getDirection().getText(false)));
    }

    String stackName = (String) propertyMap.get(CLUSTER_STACK_VERSION_STACK_PROPERTY_ID);
    String stackVersion = (String) propertyMap.get(CLUSTER_STACK_VERSION_VERSION_PROPERTY_ID);
    if (StringUtils.isBlank(stackName) || StringUtils.isBlank(stackVersion)) {
      String message = String.format(
          "Both the %s and %s properties are required when distributing a new stack",
          CLUSTER_STACK_VERSION_STACK_PROPERTY_ID, CLUSTER_STACK_VERSION_VERSION_PROPERTY_ID);

      throw new SystemException(message);
    }

    StackId stackId = new StackId(stackName, stackVersion);

    if (!ami.isSupportedStack(stackName, stackVersion)) {
      throw new NoSuchParentResourceException(String.format("Stack %s is not supported", stackId));
    }

    // bootstrap the stack tools if necessary for the stack which is being
    // distributed
    try {
      bootstrapStackTools(stackId, cluster);
    } catch (AmbariException ambariException) {
      throw new SystemException("Unable to modify stack tools for new stack being distributed",
          ambariException);
    }

    RepositoryVersionEntity repoVersionEntity = repositoryVersionDAO.findByStackAndVersion(
        stackId, desiredRepoVersion);

    if (repoVersionEntity == null) {
      throw new IllegalArgumentException(String.format(
              "Repo version %s is not available for stack %s",
              desiredRepoVersion, stackId));
    }

    VersionDefinitionXml desiredVersionDefinition = null;
    try {
      desiredVersionDefinition = repoVersionEntity.getRepositoryXml();
    } catch (Exception e) {
      throw new IllegalArgumentException(
          String.format("Version %s is backed by a version definition, but it could not be parsed", desiredRepoVersion), e);
    }

    // stop the VDF distribution right now if there are problems with service
    // dependencies
    try {
      if (repoVersionEntity.getType().isPartial()) {
        Set<String> missingDependencies = desiredVersionDefinition.getMissingDependencies(cluster);

        if (!missingDependencies.isEmpty()) {
          String message = String.format(
              "The following services are also required to be included in this upgrade: %s",
              StringUtils.join(missingDependencies, ", "));

          throw new SystemException(message.toString());
        }
      }
    } catch (AmbariException ambariException) {
      throw new SystemException(
          "Unable to determine if this repository contains the necessary service dependencies",
          ambariException);
    }

    // if true, then we need to force all new host versions into the INSTALLED state
    boolean forceInstalled = Boolean.parseBoolean((String)propertyMap.get(
        CLUSTER_STACK_VERSION_FORCE));

    try {
      // either create the necessary host version entries, or set them to INSTALLING when attempting to re-distribute an existing version
      return createOrUpdateHostVersions(cluster, repoVersionEntity, desiredVersionDefinition,
          stackId, forceInstalled, propertyMap);
    } catch (AmbariException e) {
      throw new SystemException("Can not persist request", e);
    }
  }

  @Transactional(rollbackOn = {RuntimeException.class, SystemException.class, AmbariException.class})
  RequestStatus createOrUpdateHostVersions(Cluster cluster,
      RepositoryVersionEntity repoVersionEntity, VersionDefinitionXml versionDefinitionXml,
      StackId stackId, boolean forceInstalled, Map<String, Object> propertyMap)
      throws AmbariException, SystemException {

    final String desiredRepoVersion = repoVersionEntity.getVersion();

    // get all of the hosts eligible for stack distribution
    List<Host> hosts = Lists.newArrayList(cluster.getHosts());


    for (Host host : hosts) {
      for (HostVersionEntity hostVersion : host.getAllHostVersions()) {
        RepositoryVersionEntity hostRepoVersion = hostVersion.getRepositoryVersion();

        // !!! ignore stack differences
        if (!hostRepoVersion.getStackName().equals(repoVersionEntity.getStackName())) {
          continue;
        }

        int compare = VersionUtils.compareVersionsWithBuild(hostRepoVersion.getVersion(), desiredRepoVersion, 4);

        // ignore earlier versions
        if (compare <= 0) {
          continue;
        }

        // !!! the version is greater to the one to install

        // if there is no backing VDF for the desired version, allow the operation (legacy behavior)
        if (null == versionDefinitionXml) {
          continue;
        }

        if (StringUtils.isBlank(versionDefinitionXml.getPackageVersion(host.getOsFamily()))) {
          String msg = String.format("Ambari cannot install version %s.  Version %s is already installed.",
            desiredRepoVersion, hostRepoVersion.getVersion());
          throw new IllegalArgumentException(msg);
        }
      }
    }

    checkPatchVDFAvailableServices(cluster, repoVersionEntity, versionDefinitionXml);

    // the cluster will create/update all of the host versions to the correct state
    List<Host> hostsNeedingInstallCommands = cluster.transitionHostsToInstalling(
        repoVersionEntity, versionDefinitionXml, forceInstalled);

    RequestStatusResponse response = null;
    if (!forceInstalled) {
      RequestStageContainer installRequest = createOrchestration(cluster, stackId,
          hostsNeedingInstallCommands, repoVersionEntity, versionDefinitionXml, propertyMap);

      response = installRequest.getRequestStatusResponse();
    }

    return getRequestStatus(response);
  }

  @Transactional
  RequestStageContainer createOrchestration(Cluster cluster, StackId stackId,
      List<Host> hosts, RepositoryVersionEntity repoVersionEnt, VersionDefinitionXml desiredVersionDefinition, Map<String, Object> propertyMap)
      throws AmbariException, SystemException {
    final AmbariManagementController managementController = getManagementController();
    final AmbariMetaInfo ami = managementController.getAmbariMetaInfo();

    // build the list of OS repos
    List<RepoOsEntity> operatingSystems = repoVersionEnt.getRepoOsEntities();
    Map<String, List<RepoDefinitionEntity>> perOsRepos = new HashMap<>();
    for (RepoOsEntity operatingSystem : operatingSystems) {
      if (operatingSystem.isAmbariManaged()) {
        perOsRepos.put(operatingSystem.getFamily(), operatingSystem.getRepoDefinitionEntities());
      } else {
        perOsRepos.put(operatingSystem.getFamily(), Collections.<RepoDefinitionEntity>emptyList());
      }
    }

    RequestStageContainer req = createRequest();

    Iterator<Host> hostIterator = hosts.iterator();
    Map<String, String> hostLevelParams = new HashMap<>();
    hostLevelParams.put(JDK_LOCATION, getManagementController().getJdkResourceUrl());
    String hostParamsJson = StageUtils.getGson().toJson(hostLevelParams);

    // Generate cluster host info
    String clusterHostInfoJson;
    try {
      clusterHostInfoJson = StageUtils.getGson().toJson(
        StageUtils.getClusterHostInfo(cluster));
    } catch (AmbariException e) {
      throw new SystemException("Could not build cluster topology", e);
    }

    int maxTasks = configuration.getAgentPackageParallelCommandsLimit();
    int hostCount = hosts.size();
    int batchCount = (int) (Math.ceil((double)hostCount / maxTasks));

    long stageId = req.getLastStageId() + 1;
    if (0L == stageId) {
      stageId = 1L;
    }

    // why does the JSON body parser convert JSON primitives into strings!?
    Float successFactor = INSTALL_PACKAGES_SUCCESS_FACTOR;
    String successFactorProperty = (String) propertyMap.get(CLUSTER_STACK_VERSION_STAGE_SUCCESS_FACTOR);
    if (StringUtils.isNotBlank(successFactorProperty)) {
      successFactor = Float.valueOf(successFactorProperty);
    }

    boolean hasStage = false;

    ArrayList<Stage> stages = new ArrayList<>(batchCount);
    for (int batchId = 1; batchId <= batchCount; batchId++) {
      // Create next stage
      String stageName;
      if (batchCount > 1) {
        stageName = String.format(INSTALL_PACKAGES_FULL_NAME + ". Batch %d of %d", batchId,
            batchCount);
      } else {
        stageName = INSTALL_PACKAGES_FULL_NAME;
      }

      Stage stage = stageFactory.createNew(req.getId(), "/tmp/ambari", cluster.getClusterName(),
          cluster.getClusterId(), stageName, "{}", hostParamsJson);

      // if you have 1000 hosts (10 stages with 100 installs), we want to ensure
      // that a single failure doesn't cause all other stages to abort; set the
      // success factor ratio in order to tolerate some failures in a single
      // stage
      stage.getSuccessFactors().put(Role.INSTALL_PACKAGES, successFactor);

      // set and increment stage ID
      stage.setStageId(stageId);
      stageId++;

      // add the stage that was just created
      stages.add(stage);

      // determine services for the repo
      Set<String> serviceNames = new HashSet<>();

      // !!! limit the serviceNames to those that are detailed for the repository.
      // TODO packages don't have component granularity
      if (RepositoryType.STANDARD != repoVersionEnt.getType()) {
        ClusterVersionSummary clusterSummary = desiredVersionDefinition.getClusterSummary(cluster);
        serviceNames.addAll(clusterSummary.getAvailableServiceNames());
      }

      // Populate with commands for host
      for (int i = 0; i < maxTasks && hostIterator.hasNext(); i++) {
        Host host = hostIterator.next();
        if (hostHasVersionableComponents(cluster, serviceNames, ami, stackId, host)) {
          ActionExecutionContext actionContext = getHostVersionInstallCommand(repoVersionEnt,
                  cluster, managementController, ami, stackId, serviceNames, stage, host);
          if (null != actionContext) {
            try {
              actionExecutionHelper.get().addExecutionCommandsToStage(actionContext, stage, null);
              hasStage = true;
            } catch (AmbariException e) {
              throw new SystemException("Cannot modify stage", e);
            }
          }
        }
      }
    }

    if (!hasStage) {
      throw new SystemException(
          String.format("There are no hosts that have components to install for repository %s",
              repoVersionEnt.getDisplayName()));
    }

    req.setClusterHostInfo(clusterHostInfoJson);
    req.addStages(stages);
    req.persist();

    return req;
  }

  /**
   * Reject PATCH VDFs with Services that are not included in the Cluster
   * @param cluster cluster instance
   * @param repoVersionEnt repo version entity
   * @param desiredVersionDefinition VDF
   * @throws IllegalArgumentException thrown if VDF includes services that are not installed
   * @throws AmbariException thrown if could not load stack for repo repoVersionEnt
   */
  protected void checkPatchVDFAvailableServices(Cluster cluster, RepositoryVersionEntity repoVersionEnt,
                                              VersionDefinitionXml desiredVersionDefinition) throws SystemException, AmbariException {
    if (repoVersionEnt.getType() == RepositoryType.PATCH) {

      Collection<String> notPresentServices = new ArrayList<>();
      Collection<String> presentServices = new ArrayList<>();

      presentServices.addAll(cluster.getServices().keySet());
      final StackInfo stack;
      stack = metaInfo.get().getStack(repoVersionEnt.getStackName(), repoVersionEnt.getStackVersion());

      for (AvailableService availableService : desiredVersionDefinition.getAvailableServices(stack)) {
        String name = availableService.getName();
        if (!presentServices.contains(name)) {
          notPresentServices.add(name);
        }
      }
      if (!notPresentServices.isEmpty()) {
        throw new IllegalArgumentException(String.format("%s VDF includes services that are not installed: %s",
            RepositoryType.PATCH, StringUtils.join(notPresentServices, ",")));
      }
    }
  }

  @Transactional
  ActionExecutionContext getHostVersionInstallCommand(RepositoryVersionEntity repoVersion,
      Cluster cluster, AmbariManagementController managementController, AmbariMetaInfo ami,
      final StackId stackId, Set<String> repoServices, Stage stage1, Host host)
          throws SystemException {


    // Determine repositories for host
    String osFamily = host.getOsFamily();
<<<<<<< HEAD
    RepoOsEntity osEntity = repoVersionHelper.getOSEntityForHost(host, repoVersion);
=======
    RepoOsEntity osEntity = repoVersionHelper.getOSEntityForHost(repoVersion.getRepoOsEntities(), host);
>>>>>>> 5be3604f

    if (CollectionUtils.isEmpty(osEntity.getRepoDefinitionEntities())) {
      throw new SystemException(String.format("Repositories for os type %s are not defined for version %s of Stack %s.",
            osFamily, repoVersion.getVersion(), stackId));
    }

    // determine packages for all services that are installed on host
    Set<String> servicesOnHost = new HashSet<>();
    List<ServiceComponentHost> components = cluster.getServiceComponentHosts(host.getHostName());
    for (ServiceComponentHost component : components) {
      String serviceType = component.getServiceType();
      if (repoServices.isEmpty() || repoServices.contains(serviceType)) {
        servicesOnHost.add(serviceType);
      }
    }

    if (servicesOnHost.isEmpty()) {
      return null;
    }

    Map<String, String> roleParams = repoVersionHelper.buildRoleParams(managementController, repoVersion,
        osFamily, servicesOnHost);

    // add host to this stage
    RequestResourceFilter filter = new RequestResourceFilter(null, null, null,
            Collections.singletonList(host.getHostName()));

    ActionExecutionContext actionContext = new ActionExecutionContext(cluster.getClusterName(),
        INSTALL_PACKAGES_ACTION, Collections.singletonList(filter), roleParams);

    actionContext.setRepositoryVersion(repoVersion);
    actionContext.setTimeout(Short.valueOf(configuration.getDefaultAgentTaskTimeout(true)));

    repoVersionHelper.addCommandRepositoryToContext(actionContext, osEntity);

    return actionContext;
  }


  /**
   * Returns true if there is at least one versionable component on host for a given
   * stack.
   */
  private boolean hostHasVersionableComponents(Cluster cluster, Set<String> serviceNames, AmbariMetaInfo ami, StackId stackId,
      Host host) throws SystemException {

    List<ServiceComponentHost> components = cluster.getServiceComponentHosts(host.getHostName());

    for (ServiceComponentHost component : components) {
      if (!serviceNames.isEmpty() && !serviceNames.contains(component.getServiceName())) {
        continue;
      }

      ComponentInfo componentInfo;
      try {
        componentInfo = ami.getComponent(stackId.getStackName(),
                stackId.getStackVersion(), component.getServiceType(), component.getServiceComponentName());
      } catch (AmbariException e) {
        // It is possible that the component has been removed from the new stack
        // (example: STORM_REST_API has been removed from HDP-2.2)
        LOG.warn(String.format("Exception while accessing component %s of service %s for stack %s",
            component.getServiceComponentName(), component.getServiceName(), stackId));
        continue;
      }
      if (componentInfo.isVersionAdvertised()) {
        return true;
      }
    }
    return false;
  }

  private RequestStageContainer createRequest() {
    ActionManager actionManager = getManagementController().getActionManager();

    RequestStageContainer requestStages = new RequestStageContainer(
            actionManager.getNextRequestId(), null, requestFactory, actionManager);
    requestStages.setRequestContext(INSTALL_PACKAGES_FULL_NAME);

    return requestStages;
  }

  @Override
  public RequestStatus deleteResourcesAuthorized(Request request, Predicate predicate)
      throws SystemException, UnsupportedPropertyException,
      NoSuchResourceException, NoSuchParentResourceException {
    throw new SystemException("Method not supported");
  }

  @Override
  protected Set<String> getPKPropertyIds() {
    return pkPropertyIds;
  }

  /**
   * Ensures that the stack tools and stack features are set on
   * {@link ConfigHelper#CLUSTER_ENV} for the stack of the repository being
   * distributed. This step ensures that the new repository can be distributed
   * with the correct tools.
   * <p/>
   * If the cluster's current stack name matches that of the new stack or the
   * new stack's tools are already added in the configuration, then this method
   * will not change anything.
   *
   * @param stackId
   *          the stack of the repository being distributed (not {@code null}).
   * @param cluster
   *          the cluster the new stack/repo is being distributed for (not
   *          {@code null}).
   * @throws AmbariException
   */
  private void bootstrapStackTools(StackId stackId, Cluster cluster) throws AmbariException {
    // if the stack name is the same as the cluster's current stack name, then
    // there's no work to do
    if (StringUtils.equals(stackId.getStackName(),
        cluster.getCurrentStackVersion().getStackName())) {
      return;
    }

    ConfigHelper configHelper = configHelperProvider.get();

    // get the stack tools/features for the stack being distributed
    Map<String, Map<String, String>> defaultStackConfigurationsByType = configHelper.getDefaultStackProperties(stackId);

    Map<String, String> clusterEnvDefaults = defaultStackConfigurationsByType.get(
        ConfigHelper.CLUSTER_ENV);

    Config clusterEnv = cluster.getDesiredConfigByType(ConfigHelper.CLUSTER_ENV);
    Map<String, String> clusterEnvProperties = clusterEnv.getProperties();

    // the 4 properties we need to check and update
    Set<String> properties = Sets.newHashSet(ConfigHelper.CLUSTER_ENV_STACK_ROOT_PROPERTY,
        ConfigHelper.CLUSTER_ENV_STACK_TOOLS_PROPERTY,
        ConfigHelper.CLUSTER_ENV_STACK_FEATURES_PROPERTY,
        ConfigHelper.CLUSTER_ENV_STACK_PACKAGES_PROPERTY);

    // any updates are stored here and merged into the existing config type
    Map<String, String> updatedProperties = new HashMap<>();

    for (String property : properties) {
      // determine if the property exists in the stack being distributed (it
      // kind of has to, but we'll be safe if it's not found)
      String newStackDefaultJson = clusterEnvDefaults.get(property);
      if (StringUtils.isBlank(newStackDefaultJson)) {
        continue;
      }

      String existingPropertyJson = clusterEnvProperties.get(property);

      // if the stack tools/features property doesn't exist, then just set the
      // one from the new stack
      if (StringUtils.isBlank(existingPropertyJson)) {
        updatedProperties.put(property, newStackDefaultJson);
        continue;
      }

      // now is the hard part - we need to check to see if the new stack tools
      // exists alongside the current tools and if it doesn't, then add the new
      // tools in
      final Map<String, Object> existingJson;
      final Map<String, ?> newStackJsonAsObject;
      if (StringUtils.equals(property, ConfigHelper.CLUSTER_ENV_STACK_ROOT_PROPERTY)) {
        existingJson = gson.<Map<String, Object>> fromJson(existingPropertyJson, Map.class);
        newStackJsonAsObject = gson.<Map<String, String>> fromJson(newStackDefaultJson, Map.class);
      } else {
        existingJson = gson.<Map<String, Object>> fromJson(existingPropertyJson,
            Map.class);

        newStackJsonAsObject = gson.<Map<String, Map<Object, Object>>> fromJson(newStackDefaultJson,
            Map.class);
      }

      if (existingJson.keySet().contains(stackId.getStackName())) {
        continue;
      }

      existingJson.put(stackId.getStackName(), newStackJsonAsObject.get(stackId.getStackName()));

      String newJson = gson.toJson(existingJson);
      updatedProperties.put(property, newJson);
    }

    if (!updatedProperties.isEmpty()) {
      AmbariManagementController amc = getManagementController();
      String serviceNote = String.format(
          "Adding stack tools for %s while distributing a new repository", stackId.toString());

      configHelper.updateConfigType(cluster, stackId, amc, clusterEnv.getType(), updatedProperties,
          null, amc.getAuthName(), serviceNote);
    }
  }

}<|MERGE_RESOLUTION|>--- conflicted
+++ resolved
@@ -700,11 +700,7 @@
 
     // Determine repositories for host
     String osFamily = host.getOsFamily();
-<<<<<<< HEAD
-    RepoOsEntity osEntity = repoVersionHelper.getOSEntityForHost(host, repoVersion);
-=======
     RepoOsEntity osEntity = repoVersionHelper.getOSEntityForHost(repoVersion.getRepoOsEntities(), host);
->>>>>>> 5be3604f
 
     if (CollectionUtils.isEmpty(osEntity.getRepoDefinitionEntities())) {
       throw new SystemException(String.format("Repositories for os type %s are not defined for version %s of Stack %s.",
