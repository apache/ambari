/*
 * Licensed to the Apache Software Foundation (ASF) under one
 * or more contributor license agreements.  See the NOTICE file
 * distributed with this work for additional information
 * regarding copyright ownership.  The ASF licenses this file
 * to you under the Apache License, Version 2.0 (the
 * "License"); you may not use this file except in compliance
 * with the License.  You may obtain a copy of the License at
 *
 *     http://www.apache.org/licenses/LICENSE-2.0
 *
 * Unless required by applicable law or agreed to in writing, software
 * distributed under the License is distributed on an "AS IS" BASIS,
 * WITHOUT WARRANTIES OR CONDITIONS OF ANY KIND, either express or implied.
 * See the License for the specific language governing permissions and
 * limitations under the License.
 */

package org.apache.ambari.server.orm.dao;

import java.text.MessageFormat;
import java.util.ArrayList;
import java.util.Collection;
import java.util.Collections;
import java.util.Date;
import java.util.HashSet;
import java.util.Iterator;
import java.util.LinkedList;
import java.util.List;
import java.util.Set;

import javax.persistence.EntityManager;
import javax.persistence.TypedQuery;

import org.apache.ambari.server.AmbariException;
import org.apache.ambari.server.actionmanager.HostRoleStatus;
import org.apache.ambari.server.cleanup.TimeBasedCleanupPolicy;
import org.apache.ambari.server.orm.RequiresSession;
import org.apache.ambari.server.orm.entities.ExecutionCommandEntity;
import org.apache.ambari.server.orm.entities.HostRoleCommandEntity;
import org.apache.ambari.server.orm.entities.RequestEntity;
import org.apache.ambari.server.orm.entities.RequestOperationLevelEntity;
import org.apache.ambari.server.orm.entities.RequestResourceFilterEntity;
import org.apache.ambari.server.orm.entities.RoleSuccessCriteriaEntity;
import org.apache.ambari.server.orm.entities.StageEntity;
import org.apache.ambari.server.orm.entities.TopologyHostRequestEntity;
import org.apache.ambari.server.orm.entities.TopologyHostTaskEntity;
import org.apache.ambari.server.orm.entities.TopologyLogicalTaskEntity;
import org.apache.ambari.server.state.Clusters;
import org.eclipse.persistence.config.HintValues;
import org.eclipse.persistence.config.QueryHints;
import org.slf4j.Logger;
import org.slf4j.LoggerFactory;

<<<<<<< HEAD
import com.google.common.collect.Lists;
=======
>>>>>>> 9d802b7c
import com.google.common.collect.Sets;
import com.google.inject.Inject;
import com.google.inject.Provider;
import com.google.inject.Singleton;
import com.google.inject.persist.Transactional;

@Singleton
public class RequestDAO implements Cleanable {

  private static final Logger LOG = LoggerFactory.getLogger(RequestDAO.class);


  private static final int BATCH_SIZE = 999;

  /**
   * SQL template to retrieve all request IDs, sorted by the ID.
   */
  private final static String REQUEST_IDS_SORTED_SQL = "SELECT request.requestId FROM RequestEntity request ORDER BY request.requestId {0}";

  /**
   * Requests by cluster.  Cannot be a NamedQuery due to the ORDER BY clause.
   */
  private final static String REQUESTS_WITH_CLUSTER_SQL =
      "SELECT request.requestId FROM RequestEntity request WHERE request.clusterId = %s ORDER BY request.requestId %s";
  /**
   * Requests by cluster.  Cannot be a NamedQuery due to the ORDER BY clause.
   */
  private final static String REQUESTS_WITH_NO_CLUSTER_SQL =
      "SELECT request.requestId FROM RequestEntity request WHERE request.clusterId = -1 OR request.clusterId IS NULL ORDER BY request.requestId %s";



  @Inject
  Provider<EntityManager> entityManagerProvider;

  @Inject
  DaoUtils daoUtils;

  @Inject
  private Provider<Clusters> m_clusters;

  @Inject
  private HostRoleCommandDAO hostRoleCommandDAO;

  @Inject
  private StageDAO stageDAO;

  @Inject
  private TopologyLogicalTaskDAO topologyLogicalTaskDAO;

  @Inject
  private TopologyHostTaskDAO topologyHostTaskDAO;

  @Inject
  private TopologyLogicalRequestDAO topologyLogicalRequestDAO;

  @Inject
  private TopologyRequestDAO topologyRequestDAO;

  @RequiresSession
  public RequestEntity findByPK(Long requestId) {
    return entityManagerProvider.get().find(RequestEntity.class, requestId);
  }

  @RequiresSession
  public List<RequestEntity> findByPks(Collection<Long> requestIds) {
    return findByPks(requestIds, false);
  }

  /**
   * Given a collection of request ids, load the corresponding entities
   * @param requestIds  the collection of request ids
   * @param refreshHint {@code true} to hint JPA that the list should be refreshed
   * @return the list entities. An empty list if the requestIds are not provided
   */
  @RequiresSession
  public List<RequestEntity> findByPks(Collection<Long> requestIds, boolean refreshHint) {
    if (null == requestIds || 0 == requestIds.size()) {
      return Collections.emptyList();
    }

    TypedQuery<RequestEntity> query = entityManagerProvider.get().createQuery("SELECT request FROM RequestEntity request " +
        "WHERE request.requestId IN ?1", RequestEntity.class);

    // !!! https://bugs.eclipse.org/bugs/show_bug.cgi?id=398067
    // ensure that an associated entity with a JOIN is not stale
    if (refreshHint) {
      query.setHint(QueryHints.REFRESH, HintValues.TRUE);
    }

    return daoUtils.selectList(query, requestIds);
  }

  @RequiresSession
  public List<RequestEntity> findAll() {
    return daoUtils.selectAll(entityManagerProvider.get(), RequestEntity.class);
  }

  @RequiresSession
  public List<Long> findAllRequestIds(int limit, boolean ascending) {
    String sort = "ASC";
    if (!ascending) {
      sort = "DESC";
    }

    String sql = MessageFormat.format(REQUEST_IDS_SORTED_SQL, sort);
    TypedQuery<Long> query = entityManagerProvider.get().createQuery(sql,
        Long.class);

    query.setMaxResults(limit);

    return daoUtils.selectList(query);
  }

  @RequiresSession
  public List<RequestResourceFilterEntity> findAllResourceFilters() {
    return daoUtils.selectAll(entityManagerProvider.get(), RequestResourceFilterEntity.class);
  }

  @RequiresSession
  public boolean isAllTasksCompleted(long requestId) {
    TypedQuery<Long> query = entityManagerProvider.get().createQuery(
        "SELECT task.taskId FROM HostRoleCommandEntity task WHERE task.requestId = ?1 AND " +
          "task.stageId=(select max(stage.stageId) FROM StageEntity stage WHERE stage.requestId=?1) " +
          "AND task.status NOT IN ?2",
        Long.class
    );
    query.setMaxResults(1); //we don't need all
    return daoUtils.selectList(query, requestId, HostRoleStatus.getCompletedStates()).isEmpty();
  }

  @RequiresSession
  public Long getLastStageId(long requestId) {
    TypedQuery<Long> query = entityManagerProvider.get().createQuery("SELECT max(stage.stageId) " +
      "FROM StageEntity stage WHERE stage.requestId=?1", Long.class);
    return daoUtils.selectSingle(query, requestId);
  }

  @Transactional
  public RequestEntity updateStatus(long requestId, HostRoleStatus status, HostRoleStatus displayStatus) {
    RequestEntity requestEntity = findByPK(requestId);
    requestEntity.setStatus(status);
    requestEntity.setDisplayStatus(displayStatus);
    return merge(requestEntity);
  }

  @Transactional
  public void create(RequestEntity requestEntity) {
    entityManagerProvider.get().persist(requestEntity);
  }

  @Transactional
  public RequestEntity merge(RequestEntity requestEntity) {
    return entityManagerProvider.get().merge(requestEntity);
  }

  @Transactional
  public void remove(RequestEntity requestEntity) {
    entityManagerProvider.get().remove(merge(requestEntity));
  }

  @Transactional
  public void removeByPK(Long requestId) {
    remove(findByPK(requestId));
  }

  /**
   * Retrieves from the database for a cluster, or specifically for non-cluster requests.
   * This method should be considered temporary until Request/Stage/Task cleanup is achieved.
   *
   * @param limit the max number to return
   * @param sortAscending {@code true} to sort by requestId ascending, {@code false} for descending
   * @param clusterId   the cluster to find, or {@code null} to search for requests without cluster
   */
  @RequiresSession
  public List<Long> findAllRequestIds(int limit, boolean sortAscending, Long clusterId) {

    final String sql;

    if (null == clusterId) {
      sql = String.format(REQUESTS_WITH_NO_CLUSTER_SQL, sortAscending ? "ASC" : "DESC");
    } else {
      sql = String.format(REQUESTS_WITH_CLUSTER_SQL, clusterId, sortAscending ? "ASC" : "DESC");
    }

    TypedQuery<Long> query = entityManagerProvider.get().createQuery(sql,
        Long.class);

    query.setMaxResults(limit);

    return daoUtils.selectList(query);
  }

  public static final class StageEntityPK {
    private Long requestId;
    private Long stageId;

    public StageEntityPK(Long requestId, Long stageId) {
      this.requestId = requestId;
      this.stageId = stageId;
    }

    public Long getStageId() {
      return stageId;
    }

    public void setStageId(Long stageId) {
      this.stageId = stageId;
    }

    public Long getRequestId() {
      return requestId;
    }

    public void setRequestId(Long requestId) {
      this.requestId = requestId;
    }
  }

  /**
   * Search for all request ids in Upgrade table
   * @return the list of request ids
   */
<<<<<<< HEAD
  private List<Long> findAllRequestIdsFromUpgrade() {
=======
  private Set<Long> findAllRequestIdsFromUpgrade() {
>>>>>>> 9d802b7c
    EntityManager entityManager = entityManagerProvider.get();
    TypedQuery<Long> upgradeQuery =
            entityManager.createNamedQuery("UpgradeEntity.findAllRequestIds", Long.class);

<<<<<<< HEAD
    return daoUtils.selectList(upgradeQuery);
=======
    return Sets.newHashSet(daoUtils.selectList(upgradeQuery));
>>>>>>> 9d802b7c
  }

  /**
   * Search for all request and stage ids in Request and Stage tables
   * @return the list of request/stage ids
   */
  public List<StageEntityPK> findRequestAndStageIdsInClusterBeforeDate(Long clusterId, long  beforeDateMillis) {
    EntityManager entityManager = entityManagerProvider.get();
    TypedQuery<StageEntityPK> requestQuery =
            entityManager.createNamedQuery("RequestEntity.findRequestStageIdsInClusterBeforeDate", StageEntityPK.class);

    requestQuery.setParameter("clusterId", clusterId);
    requestQuery.setParameter("beforeDate", beforeDateMillis);

    return daoUtils.selectList(requestQuery);
  }

  /**
   * In this method we are removing entities using passed ids,
   * To prevent issues we are using batch request to remove limited
   * count of entities.
   * @param ids              list of ids that we are using to remove rows from table
   * @param paramName        name of parameter that we are using in sql query (taskIds, stageIds)
   * @param entityName       name of entity which we will remove
   * @param beforeDateMillis timestamp which was set by user (remove all entities that were created before),
   *                         we are using it only for logging
   * @param entityQuery      name of NamedQuery which we will use to remove needed entities
   * @param type             type of entity class which we will use for casting query result
   * @return                 rows count that were removed
   */
  @Transactional
  protected <T> int cleanTableByIds(Set<Long> ids, String paramName, String entityName, Long beforeDateMillis,
                                  String entityQuery, Class<T> type) {
    LOG.info(String.format("Deleting %s entities before date %s", entityName, new Date(beforeDateMillis)));
    EntityManager entityManager = entityManagerProvider.get();
    int affectedRows = 0;
    // Batch delete
    TypedQuery<T> query = entityManager.createNamedQuery(entityQuery, type);
    if (ids != null && !ids.isEmpty()) {
      for (int i = 0; i < ids.size(); i += BATCH_SIZE) {
        int endRow = (i + BATCH_SIZE) > ids.size() ? ids.size() : (i + BATCH_SIZE);
        List<Long> idsSubList = new ArrayList<>(ids).subList(i, endRow);
        LOG.info("Deleting " + entityName + " entity batch with task ids: " +
                idsSubList.get(0) + " - " + idsSubList.get(idsSubList.size() - 1));
        query.setParameter(paramName, idsSubList);
        affectedRows += query.executeUpdate();
      }
    }

    return affectedRows;
  }

  /**
   * In this method we are removing entities using passed few ids,
   * To prevent issues we are using batch request to remove limited
   * count of entities.
   * @param ids              list of ids pairs that we are using to remove rows from table
   * @param paramNames       list of two names of parameters that we are using in sql query (taskIds, stageIds)
   * @param entityName       name of entity which we will remove
   * @param beforeDateMillis timestamp which was set by user (remove all entities that were created before),
   *                         we are using it only for logging
   * @param entityQuery      name of NamedQuery which we will use to remove needed entities
   * @param type             type of entity class which we will use for casting query result
   * @return                 rows count that were removed
   */
  @Transactional
  protected <T> int cleanTableByStageEntityPK(List<StageEntityPK> ids, LinkedList<String> paramNames, String entityName, Long beforeDateMillis,
                                  String entityQuery, Class<T> type) {
    LOG.info(String.format("Deleting %s entities before date %s", entityName, new Date(beforeDateMillis)));
    EntityManager entityManager = entityManagerProvider.get();
    int affectedRows = 0;
    // Batch delete
    TypedQuery<T> query = entityManager.createNamedQuery(entityQuery, type);
    if (ids != null && !ids.isEmpty()) {
      for (int i = 0; i < ids.size(); i += BATCH_SIZE) {
        int endRow = (i + BATCH_SIZE) > ids.size() ? ids.size() : (i + BATCH_SIZE);
        List<StageEntityPK> idsSubList = new ArrayList<>(ids).subList(i, endRow);
        LOG.info("Deleting " + entityName + " entity batch with task ids: " +
                idsSubList.get(0) + " - " + idsSubList.get(idsSubList.size() - 1));
        for (StageEntityPK requestIds : idsSubList) {
          query.setParameter(paramNames.get(0), requestIds.getStageId());
          query.setParameter(paramNames.get(1), requestIds.getRequestId());
          affectedRows += query.executeUpdate();
        }
      }
    }

    return affectedRows;
  }

  @Transactional
  @Override
  public long cleanup(TimeBasedCleanupPolicy policy) {
    long affectedRows = 0;
    Long clusterId = null;
    try {
      clusterId = m_clusters.get().getCluster(policy.getClusterName()).getClusterId();
      // find request and stage ids that were created before date populated by user.
      List<StageEntityPK> requestStageIds = findRequestAndStageIdsInClusterBeforeDate(clusterId, policy.getToDateInMillis());

      // find request ids from Upgrade table and exclude these ids from
      // request ids set that we already have. We don't want to make any changes for upgrade
<<<<<<< HEAD
      Set<Long> requestIdsFromUpgrade = Sets.newHashSet(findAllRequestIdsFromUpgrade());
=======
      Set<Long> requestIdsFromUpgrade = findAllRequestIdsFromUpgrade();
>>>>>>> 9d802b7c
      Iterator<StageEntityPK> requestStageIdsIterator =  requestStageIds.iterator();
      while (requestStageIdsIterator.hasNext()) {
        StageEntityPK nextRequestStageIds = requestStageIdsIterator.next();
        if (requestIdsFromUpgrade.contains(nextRequestStageIds.getRequestId())) {
          requestStageIdsIterator.remove();
        }
      }


      Set<Long> requestIds = new HashSet<>();
      for (StageEntityPK ids : requestStageIds) {
        requestIds.add(ids.getRequestId());
      }

      // find task ids using request stage ids
<<<<<<< HEAD
      Set<Long> taskIds = Sets.newHashSet(hostRoleCommandDAO.findTaskIdsByRequestStageIds(requestStageIds));
=======
      Set<Long> taskIds = hostRoleCommandDAO.findTaskIdsByRequestStageIds(requestStageIds);
>>>>>>> 9d802b7c
      LinkedList<String> params = new LinkedList<>();
      params.add("stageId");
      params.add("requestId");

      // find host task ids, to find related host requests and also to remove needed host tasks
<<<<<<< HEAD
      List<Long> hostTaskIds = new ArrayList<>();
      if (taskIds != null && !taskIds.isEmpty()) {
        hostTaskIds = topologyLogicalTaskDAO.findHostTaskIdsByPhysicalTaskIds(Lists.newArrayList(taskIds));
      }

      // find host request ids by host task ids to remove later needed host requests
      List<Long> hostRequestIds = new ArrayList<>();
=======
      Set<Long> hostTaskIds = new HashSet<>();
      if (taskIds != null && !taskIds.isEmpty()) {
        hostTaskIds = topologyLogicalTaskDAO.findHostTaskIdsByPhysicalTaskIds(taskIds);
      }

      // find host request ids by host task ids to remove later needed host requests
      Set<Long> hostRequestIds = new HashSet<>();
>>>>>>> 9d802b7c
      if (!hostTaskIds.isEmpty()) {
        hostRequestIds = topologyHostTaskDAO.findHostRequestIdsByHostTaskIds(hostTaskIds);
      }

<<<<<<< HEAD
      List<Long> topologyRequestIds = new ArrayList<>();
=======
      Set<Long> topologyRequestIds = new HashSet<>();
>>>>>>> 9d802b7c
      if (!hostRequestIds.isEmpty()) {
        topologyRequestIds = topologyLogicalRequestDAO.findRequestIdsByIds(hostRequestIds);
      }


      //removing all entities one by one according to their relations using stage, task and request ids
      affectedRows += cleanTableByIds(taskIds, "taskIds", "ExecutionCommand", policy.getToDateInMillis(),
              "ExecutionCommandEntity.removeByTaskIds", ExecutionCommandEntity.class);
      affectedRows += cleanTableByIds(taskIds, "taskIds", "TopologyLogicalTask", policy.getToDateInMillis(),
              "TopologyLogicalTaskEntity.removeByPhysicalTaskIds", TopologyLogicalTaskEntity.class);
<<<<<<< HEAD
      affectedRows += cleanTableByIds(Sets.newHashSet(hostTaskIds), "hostTaskIds", "TopologyHostTask", policy.getToDateInMillis(),
              "TopologyHostTaskEntity.removeByTaskIds", TopologyHostTaskEntity.class);
      affectedRows += cleanTableByIds(Sets.newHashSet(hostRequestIds), "hostRequestIds", "TopologyHostRequest", policy.getToDateInMillis(),
=======
      affectedRows += cleanTableByIds(hostTaskIds, "hostTaskIds", "TopologyHostTask", policy.getToDateInMillis(),
              "TopologyHostTaskEntity.removeByTaskIds", TopologyHostTaskEntity.class);
      affectedRows += cleanTableByIds(hostRequestIds, "hostRequestIds", "TopologyHostRequest", policy.getToDateInMillis(),
>>>>>>> 9d802b7c
              "TopologyHostRequestEntity.removeByIds", TopologyHostRequestEntity.class);
      for (Long topologyRequestId : topologyRequestIds) {
        topologyRequestDAO.removeByPK(topologyRequestId);
      }
      affectedRows += cleanTableByIds(taskIds, "taskIds", "HostRoleCommand", policy.getToDateInMillis(),
              "HostRoleCommandEntity.removeByTaskIds", HostRoleCommandEntity.class);
      affectedRows += cleanTableByStageEntityPK(requestStageIds, params, "RoleSuccessCriteria", policy.getToDateInMillis(),
              "RoleSuccessCriteriaEntity.removeByRequestStageIds", RoleSuccessCriteriaEntity.class);
      affectedRows += cleanTableByStageEntityPK(requestStageIds, params, "Stage", policy.getToDateInMillis(),
              "StageEntity.removeByRequestStageIds", StageEntity.class);
      affectedRows += cleanTableByIds(requestIds, "requestIds", "RequestResourceFilter", policy.getToDateInMillis(),
              "RequestResourceFilterEntity.removeByRequestIds", RequestResourceFilterEntity.class);
      affectedRows += cleanTableByIds(requestIds, "requestIds", "RequestOperationLevel", policy.getToDateInMillis(),
              "RequestOperationLevelEntity.removeByRequestIds", RequestOperationLevelEntity.class);
      affectedRows += cleanTableByIds(requestIds, "requestIds", "Request", policy.getToDateInMillis(),
              "RequestEntity.removeByRequestIds", RequestEntity.class);

    } catch (AmbariException e) {
      LOG.error("Error while looking up cluster with name: {}", policy.getClusterName(), e);
      throw new IllegalStateException(e);
    }

    return affectedRows;
  }
}<|MERGE_RESOLUTION|>--- conflicted
+++ resolved
@@ -52,10 +52,7 @@
 import org.slf4j.Logger;
 import org.slf4j.LoggerFactory;
 
-<<<<<<< HEAD
 import com.google.common.collect.Lists;
-=======
->>>>>>> 9d802b7c
 import com.google.common.collect.Sets;
 import com.google.inject.Inject;
 import com.google.inject.Provider;
@@ -279,20 +276,12 @@
    * Search for all request ids in Upgrade table
    * @return the list of request ids
    */
-<<<<<<< HEAD
-  private List<Long> findAllRequestIdsFromUpgrade() {
-=======
   private Set<Long> findAllRequestIdsFromUpgrade() {
->>>>>>> 9d802b7c
     EntityManager entityManager = entityManagerProvider.get();
     TypedQuery<Long> upgradeQuery =
             entityManager.createNamedQuery("UpgradeEntity.findAllRequestIds", Long.class);
 
-<<<<<<< HEAD
-    return daoUtils.selectList(upgradeQuery);
-=======
     return Sets.newHashSet(daoUtils.selectList(upgradeQuery));
->>>>>>> 9d802b7c
   }
 
   /**
@@ -395,11 +384,7 @@
 
       // find request ids from Upgrade table and exclude these ids from
       // request ids set that we already have. We don't want to make any changes for upgrade
-<<<<<<< HEAD
-      Set<Long> requestIdsFromUpgrade = Sets.newHashSet(findAllRequestIdsFromUpgrade());
-=======
       Set<Long> requestIdsFromUpgrade = findAllRequestIdsFromUpgrade();
->>>>>>> 9d802b7c
       Iterator<StageEntityPK> requestStageIdsIterator =  requestStageIds.iterator();
       while (requestStageIdsIterator.hasNext()) {
         StageEntityPK nextRequestStageIds = requestStageIdsIterator.next();
@@ -415,25 +400,12 @@
       }
 
       // find task ids using request stage ids
-<<<<<<< HEAD
-      Set<Long> taskIds = Sets.newHashSet(hostRoleCommandDAO.findTaskIdsByRequestStageIds(requestStageIds));
-=======
       Set<Long> taskIds = hostRoleCommandDAO.findTaskIdsByRequestStageIds(requestStageIds);
->>>>>>> 9d802b7c
       LinkedList<String> params = new LinkedList<>();
       params.add("stageId");
       params.add("requestId");
 
       // find host task ids, to find related host requests and also to remove needed host tasks
-<<<<<<< HEAD
-      List<Long> hostTaskIds = new ArrayList<>();
-      if (taskIds != null && !taskIds.isEmpty()) {
-        hostTaskIds = topologyLogicalTaskDAO.findHostTaskIdsByPhysicalTaskIds(Lists.newArrayList(taskIds));
-      }
-
-      // find host request ids by host task ids to remove later needed host requests
-      List<Long> hostRequestIds = new ArrayList<>();
-=======
       Set<Long> hostTaskIds = new HashSet<>();
       if (taskIds != null && !taskIds.isEmpty()) {
         hostTaskIds = topologyLogicalTaskDAO.findHostTaskIdsByPhysicalTaskIds(taskIds);
@@ -441,16 +413,11 @@
 
       // find host request ids by host task ids to remove later needed host requests
       Set<Long> hostRequestIds = new HashSet<>();
->>>>>>> 9d802b7c
       if (!hostTaskIds.isEmpty()) {
         hostRequestIds = topologyHostTaskDAO.findHostRequestIdsByHostTaskIds(hostTaskIds);
       }
 
-<<<<<<< HEAD
-      List<Long> topologyRequestIds = new ArrayList<>();
-=======
       Set<Long> topologyRequestIds = new HashSet<>();
->>>>>>> 9d802b7c
       if (!hostRequestIds.isEmpty()) {
         topologyRequestIds = topologyLogicalRequestDAO.findRequestIdsByIds(hostRequestIds);
       }
@@ -461,15 +428,9 @@
               "ExecutionCommandEntity.removeByTaskIds", ExecutionCommandEntity.class);
       affectedRows += cleanTableByIds(taskIds, "taskIds", "TopologyLogicalTask", policy.getToDateInMillis(),
               "TopologyLogicalTaskEntity.removeByPhysicalTaskIds", TopologyLogicalTaskEntity.class);
-<<<<<<< HEAD
-      affectedRows += cleanTableByIds(Sets.newHashSet(hostTaskIds), "hostTaskIds", "TopologyHostTask", policy.getToDateInMillis(),
-              "TopologyHostTaskEntity.removeByTaskIds", TopologyHostTaskEntity.class);
-      affectedRows += cleanTableByIds(Sets.newHashSet(hostRequestIds), "hostRequestIds", "TopologyHostRequest", policy.getToDateInMillis(),
-=======
       affectedRows += cleanTableByIds(hostTaskIds, "hostTaskIds", "TopologyHostTask", policy.getToDateInMillis(),
               "TopologyHostTaskEntity.removeByTaskIds", TopologyHostTaskEntity.class);
       affectedRows += cleanTableByIds(hostRequestIds, "hostRequestIds", "TopologyHostRequest", policy.getToDateInMillis(),
->>>>>>> 9d802b7c
               "TopologyHostRequestEntity.removeByIds", TopologyHostRequestEntity.class);
       for (Long topologyRequestId : topologyRequestIds) {
         topologyRequestDAO.removeByPK(topologyRequestId);
