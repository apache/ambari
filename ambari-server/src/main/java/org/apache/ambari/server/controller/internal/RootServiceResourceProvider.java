--- conflicted
+++ resolved
@@ -41,16 +41,11 @@
 
 public class RootServiceResourceProvider extends ReadOnlyResourceProvider {
 
-<<<<<<< HEAD
-  private Set<String> pkPropertyIds = new HashSet<>(
-    Arrays.asList(new String[]{SERVICE_NAME_PROPERTY_ID}));
-=======
   public static final String RESPONSE_KEY = "RootService";
   public static final String SERVICE_NAME = "service_name";
   public static final String SERVICE_NAME_PROPERTY_ID = RESPONSE_KEY + PropertyHelper.EXTERNAL_PATH_SEP + SERVICE_NAME;
 
   private static final Set<String> PK_PROPERTY_IDS = ImmutableSet.of(SERVICE_NAME_PROPERTY_ID);
->>>>>>> 9d802b7c
 
   protected RootServiceResourceProvider(Set<String> propertyIds,
       Map<Type, String> keyPropertyIds,
