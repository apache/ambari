/*
 * Licensed to the Apache Software Foundation (ASF) under one
 * or more contributor license agreements.  See the NOTICE file
 * distributed with this work for additional information
 * regarding copyright ownership.  The ASF licenses this file
 * to you under the Apache License, Version 2.0 (the
 * "License"); you may not use this file except in compliance
 * with the License.  You may obtain a copy of the License at
 *
 *     http://www.apache.org/licenses/LICENSE-2.0
 *
 * Unless required by applicable law or agreed to in writing, software
 * distributed under the License is distributed on an "AS IS" BASIS,
 * WITHOUT WARRANTIES OR CONDITIONS OF ANY KIND, either express or implied.
 * See the License for the specific language governing permissions and
 * limitations under the License.
 */
package org.apache.ambari.server.state.kerberos;

import java.util.ArrayList;
import java.util.Collection;
import java.util.Collections;
import java.util.HashMap;
import java.util.HashSet;
import java.util.List;
import java.util.Map;
import java.util.Set;
import java.util.TreeMap;

import org.apache.ambari.server.AmbariException;
import org.apache.commons.lang.StringUtils;

/**
 * KerberosDescriptor is an implementation of an AbstractKerberosDescriptorContainer that
 * encapsulates an entire Kerberos descriptor hierarchy.
 * <p/>
 * A KerberosDescriptor has the following properties:
 * <ul>
 * <li>services</li>
 * <li>properties</li>
 * <li>identities ({@link org.apache.ambari.server.state.kerberos.AbstractKerberosDescriptorContainer})</li>
 * <li>configurations ({@link org.apache.ambari.server.state.kerberos.AbstractKerberosDescriptorContainer})</li>
 * </ul>
 * <p/>
 * The following (pseudo) JSON Schema will yield a valid KerberosDescriptor
 * <pre>
 *   {
 *      "$schema": "http://json-schema.org/draft-04/schema#",
 *      "title": "KerberosDescriptor",
 *      "description": "Describes a Kerberos descriptor",
 *      "type": "object",
 *      "properties": {
 *        "services": {
 *          "description": "A list of service descriptors",
 *          "type": "array",
 *          "items": {
 *            "title": "KerberosServiceDescriptor"
 *            "type": "{@link org.apache.ambari.server.state.kerberos.KerberosServiceDescriptor}"
 *          }
 *        },
 *        "properties": {
 *          "description": "Global properties that can be used in variable replacements",
 *          "type": "object",
 *          "patternProperties": {
 *            "^[\w\.\_]?$": {}"
 *          }
 *        }
 *        "identities": {
 *          "description": "A list of Kerberos identity descriptors",
 *          "type": "array",
 *          "items": {
 *            "title": "KerberosIdentityDescriptor"
 *            "type": "{@link org.apache.ambari.server.state.kerberos.KerberosIdentityDescriptor}"
 *          }
 *        },
 *        "configurations": {
 *          "description": "A list of relevant configuration blocks",
 *          "type": "array",
 *          "items": {
 *            "title": "KerberosConfigurationDescriptor"
 *            "type": "{@link org.apache.ambari.server.state.kerberos.KerberosConfigurationDescriptor}"
 *          }
 *        }
 *      }
 *   }
 * </pre>
 * <p/>
 * In this implementation,
 * {@link org.apache.ambari.server.state.kerberos.AbstractKerberosDescriptor#name} will be null
 */
public class KerberosDescriptor extends AbstractKerberosDescriptorContainer {

  static final String KEY_PROPERTIES = "properties";
  static final String KEY_SERVICES = Type.SERVICE.getDescriptorPluralName();

  /**
   * A Map of the "global" properties contained within this KerberosDescriptor
   */
  private Map<String, String> properties = null;

  /**
   * A Map of the services contained within this KerberosDescriptor
   */
  private Map<String, KerberosServiceDescriptor> services = null;


  /**
   * Creates an empty KerberosDescriptor
   */
  public KerberosDescriptor() {
    this(null);
  }

  /**
   * Creates a new KerberosDescriptor
   * <p/>
   * See {@link org.apache.ambari.server.state.kerberos.KerberosDescriptor} for the JSON
   * Schema that may be used to generate this map.
   *
   * @param data a Map of values use to populate the data for the new instance
   * @see org.apache.ambari.server.state.kerberos.KerberosDescriptor
   */
  KerberosDescriptor(Map<?, ?> data) {
    super(data);

    if (data != null) {
      Object list = data.get(KEY_SERVICES);
      if (list instanceof Collection) {
        for (Object item : (Collection) list) {
          if (item instanceof Map) {
            putService(new KerberosServiceDescriptor((Map<?, ?>) item));
          }
        }
      }

      Object map = data.get(KEY_PROPERTIES);
      if (map instanceof Map) {
        for (Map.Entry<?, ?> entry : ((Map<?, ?>) map).entrySet()) {
          Object value = entry.getValue();
          putProperty(entry.getKey().toString(), (value == null) ? null : value.toString());
        }
      }
    }
  }

  @Override
  public Collection<? extends AbstractKerberosDescriptorContainer> getChildContainers() {
    return (services == null) ? null : Collections.unmodifiableCollection(services.values());
  }

  @Override
  public AbstractKerberosDescriptorContainer getChildContainer(String name) {
    return getService(name);
  }

  /**
   * Set the KerberosServiceDescriptors in this KerberosDescriptor
   *
   * @param services a Map of String to KerberosServiceDescriptor
   */
  public void setServices(Map<String, KerberosServiceDescriptor> services) {
    this.services = (services == null)
        ? null
        : new TreeMap<>(services);
  }

  /**
   * Returns a Map of the KerberosServiceDescriptors in this KerberosDescriptor
   *
   * @return a Map of String to KerberosServiceDescriptor
   */
  public Map<String, KerberosServiceDescriptor> getServices() {
    return services;
  }

  /**
   * Gets the KerberosServiceDescriptor with the specified name
   *
   * @param name a String declaring the name of the KerberosServiceDescriptor to retrieve
   * @return the requested KerberosServiceDescriptor or null if not found
   */
  public KerberosServiceDescriptor getService(String name) {
    return ((name == null) || (services == null)) ? null : services.get(name);
  }

  /**
   * Adds, replaces, or updates a KerberosServiceDescriptor
   * <p/>
   * If a KerberosServiceDescriptor with the same name does not exist in the services Map, a new
   * entry will be added; else if it one already exists and <code>overwrite</code> is
   * <code>true</code>, it will be replaced; else the exsting entry will be updated.
   *
   * @param service the KerberosServiceDescriptor to put
   */
  public void putService(KerberosServiceDescriptor service) {
    if (service != null) {
      String name = service.getName();

      if (name == null) {
        throw new IllegalArgumentException("The service name must not be null");
      }

      if (services == null) {
        services = new TreeMap<>();
      }

      KerberosServiceDescriptor existing = services.get(name);
      if (existing == null) {
        services.put(name, service);
        // Set the service's parent to this KerberosDescriptor
        service.setParent(this);
      } else {
        existing.update(service);
      }
    }
  }

  /**
   * Set the Map of properties for this KerberosDescriptor
   *
   * @param properties a Map of String to String values
   */
  public void setProperties(Map<String, String> properties) {
    this.properties = (properties == null)
        ? null
        : new TreeMap<>(properties);
  }

  /**
   * Gets the Map of properties for this KerberosDescriptor
   *
   * @return a Map of String to String values
   */
  public Map<String, String> getProperties() {
    return properties;
  }

  /**
   * Gets the value of the property with the specified name
   *
   * @param name a String declaring the name of the property to retrieve
   * @return a String or null if the property was not found
   */
  public String getProperty(String name) {
    return ((name == null) || (properties == null)) ? null : properties.get(name);
  }

  /**
   * Adds or updates a property value
   * <p/>
   * If a property exists with the specified name, replaces its value; else adds a new entry.
   *
   * @param name  a String declaring the name of the property to put
   * @param value a String containing the value of the property to put
   */
  public void putProperty(String name, String value) {
    if (name == null) {
      throw new IllegalArgumentException("The property name must not be null");
    }

    if (properties == null) {
      properties = new TreeMap<>();
    }

    properties.put(name, value);
  }

  /**
   * Updates this KerberosDescriptor with data from another KerberosDescriptor
   * <p/>
   * Properties will be updated if the relevant updated values are not null.
   *
   * @param updates the KerberosDescriptor containing the updated values
   */
  public void update(KerberosDescriptor updates) {
    if (updates != null) {
      Map<String, KerberosServiceDescriptor> updatedServiceDescriptors = updates.getServices();
      if (updatedServiceDescriptors != null) {
        for (Map.Entry<String, KerberosServiceDescriptor> entry : updatedServiceDescriptors.entrySet()) {
          putService(entry.getValue());
        }
      }

      Map<String, String> updatedProperties = updates.getProperties();
      if (updatedProperties != null) {
        for (Map.Entry<String, String> entry : updatedProperties.entrySet()) {
          putProperty(entry.getKey(), entry.getValue());
        }
      }
    }

    super.update(updates);
  }

  /**
   * Gets the requested AbstractKerberosDescriptor implementation using a type name and a relevant
   * descriptor name.
   * <p/>
   * This implementation handles service descriptors and delegates to the AbstractKerberosDescriptor
   * implementation to handle component and identity types.
   *
   * @param type a String indicating the type of the requested descriptor
   * @param name a String indicating the name of the requested descriptor
   * @return a AbstractKerberosDescriptor representing the requested descriptor or null if not found
   */
  @Override
  protected AbstractKerberosDescriptor getDescriptor(Type type, String name) {
    if (Type.SERVICE == type) {
      return getService(name);
    } else {
      return super.getDescriptor(type, name);
    }
  }

  /**
   * Creates a Map of values that can be used to create a copy of this KerberosDescriptor
   * or generate the JSON structure described in
   * {@link org.apache.ambari.server.state.kerberos.KerberosDescriptor}
   *
   * @return a Map of values for this KerberosDescriptor
   * @see org.apache.ambari.server.state.kerberos.KerberosDescriptor
   */
  @Override
  public Map<String, Object> toMap() {
    Map<String, Object> map = super.toMap();

    if (services != null) {
      List<Map<String, Object>> list = new ArrayList<>();
      for (KerberosServiceDescriptor service : services.values()) {
        list.add(service.toMap());
      }
      map.put(KEY_SERVICES, list);
    }

    if (properties != null) {
<<<<<<< HEAD
      map.put("properties", new TreeMap<>(properties));
=======
      map.put(KEY_PROPERTIES, new TreeMap<>(properties));
>>>>>>> 9d802b7c
    }

    return map;
  }

  /**
   * Sets the parent (or container) of this descriptor
   * <p/>
   * This implementation prevents the parent from being externally set by always throwing an
   * UnsupportedOperationException.
   *
   * @param parent an AbstractKerberosDescriptor representing the parent (or container) of this
   */
  @Override
  public void setParent(AbstractKerberosDescriptor parent) {
    throw new UnsupportedOperationException("This KerberosDescriptor may not have a parent assigned to it.");
  }

  @Override
  public int hashCode() {
    return super.hashCode() +
        ((getProperties() == null)
            ? 0
            : getProperties().hashCode()) +
        ((getServices() == null)
            ? 0
            : getServices().hashCode());
  }

  @Override
  public boolean equals(Object object) {
    if (object == null) {
      return false;
    } else if (object == this) {
      return true;
    } else if (object.getClass() == KerberosDescriptor.class) {
      KerberosDescriptor descriptor = (KerberosDescriptor) object;
      return super.equals(object) &&
          (
              (getProperties() == null)
                  ? (descriptor.getProperties() == null)
                  : getProperties().equals(descriptor.getProperties())
          ) &&
          (
              (getServices() == null)
                  ? (descriptor.getServices() == null)
                  : getServices().equals(descriptor.getServices())
          );
    } else {
      return false;
    }
  }

  /**
   * Recursively gets the entire set of <code>auth_to_local</code> property names contain within this
   * KerberosDescriptor.
   *
   * @return a Set of String values where each value is in the form of config-type/property_name
   */
  public Set<String> getAllAuthToLocalProperties() {
    Set<String> authToLocalProperties = new HashSet<>();

    Set<String> set;

    set = getAuthToLocalProperties();
    if (set != null) {
      authToLocalProperties.addAll(set);
    }

    if (services != null) {
      for (KerberosServiceDescriptor service : services.values()) {
        Map<String, KerberosComponentDescriptor> components = service.getComponents();

        if (components != null) {
          for (KerberosComponentDescriptor component : components.values()) {
            set = component.getAuthToLocalProperties();
            if (set != null) {
              authToLocalProperties.addAll(set);
            }
          }
        }

        set = service.getAuthToLocalProperties();
        if (set != null) {
          authToLocalProperties.addAll(set);
        }
      }
    }

    return authToLocalProperties;
  }

  /**
   * Get a map of principals, where the key is the principal path (SERVICE/COMPONENT/principal_name or SERVICE/principal_name) and the value is the principal.
   * <p>
   * For example if the kerberos principal of the HISTORYSERVER is defined in the kerberos.json:
   * "name": "history_server_jhs",
   * "principal": {
   * "value": "jhs/_HOST@${realm}",
   * "type" : "service",
   * },
   * Then "jhs/_HOST@EXAMPLE.COM" will be put into the map under the "MAPREDUCE2/HISTORYSERVER/history_server_jhs" key.
   */
  public Map<String, String> principals() throws AmbariException {
    Map<String, String> result = new HashMap<>();
    for (AbstractKerberosDescriptorContainer each : nullToEmpty(getChildContainers())) {
      if ((each instanceof KerberosServiceDescriptor)) {
        collectFromComponents(each.getName(), nullToEmpty(((KerberosServiceDescriptor) each).getComponents()).values(), result);
        collectFromIdentities(each.getName(), "", nullToEmpty(each.getIdentities()), result);
      }
    }
    return result;
  }

  private static void collectFromComponents(String service, Collection<KerberosComponentDescriptor> components, Map<String, String> result) {
    for (KerberosComponentDescriptor each : components) {
      collectFromIdentities(service, each.getName(), nullToEmpty(each.getIdentities()), result);
    }
  }

  private static void collectFromIdentities(String service, String component, Collection<KerberosIdentityDescriptor> identities, Map<String, String> result) {
    for (KerberosIdentityDescriptor each : identities) {
      if (each.getPrincipalDescriptor() != null && !each.getReferencedServiceName().isPresent()) {
        String path = StringUtils.isBlank(component)
            ? String.format("%s/%s", service, each.getName())
            : String.format("%s/%s/%s", service, component, each.getName());
        result.put(path, each.getPrincipalDescriptor().getName());
      }
    }
  }
}<|MERGE_RESOLUTION|>--- conflicted
+++ resolved
@@ -90,9 +90,6 @@
  */
 public class KerberosDescriptor extends AbstractKerberosDescriptorContainer {
 
-  static final String KEY_PROPERTIES = "properties";
-  static final String KEY_SERVICES = Type.SERVICE.getDescriptorPluralName();
-
   /**
    * A Map of the "global" properties contained within this KerberosDescriptor
    */
@@ -124,7 +121,7 @@
     super(data);
 
     if (data != null) {
-      Object list = data.get(KEY_SERVICES);
+      Object list = data.get(Type.SERVICE.getDescriptorPluralName());
       if (list instanceof Collection) {
         for (Object item : (Collection) list) {
           if (item instanceof Map) {
@@ -133,7 +130,7 @@
         }
       }
 
-      Object map = data.get(KEY_PROPERTIES);
+      Object map = data.get("properties");
       if (map instanceof Map) {
         for (Map.Entry<?, ?> entry : ((Map<?, ?>) map).entrySet()) {
           Object value = entry.getValue();
@@ -329,15 +326,11 @@
       for (KerberosServiceDescriptor service : services.values()) {
         list.add(service.toMap());
       }
-      map.put(KEY_SERVICES, list);
+      map.put(Type.SERVICE.getDescriptorPluralName(), list);
     }
 
     if (properties != null) {
-<<<<<<< HEAD
       map.put("properties", new TreeMap<>(properties));
-=======
-      map.put(KEY_PROPERTIES, new TreeMap<>(properties));
->>>>>>> 9d802b7c
     }
 
     return map;
@@ -460,7 +453,7 @@
 
   private static void collectFromIdentities(String service, String component, Collection<KerberosIdentityDescriptor> identities, Map<String, String> result) {
     for (KerberosIdentityDescriptor each : identities) {
-      if (each.getPrincipalDescriptor() != null && !each.getReferencedServiceName().isPresent()) {
+      if (each.getPrincipalDescriptor() != null && !each.getReferencedServiceName().isPresent() && !each.getName().startsWith("/")) {
         String path = StringUtils.isBlank(component)
             ? String.format("%s/%s", service, each.getName())
             : String.format("%s/%s/%s", service, component, each.getName());
