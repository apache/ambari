/*
 * Licensed to the Apache Software Foundation (ASF) under one
 * or more contributor license agreements.  See the NOTICE file
 * distributed with this work for additional information
 * regarding copyright ownership.  The ASF licenses this file
 * to you under the Apache License, Version 2.0 (the
 * "License"); you may not use this file except in compliance
 * with the License.  You may obtain a copy of the License at
 *
 *     http://www.apache.org/licenses/LICENSE-2.0
 *
 * Unless required by applicable law or agreed to in writing, software
 * distributed under the License is distributed on an "AS IS" BASIS,
 * WITHOUT WARRANTIES OR CONDITIONS OF ANY KIND, either express or implied.
 * See the License for the specific language governing permissions and
 * limitations under the License.
 */


package org.apache.ambari.server.controller.internal;

import java.util.Collections;
import java.util.HashMap;
import java.util.HashSet;
import java.util.Map;
import java.util.Set;

import org.apache.ambari.server.AmbariException;
import org.apache.ambari.server.StaticallyInject;
import org.apache.ambari.server.controller.AmbariManagementController;
import org.apache.ambari.server.controller.StackVersionRequest;
import org.apache.ambari.server.controller.StackVersionResponse;
import org.apache.ambari.server.controller.spi.NoSuchParentResourceException;
import org.apache.ambari.server.controller.spi.NoSuchResourceException;
import org.apache.ambari.server.controller.spi.Predicate;
import org.apache.ambari.server.controller.spi.Request;
import org.apache.ambari.server.controller.spi.Resource;
import org.apache.ambari.server.controller.spi.SystemException;
import org.apache.ambari.server.controller.spi.UnsupportedPropertyException;
import org.apache.ambari.server.controller.utilities.PredicateHelper;
import org.apache.ambari.server.controller.utilities.PropertyHelper;
import org.apache.ambari.server.orm.dao.StackDAO;
import org.apache.ambari.server.orm.entities.StackEntity;

import com.google.inject.Inject;

import com.google.common.collect.ImmutableMap;
import com.google.common.collect.Sets;

@StaticallyInject
public class StackVersionResourceProvider extends ReadOnlyResourceProvider {
  public static final String RESPONSE_KEY = "Versions";
  public static final String ALL_PROPERTIES = RESPONSE_KEY + PropertyHelper.EXTERNAL_PATH_SEP + "*";
  public static final String STACK_VERSION_PROPERTY_ID     = RESPONSE_KEY + PropertyHelper.EXTERNAL_PATH_SEP + "stack_version";
  public static final String STACK_NAME_PROPERTY_ID        = RESPONSE_KEY + PropertyHelper.EXTERNAL_PATH_SEP + "stack_name";
  public static final String STACK_MIN_VERSION_PROPERTY_ID = RESPONSE_KEY + PropertyHelper.EXTERNAL_PATH_SEP + "min_upgrade_version";
  public static final String STACK_ACTIVE_PROPERTY_ID      = RESPONSE_KEY + PropertyHelper.EXTERNAL_PATH_SEP + "active";
  public static final String STACK_VALID_PROPERTY_ID      = RESPONSE_KEY + PropertyHelper.EXTERNAL_PATH_SEP + "valid";
  public static final String STACK_ERROR_SET      = RESPONSE_KEY + PropertyHelper.EXTERNAL_PATH_SEP +"stack-errors";
  public static final String STACK_CONFIG_TYPES            = RESPONSE_KEY + PropertyHelper.EXTERNAL_PATH_SEP + "config_types";
  public static final String STACK_PARENT_PROPERTY_ID      = RESPONSE_KEY + PropertyHelper.EXTERNAL_PATH_SEP + "parent_stack_version";
  public static final String UPGRADE_PACKS_PROPERTY_ID = RESPONSE_KEY + PropertyHelper.EXTERNAL_PATH_SEP + "upgrade_packs";
  public static final String STACK_MIN_JDK     = RESPONSE_KEY + PropertyHelper.EXTERNAL_PATH_SEP + "min_jdk";
  public static final String STACK_MAX_JDK     = RESPONSE_KEY + PropertyHelper.EXTERNAL_PATH_SEP + "max_jdk";
  public static final String MPACK_ID     = RESPONSE_KEY + PropertyHelper.EXTERNAL_PATH_SEP + "mpack_id";

  public static final Set<String> PROPERTY_IDS = new HashSet<>();

  @Inject
  protected static StackDAO stackDAO;

<<<<<<< HEAD
  private static Set<String> pkPropertyIds = new HashSet<>(
    Arrays.asList(new String[]{STACK_NAME_PROPERTY_ID, STACK_VERSION_PROPERTY_ID, MPACK_ID}));

  /**
   * The key property ids for a mpack resource.
   */
  public static final Map<Resource.Type, String> KEY_PROPERTY_IDS = new HashMap<>();

  static {
    // properties
    PROPERTY_IDS.add(MPACK_ID);
    PROPERTY_IDS.add(STACK_VERSION_PROPERTY_ID);
    PROPERTY_IDS.add(STACK_NAME_PROPERTY_ID);
    PROPERTY_IDS.add(STACK_MIN_VERSION_PROPERTY_ID);
    PROPERTY_IDS.add(STACK_ACTIVE_PROPERTY_ID);
    PROPERTY_IDS.add(STACK_VALID_PROPERTY_ID);
    PROPERTY_IDS.add(STACK_ERROR_SET);
    PROPERTY_IDS.add(STACK_CONFIG_TYPES);
    PROPERTY_IDS.add(STACK_PARENT_PROPERTY_ID);
    PROPERTY_IDS.add(UPGRADE_PACKS_PROPERTY_ID);
    PROPERTY_IDS.add(STACK_MIN_JDK);
    PROPERTY_IDS.add(STACK_MAX_JDK);

    // keys
    KEY_PROPERTY_IDS.put(Resource.Type.Mpack, MPACK_ID);
    KEY_PROPERTY_IDS.put(Resource.Type.Stack, STACK_NAME_PROPERTY_ID);
    KEY_PROPERTY_IDS.put(Resource.Type.StackVersion, STACK_VERSION_PROPERTY_ID);

=======
  /**
   * The key property ids for a StackVersion resource.
   */
  protected static Map<Resource.Type, String> keyPropertyIds = ImmutableMap.<Resource.Type, String>builder()
      .put(Type.Stack, STACK_NAME_PROPERTY_ID)
      .put(Type.StackVersion, STACK_VERSION_PROPERTY_ID)
      .build();

  /**
   * The property ids for a StackVersion resource.
   */
  protected static Set<String> propertyIds = Sets.newHashSet(
      STACK_VERSION_PROPERTY_ID,
      STACK_NAME_PROPERTY_ID,
      STACK_MIN_VERSION_PROPERTY_ID,
      STACK_ACTIVE_PROPERTY_ID,
      STACK_VALID_PROPERTY_ID,
      STACK_ERROR_SET,
      STACK_CONFIG_TYPES,
      STACK_PARENT_PROPERTY_ID,
      UPGRADE_PACKS_PROPERTY_ID,
      STACK_MIN_JDK,
      STACK_MAX_JDK);

  protected StackVersionResourceProvider(AmbariManagementController managementController) {
    super(Type.StackVersion, propertyIds, keyPropertyIds, managementController);
>>>>>>> 2de95435
  }

  StackVersionResourceProvider(AmbariManagementController controller) {
    super(PROPERTY_IDS, KEY_PROPERTY_IDS, controller);
  }


  @Override
  public Set<Resource> getResources(Request request, Predicate predicate)
      throws SystemException, UnsupportedPropertyException,
      NoSuchResourceException, NoSuchParentResourceException {

    final Set<StackVersionRequest> requests = new HashSet<>();
    Set<Resource> resources = new HashSet<>();

    if (predicate == null) {
      requests.add(getRequest(Collections.emptyMap()));
    } else {
      Map<String, Object> propertyMap = new HashMap<>(PredicateHelper.getProperties(predicate));
      if (propertyMap.containsKey(MPACK_ID)) {
        Resource resource = new ResourceImpl(Resource.Type.StackVersion);
        Long mpackId = Long.valueOf((String) propertyMap.get(MPACK_ID));
        StackEntity stackEntity = stackDAO.findByMpack(mpackId);
        requests.add(new StackVersionRequest(stackEntity.getStackName(), stackEntity.getStackVersion()));
        resource.setProperty(STACK_NAME_PROPERTY_ID,
                (String)stackEntity.getStackName());

        resource.setProperty(STACK_VERSION_PROPERTY_ID,
                (String)stackEntity.getStackVersion());

        resource.setProperty(MPACK_ID, mpackId);

        resources.add(resource);

      } else {
        for (Map<String, Object> propertyMap1:
             getPropertyMaps(predicate)) {
          requests.add(getRequest(propertyMap1));
        }

    Set<String> requestedIds = getRequestPropertyIds(request, predicate);

    Set<StackVersionResponse> responses = getResources(new Command<Set<StackVersionResponse>>() {
      @Override
      public Set<StackVersionResponse> invoke() throws AmbariException {
        return getManagementController().getStackVersions(requests);
      }
    });


    for (StackVersionResponse response : responses) {
      Resource resource = new ResourceImpl(Resource.Type.StackVersion);

      setResourceProperty(resource, STACK_NAME_PROPERTY_ID,
          response.getStackName(), requestedIds);

      setResourceProperty(resource, STACK_VERSION_PROPERTY_ID,
          response.getStackVersion(), requestedIds);

      setResourceProperty(resource, STACK_MIN_VERSION_PROPERTY_ID,
          response.getMinUpgradeVersion(), requestedIds);

      setResourceProperty(resource, STACK_ACTIVE_PROPERTY_ID,
          response.isActive(), requestedIds);

      setResourceProperty(resource, STACK_VALID_PROPERTY_ID,
          response.isValid(), requestedIds);

      setResourceProperty(resource, STACK_ERROR_SET,
          response.getErrors(), requestedIds);

      setResourceProperty(resource, STACK_PARENT_PROPERTY_ID,
        response.getParentVersion(), requestedIds);

      setResourceProperty(resource, STACK_CONFIG_TYPES,
          response.getConfigTypes(), requestedIds);

      setResourceProperty(resource, UPGRADE_PACKS_PROPERTY_ID,
          response.getUpgradePacks(), requestedIds);

      setResourceProperty(resource, STACK_MIN_JDK,
              response.getMinJdk(), requestedIds);

      setResourceProperty(resource, STACK_MAX_JDK,
              response.getMaxJdk(), requestedIds);

        resources.add(resource);
      }
      }
    }

      return resources;
    }

  private StackVersionRequest getRequest(Map<String, Object> properties) {
    return new StackVersionRequest(
        (String) properties.get(STACK_NAME_PROPERTY_ID),
        (String) properties.get(STACK_VERSION_PROPERTY_ID));
  }

  @Override
  protected Set<String> getPKPropertyIds() {
    return new HashSet<>(keyPropertyIds.values());
  }

}<|MERGE_RESOLUTION|>--- conflicted
+++ resolved
@@ -19,6 +19,7 @@
 
 package org.apache.ambari.server.controller.internal;
 
+import java.util.Arrays;
 import java.util.Collections;
 import java.util.HashMap;
 import java.util.HashSet;
@@ -44,8 +45,6 @@
 
 import com.google.inject.Inject;
 
-import com.google.common.collect.ImmutableMap;
-import com.google.common.collect.Sets;
 
 @StaticallyInject
 public class StackVersionResourceProvider extends ReadOnlyResourceProvider {
@@ -69,7 +68,6 @@
   @Inject
   protected static StackDAO stackDAO;
 
-<<<<<<< HEAD
   private static Set<String> pkPropertyIds = new HashSet<>(
     Arrays.asList(new String[]{STACK_NAME_PROPERTY_ID, STACK_VERSION_PROPERTY_ID, MPACK_ID}));
 
@@ -98,38 +96,10 @@
     KEY_PROPERTY_IDS.put(Resource.Type.Stack, STACK_NAME_PROPERTY_ID);
     KEY_PROPERTY_IDS.put(Resource.Type.StackVersion, STACK_VERSION_PROPERTY_ID);
 
-=======
-  /**
-   * The key property ids for a StackVersion resource.
-   */
-  protected static Map<Resource.Type, String> keyPropertyIds = ImmutableMap.<Resource.Type, String>builder()
-      .put(Type.Stack, STACK_NAME_PROPERTY_ID)
-      .put(Type.StackVersion, STACK_VERSION_PROPERTY_ID)
-      .build();
-
-  /**
-   * The property ids for a StackVersion resource.
-   */
-  protected static Set<String> propertyIds = Sets.newHashSet(
-      STACK_VERSION_PROPERTY_ID,
-      STACK_NAME_PROPERTY_ID,
-      STACK_MIN_VERSION_PROPERTY_ID,
-      STACK_ACTIVE_PROPERTY_ID,
-      STACK_VALID_PROPERTY_ID,
-      STACK_ERROR_SET,
-      STACK_CONFIG_TYPES,
-      STACK_PARENT_PROPERTY_ID,
-      UPGRADE_PACKS_PROPERTY_ID,
-      STACK_MIN_JDK,
-      STACK_MAX_JDK);
-
-  protected StackVersionResourceProvider(AmbariManagementController managementController) {
-    super(Type.StackVersion, propertyIds, keyPropertyIds, managementController);
->>>>>>> 2de95435
   }
 
   StackVersionResourceProvider(AmbariManagementController controller) {
-    super(PROPERTY_IDS, KEY_PROPERTY_IDS, controller);
+    super(Resource.Type.StackVersion, PROPERTY_IDS, KEY_PROPERTY_IDS, controller);
   }
 
 
