/*
 * Licensed to the Apache Software Foundation (ASF) under one
 * or more contributor license agreements.  See the NOTICE file
 * distributed with this work for additional information
 * regarding copyright ownership.  The ASF licenses this file
 * to you under the Apache License, Version 2.0 (the
 * "License"); you may not use this file except in compliance
 * with the License.  You may obtain a copy of the License at
 *
 *     http://www.apache.org/licenses/LICENSE-2.0
 *
 * Unless required by applicable law or agreed to in writing, software
 * distributed under the License is distributed on an "AS IS" BASIS,
 * WITHOUT WARRANTIES OR CONDITIONS OF ANY KIND, either express or implied.
 * See the License for the specific language governing permissions and
 * limitations under the License.
 */

package org.apache.ambari.server.api.rest;

import java.net.InetAddress;
import java.net.UnknownHostException;
import java.util.ArrayList;
import java.util.List;

import javax.ws.rs.Consumes;
import javax.ws.rs.GET;
import javax.ws.rs.POST;
import javax.ws.rs.Path;
import javax.ws.rs.PathParam;
import javax.ws.rs.Produces;
import javax.ws.rs.WebApplicationException;
import javax.ws.rs.core.Context;
import javax.ws.rs.core.MediaType;
import javax.ws.rs.core.Response;
import javax.ws.rs.core.UriInfo;

import org.apache.ambari.annotations.ApiIgnore;
import org.apache.ambari.server.bootstrap.BSHostStatus;
import org.apache.ambari.server.bootstrap.BSResponse;
import org.apache.ambari.server.bootstrap.BootStrapImpl;
import org.apache.ambari.server.bootstrap.BootStrapStatus;
import org.apache.ambari.server.bootstrap.SshHostInfo;
import org.slf4j.Logger;
import org.slf4j.LoggerFactory;

import com.google.inject.Inject;

@Path("/bootstrap")
public class BootStrapResource {

  private static BootStrapImpl bsImpl;
  private static final Logger LOG = LoggerFactory.getLogger(BootStrapResource.class);

  @Inject
  public static void init(BootStrapImpl instance) {
    bsImpl = instance;
  }

  /**
   * Run bootstrap on a list of hosts.
   * @response.representation.200.doc
   *
   * @response.representation.200.mediaType application/json
   * @response.representation.406.doc Error in format
   * @response.representation.408.doc Request Timed out
   * @throws Exception
   */
  @POST @ApiIgnore // until documented
  @Path("/{validations}")
  @Consumes(MediaType.APPLICATION_JSON)
  @Produces({MediaType.APPLICATION_JSON, MediaType.APPLICATION_XML})
  public BSResponse bootStrap(SshHostInfo sshInfo, @PathParam("validations") String validations,
                              @Context UriInfo uriInfo) {
    
    normalizeHosts(sshInfo);

<<<<<<< HEAD
    BSResponse resp = bsImpl.runBootStrap(sshInfo, false);

    return resp;
  }

  /**
   * Run host reachability validation on a list of hosts.
   * @response.representation.200.doc
   *
   * @response.representation.200.mediaType application/json
   * @response.representation.406.doc Error in format
   * @response.representation.408.doc Request Timed out
   * @throws Exception
   */
  @POST @ApiIgnore // until documented
  @Path("/validations")
  @Consumes(MediaType.APPLICATION_JSON)
  @Produces({MediaType.APPLICATION_JSON, MediaType.APPLICATION_XML})
  public BSResponse bootStrap(SshHostInfo sshInfo,
                              @Context UriInfo uriInfo) {

    normalizeHosts(sshInfo);

    BSResponse resp = bsImpl.runBootStrap(sshInfo, true);
=======
    BSResponse resp = bsImpl.runBootStrap(sshInfo, validations == null ? false : true);
>>>>>>> bcffb635

    return resp;
  }

  /**
   * Current BootStrap Information thats running.
   * @response.representation.200.doc
   *
   * @response.representation.200.mediaType application/json
   * @response.representation.406.doc Error in format
   * @response.representation.408.doc Request Timed out
   * @throws Exception
   */
  @GET @ApiIgnore // until documented
  @Path("/{requestId}")
  @Produces({MediaType.APPLICATION_JSON, MediaType.APPLICATION_XML})
  public BootStrapStatus getBootStrapStatus(@PathParam("requestId")
    long requestId, @Context UriInfo info) {
    BootStrapStatus status = bsImpl.getStatus(requestId);
    if (status == null)
      throw new WebApplicationException(Response.Status.NO_CONTENT);
    return status;
  }

  /**
   * Gets a list of bootstrapped hosts.
   *
   * @param uriInfo the host info, with no SSL key information
   */
  @GET @ApiIgnore // until documented
  @Path("/hosts")
  @Produces(MediaType.APPLICATION_JSON)
  public List<BSHostStatus> getBootStrapHosts(@Context UriInfo uriInfo) {
    List<BSHostStatus> allStatus = bsImpl.getHostInfo(null);

    if (0 == allStatus.size())
      throw new WebApplicationException(Response.Status.NO_CONTENT);

    return allStatus;
  }
  /**
   * Gets a list of bootstrapped hosts.
   *
   * @param info  the host info, with no SSL key information required
   */
  @POST @ApiIgnore // until documented
  @Path("/hosts")
  @Produces(MediaType.APPLICATION_JSON)
  public List<BSHostStatus> getBootStrapHosts(SshHostInfo info, @Context UriInfo uriInfo) {

    List<BSHostStatus> allStatus = bsImpl.getHostInfo(info.getHosts());

    if (0 == allStatus.size())
      throw new WebApplicationException(Response.Status.NO_CONTENT);

    return allStatus;
  }
  
  
  private void normalizeHosts(SshHostInfo info) {
    List<String> validHosts = new ArrayList<>();
    List<String> newHosts = new ArrayList<>();
    
    for (String host: info.getHosts()) {
      try {
        InetAddress addr = InetAddress.getByName(host);
        
        if (!validHosts.contains(addr.getHostAddress())) {
          validHosts.add(addr.getHostAddress());
          newHosts.add(host);
        } else {
          LOG.warn("Host " + host + " has already been targeted to be bootstrapped.");
        }
      } catch (UnknownHostException e) {
        LOG.warn("Host " + host + " cannot be determined.");
      }
    }
    
    info.setHosts(newHosts);
  }
  
}<|MERGE_RESOLUTION|>--- conflicted
+++ resolved
@@ -67,15 +67,13 @@
    * @throws Exception
    */
   @POST @ApiIgnore // until documented
-  @Path("/{validations}")
   @Consumes(MediaType.APPLICATION_JSON)
   @Produces({MediaType.APPLICATION_JSON, MediaType.APPLICATION_XML})
-  public BSResponse bootStrap(SshHostInfo sshInfo, @PathParam("validations") String validations,
+  public BSResponse bootStrap(SshHostInfo sshInfo,
                               @Context UriInfo uriInfo) {
     
     normalizeHosts(sshInfo);
 
-<<<<<<< HEAD
     BSResponse resp = bsImpl.runBootStrap(sshInfo, false);
 
     return resp;
@@ -94,15 +92,12 @@
   @Path("/validations")
   @Consumes(MediaType.APPLICATION_JSON)
   @Produces({MediaType.APPLICATION_JSON, MediaType.APPLICATION_XML})
-  public BSResponse bootStrap(SshHostInfo sshInfo,
-                              @Context UriInfo uriInfo) {
+  public BSResponse hostValidate(SshHostInfo sshInfo,
+                                 @Context UriInfo uriInfo) {
 
     normalizeHosts(sshInfo);
 
     BSResponse resp = bsImpl.runBootStrap(sshInfo, true);
-=======
-    BSResponse resp = bsImpl.runBootStrap(sshInfo, validations == null ? false : true);
->>>>>>> bcffb635
 
     return resp;
   }
