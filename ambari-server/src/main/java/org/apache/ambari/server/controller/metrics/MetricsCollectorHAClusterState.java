--- conflicted
+++ resolved
@@ -58,8 +58,6 @@
     this.clusterName = clusterName;
     this.liveCollectorHosts = new CopyOnWriteArraySet<>();
     this.deadCollectorHosts = new CopyOnWriteArraySet<>();
-<<<<<<< HEAD
-    collectorDownRefreshCounter = new AtomicInteger(0);
 
   }
 
@@ -71,8 +69,6 @@
       e.printStackTrace();
     }
     return componentId;
-=======
->>>>>>> d680af80
   }
 
   public void addMetricsCollectorHost(String collectorHost) {
