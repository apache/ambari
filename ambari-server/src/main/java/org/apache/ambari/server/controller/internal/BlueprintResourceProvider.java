/*
 * Licensed to the Apache Software Foundation (ASF) under one
 * or more contributor license agreements.  See the NOTICE file
 * distributed with this work for additional information
 * regarding copyright ownership.  The ASF licenses this file
 * to you under the Apache License, Version 2.0 (the
 * "License"); you may not use this file except in compliance
 * with the License.  You may obtain a copy of the License at
 *
 *     http://www.apache.org/licenses/LICENSE-2.0
 *
 * Unless required by applicable law or agreed to in writing, software
 * distributed under the License is distributed on an "AS IS" BASIS,
 * WITHOUT WARRANTIES OR CONDITIONS OF ANY KIND, either express or implied.
 * See the License for the specific language governing permissions and
 * limitations under the License.
 */

package org.apache.ambari.server.controller.internal;

import static java.util.stream.Collectors.toList;

import java.io.IOException;
import java.util.ArrayList;
import java.util.Collection;
import java.util.Collections;
import java.util.HashMap;
import java.util.HashSet;
import java.util.LinkedHashMap;
import java.util.List;
import java.util.Map;
import java.util.Set;

import org.apache.ambari.server.AmbariException;
import org.apache.ambari.server.DuplicateResourceException;
import org.apache.ambari.server.api.services.AmbariMetaInfo;
import org.apache.ambari.server.controller.AmbariManagementController;
import org.apache.ambari.server.controller.spi.NoSuchParentResourceException;
import org.apache.ambari.server.controller.spi.NoSuchResourceException;
import org.apache.ambari.server.controller.spi.Predicate;
import org.apache.ambari.server.controller.spi.Request;
import org.apache.ambari.server.controller.spi.RequestStatus;
import org.apache.ambari.server.controller.spi.Resource;
import org.apache.ambari.server.controller.spi.ResourceAlreadyExistsException;
import org.apache.ambari.server.controller.spi.SystemException;
import org.apache.ambari.server.controller.spi.UnsupportedPropertyException;
import org.apache.ambari.server.controller.utilities.PropertyHelper;
import org.apache.ambari.server.orm.dao.BlueprintDAO;
import org.apache.ambari.server.orm.entities.BlueprintConfigEntity;
import org.apache.ambari.server.orm.entities.BlueprintConfiguration;
import org.apache.ambari.server.orm.entities.BlueprintEntity;
import org.apache.ambari.server.orm.entities.BlueprintMpackInstanceEntity;
import org.apache.ambari.server.orm.entities.BlueprintSettingEntity;
import org.apache.ambari.server.orm.entities.HostGroupComponentEntity;
import org.apache.ambari.server.orm.entities.HostGroupEntity;
import org.apache.ambari.server.stack.NoSuchStackException;
import org.apache.ambari.server.state.SecurityType;
import org.apache.ambari.server.state.StackInfo;
import org.apache.ambari.server.topology.Blueprint;
import org.apache.ambari.server.topology.BlueprintFactory;
import org.apache.ambari.server.topology.GPLLicenseNotAcceptedException;
import org.apache.ambari.server.topology.InvalidTopologyException;
import org.apache.ambari.server.topology.MpackInstance;
import org.apache.ambari.server.topology.SecurityConfiguration;
import org.apache.ambari.server.topology.SecurityConfigurationFactory;
import org.apache.ambari.server.utils.SecretReference;
import org.slf4j.Logger;
import org.slf4j.LoggerFactory;

import com.fasterxml.jackson.databind.ObjectMapper;
import com.google.common.base.Preconditions;
import com.google.common.base.Strings;
import com.google.common.collect.ImmutableMap;
import com.google.common.collect.Sets;
<<<<<<< HEAD
=======
import com.google.gson.Gson;
>>>>>>> 34f6fa35


/**
 * Resource Provider for Blueprint resources.
 */
public class BlueprintResourceProvider extends AbstractControllerResourceProvider {

  private static final Logger LOG = LoggerFactory.getLogger(BlueprintResourceProvider.class);

  // ----- Property ID constants ---------------------------------------------

  // Blueprints
  public static final String BLUEPRINT_NAME_PROPERTY_ID =
      PropertyHelper.getPropertyId("Blueprints", "blueprint_name");
  public static final String STACK_NAME_PROPERTY_ID =
      PropertyHelper.getPropertyId("Blueprints", "stack_name");
  public static final String STACK_VERSION_PROPERTY_ID =
      PropertyHelper.getPropertyId("Blueprints", "stack_version");

  public static final String BLUEPRINT_SECURITY_PROPERTY_ID =
    PropertyHelper.getPropertyId("Blueprints", "security");

  public static final String BLUEPRINTS_PROPERTY_ID = "Blueprints";

  // Host Groups
  public static final String HOST_GROUP_PROPERTY_ID = "host_groups";
  public static final String HOST_GROUP_NAME_PROPERTY_ID = "name";
  public static final String HOST_GROUP_CARDINALITY_PROPERTY_ID = "cardinality";

  // Host Group Components
  public static final String COMPONENT_PROPERTY_ID ="components";
  public static final String COMPONENT_NAME_PROPERTY_ID ="name";
  public static final String COMPONENT_PROVISION_ACTION_PROPERTY_ID = "provision_action";
  protected static final String COMPONENT_MPACK_INSTANCE_PROPERTY = "mpack_instance";
  protected static final String COMPONENT_SERVICE_INSTANCE_PROPERTY = "service_instance";

  // Configurations
  public static final String CONFIGURATION_PROPERTY_ID = "configurations";

  // Setting
  public static final String SETTING_PROPERTY_ID = "settings";

  public static final String PROPERTIES_PROPERTY_ID = "properties";
  public static final String PROPERTIES_ATTRIBUTES_PROPERTY_ID = "properties_attributes";
  public static final String SCHEMA_IS_NOT_SUPPORTED_MESSAGE =
    "Configuration format provided in Blueprint is not supported";
  public static final String REQUEST_BODY_EMPTY_ERROR_MESSAGE =
    "Request body for Blueprint create request is empty";
  public static final String CONFIGURATION_LIST_CHECK_ERROR_MESSAGE =
    "Configurations property must be a List of Maps";
  public static final String CONFIGURATION_MAP_CHECK_ERROR_MESSAGE =
    "Configuration elements must be Maps";
  public static final String CONFIGURATION_MAP_SIZE_CHECK_ERROR_MESSAGE =
    "Configuration Maps must hold a single configuration type each";
<<<<<<< HEAD
  public static final String MPACK_INSTANCES_PROPERTY_ID = "mpack_instances";

  // Primary Key Fields
  private static Set<String> pkPropertyIds =
    new HashSet<>(Arrays.asList(new String[]{
      BLUEPRINT_NAME_PROPERTY_ID}));
=======

  /**
   * The key property ids for a Blueprint resource.
   */
  private static Map<Resource.Type, String> keyPropertyIds = ImmutableMap.<Resource.Type, String>builder()
      .put(Resource.Type.Blueprint, BLUEPRINT_NAME_PROPERTY_ID)
      .build();

  /**
   * The property ids for a Blueprint resource.
   */
  private static Set<String> propertyIds = Sets.newHashSet(
      BLUEPRINT_NAME_PROPERTY_ID,
      STACK_NAME_PROPERTY_ID,
      STACK_VERSION_PROPERTY_ID,
      BLUEPRINT_SECURITY_PROPERTY_ID,
      HOST_GROUP_PROPERTY_ID,
      CONFIGURATION_PROPERTY_ID,
      SETTING_PROPERTY_ID);
>>>>>>> 34f6fa35

  /**
   * The key property ids for a Blueprint resource.
   */
  private static Map<Resource.Type, String> keyPropertyIds = ImmutableMap.<Resource.Type, String>builder()
      .put(Resource.Type.Blueprint, BLUEPRINT_NAME_PROPERTY_ID)
      .build();

  /**
   * The property ids for a Blueprint resource.
   */
  private static Set<String> propertyIds = Sets.newHashSet(
      BLUEPRINT_NAME_PROPERTY_ID,
      STACK_NAME_PROPERTY_ID,
      STACK_VERSION_PROPERTY_ID,
      BLUEPRINT_SECURITY_PROPERTY_ID,
      HOST_GROUP_PROPERTY_ID,
      CONFIGURATION_PROPERTY_ID,
      SETTING_PROPERTY_ID,
      MPACK_INSTANCES_PROPERTY_ID);

  /**
   * Used to create Blueprint instances
   */
  private static BlueprintFactory blueprintFactory;

  /**
   * Used to create SecurityConfiguration instances
   */
  private static SecurityConfigurationFactory securityConfigurationFactory;

  /**
   * Blueprint Data Access Object
   */
  private static BlueprintDAO blueprintDAO;

  /**
   * Used to serialize to/from json.
   */
  private static ObjectMapper jsonSerializer = new ObjectMapper();

  // ----- Constructors ----------------------------------------------------

  /**
   * Create a  new resource provider for the given management controller.
   *
   * @param controller      management controller
   */
  BlueprintResourceProvider(AmbariManagementController controller) {
    super(Resource.Type.Blueprint, propertyIds, keyPropertyIds, controller);
  }

  /**
   * Static initialization.
   *
   * @param factory   blueprint factory
   * @param dao       blueprint data access object
   */
  public static void init(BlueprintFactory factory, BlueprintDAO dao, SecurityConfigurationFactory
    securityFactory,AmbariMetaInfo metaInfo) {
    blueprintFactory = factory;
    blueprintDAO = dao;
    securityConfigurationFactory = securityFactory;
    ambariMetaInfo = metaInfo;
  }

  // ----- ResourceProvider ------------------------------------------------

  @Override
  protected Set<String> getPKPropertyIds() {
    return new HashSet<>(keyPropertyIds.values());
  }

  @Override
  public RequestStatus createResources(Request request)
      throws SystemException, UnsupportedPropertyException,
             ResourceAlreadyExistsException, NoSuchParentResourceException {

    for (Map<String, Object> properties : request.getProperties()) {
      try {
        createResources(getCreateCommand(properties, request.getRequestInfoProperties()));
      }catch(IllegalArgumentException e) {
        LOG.error("Exception while creating blueprint", e);
        throw e;
      }
    }
    notifyCreate(Resource.Type.Blueprint, request);

    return getRequestStatus(null);
  }

  @Override
  //todo: continue to use dao/entity directly or use blueprint factory?
  public Set<Resource> getResources(Request request, Predicate predicate)
      throws SystemException, UnsupportedPropertyException,
      NoSuchResourceException, NoSuchParentResourceException {

    List<BlueprintEntity> results        = null;
    boolean               applyPredicate = false;

    if (predicate != null) {
      Set<Map<String, Object>> requestProps = getPropertyMaps(predicate);
      if (requestProps.size() == 1 ) {
        String name = (String) requestProps.iterator().next().get(
            BLUEPRINT_NAME_PROPERTY_ID);

        if (name != null) {
          BlueprintEntity entity = blueprintDAO.findByName(name);
          results = entity == null ? Collections.emptyList() :
              Collections.singletonList(entity);
        }
      }
    }

    if (results == null) {
      applyPredicate = true;
      results = blueprintDAO.findAll();
    }

    Set<Resource> resources  = new HashSet<>();
    for (BlueprintEntity entity : results) {
      Resource resource = toResource(entity, getRequestPropertyIds(request, predicate));
      if (predicate == null || ! applyPredicate || predicate.evaluate(resource)) {
        resources.add(resource);
      }
    }

    if (predicate != null && resources.isEmpty()) {
      throw new NoSuchResourceException(
          "The requested resource doesn't exist: Blueprint not found, " + predicate);
    }

    return resources;
  }

  @Override
  public RequestStatus updateResources(Request request, Predicate predicate)
      throws SystemException, UnsupportedPropertyException,
             NoSuchResourceException, NoSuchParentResourceException {

    // no-op, blueprints are immutable.  Service doesn't support PUT so should never get here.
    return null;
  }

  @Override
  public RequestStatus deleteResources(Request request, Predicate predicate)
      throws SystemException, UnsupportedPropertyException,
             NoSuchResourceException, NoSuchParentResourceException {

    //TODO (jspeidel): Revisit concurrency control
    Set<Resource> setResources = getResources(
        new RequestImpl(null, null, null, null), predicate);

    for (final Resource resource : setResources) {
      final String blueprintName =
        (String) resource.getPropertyValue(BLUEPRINT_NAME_PROPERTY_ID);

      LOG.info("Deleting Blueprint, name = " + blueprintName);

      modifyResources(new Command<Void>() {
        @Override
        public Void invoke() throws AmbariException {
          blueprintDAO.removeByName(blueprintName);
          return null;
        }
      });
    }

    notifyDelete(Resource.Type.Blueprint, predicate);
    return getRequestStatus(null);
  }

  /**
   * Used to get stack metainfo.
   */
  private static AmbariMetaInfo ambariMetaInfo;

  // ----- Instance Methods ------------------------------------------------

  /**
   * Create a resource instance from a blueprint entity.
   *
   * @param entity        blueprint entity
   * @param requestedIds  requested id's
   *
   * @return a new resource instance for the given blueprint entity
   */
  protected Resource toResource(BlueprintEntity entity, Set<String> requestedIds) throws NoSuchResourceException {
    Resource resource = new ResourceImpl(Resource.Type.Blueprint);
    setResourceProperty(resource, BLUEPRINT_NAME_PROPERTY_ID, entity.getBlueprintName(), requestedIds);

    List<Map<String, Object>> listGroupProps = new ArrayList<>();
    Collection<HostGroupEntity> hostGroups = entity.getHostGroups();
    for (HostGroupEntity hostGroup : hostGroups) {
      Map<String, Object> mapGroupProps = new HashMap<>();
      mapGroupProps.put(HOST_GROUP_NAME_PROPERTY_ID, hostGroup.getName());
      listGroupProps.add(mapGroupProps);
      mapGroupProps.put(HOST_GROUP_CARDINALITY_PROPERTY_ID, hostGroup.getCardinality());

      List<Map<String, String>> listComponentProps = new ArrayList<>();
      Collection<HostGroupComponentEntity> components = hostGroup.getComponents();
      for (HostGroupComponentEntity component : components) {
        Map<String, String> mapComponentProps = new HashMap<>();
        mapComponentProps.put(COMPONENT_NAME_PROPERTY_ID, component.getName());
        if (component.getProvisionAction() != null) {
          mapComponentProps.put(COMPONENT_PROVISION_ACTION_PROPERTY_ID, component.getProvisionAction().toString());
        }
        if (component.getMpackName() != null) {
          mapComponentProps.put(COMPONENT_MPACK_INSTANCE_PROPERTY,
            component.getMpackName() + "-" + component.getMpackVersion());
        }
        if (component.getServiceName() != null) {
          mapComponentProps.put(COMPONENT_SERVICE_INSTANCE_PROPERTY, component.getServiceName());
        }

        listComponentProps.add(mapComponentProps);
      }
      mapGroupProps.put(COMPONENT_PROPERTY_ID, listComponentProps);
      mapGroupProps.put(CONFIGURATION_PROPERTY_ID, populateConfigurationList(
          hostGroup.getConfigurations()));
    }
    setResourceProperty(resource, HOST_GROUP_PROPERTY_ID, listGroupProps, requestedIds);
    setResourceProperty(resource, CONFIGURATION_PROPERTY_ID,
      populateConfigurationList(entity.getConfigurations()), requestedIds);
    setResourceProperty(resource, SETTING_PROPERTY_ID,
      populateSettingList(entity.getSettings()), requestedIds);

    if (entity.getSecurityType() != null) {
      Map<String, String> securityConfigMap = new LinkedHashMap<>();
      securityConfigMap.put(SecurityConfigurationFactory.TYPE_PROPERTY_ID, entity.getSecurityType().name());
      if(entity.getSecurityType() == SecurityType.KERBEROS) {
        securityConfigMap.put(SecurityConfigurationFactory.KERBEROS_DESCRIPTOR_REFERENCE_PROPERTY_ID, entity.getSecurityDescriptorReference());
      }
      setResourceProperty(resource, BLUEPRINT_SECURITY_PROPERTY_ID, securityConfigMap, requestedIds);
    }

    Collection<Map<String, Object>> mpacks = entity.getMpackInstances().stream().map(mpackEntity -> {
      MpackInstance mpack = MpackInstance.fromEntity(mpackEntity);
      Map<String, Object> mpackAsMap = fromJson(toJson(mpack), Map.class);
      return mpackAsMap;
    } ).collect(toList());
    setResourceProperty(resource, MPACK_INSTANCES_PROPERTY_ID, mpacks, requestedIds);

    return resource;
  }

  private static <T> T fromJson(String json, Class<? extends T> valueType) {
    if (null == json) {
      return  null;
    }
    try {
      return jsonSerializer.readValue(json, valueType);
    }
    catch (IOException ex) {
      throw new RuntimeException(ex);
    }
  }

  private static String toJson(Object object) {
    try {
      return jsonSerializer.writeValueAsString(object);
    }
    catch (IOException ex) {
      throw new RuntimeException(ex);
    }
  }

  /**
   * Populate a list of configuration property maps from a collection of configuration entities.
   *
   * @param configurations  collection of configuration entities
   *
   * @return list of configuration property maps
   */
  List<Map<String, Map<String, Object>>> populateConfigurationList(
      Collection<? extends BlueprintConfiguration> configurations) throws NoSuchResourceException {

    List<Map<String, Map<String, Object>>> listConfigurations = new ArrayList<>();
    for (BlueprintConfiguration config : configurations) {
      Map<String, Map<String, Object>> mapConfigurations = new HashMap<>();
      Map<String, Object> configTypeDefinition = new HashMap<>();
      String type = config.getType();

      if(config instanceof BlueprintConfigEntity) {
        Map<String, String> properties = fromJson(config.getConfigData(), Map.class);


<<<<<<< HEAD
=======

>>>>>>> 34f6fa35
        // TODO: use multiple mpacks
        BlueprintMpackInstanceEntity mpack =
          ((BlueprintConfigEntity)config).getBlueprintEntity().getMpackInstances().iterator().next();
        StackInfo metaInfoStack;

        try {
          metaInfoStack = ambariMetaInfo.getStack(mpack.getMpackName(), mpack.getMpackVersion());
        } catch (AmbariException e) {
          throw new NoSuchResourceException(e.getMessage());
        }

        Map<org.apache.ambari.server.state.PropertyInfo.PropertyType, Set<String>> propertiesTypes =
          metaInfoStack.getConfigPropertiesTypes(type);

        SecretReference.replacePasswordsWithReferences(propertiesTypes, properties, type, -1l);

        configTypeDefinition.put(PROPERTIES_PROPERTY_ID, properties);
      } else {
        Map<String, Object> properties = fromJson(config.getConfigData(), Map.class);
        configTypeDefinition.put(PROPERTIES_PROPERTY_ID, properties);
      }

      Map<String, Map<String, String>> attributes = fromJson(config.getConfigAttributes(), Map.class);
      if (attributes != null && !attributes.isEmpty()) {
        configTypeDefinition.put(PROPERTIES_ATTRIBUTES_PROPERTY_ID, attributes);
      }
      mapConfigurations.put(type, configTypeDefinition);
      listConfigurations.add(mapConfigurations);
    }

    return listConfigurations;
  }

  /**
   * Populate a list of setting property maps from a collection of setting entities.
   *
   * @param settings  collection of setting entities
   *
   * @return list of setting property maps
   */
  public static List<Map<String, Object>> populateSettingList(
          Collection<? extends BlueprintSettingEntity> settings) throws NoSuchResourceException {
    List<Map<String, Object>> listSettings = new ArrayList<>();

    if (settings != null) {
      for (BlueprintSettingEntity setting : settings) {
        List<Map<String, String>> propertiesList = fromJson(setting.getSettingData(), List.class);
        Map<String, Object> settingMap = new HashMap<>();
        settingMap.put(setting.getSettingName(), propertiesList);
        listSettings.add(settingMap);
      }
    }

    return listSettings;
  }

  /**
   * Populate blueprint configurations.
   *
   * @param propertyMaps  collection of configuration property maps
   * @param blueprint     blueprint entity to set configurations on
   */
  void createBlueprintConfigEntities(Collection<Map<String, String>> propertyMaps,
                                             BlueprintEntity blueprint) {

    Collection<BlueprintConfigEntity> configurations = new ArrayList<>();
    if (propertyMaps != null) {
      for (Map<String, String> configuration : propertyMaps) {
        BlueprintConfigEntity configEntity = new BlueprintConfigEntity();
        configEntity.setBlueprintEntity(blueprint);
        configEntity.setBlueprintName(blueprint.getBlueprintName());
        populateConfigurationEntity(configuration, configEntity);
        configurations.add(configEntity);
      }
    }
    blueprint.setConfigurations(configurations);
  }


  /**
   * Populate a configuration entity from properties.
   *
   * @param configuration  property map
   * @param configEntity   config entity to populate
   */
  void populateConfigurationEntity(Map<String, String> configuration, BlueprintConfiguration configEntity) {
    BlueprintConfigPopulationStrategy p = decidePopulationStrategy(configuration);
    p.applyConfiguration(configuration, configEntity);
  }

  BlueprintConfigPopulationStrategy decidePopulationStrategy(Map<String, String> configuration) {
    if (configuration != null && !configuration.isEmpty()) {
      String keyEntry = configuration.keySet().iterator().next();
      String[] keyNameTokens = keyEntry.split("/");
      int levels = keyNameTokens.length;
      String propertiesType = keyNameTokens[1];
      if (levels == 2) {
        return new BlueprintConfigPopulationStrategyV1();
      } else if ((levels == 3 && PROPERTIES_PROPERTY_ID.equals(propertiesType))
          || (levels == 4 && PROPERTIES_ATTRIBUTES_PROPERTY_ID.equals(propertiesType))) {
        return new BlueprintConfigPopulationStrategyV2();
      } else {
        throw new IllegalArgumentException(SCHEMA_IS_NOT_SUPPORTED_MESSAGE);
      }
    } else {
      return new BlueprintConfigPopulationStrategyV2();
    }
  }

  /**
   * Create a create command with all properties set.
   *
   * @param properties        properties to be applied to blueprint
   * @param requestInfoProps  request info properties
   *
   * @return a new create command
   */
  private Command<Void> getCreateCommand(final Map<String, Object> properties, final Map<String, String> requestInfoProps) {
    return new Command<Void>() {
      @SuppressWarnings("rawtypes")
      @Override
      public Void invoke() throws AmbariException {
        String rawRequestBody = requestInfoProps.get(Request.REQUEST_INFO_BODY_PROPERTY);
        Preconditions.checkArgument(!Strings.isNullOrEmpty(rawRequestBody), REQUEST_BODY_EMPTY_ERROR_MESSAGE);

        Map<String, Object> rawBodyMap = fromJson(rawRequestBody, Map.class);
        Object configurationData = rawBodyMap.get(CONFIGURATION_PROPERTY_ID);

        if (configurationData != null) {
          Preconditions.checkArgument(configurationData instanceof List, CONFIGURATION_LIST_CHECK_ERROR_MESSAGE);
          for (Object map : (List) configurationData) {
            Preconditions.checkArgument(map instanceof Map, CONFIGURATION_MAP_CHECK_ERROR_MESSAGE);
            Preconditions.checkArgument(((Map) map).size() <= 1, CONFIGURATION_MAP_SIZE_CHECK_ERROR_MESSAGE);
          }
        }
        SecurityConfiguration securityConfiguration = securityConfigurationFactory
          .createSecurityConfigurationFromRequest((Map<String, Object>) rawBodyMap.get(BLUEPRINTS_PROPERTY_ID), true);

        Blueprint blueprint;
        try {
          blueprint = blueprintFactory.createBlueprint(properties, securityConfiguration);
        } catch (NoSuchStackException e) {
          throw new IllegalArgumentException("Specified stack doesn't exist: " + e, e);
        }

        if (blueprintDAO.findByName(blueprint.getName()) != null) {
          throw new DuplicateResourceException(
              "Attempted to create a Blueprint which already exists, blueprint_name=" +
              blueprint.getName());
        }

        try {
          blueprint.validateRequiredProperties();
        } catch (InvalidTopologyException | GPLLicenseNotAcceptedException e) {
          throw new IllegalArgumentException("Blueprint configuration validation failed: " + e.getMessage(), e);
        }

        String validateTopology =  requestInfoProps.get("validate_topology");
        if (validateTopology == null || ! validateTopology.equalsIgnoreCase("false")) {
          try {
            blueprint.validateTopology();
          } catch (InvalidTopologyException e) {
            throw new IllegalArgumentException(e.getMessage());
          }
        }

        LOG.info("Creating Blueprint, name=" + blueprint.getName());
        String blueprintSetting = blueprint.getSetting() == null ? "(null)" : toJson(blueprint.getSetting().getProperties());
        LOG.info("Blueprint setting=" + blueprintSetting);

        try {
          blueprintDAO.create(blueprint.toEntity());
        } catch (Exception e) {
          throw new RuntimeException(e);
        }
        return null;
      }
    };
  }

  /**
   * The structure of blueprints is evolving where multiple resource
   * structures are to be supported. This class abstracts the population
   * of configurations which have changed from a map of key-value strings,
   * to an map containing 'properties' and 'properties_attributes' maps.
   *
   * Extending classes can determine how they want to populate the
   * configuration maps depending on input.
   */
  protected static abstract class BlueprintConfigPopulationStrategy {

    public void applyConfiguration(Map<String, String> configuration, BlueprintConfiguration blueprintConfiguration) {
      Map<String, String> configData = new HashMap<>();
      Map<String, Map<String, String>> configAttributes = new HashMap<>();

      if (configuration != null) {
        for (Map.Entry<String, String> entry : configuration.entrySet()) {
          String absolutePropName = entry.getKey();
          String propertyValue = entry.getValue();
          String[] propertyNameTokens = absolutePropName.split("/");

          if (blueprintConfiguration.getType() == null) {
            blueprintConfiguration.setType(propertyNameTokens[0]);
          }

          addProperty(configData, configAttributes, propertyNameTokens, propertyValue);
        }
      }

      blueprintConfiguration.setConfigData(toJson(configData));
      blueprintConfiguration.setConfigAttributes(toJson(configAttributes));
    }

    protected abstract void addProperty(Map<String, String> configData,
                                        Map<String, Map<String, String>> configAttributes,
                                        String[] propertyNameTokens, String propertyValue);
  }

  /**
   * Original blueprint configuration format where configs were a map
   * of strings.
   */
  protected static class BlueprintConfigPopulationStrategyV1 extends BlueprintConfigPopulationStrategy {

    @Override
    protected void addProperty(Map<String, String> configData,
                               Map<String, Map<String, String>> configAttributes,
                               String[] propertyNameTokens, String propertyValue) {
      configData.put(propertyNameTokens[1], propertyValue);
    }

  }

  /**
   * New blueprint configuration format where configs are a map from 'properties' and
   * 'properties_attributes' to a map of strings.
   *
   * @since 1.7.0
   */
  protected static class BlueprintConfigPopulationStrategyV2 extends BlueprintConfigPopulationStrategy {

    @Override
    protected void addProperty(Map<String, String> configData,
                               Map<String, Map<String, String>> configAttributes,
                               String[] propertyNameTokens, String propertyValue) {
      if (PROPERTIES_PROPERTY_ID.equals(propertyNameTokens[1])) {
        configData.put(propertyNameTokens[2], propertyValue);
      } else if (PROPERTIES_ATTRIBUTES_PROPERTY_ID.equals(propertyNameTokens[1])) {
        addConfigAttribute(configAttributes, propertyNameTokens, propertyValue);
      }
    }

    private void addConfigAttribute(Map<String, Map<String, String>> configDependencyProperties,
                                    String[] propertyNameTokens, String value) {
      if (!configDependencyProperties.containsKey(propertyNameTokens[2])) {
        configDependencyProperties.put(propertyNameTokens[2], new HashMap<>());
      }
      Map<String, String> propertiesGroup = configDependencyProperties.get(propertyNameTokens[2]);
      propertiesGroup.put(propertyNameTokens[3], value);
    }
  }
}<|MERGE_RESOLUTION|>--- conflicted
+++ resolved
@@ -22,6 +22,7 @@
 
 import java.io.IOException;
 import java.util.ArrayList;
+import java.util.Arrays;
 import java.util.Collection;
 import java.util.Collections;
 import java.util.HashMap;
@@ -72,10 +73,6 @@
 import com.google.common.base.Strings;
 import com.google.common.collect.ImmutableMap;
 import com.google.common.collect.Sets;
-<<<<<<< HEAD
-=======
-import com.google.gson.Gson;
->>>>>>> 34f6fa35
 
 
 /**
@@ -130,34 +127,12 @@
     "Configuration elements must be Maps";
   public static final String CONFIGURATION_MAP_SIZE_CHECK_ERROR_MESSAGE =
     "Configuration Maps must hold a single configuration type each";
-<<<<<<< HEAD
   public static final String MPACK_INSTANCES_PROPERTY_ID = "mpack_instances";
 
   // Primary Key Fields
   private static Set<String> pkPropertyIds =
     new HashSet<>(Arrays.asList(new String[]{
       BLUEPRINT_NAME_PROPERTY_ID}));
-=======
-
-  /**
-   * The key property ids for a Blueprint resource.
-   */
-  private static Map<Resource.Type, String> keyPropertyIds = ImmutableMap.<Resource.Type, String>builder()
-      .put(Resource.Type.Blueprint, BLUEPRINT_NAME_PROPERTY_ID)
-      .build();
-
-  /**
-   * The property ids for a Blueprint resource.
-   */
-  private static Set<String> propertyIds = Sets.newHashSet(
-      BLUEPRINT_NAME_PROPERTY_ID,
-      STACK_NAME_PROPERTY_ID,
-      STACK_VERSION_PROPERTY_ID,
-      BLUEPRINT_SECURITY_PROPERTY_ID,
-      HOST_GROUP_PROPERTY_ID,
-      CONFIGURATION_PROPERTY_ID,
-      SETTING_PROPERTY_ID);
->>>>>>> 34f6fa35
 
   /**
    * The key property ids for a Blueprint resource.
@@ -444,11 +419,6 @@
       if(config instanceof BlueprintConfigEntity) {
         Map<String, String> properties = fromJson(config.getConfigData(), Map.class);
 
-
-<<<<<<< HEAD
-=======
-
->>>>>>> 34f6fa35
         // TODO: use multiple mpacks
         BlueprintMpackInstanceEntity mpack =
           ((BlueprintConfigEntity)config).getBlueprintEntity().getMpackInstances().iterator().next();
