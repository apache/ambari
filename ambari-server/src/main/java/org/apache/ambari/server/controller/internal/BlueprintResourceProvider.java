--- conflicted
+++ resolved
@@ -20,10 +20,7 @@
 
 import static java.util.stream.Collectors.toList;
 
-import java.io.IOException;
-import java.io.UncheckedIOException;
 import java.util.ArrayList;
-import java.util.Arrays;
 import java.util.Collection;
 import java.util.Collections;
 import java.util.HashMap;
@@ -68,21 +65,17 @@
 import org.apache.ambari.server.topology.MpackInstance;
 import org.apache.ambari.server.topology.SecurityConfiguration;
 import org.apache.ambari.server.topology.SecurityConfigurationFactory;
+import org.apache.ambari.server.utils.JsonUtils;
 import org.apache.ambari.server.utils.SecretReference;
 import org.slf4j.Logger;
 import org.slf4j.LoggerFactory;
 
-import com.fasterxml.jackson.databind.ObjectMapper;
+import com.fasterxml.jackson.core.type.TypeReference;
 import com.google.common.base.Preconditions;
 import com.google.common.base.Strings;
 import com.google.common.collect.ImmutableMap;
-<<<<<<< HEAD
-import com.google.common.collect.Sets;
-=======
 import com.google.common.collect.ImmutableSet;
-import com.google.gson.Gson;
 import com.google.inject.assistedinject.Assisted;
->>>>>>> 925e0cdd
 
 
 /**
@@ -114,8 +107,8 @@
   public static final String COMPONENT_PROPERTY_ID ="components";
   public static final String COMPONENT_NAME_PROPERTY_ID ="name";
   public static final String COMPONENT_PROVISION_ACTION_PROPERTY_ID = "provision_action";
-  protected static final String COMPONENT_MPACK_INSTANCE_PROPERTY = "mpack_instance";
-  protected static final String COMPONENT_SERVICE_INSTANCE_PROPERTY = "service_instance";
+  public static final String COMPONENT_MPACK_INSTANCE_PROPERTY = "mpack_instance";
+  public static final String COMPONENT_SERVICE_INSTANCE_PROPERTY = "service_instance";
 
   // Configurations
   public static final String CONFIGURATION_PROPERTY_ID = "configurations";
@@ -139,11 +132,6 @@
     "Configuration Maps must hold a single configuration type each";
   public static final String MPACK_INSTANCES_PROPERTY_ID = "mpack_instances";
 
-  // Primary Key Fields
-  private static Set<String> pkPropertyIds =
-    new HashSet<>(Arrays.asList(new String[]{
-      BLUEPRINT_NAME_PROPERTY_ID}));
-
   /**
    * The key property ids for a Blueprint resource.
    */
@@ -153,17 +141,6 @@
   /**
    * The property ids for a Blueprint resource.
    */
-<<<<<<< HEAD
-  private static Set<String> propertyIds = Sets.newHashSet(
-      BLUEPRINT_NAME_PROPERTY_ID,
-      STACK_NAME_PROPERTY_ID,
-      STACK_VERSION_PROPERTY_ID,
-      BLUEPRINT_SECURITY_PROPERTY_ID,
-      HOST_GROUP_PROPERTY_ID,
-      CONFIGURATION_PROPERTY_ID,
-      SETTING_PROPERTY_ID,
-      MPACK_INSTANCES_PROPERTY_ID);
-=======
   private static final Set<String> PROPERTY_IDS = ImmutableSet.of(
     BLUEPRINT_NAME_PROPERTY_ID,
     STACK_NAME_PROPERTY_ID,
@@ -174,9 +151,9 @@
     HOST_GROUP_PROPERTY_ID + PropertyHelper.EXTERNAL_PATH_SEP + HOST_GROUP_CARDINALITY_PROPERTY_ID,
     CONFIGURATION_PROPERTY_ID,
     VALIDATE_TOPOLOGY_PROPERTY_ID,
-    SETTING_PROPERTY_ID
+    SETTING_PROPERTY_ID,
+    MPACK_INSTANCES_PROPERTY_ID
   );
->>>>>>> 925e0cdd
 
   /**
    * Used to create Blueprint instances
@@ -193,15 +170,6 @@
    */
   private final BlueprintDAO blueprintDAO;
 
-  /**
-   * Used to serialize to/from json.
-   */
-<<<<<<< HEAD
-  private static ObjectMapper jsonSerializer = new ObjectMapper();
-=======
-  private final Gson jsonSerializer;
->>>>>>> 925e0cdd
-
   private final BlueprintValidator validator;
 
   /**
@@ -215,13 +183,6 @@
   /**
    * Create a  new resource provider for the given management controller.
    *
-<<<<<<< HEAD
-   * @param factory   blueprint factory
-   * @param dao       blueprint data access object
-   */
-  public static void init(BlueprintFactory factory, BlueprintDAO dao, SecurityConfigurationFactory
-    securityFactory, AmbariMetaInfo metaInfo) {
-=======
    * @param controller      management controller
    */
   @Inject
@@ -230,13 +191,11 @@
     BlueprintFactory factory,
     BlueprintDAO dao,
     SecurityConfigurationFactory securityFactory,
-    Gson gson,
     AmbariMetaInfo metaInfo,
     @Assisted AmbariManagementController controller
   ) {
     super(Resource.Type.Blueprint, PROPERTY_IDS, KEY_PROPERTY_IDS, controller);
     this.validator = validator;
->>>>>>> 925e0cdd
     blueprintFactory = factory;
     blueprintDAO = dao;
     securityConfigurationFactory = securityFactory;
@@ -377,7 +336,7 @@
         Map<String, String> mapComponentProps = new HashMap<>();
         mapComponentProps.put(COMPONENT_NAME_PROPERTY_ID, component.getName());
         if (component.getProvisionAction() != null) {
-          mapComponentProps.put(COMPONENT_PROVISION_ACTION_PROPERTY_ID, component.getProvisionAction().toString());
+          mapComponentProps.put(COMPONENT_PROVISION_ACTION_PROPERTY_ID, component.getProvisionAction());
         }
         if (component.getMpackName() != null) {
           mapComponentProps.put(COMPONENT_MPACK_INSTANCE_PROPERTY,
@@ -410,33 +369,11 @@
 
     Collection<Map<String, Object>> mpacks = entity.getMpackInstances().stream().map(mpackEntity -> {
       MpackInstance mpack = MpackInstance.fromEntity(mpackEntity);
-      Map<String, Object> mpackAsMap = fromJson(toJson(mpack), Map.class);
-      return mpackAsMap;
+      return JsonUtils.fromJson(JsonUtils.toJson(mpack), new TypeReference<Map<String, Object>>(){});
     } ).collect(toList());
     setResourceProperty(resource, MPACK_INSTANCES_PROPERTY_ID, mpacks, requestedIds);
 
     return resource;
-  }
-
-  private static <T> T fromJson(String json, Class<? extends T> valueType) {
-    if (null == json) {
-      return  null;
-    }
-    try {
-      return jsonSerializer.readValue(json, valueType);
-    }
-    catch (IOException ex) {
-      throw new UncheckedIOException(ex);
-    }
-  }
-
-  private static String toJson(Object object) {
-    try {
-      return jsonSerializer.writeValueAsString(object);
-    }
-    catch (IOException ex) {
-      throw new UncheckedIOException(ex);
-    }
   }
 
   /**
@@ -456,7 +393,7 @@
       String type = config.getType();
 
       if(config instanceof BlueprintConfigEntity) {
-        Map<String, String> properties = fromJson(config.getConfigData(), Map.class);
+        Map<String, String> properties = JsonUtils.fromJson(config.getConfigData(), new TypeReference<Map<String, String>>(){});
 
         // TODO: use multiple mpacks
         BlueprintMpackInstanceEntity mpack =
@@ -472,15 +409,15 @@
         Map<org.apache.ambari.server.state.PropertyInfo.PropertyType, Set<String>> propertiesTypes =
           metaInfoStack.getConfigPropertiesTypes(type);
 
-        SecretReference.replacePasswordsWithReferences(propertiesTypes, properties, type, -1l);
+        SecretReference.replacePasswordsWithReferences(propertiesTypes, properties, type, -1L);
 
         configTypeDefinition.put(PROPERTIES_PROPERTY_ID, properties);
       } else {
-        Map<String, Object> properties = fromJson(config.getConfigData(), Map.class);
+        Map<String, Object> properties = JsonUtils.fromJson(config.getConfigData(), new TypeReference<Map<String, Object>>(){});
         configTypeDefinition.put(PROPERTIES_PROPERTY_ID, properties);
       }
 
-      Map<String, Map<String, String>> attributes = fromJson(config.getConfigAttributes(), Map.class);
+      Map<String, Map<String, String>> attributes = JsonUtils.fromJson(config.getConfigAttributes(), new TypeReference<Map<String, Map<String, String>>>(){});
       if (attributes != null && !attributes.isEmpty()) {
         configTypeDefinition.put(PROPERTIES_ATTRIBUTES_PROPERTY_ID, attributes);
       }
@@ -504,7 +441,7 @@
 
     if (settings != null) {
       for (BlueprintSettingEntity setting : settings) {
-        List<Map<String, String>> propertiesList = fromJson(setting.getSettingData(), List.class);
+        List<Map<String, String>> propertiesList = JsonUtils.fromJson(setting.getSettingData(), new TypeReference<List<Map<String, String>>>(){});
         Map<String, Object> settingMap = new HashMap<>();
         settingMap.put(setting.getSettingName(), propertiesList);
         listSettings.add(settingMap);
@@ -555,15 +492,15 @@
       int levels = keyNameTokens.length;
       String propertiesType = keyNameTokens[1];
       if (levels == 2) {
-        return new BlueprintConfigPopulationStrategyV1(jsonSerializer);
+        return new BlueprintConfigPopulationStrategyV1();
       } else if ((levels == 3 && PROPERTIES_PROPERTY_ID.equals(propertiesType))
           || (levels == 4 && PROPERTIES_ATTRIBUTES_PROPERTY_ID.equals(propertiesType))) {
-        return new BlueprintConfigPopulationStrategyV2(jsonSerializer);
+        return new BlueprintConfigPopulationStrategyV2();
       } else {
         throw new IllegalArgumentException(SCHEMA_IS_NOT_SUPPORTED_MESSAGE);
       }
     } else {
-      return new BlueprintConfigPopulationStrategyV2(jsonSerializer);
+      return new BlueprintConfigPopulationStrategyV2();
     }
   }
 
@@ -577,13 +514,12 @@
    */
   private Command<Void> getCreateCommand(final Map<String, Object> properties, final Map<String, String> requestInfoProps) {
     return new Command<Void>() {
-      @SuppressWarnings("rawtypes")
       @Override
       public Void invoke() throws AmbariException {
         String rawRequestBody = requestInfoProps.get(Request.REQUEST_INFO_BODY_PROPERTY);
         Preconditions.checkArgument(!Strings.isNullOrEmpty(rawRequestBody), REQUEST_BODY_EMPTY_ERROR_MESSAGE);
 
-        Map<String, Object> rawBodyMap = fromJson(rawRequestBody, Map.class);
+        Map<String, Object> rawBodyMap = JsonUtils.fromJson(rawRequestBody, new TypeReference<Map<String, Object>>(){});
         Object configurationData = rawBodyMap.get(CONFIGURATION_PROPERTY_ID);
 
         if (configurationData != null) {
@@ -625,7 +561,7 @@
         }
 
         LOG.info("Creating Blueprint, name=" + blueprint.getName());
-        String blueprintSetting = blueprint.getSetting() == null ? "(null)" : toJson(blueprint.getSetting().getProperties());
+        String blueprintSetting = blueprint.getSetting() == null ? "(null)" : JsonUtils.toJson(blueprint.getSetting().getProperties());
         LOG.info("Blueprint setting=" + blueprintSetting);
 
         try {
@@ -648,12 +584,6 @@
    * configuration maps depending on input.
    */
   protected static abstract class BlueprintConfigPopulationStrategy {
-
-    private final Gson jsonSerializer;
-
-    public BlueprintConfigPopulationStrategy(Gson jsonSerializer) {
-      this.jsonSerializer = jsonSerializer;
-    }
 
     public void applyConfiguration(Map<String, String> configuration, BlueprintConfiguration blueprintConfiguration) {
       Map<String, String> configData = new HashMap<>();
@@ -673,8 +603,8 @@
         }
       }
 
-      blueprintConfiguration.setConfigData(toJson(configData));
-      blueprintConfiguration.setConfigAttributes(toJson(configAttributes));
+      blueprintConfiguration.setConfigData(JsonUtils.toJson(configData));
+      blueprintConfiguration.setConfigAttributes(JsonUtils.toJson(configAttributes));
     }
 
     protected abstract void addProperty(Map<String, String> configData,
@@ -687,10 +617,6 @@
    * of strings.
    */
   protected static class BlueprintConfigPopulationStrategyV1 extends BlueprintConfigPopulationStrategy {
-
-    public BlueprintConfigPopulationStrategyV1(Gson jsonSerializer) {
-      super(jsonSerializer);
-    }
 
     @Override
     protected void addProperty(Map<String, String> configData,
@@ -708,10 +634,6 @@
    * @since 1.7.0
    */
   protected static class BlueprintConfigPopulationStrategyV2 extends BlueprintConfigPopulationStrategy {
-
-    public BlueprintConfigPopulationStrategyV2(Gson jsonSerializer) {
-      super(jsonSerializer);
-    }
 
     @Override
     protected void addProperty(Map<String, String> configData,
