--- conflicted
+++ resolved
@@ -59,19 +59,10 @@
 import org.apache.ambari.server.state.StackInfo;
 import org.apache.ambari.server.topology.Blueprint;
 import org.apache.ambari.server.topology.BlueprintFactory;
-<<<<<<< HEAD
-import org.apache.ambari.server.topology.BlueprintValidator;
-import org.apache.ambari.server.topology.GPLLicenseNotAcceptedException;
-import org.apache.ambari.server.topology.InvalidTopologyException;
-import org.apache.ambari.server.topology.MpackInstance;
-import org.apache.ambari.server.topology.SecurityConfiguration;
-import org.apache.ambari.server.topology.SecurityConfigurationFactory;
-=======
 import org.apache.ambari.server.topology.MpackInstance;
 import org.apache.ambari.server.topology.SecurityConfiguration;
 import org.apache.ambari.server.topology.SecurityConfigurationFactory;
 import org.apache.ambari.server.topology.validators.BlueprintValidator;
->>>>>>> 5be3604f
 import org.apache.ambari.server.utils.JsonUtils;
 import org.apache.ambari.server.utils.SecretReference;
 import org.slf4j.Logger;
@@ -552,24 +543,8 @@
               blueprint.getName());
         }
 
-<<<<<<< HEAD
-        try {
-          validator.validateRequiredProperties(blueprint);
-        } catch (InvalidTopologyException | GPLLicenseNotAcceptedException e) {
-          throw new IllegalArgumentException("Blueprint configuration validation failed: " + e.getMessage(), e);
-        }
-
-        String validateTopology =  requestInfoProps.get(VALIDATE_TOPOLOGY_PROPERTY_ID);
-        if (validateTopology == null || ! validateTopology.equalsIgnoreCase("false")) {
-          try {
-            validator.validateTopology(blueprint);
-          } catch (InvalidTopologyException e) {
-            throw new IllegalArgumentException(e.getMessage());
-          }
-=======
         if (shouldValidate(requestInfoProps)) {
           validator.validate(blueprint);
->>>>>>> 5be3604f
         }
 
         LOG.info("Creating Blueprint, name=" + blueprint.getName());
