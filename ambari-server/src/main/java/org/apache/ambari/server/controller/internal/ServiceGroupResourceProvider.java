--- conflicted
+++ resolved
@@ -80,11 +80,7 @@
   public static final String SERVICE_GROUP_CLUSTER_NAME_PROPERTY_ID = RESPONSE_KEY + PropertyHelper.EXTERNAL_PATH_SEP + "cluster_name";
   public static final String SERVICE_GROUP_SERVICE_GROUP_ID_PROPERTY_ID = RESPONSE_KEY + PropertyHelper.EXTERNAL_PATH_SEP + "service_group_id";
   public static final String SERVICE_GROUP_SERVICE_GROUP_NAME_PROPERTY_ID = RESPONSE_KEY + PropertyHelper.EXTERNAL_PATH_SEP + "service_group_name";
-<<<<<<< HEAD
   public static final String SERVICE_GROUP_MPACKNAME_PROPERTY_ID = RESPONSE_KEY + PropertyHelper.EXTERNAL_PATH_SEP + "mpacks";
-=======
-  public static final String SERVICE_GROUP_SERVICE_GROUP_MPACKNAME_PROPERTY_ID = RESPONSE_KEY + PropertyHelper.EXTERNAL_PATH_SEP + "mpacks";
->>>>>>> dcb871b3
 
 
   private static Set<String> pkPropertyIds =
@@ -145,7 +141,7 @@
     throws SystemException,
     UnsupportedPropertyException,
     ResourceAlreadyExistsException,
-    NoSuchParentResourceException {
+    NoSuchParentResourceException, IllegalArgumentException{
 
     final Set<ServiceGroupRequest> requests = new HashSet<>();
     for (Map<String, Object> propertyMap : request.getProperties()) {
@@ -154,7 +150,7 @@
     Set<ServiceGroupResponse> createServiceGroups = null;
     createServiceGroups = createResources(new Command<Set<ServiceGroupResponse>>() {
       @Override
-      public Set<ServiceGroupResponse> invoke() throws AmbariException, AuthorizationException {
+      public Set<ServiceGroupResponse> invoke() throws AmbariException, AuthorizationException, IllegalArgumentException {
         return createServiceGroups(requests);
       }
     });
@@ -281,24 +277,17 @@
     String clusterName = (String) properties.get(SERVICE_GROUP_CLUSTER_NAME_PROPERTY_ID);
     String serviceGroupName = (String) properties.get(SERVICE_GROUP_SERVICE_GROUP_NAME_PROPERTY_ID);
     ServiceGroupRequest svcRequest = new ServiceGroupRequest(clusterName, serviceGroupName);
-<<<<<<< HEAD
     Collection<Map<String,String>> mpackNames = (Collection<Map<String,String>>) properties.get(SERVICE_GROUP_MPACKNAME_PROPERTY_ID);
     if (mpackNames != null) {
       Set<String> mpackNamesSet = mpackNames.stream().flatMap(mpack -> mpack.values().stream()).collect(Collectors.toSet());
       svcRequest.addMpackNames(mpackNamesSet);
-=======
-    Set<Object> mpackNames = (Set<Object>) properties.get(SERVICE_GROUP_SERVICE_GROUP_MPACKNAME_PROPERTY_ID);
-    if (mpackNames != null) {
-      Set<String> mpackNamesSet = mpackNames.stream().flatMap(mpack -> ((Map<String, String>)mpack).values().stream()).collect(Collectors.toSet());
-      svcRequest.setMpackNames(mpackNamesSet);
->>>>>>> dcb871b3
     }
     return svcRequest;
   }
 
   // Create services from the given request.
   public synchronized Set<ServiceGroupResponse> createServiceGroups(Set<ServiceGroupRequest> requests)
-    throws AmbariException, AuthorizationException {
+    throws AmbariException, AuthorizationException, IllegalArgumentException {
 
     if (requests.isEmpty()) {
       LOG.warn("Received an empty requests set");
@@ -316,11 +305,7 @@
 
       // Already checked that service group does not exist
       ServiceGroup sg = cluster.addServiceGroup(request.getServiceGroupName());
-<<<<<<< HEAD
       sg.setMpackNames(request.getMpackNames());
-=======
-      sg.setServiceGroupMpackNames(request.getMpackNames());
->>>>>>> dcb871b3
       createdSvcGrps.add(sg.convertToResponse());
     }
     return createdSvcGrps;
@@ -418,7 +403,7 @@
 
 
   private void validateCreateRequests(Set<ServiceGroupRequest> requests, Clusters clusters)
-    throws AuthorizationException, AmbariException {
+    throws AuthorizationException, AmbariException, IllegalArgumentException {
 
     AmbariMetaInfo ambariMetaInfo = getManagementController().getAmbariMetaInfo();
     Map<String, Set<String>> serviceGroupNames = new HashMap<>();
@@ -452,11 +437,7 @@
       serviceGroupNames.get(clusterName).add(serviceGroupName);
 
       if (request.getMpackNames().size() != 1) {
-<<<<<<< HEAD
         String errmsg = "Invalid arguments, " + request.getMpackNames().size() + " mpack(s) found in the service group " + serviceGroupName + ", only one mpack is allowed";
-=======
-        String errmsg = "Invalid arguments, only one mpack is allowed in the service group " + serviceGroupName;
->>>>>>> dcb871b3
         throw new IllegalArgumentException(errmsg);
       }
 
