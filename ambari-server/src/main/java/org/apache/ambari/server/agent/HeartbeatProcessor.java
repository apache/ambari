/*
 * Licensed to the Apache Software Foundation (ASF) under one
 * or more contributor license agreements.  See the NOTICE file
 * distributed with this work for additional information
 * regarding copyright ownership.  The ASF licenses this file
 * to you under the Apache License, Version 2.0 (the
 * "License"); you may not use this file except in compliance
 * with the License.  You may obtain a copy of the License at
 *
 *     http://www.apache.org/licenses/LICENSE-2.0
 *
 * Unless required by applicable law or agreed to in writing, software
 * distributed under the License is distributed on an "AS IS" BASIS,
 * WITHOUT WARRANTIES OR CONDITIONS OF ANY KIND, either express or implied.
 * See the License for the specific language governing permissions and
 * limitations under the License.
 */
package org.apache.ambari.server.agent;


import static org.apache.ambari.server.controller.KerberosHelperImpl.CHECK_KEYTABS;
import static org.apache.ambari.server.controller.KerberosHelperImpl.REMOVE_KEYTAB;
import static org.apache.ambari.server.controller.KerberosHelperImpl.SET_KEYTAB;

import java.util.ArrayList;
import java.util.List;
import java.util.Map;
import java.util.Set;
import java.util.concurrent.ConcurrentLinkedQueue;
import java.util.concurrent.Executors;
import java.util.concurrent.ScheduledExecutorService;
import java.util.concurrent.ThreadFactory;
import java.util.concurrent.TimeUnit;

import org.apache.ambari.server.AmbariException;
import org.apache.ambari.server.Role;
import org.apache.ambari.server.RoleCommand;
import org.apache.ambari.server.ServiceComponentHostNotFoundException;
import org.apache.ambari.server.ServiceComponentNotFoundException;
import org.apache.ambari.server.ServiceNotFoundException;
import org.apache.ambari.server.actionmanager.ActionManager;
import org.apache.ambari.server.actionmanager.HostRoleCommand;
import org.apache.ambari.server.actionmanager.HostRoleStatus;
import org.apache.ambari.server.agent.ExecutionCommand.KeyNames;
import org.apache.ambari.server.api.services.AmbariMetaInfo;
import org.apache.ambari.server.controller.MaintenanceStateHelper;
import org.apache.ambari.server.events.ActionFinalReportReceivedEvent;
import org.apache.ambari.server.events.AlertEvent;
import org.apache.ambari.server.events.AlertReceivedEvent;
import org.apache.ambari.server.events.HostComponentVersionAdvertisedEvent;
import org.apache.ambari.server.events.publishers.AlertEventPublisher;
import org.apache.ambari.server.events.publishers.AmbariEventPublisher;
import org.apache.ambari.server.events.publishers.VersionEventPublisher;
import org.apache.ambari.server.metadata.ActionMetadata;
import org.apache.ambari.server.orm.dao.KerberosKeytabDAO;
import org.apache.ambari.server.orm.dao.KerberosPrincipalHostDAO;
import org.apache.ambari.server.orm.entities.KerberosPrincipalHostEntity;
import org.apache.ambari.server.state.Alert;
import org.apache.ambari.server.state.Cluster;
import org.apache.ambari.server.state.Clusters;
import org.apache.ambari.server.state.Host;
import org.apache.ambari.server.state.HostHealthStatus;
import org.apache.ambari.server.state.HostState;
import org.apache.ambari.server.state.Service;
import org.apache.ambari.server.state.ServiceComponent;
import org.apache.ambari.server.state.ServiceComponentHost;
import org.apache.ambari.server.state.UpgradeState;
import org.apache.ambari.server.state.fsm.InvalidStateTransitionException;
import org.apache.ambari.server.state.host.HostStatusUpdatesReceivedEvent;
import org.apache.ambari.server.state.scheduler.RequestExecution;
import org.apache.ambari.server.state.stack.upgrade.Direction;
import org.apache.ambari.server.state.stack.upgrade.UpgradeType;
import org.apache.ambari.server.state.svccomphost.ServiceComponentHostOpFailedEvent;
import org.apache.ambari.server.state.svccomphost.ServiceComponentHostOpInProgressEvent;
import org.apache.ambari.server.state.svccomphost.ServiceComponentHostOpSucceededEvent;
import org.apache.ambari.server.state.svccomphost.ServiceComponentHostStartedEvent;
import org.apache.ambari.server.state.svccomphost.ServiceComponentHostStoppedEvent;
import org.apache.commons.collections.CollectionUtils;
import org.apache.commons.lang.StringUtils;
import org.slf4j.Logger;
import org.slf4j.LoggerFactory;

import com.google.common.util.concurrent.AbstractService;
import com.google.common.util.concurrent.ThreadFactoryBuilder;
import com.google.gson.Gson;
import com.google.gson.JsonSyntaxException;
import com.google.gson.annotations.SerializedName;
import com.google.inject.Inject;
import com.google.inject.Injector;

/**
 * HeartbeatProcessor class is used for bulk processing data retrieved from agents in background
 */
public class HeartbeatProcessor extends AbstractService{
  private static final Logger LOG = LoggerFactory.getLogger(HeartbeatProcessor.class);

  private ScheduledExecutorService executor;

  private ConcurrentLinkedQueue<HeartBeat> heartBeatsQueue = new ConcurrentLinkedQueue<>();

  private volatile boolean shouldRun = true;

  //TODO rewrite to correlate with heartbeat frequency, hardcoded in agent as of now
  private long delay = 5000;
  private long period = 1000;

  private int poolSize = 1;

  private Clusters clusterFsm;
  private HeartbeatMonitor heartbeatMonitor;
  private Injector injector;
  private ActionManager actionManager;

  /**
   * Publishes {@link AlertEvent} instances.
   */
  @Inject
  AlertEventPublisher alertEventPublisher;

  @Inject
  AmbariEventPublisher ambariEventPublisher;

  @Inject
  VersionEventPublisher versionEventPublisher;

  @Inject
  ActionMetadata actionMetadata;

  @Inject
  MaintenanceStateHelper maintenanceStateHelper;

  @Inject
  AmbariMetaInfo ambariMetaInfo;

  @Inject
  KerberosPrincipalHostDAO kerberosPrincipalHostDAO;

  @Inject
  KerberosKeytabDAO kerberosKeytabDao;

  @Inject
  Gson gson;

  @Inject
  public HeartbeatProcessor(Clusters clusterFsm, ActionManager am, HeartbeatMonitor heartbeatMonitor,
                            Injector injector) {
    injector.injectMembers(this);

    this.injector = injector;
    this.heartbeatMonitor = heartbeatMonitor;
    this.clusterFsm = clusterFsm;
    actionManager = am;
    ThreadFactory threadFactory = new ThreadFactoryBuilder().setNameFormat("ambari-heartbeat-processor-%d").build();
    executor = Executors.newScheduledThreadPool(poolSize, threadFactory);
  }

  @Override
  protected void doStart() {
    LOG.info("**** Starting heartbeats processing threads ****");
    for (int i = 0; i < poolSize; i++) {
      executor.scheduleAtFixedRate(new HeartbeatProcessingTask(), delay, period, TimeUnit.MILLISECONDS);
    }
  }

  @Override
  protected void doStop() {
    LOG.info("**** Stopping heartbeats processing threads ****");
    shouldRun = false;
    executor.shutdown();
  }

  public void addHeartbeat(HeartBeat heartBeat) {
    heartBeatsQueue.add(heartBeat);
  }

  private HeartBeat pollHeartbeat() {
    return heartBeatsQueue.poll();
  }

  /**
   * Processing task to be scheduled for execution
   */
  private class HeartbeatProcessingTask implements Runnable {

    @Override
    public void run() {
      while (shouldRun) {
        try {
          HeartBeat heartbeat = pollHeartbeat();
          if (heartbeat == null) {
            break;
          }
          processHeartbeat(heartbeat);
        } catch (Exception e) {
          LOG.error("Exception received while processing heartbeat", e);
        } catch (Throwable throwable) {
          //catch everything to prevent task suppression
          LOG.error("ERROR: ", throwable);
        }


      }
    }
  }

  /**
   * Incapsulates logic for processing data from agent heartbeat
   *
   * @param heartbeat Agent heartbeat object
   * @throws AmbariException
   */
  public void processHeartbeat(HeartBeat heartbeat) throws AmbariException {
    long now = System.currentTimeMillis();

    processAlerts(heartbeat);

    //process status reports before command reports to prevent status override immediately after task finish
    processStatusReports(heartbeat);
    processCommandReports(heartbeat, now);
    //host status calculation are based on task and status reports, should be performed last
    processHostStatus(heartbeat);
  }


  /**
   * Extracts all of the {@link Alert}s from the heartbeat and fires
   * {@link AlertEvent}s for each one. If there is a problem looking up the
   * cluster, then alerts will not be processed.
   *
   * @param heartbeat the heartbeat to process.
   */
  protected void processAlerts(HeartBeat heartbeat) {
    if (heartbeat != null) {
      processAlerts(heartbeat.getHostname(), heartbeat.getAlerts());
    }
  }

  public void processAlerts(String hostname, List<Alert> alerts) {
    if (alerts != null && !alerts.isEmpty()) {
      for (Alert alert : alerts) {
        if (alert.getHostName() == null) {
          alert.setHostName(hostname);
        }
      }
      AlertEvent event = new AlertReceivedEvent(alerts);
      alertEventPublisher.publish(event);

    }
  }

  /**
   * Update host status basing on components statuses
   *
   * @param heartbeat heartbeat to process
   * @throws AmbariException
   */
  protected void processHostStatus(HeartBeat heartbeat) throws AmbariException {
    processHostStatus(heartbeat.getComponentStatus(), heartbeat.getReports(), heartbeat.getHostname());
  }


  protected void processHostStatus(List<ComponentStatus> componentStatuses, List<CommandReport> reports,
                                   String hostName) throws AmbariException {

    Host host = clusterFsm.getHost(hostName);
    HostHealthStatus.HealthStatus healthStatus = host.getHealthStatus().getHealthStatus();

    if (!healthStatus.equals(HostHealthStatus.HealthStatus.UNKNOWN)) {

      //Host status info could be calculated only if agent returned statuses in heartbeat
      //Or, if a command is executed that can change component status
      boolean calculateHostStatus = false;
      Long clusterId = null;
      if (CollectionUtils.isNotEmpty(componentStatuses)) {
        calculateHostStatus = true;
        for (ComponentStatus componentStatus : componentStatuses) {
          clusterId = componentStatus.getClusterId();
          break;
        }
      }

      if (!calculateHostStatus && CollectionUtils.isNotEmpty(reports)) {
        for (CommandReport report : reports) {
          if (RoleCommand.ACTIONEXECUTE.toString().equals(report.getRoleCommand())) {
            continue;
          }

          String service = report.getServiceName();
          if (actionMetadata.getActions(service.toLowerCase()).contains(report.getRole())) {
            continue;
          }
          if (report.getStatus().equals("COMPLETED")) {
            calculateHostStatus = true;
            clusterId = Long.parseLong(report.getClusterId());
            break;
          }
        }
      }

      if (calculateHostStatus) {
        host.calculateHostStatus(clusterId);
      }

      //If host doesn't belong to any cluster
      if ((clusterFsm.getClustersForHost(host.getHostName())).size() == 0) {
        healthStatus = HostHealthStatus.HealthStatus.HEALTHY;
        host.setStatus(healthStatus.name());
      }
    }
  }

  /**
   * Process reports of tasks executed on agents
   *
   * @param heartbeat heartbeat to process
   * @param now       cached current time
   * @throws AmbariException
   */
  protected void processCommandReports(HeartBeat heartbeat, long now) throws AmbariException {
    processCommandReports(heartbeat.getReports(), heartbeat.getHostname(), now);
  }

  protected void processCommandReports(List<CommandReport> reports, String hostName, Long now)
      throws AmbariException {

    // Cache HostRoleCommand entities because we will need them few times
    List<Long> taskIds = new ArrayList<>();
    for (CommandReport report : reports) {
      taskIds.add(report.getTaskId());
    }
    Map<Long, HostRoleCommand> commands = actionManager.getTasksMap(taskIds);

    for (CommandReport report : reports) {

      Long clusterId = Long.parseLong(report.getClusterId());

      LOG.debug("Received command report: {}", report);

      // get this locally; don't touch the database
      Host host = clusterFsm.getHost(hostName);
      if (host == null) {
        LOG.error("Received a command report and was unable to retrieve Host for hostname = " + hostName);
        continue;
      }

      // Send event for final command reports for actions
      if (RoleCommand.valueOf(report.getRoleCommand()) == RoleCommand.ACTIONEXECUTE &&
          HostRoleStatus.valueOf(report.getStatus()).isCompletedState()) {
        ActionFinalReportReceivedEvent event = new ActionFinalReportReceivedEvent(
            clusterId, hostName, report, false);
        ambariEventPublisher.publish(event);
      }

      // Fetch HostRoleCommand that corresponds to a given task ID
      HostRoleCommand hostRoleCommand = commands.get(report.getTaskId());
      if (hostRoleCommand == null) {
        LOG.warn("Can't fetch HostRoleCommand with taskId = " + report.getTaskId());
      } else {
        // Skip sending events for command reports for ABORTed commands
        if (hostRoleCommand.getStatus() == HostRoleStatus.ABORTED) {
          continue;
        }
        if (hostRoleCommand.getStatus() == HostRoleStatus.QUEUED &&
            report.getStatus().equals("IN_PROGRESS")) {
          hostRoleCommand.setStartTime(now);

          // Because the task may be retried several times, set the original start time only once.
          if (hostRoleCommand.getOriginalStartTime() == -1) {
            hostRoleCommand.setOriginalStartTime(now);
          }
        }
      }

      // If the report indicates the keytab file was successfully transferred to a host or removed
      // from a host, record this for future reference
      if (Service.Type.KERBEROS.name().equalsIgnoreCase(report.getServiceName()) &&
          Role.KERBEROS_CLIENT.name().equalsIgnoreCase(report.getRole()) &&
          RoleCommand.CUSTOM_COMMAND.name().equalsIgnoreCase(report.getRoleCommand()) &&
          RequestExecution.Status.COMPLETED.name().equalsIgnoreCase(report.getStatus())) {

        String customCommand = report.getCustomCommand();

        if (SET_KEYTAB.equalsIgnoreCase(customCommand) || REMOVE_KEYTAB.equalsIgnoreCase(customCommand)) {
          WriteKeytabsStructuredOut writeKeytabsStructuredOut;
          try {
            writeKeytabsStructuredOut = gson.fromJson(report.getStructuredOut(), WriteKeytabsStructuredOut.class);
          } catch (JsonSyntaxException ex) {
            //Json structure was incorrect do nothing, pass this data further for processing
            writeKeytabsStructuredOut = null;
          }

          if (writeKeytabsStructuredOut != null) {
            if (SET_KEYTAB.equalsIgnoreCase(customCommand)) {
              Map<String, String> keytabs = writeKeytabsStructuredOut.getKeytabs();
              if (keytabs != null) {
                for (Map.Entry<String, String> entry : keytabs.entrySet()) {
                  String principal = entry.getKey();
                  String keytabPath = entry.getValue();
                  KerberosPrincipalHostEntity kphe = kerberosPrincipalHostDAO.find(principal, host.getHostId(), keytabPath);
                  kphe.setDistributed(true);
                  kerberosPrincipalHostDAO.merge(kphe);
                }
              }
            } else if (REMOVE_KEYTAB.equalsIgnoreCase(customCommand)) {
              Map<String, String> deletedKeytabs = writeKeytabsStructuredOut.getRemovedKeytabs();
              if (deletedKeytabs != null) {
                for (Map.Entry<String, String> entry : deletedKeytabs.entrySet()) {
                  String keytabPath = entry.getValue();
                  kerberosPrincipalHostDAO.removeByKeytabPath(keytabPath);
                  kerberosKeytabDao.remove(keytabPath);
                }
              }
            }
          }
        } else if (CHECK_KEYTABS.equalsIgnoreCase(customCommand)) {
          ListKeytabsStructuredOut structuredOut = gson.fromJson(report.getStructuredOut(), ListKeytabsStructuredOut.class);
<<<<<<< HEAD
          for (MissingKeytab each : structuredOut.missingKeytabs){
            LOG.info("Missing keytab: {} on host: {} principal: {}", each.keytabFilePath, hostName, each.principal);
            kerberosPrincipalHostDAO.remove(each.principal, host.getHostId());
=======
          for (MissingKeytab each : structuredOut.missingKeytabs) {
            LOG.info("Missing principal: {} for keytab: {} on host: {}", each.principal, each.keytabFilePath, hostname);
            KerberosPrincipalHostEntity kphe = kerberosPrincipalHostDAO.find(each.principal, host.getHostId(), each.keytabFilePath);
            kphe.setDistributed(false);
            kerberosPrincipalHostDAO.merge(kphe);
>>>>>>> c3150a46
          }
        }
      }

      //pass custom START, STOP and RESTART
      if (RoleCommand.ACTIONEXECUTE.toString().equals(report.getRoleCommand()) ||
          (RoleCommand.CUSTOM_COMMAND.toString().equals(report.getRoleCommand()) &&
              !("RESTART".equals(report.getCustomCommand()) ||
                  "START".equals(report.getCustomCommand()) ||
                  "STOP".equals(report.getCustomCommand())))) {
        continue;
      }

      Cluster cl = clusterFsm.getCluster(Long.parseLong(report.getClusterId()));
      String service = report.getServiceName();
      if (service == null || service.isEmpty()) {
        throw new AmbariException("Invalid command report, service: " + service);
      }
      if (actionMetadata.getActions(service.toLowerCase()).contains(report.getRole())) {
        LOG.debug("{} is an action - skip component lookup", report.getRole());
      } else {
        try {
          Service svc = cl.getService(service);
          ServiceComponent svcComp = svc.getServiceComponent(report.getRole());
          ServiceComponentHost scHost = svcComp.getServiceComponentHost(hostName);
          String schName = scHost.getServiceComponentName();

          if (report.getStatus().equals(HostRoleStatus.COMPLETED.toString())) {

            // Reading component version if it is present
            if (StringUtils.isNotBlank(report.getStructuredOut())
                && !StringUtils.equals("{}", report.getStructuredOut())) {
              ComponentVersionStructuredOut structuredOutput = null;
              try {
                structuredOutput = gson.fromJson(report.getStructuredOut(), ComponentVersionStructuredOut.class);
              } catch (JsonSyntaxException ex) {
                //Json structure for component version was incorrect
                //do nothing, pass this data further for processing
              }

              String newVersion = structuredOutput == null ? null : structuredOutput.version;
              Long repoVersionId = structuredOutput == null ? null : structuredOutput.repositoryVersionId;

              HostComponentVersionAdvertisedEvent event = new HostComponentVersionAdvertisedEvent(
                  cl, scHost, newVersion, repoVersionId);

              versionEventPublisher.publish(event);
            }

<<<<<<< HEAD
=======
            if ((report.getRoleCommand().equals(RoleCommand.START.toString()) ||
                (report.getRoleCommand().equals(RoleCommand.CUSTOM_COMMAND.toString()) &&
                    ("START".equals(report.getCustomCommand()) ||
                        "RESTART".equals(report.getCustomCommand()))))
                && null != report.getConfigurationTags()
                && !report.getConfigurationTags().isEmpty()) {
              LOG.info("Updating applied config on service " + scHost.getServiceName() +
                  ", component " + scHost.getServiceComponentName() + ", host " + scHost.getHostName());
              scHost.updateActualConfigs(report.getConfigurationTags());
              scHost.setRestartRequired(false);
            }
            // Necessary for resetting clients stale configs after starting service
            if ((RoleCommand.INSTALL.toString().equals(report.getRoleCommand()) ||
                (RoleCommand.CUSTOM_COMMAND.toString().equals(report.getRoleCommand()) &&
                    "INSTALL".equals(report.getCustomCommand()))) && svcComp.isClientComponent()) {
              scHost.updateActualConfigs(report.getConfigurationTags());
              scHost.setRestartRequired(false);
            }
>>>>>>> c3150a46
            if (RoleCommand.CUSTOM_COMMAND.toString().equals(report.getRoleCommand()) &&
                !("START".equals(report.getCustomCommand()) ||
                    "STOP".equals(report.getCustomCommand()))) {
              //do not affect states for custom commands except START and STOP
              //lets status commands to be responsible for this
              continue;
            }

            if (RoleCommand.START.toString().equals(report.getRoleCommand()) ||
                (RoleCommand.CUSTOM_COMMAND.toString().equals(report.getRoleCommand()) &&
                    "START".equals(report.getCustomCommand()))) {
              scHost.handleEvent(new ServiceComponentHostStartedEvent(schName,
                  hostName, now));
              scHost.setRestartRequired(false);
            } else if (RoleCommand.STOP.toString().equals(report.getRoleCommand()) ||
                (RoleCommand.CUSTOM_COMMAND.toString().equals(report.getRoleCommand()) &&
                    "STOP".equals(report.getCustomCommand()))) {
              scHost.handleEvent(new ServiceComponentHostStoppedEvent(schName,
                  hostName, now));
            } else {
              scHost.handleEvent(new ServiceComponentHostOpSucceededEvent(schName,
                  hostName, now));
            }
          } else if (report.getStatus().equals("FAILED")) {

            if (StringUtils.isNotBlank(report.getStructuredOut())) {
              try {
                ComponentVersionStructuredOut structuredOutput = gson.fromJson(report.getStructuredOut(), ComponentVersionStructuredOut.class);

                if (null != structuredOutput.upgradeDirection) {
                  scHost.setUpgradeState(UpgradeState.FAILED);
                }
              } catch (JsonSyntaxException ex) {
                LOG.warn("Structured output was found, but not parseable: {}", report.getStructuredOut());
              }
            }

            LOG.error("Operation failed - may be retried. Service component host: "
                + schName + ", host: " + hostName + " Action id " + report.getActionId() + " and taskId " + report.getTaskId());
            if (actionManager.isInProgressCommand(report)) {
              scHost.handleEvent(new ServiceComponentHostOpFailedEvent
                  (schName, hostName, now));
            } else {
              LOG.info("Received report for a command that is no longer active. " + report);
            }
          } else if (report.getStatus().equals("IN_PROGRESS")) {
            scHost.handleEvent(new ServiceComponentHostOpInProgressEvent(schName,
                hostName, now));
          }
        } catch (ServiceComponentNotFoundException scnex) {
          LOG.warn("Service component not found ", scnex);
        } catch (InvalidStateTransitionException ex) {
          if (LOG.isDebugEnabled()) {
            LOG.warn("State machine exception.", ex);
          } else {
            LOG.warn("State machine exception. " + ex.getMessage());
          }
        }
      }
    }

    //Update state machines from reports
    actionManager.processTaskResponse(hostName, reports, commands);
  }

  /**
   * Process reports of status commands
   *
   * @param heartbeat heartbeat to process
   * @throws AmbariException
   */
  protected void processStatusReports(HeartBeat heartbeat) throws AmbariException {
    processStatusReports(heartbeat.getComponentStatus(), heartbeat.getHostname());
  }

  /**
   * Process reports of status commands
   * @throws AmbariException
   */
  public void processStatusReports(List<ComponentStatus> componentStatuses, String hostname) throws AmbariException {
    Set<Cluster> clusters = clusterFsm.getClustersForHost(hostname);
    for (Cluster cl : clusters) {
      for (ComponentStatus status : componentStatuses) {
        if (status.getClusterId().equals(cl.getClusterId())) {
          try {
            Service svc = cl.getService(status.getServiceName());

            String componentName = status.getComponentName();
            if (svc.getServiceComponents().containsKey(componentName)) {
              ServiceComponent svcComp = svc.getServiceComponent(
                  componentName);
              ServiceComponentHost scHost = svcComp.getServiceComponentHost(
                  hostname);
              if (status.getStatus() != null) {
                org.apache.ambari.server.state.State prevState = scHost.getState();
                org.apache.ambari.server.state.State liveState =
                    org.apache.ambari.server.state.State.valueOf(org.apache.ambari.server.state.State.class,
                        status.getStatus());
                //ignore reports from status commands if component is in INIT or any "in progress" state
                if (prevState.equals(org.apache.ambari.server.state.State.INSTALLED)
                    || prevState.equals(org.apache.ambari.server.state.State.STARTED)
                    || prevState.equals(org.apache.ambari.server.state.State.UNKNOWN)) {
                  scHost.setState(liveState);
                  if (!prevState.equals(liveState)) {
                    LOG.info("State of service component " + componentName
                        + " of service " + status.getServiceName()
                        + " of cluster " + status.getClusterId()
                        + " has changed from " + prevState + " to " + liveState
                        + " at host " + hostname
                        + " according to STATUS_COMMAND report");
                  }
                }
              }

              if (null != status.getConfigTags()) {
                scHost.updateActualConfigs(status.getConfigTags());
              }

              Map<String, Object> extra = status.getExtra();
              if (null != extra && !extra.isEmpty()) {
                try {
                  if (extra.containsKey("processes")) {
                    @SuppressWarnings("unchecked")
                    List<Map<String, String>> list = (List<Map<String, String>>) extra.get("processes");
                    scHost.setProcesses(list);
                  }
                  if (extra.containsKey("version")) {
                    String version = extra.get("version").toString();

                    HostComponentVersionAdvertisedEvent event = new HostComponentVersionAdvertisedEvent(cl, scHost, version);
                    versionEventPublisher.publish(event);
                  }

                } catch (Exception e) {
                  LOG.error("Could not access extra JSON for " +
                      scHost.getServiceComponentName() + " from " +
                      scHost.getHostName() + ": " + status.getExtra() +
                      " (" + e.getMessage() + ")");
                }
              }

              heartbeatMonitor.getAgentRequests()
                  .setExecutionDetailsRequest(hostname, componentName, status.getSendExecCmdDet());
            } else {
              // TODO: What should be done otherwise?
            }
          } catch (ServiceNotFoundException e) {
            LOG.warn("Received a live status update for a non-initialized"
                + " service"
                + ", clusterId=" + status.getClusterId()
                + ", serviceName=" + status.getServiceName());
            // FIXME ignore invalid live update and continue for now?
            continue;
          } catch (ServiceComponentNotFoundException e) {
            LOG.warn("Received a live status update for a non-initialized"
                + " servicecomponent"
                + ", clusterId=" + status.getClusterId()
                + ", serviceName=" + status.getServiceName()
                + ", componentName=" + status.getComponentName());
            // FIXME ignore invalid live update and continue for now?
            continue;
          } catch (ServiceComponentHostNotFoundException e) {
            LOG.warn("Received a live status update for a non-initialized"
                + " service"
                + ", clusterId=" + status.getClusterId()
                + ", serviceName=" + status.getServiceName()
                + ", componentName=" + status.getComponentName()
                + ", hostname=" + hostname);
            // FIXME ignore invalid live update and continue for now?
            continue;
          } catch (RuntimeException e) {
            LOG.warn("Received a live status with invalid payload"
                + " service"
                + ", clusterId=" + status.getClusterId()
                + ", serviceName=" + status.getServiceName()
                + ", componentName=" + status.getComponentName()
                + ", hostname=" + hostname
                + ", error=" + e.getMessage());
            continue;
          }
        }
      }
    }

    Host host = clusterFsm.getHost(hostname);
    long now = System.currentTimeMillis();
    // If the host is waiting for component status updates, notify it
    if (componentStatuses.size() > 0
        && host.getState().equals(HostState.WAITING_FOR_HOST_STATUS_UPDATES)) {
      try {
        LOG.debug("Got component status updates for host {}", hostname);
        host.handleEvent(new HostStatusUpdatesReceivedEvent(hostname, now));
      } catch (InvalidStateTransitionException e) {
        LOG.warn("Failed to notify the host about component status updates for host {}", hostname, e);
      }
    }
  }

  /**
   * This class is used for mapping json of structured output for keytab distribution actions.
   */
  private static class WriteKeytabsStructuredOut {
    @SerializedName("keytabs")
    private Map<String, String> keytabs;

    @SerializedName("removedKeytabs")
    private Map<String, String> removedKeytabs;

    public Map<String, String> getKeytabs() {
      return keytabs;
    }

    public void setKeytabs(Map<String, String> keytabs) {
      this.keytabs = keytabs;
    }

    public Map<String, String> getRemovedKeytabs() {
      return removedKeytabs;
    }

    public void setRemovedKeytabs(Map<String, String> removedKeytabs) {
      this.removedKeytabs = removedKeytabs;
    }
  }

  private static class ListKeytabsStructuredOut {
    @SerializedName("missing_keytabs")
    private final List<MissingKeytab> missingKeytabs;

    public ListKeytabsStructuredOut(List<MissingKeytab> missingKeytabs) {
      this.missingKeytabs = missingKeytabs;
    }
  }

  private static class MissingKeytab {
    @SerializedName("principal")
    private final String principal;
    @SerializedName("keytab_file_path")
    private final String keytabFilePath;

    public MissingKeytab(String principal, String keytabFilePath) {
      this.principal = principal;
      this.keytabFilePath = keytabFilePath;
    }
  }

  /**
   * This class is used for mapping json of structured output for component START action.
   */
  private static class ComponentVersionStructuredOut {
    @SerializedName("version")
    private String version;

    @SerializedName("upgrade_type")
    private UpgradeType upgradeType = null;

    @SerializedName("direction")
    private Direction upgradeDirection = null;

    @SerializedName(KeyNames.REPO_VERSION_ID)
    private Long repositoryVersionId;

  }
}<|MERGE_RESOLUTION|>--- conflicted
+++ resolved
@@ -414,17 +414,11 @@
           }
         } else if (CHECK_KEYTABS.equalsIgnoreCase(customCommand)) {
           ListKeytabsStructuredOut structuredOut = gson.fromJson(report.getStructuredOut(), ListKeytabsStructuredOut.class);
-<<<<<<< HEAD
-          for (MissingKeytab each : structuredOut.missingKeytabs){
-            LOG.info("Missing keytab: {} on host: {} principal: {}", each.keytabFilePath, hostName, each.principal);
-            kerberosPrincipalHostDAO.remove(each.principal, host.getHostId());
-=======
           for (MissingKeytab each : structuredOut.missingKeytabs) {
-            LOG.info("Missing principal: {} for keytab: {} on host: {}", each.principal, each.keytabFilePath, hostname);
+            LOG.info("Missing principal: {} for keytab: {} on host: {}", each.principal, each.keytabFilePath, hostName);
             KerberosPrincipalHostEntity kphe = kerberosPrincipalHostDAO.find(each.principal, host.getHostId(), each.keytabFilePath);
             kphe.setDistributed(false);
             kerberosPrincipalHostDAO.merge(kphe);
->>>>>>> c3150a46
           }
         }
       }
@@ -474,27 +468,6 @@
               versionEventPublisher.publish(event);
             }
 
-<<<<<<< HEAD
-=======
-            if ((report.getRoleCommand().equals(RoleCommand.START.toString()) ||
-                (report.getRoleCommand().equals(RoleCommand.CUSTOM_COMMAND.toString()) &&
-                    ("START".equals(report.getCustomCommand()) ||
-                        "RESTART".equals(report.getCustomCommand()))))
-                && null != report.getConfigurationTags()
-                && !report.getConfigurationTags().isEmpty()) {
-              LOG.info("Updating applied config on service " + scHost.getServiceName() +
-                  ", component " + scHost.getServiceComponentName() + ", host " + scHost.getHostName());
-              scHost.updateActualConfigs(report.getConfigurationTags());
-              scHost.setRestartRequired(false);
-            }
-            // Necessary for resetting clients stale configs after starting service
-            if ((RoleCommand.INSTALL.toString().equals(report.getRoleCommand()) ||
-                (RoleCommand.CUSTOM_COMMAND.toString().equals(report.getRoleCommand()) &&
-                    "INSTALL".equals(report.getCustomCommand()))) && svcComp.isClientComponent()) {
-              scHost.updateActualConfigs(report.getConfigurationTags());
-              scHost.setRestartRequired(false);
-            }
->>>>>>> c3150a46
             if (RoleCommand.CUSTOM_COMMAND.toString().equals(report.getRoleCommand()) &&
                 !("START".equals(report.getCustomCommand()) ||
                     "STOP".equals(report.getCustomCommand()))) {
