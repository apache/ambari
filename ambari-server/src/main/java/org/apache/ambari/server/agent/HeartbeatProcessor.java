/*
 * Licensed to the Apache Software Foundation (ASF) under one
 * or more contributor license agreements.  See the NOTICE file
 * distributed with this work for additional information
 * regarding copyright ownership.  The ASF licenses this file
 * to you under the Apache License, Version 2.0 (the
 * "License"); you may not use this file except in compliance
 * with the License.  You may obtain a copy of the License at
 *
 *     http://www.apache.org/licenses/LICENSE-2.0
 *
 * Unless required by applicable law or agreed to in writing, software
 * distributed under the License is distributed on an "AS IS" BASIS,
 * WITHOUT WARRANTIES OR CONDITIONS OF ANY KIND, either express or implied.
 * See the License for the specific language governing permissions and
 * limitations under the License.
 */
package org.apache.ambari.server.agent;


import static org.apache.ambari.server.controller.KerberosHelperImpl.CHECK_KEYTABS;
import static org.apache.ambari.server.controller.KerberosHelperImpl.SET_KEYTAB;

import java.util.ArrayList;
import java.util.List;
import java.util.Map;
import java.util.Set;
import java.util.concurrent.ConcurrentLinkedQueue;
import java.util.concurrent.Executors;
import java.util.concurrent.ScheduledExecutorService;
import java.util.concurrent.ThreadFactory;
import java.util.concurrent.TimeUnit;

import javax.annotation.Nullable;

import org.apache.ambari.server.AmbariException;
import org.apache.ambari.server.Role;
import org.apache.ambari.server.RoleCommand;
import org.apache.ambari.server.ServiceComponentHostNotFoundException;
import org.apache.ambari.server.ServiceComponentNotFoundException;
import org.apache.ambari.server.ServiceNotFoundException;
import org.apache.ambari.server.actionmanager.ActionManager;
import org.apache.ambari.server.actionmanager.HostRoleCommand;
import org.apache.ambari.server.actionmanager.HostRoleStatus;
<<<<<<< HEAD
=======
import org.apache.ambari.server.agent.ExecutionCommand.KeyNames;
import org.apache.ambari.server.agent.stomp.dto.ComponentVersionReport;
import org.apache.ambari.server.agent.stomp.dto.ComponentVersionReports;
>>>>>>> d680af80
import org.apache.ambari.server.api.services.AmbariMetaInfo;
import org.apache.ambari.server.controller.MaintenanceStateHelper;
import org.apache.ambari.server.events.AlertEvent;
import org.apache.ambari.server.events.AlertReceivedEvent;
import org.apache.ambari.server.events.CommandReportReceivedEvent;
import org.apache.ambari.server.events.HostComponentVersionAdvertisedEvent;
import org.apache.ambari.server.events.publishers.AlertEventPublisher;
import org.apache.ambari.server.events.publishers.CommandReportEventPublisher;
import org.apache.ambari.server.events.publishers.VersionEventPublisher;
import org.apache.ambari.server.metadata.ActionMetadata;
import org.apache.ambari.server.orm.dao.KerberosKeytabDAO;
import org.apache.ambari.server.orm.dao.KerberosKeytabPrincipalDAO;
import org.apache.ambari.server.orm.entities.KerberosKeytabPrincipalEntity;
import org.apache.ambari.server.state.Alert;
import org.apache.ambari.server.state.Cluster;
import org.apache.ambari.server.state.Clusters;
import org.apache.ambari.server.state.Host;
import org.apache.ambari.server.state.HostHealthStatus;
import org.apache.ambari.server.state.HostState;
import org.apache.ambari.server.state.Service;
import org.apache.ambari.server.state.ServiceComponent;
import org.apache.ambari.server.state.ServiceComponentHost;
import org.apache.ambari.server.state.UpgradeState;
import org.apache.ambari.server.state.fsm.InvalidStateTransitionException;
import org.apache.ambari.server.state.host.HostStatusUpdatesReceivedEvent;
import org.apache.ambari.server.state.svccomphost.ServiceComponentHostOpFailedEvent;
import org.apache.ambari.server.state.svccomphost.ServiceComponentHostOpInProgressEvent;
import org.apache.ambari.server.state.svccomphost.ServiceComponentHostOpSucceededEvent;
import org.apache.ambari.server.state.svccomphost.ServiceComponentHostStartedEvent;
import org.apache.ambari.server.state.svccomphost.ServiceComponentHostStoppedEvent;
import org.apache.commons.collections.CollectionUtils;
import org.apache.commons.lang.StringUtils;
import org.slf4j.Logger;
import org.slf4j.LoggerFactory;

import com.google.common.util.concurrent.AbstractService;
import com.google.common.util.concurrent.ThreadFactoryBuilder;
import com.google.gson.Gson;
import com.google.gson.JsonElement;
import com.google.gson.JsonObject;
import com.google.gson.JsonSyntaxException;
import com.google.gson.annotations.SerializedName;
import com.google.inject.Inject;
import com.google.inject.Injector;

/**
 * HeartbeatProcessor class is used for bulk processing data retrieved from agents in background
 */
public class HeartbeatProcessor extends AbstractService{
  private static final Logger LOG = LoggerFactory.getLogger(HeartbeatProcessor.class);

  private ScheduledExecutorService executor;

  private ConcurrentLinkedQueue<HeartBeat> heartBeatsQueue = new ConcurrentLinkedQueue<>();

  private volatile boolean shouldRun = true;

  //TODO rewrite to correlate with heartbeat frequency, hardcoded in agent as of now
  private long delay = 5000;
  private long period = 1000;

  private int poolSize = 1;

  private Clusters clusterFsm;
  private HeartbeatMonitor heartbeatMonitor;
  private Injector injector;
  private ActionManager actionManager;

  /**
   * Publishes {@link AlertEvent} instances.
   */
  @Inject
  AlertEventPublisher alertEventPublisher;

  @Inject
  CommandReportEventPublisher commandReportEventPublisher;

  @Inject
  VersionEventPublisher versionEventPublisher;

  @Inject
  ActionMetadata actionMetadata;

  @Inject
  MaintenanceStateHelper maintenanceStateHelper;

  @Inject
  AmbariMetaInfo ambariMetaInfo;

  @Inject
  KerberosKeytabPrincipalDAO kerberosKeytabPrincipalDAO;

  @Inject
  KerberosKeytabDAO kerberosKeytabDAO;

  @Inject
  Gson gson;

  @Inject
  public HeartbeatProcessor(Clusters clusterFsm, ActionManager am, HeartbeatMonitor heartbeatMonitor,
                            Injector injector) {
    injector.injectMembers(this);

    this.injector = injector;
    this.heartbeatMonitor = heartbeatMonitor;
    this.clusterFsm = clusterFsm;
    actionManager = am;
    ThreadFactory threadFactory = new ThreadFactoryBuilder().setNameFormat("ambari-heartbeat-processor-%d").build();
    executor = Executors.newScheduledThreadPool(poolSize, threadFactory);
  }

  @Override
  protected void doStart() {
    LOG.info("**** Starting heartbeats processing threads ****");
    for (int i = 0; i < poolSize; i++) {
      executor.scheduleAtFixedRate(new HeartbeatProcessingTask(), delay, period, TimeUnit.MILLISECONDS);
    }
  }

  @Override
  protected void doStop() {
    LOG.info("**** Stopping heartbeats processing threads ****");
    shouldRun = false;
    executor.shutdown();
  }

  public void addHeartbeat(HeartBeat heartBeat) {
    heartBeatsQueue.add(heartBeat);
  }

  private HeartBeat pollHeartbeat() {
    return heartBeatsQueue.poll();
  }

  /**
   * Processing task to be scheduled for execution
   */
  private class HeartbeatProcessingTask implements Runnable {

    @Override
    public void run() {
      while (shouldRun) {
        try {
          HeartBeat heartbeat = pollHeartbeat();
          if (heartbeat == null) {
            break;
          }
          processHeartbeat(heartbeat);
        } catch (Exception e) {
          LOG.error("Exception received while processing heartbeat", e);
        } catch (Throwable throwable) {
          //catch everything to prevent task suppression
          LOG.error("ERROR: ", throwable);
        }


      }
    }
  }

  /**
   * Incapsulates logic for processing data from agent heartbeat
   *
   * @param heartbeat Agent heartbeat object
   * @throws AmbariException
   */
  public void processHeartbeat(HeartBeat heartbeat) throws AmbariException {
    long now = System.currentTimeMillis();

    processAlerts(heartbeat);

    //process status reports before command reports to prevent status override immediately after task finish
    processStatusReports(heartbeat);
    processCommandReports(heartbeat, now);
    //host status calculation are based on task and status reports, should be performed last
    processHostStatus(heartbeat);
  }


  /**
   * Extracts all of the {@link Alert}s from the heartbeat and fires
   * {@link AlertEvent}s for each one. If there is a problem looking up the
   * cluster, then alerts will not be processed.
   *
   * @param heartbeat the heartbeat to process.
   */
  protected void processAlerts(HeartBeat heartbeat) {
    if (heartbeat != null) {
      processAlerts(heartbeat.getHostname(), heartbeat.getAlerts());
    }
  }

  public void processAlerts(String hostname, List<Alert> alerts) {
    if (alerts != null && !alerts.isEmpty()) {
      for (Alert alert : alerts) {
        if (alert.getHostName() == null) {
          alert.setHostName(hostname);
        }
      }
      AlertEvent event = new AlertReceivedEvent(alerts);
      alertEventPublisher.publish(event);

    }
  }

  /**
   * Update host status basing on components statuses
   *
   * @param heartbeat heartbeat to process
   * @throws AmbariException
   */
  protected void processHostStatus(HeartBeat heartbeat) throws AmbariException {
    processHostStatus(heartbeat.getComponentStatus(), heartbeat.getReports(), heartbeat.getHostname());
  }


  protected void processHostStatus(List<ComponentStatus> componentStatuses, List<CommandReport> reports,
                                   String hostName) throws AmbariException {

    Host host = clusterFsm.getHost(hostName);
    HostHealthStatus.HealthStatus healthStatus = host.getHealthStatus().getHealthStatus();

    if (!healthStatus.equals(HostHealthStatus.HealthStatus.UNKNOWN)) {

      //Host status info could be calculated only if agent returned statuses in heartbeat
      //Or, if a command is executed that can change component status
      boolean calculateHostStatus = false;
      Long clusterId = null;
      if (CollectionUtils.isNotEmpty(componentStatuses)) {
        calculateHostStatus = true;
        for (ComponentStatus componentStatus : componentStatuses) {
          clusterId = componentStatus.getClusterId();
          break;
        }
      }

      if (!calculateHostStatus && CollectionUtils.isNotEmpty(reports)) {
        for (CommandReport report : reports) {
          if (RoleCommand.ACTIONEXECUTE.toString().equals(report.getRoleCommand())) {
            continue;
          }

          String service = report.getServiceName();
          if (actionMetadata.getActions(service.toLowerCase()).contains(report.getRole())) {
            continue;
          }
          if (report.getStatus().equals("COMPLETED")) {
            calculateHostStatus = true;
            clusterId = Long.parseLong(report.getClusterId());
            break;
          }
        }
      }

      if (calculateHostStatus) {
        host.calculateHostStatus(clusterId);
      }

      //If host doesn't belong to any cluster
      if ((clusterFsm.getClustersForHost(host.getHostName())).size() == 0) {
        healthStatus = HostHealthStatus.HealthStatus.HEALTHY;
        host.setStatus(healthStatus.name());
      }
    }
  }

  /**
   * Process reports of tasks executed on agents
   *
   * @param heartbeat heartbeat to process
   * @param now       cached current time
   * @throws AmbariException
   */
  protected void processCommandReports(HeartBeat heartbeat, long now) throws AmbariException {
    processCommandReports(heartbeat.getReports(), heartbeat.getHostname(), now);
  }

  protected void processCommandReports(List<CommandReport> reports, String hostName, Long now)
      throws AmbariException {

    // Cache HostRoleCommand entities because we will need them few times
    List<Long> taskIds = new ArrayList<>();
    for (CommandReport report : reports) {
      taskIds.add(report.getTaskId());
    }
    Map<Long, HostRoleCommand> commands = actionManager.getTasksMap(taskIds);

    for (CommandReport report : reports) {

      Long clusterId = Long.parseLong(report.getClusterId());

      LOG.debug("Received command report: {}", report);

      // get this locally; don't touch the database
      Host host = clusterFsm.getHost(hostName);
      if (host == null) {
        LOG.error("Received a command report and was unable to retrieve Host for hostname = " + hostName);
        continue;
      }

      // Send event for final command reports for actions
      if (HostRoleStatus.valueOf(report.getStatus()).isCompletedState()) {
        CommandReportReceivedEvent event = new CommandReportReceivedEvent(
            clusterId, hostName, report);

        commandReportEventPublisher.publish(event);
      }

      // Fetch HostRoleCommand that corresponds to a given task ID
      HostRoleCommand hostRoleCommand = commands.get(report.getTaskId());
      if (hostRoleCommand == null) {
        LOG.warn("Can't fetch HostRoleCommand with taskId = " + report.getTaskId());
      } else {
        // Skip sending events for command reports for ABORTed commands
        if (hostRoleCommand.getStatus() == HostRoleStatus.ABORTED) {
          continue;
        }
        if (hostRoleCommand.getStatus() == HostRoleStatus.QUEUED &&
            report.getStatus().equals("IN_PROGRESS")) {
          hostRoleCommand.setStartTime(now);

          // Because the task may be retried several times, set the original start time only once.
          if (hostRoleCommand.getOriginalStartTime() == -1) {
            hostRoleCommand.setOriginalStartTime(now);
          }
        }
      }

      // get the status of the command
      HostRoleStatus status = HostRoleStatus.valueOf(report.getStatus());

      @Nullable
      JsonObject structuredOutputJson = null;
      String structuredOutputString = report.getStructuredOut();
      // only try to parse thes structured output if the command is completed
      if (status.isCompletedState()) {
        if (StringUtils.isNotBlank(structuredOutputString)
            && !StringUtils.equals(structuredOutputString, "{}")) {
          JsonElement element = gson.fromJson(structuredOutputString, JsonElement.class);
          structuredOutputJson = element.getAsJsonObject();
        }
      }

      // If the report indicates the keytab file was successfully transferred to a host or removed
      // from a host, record this for future reference
      if (Service.Type.KERBEROS.name().equalsIgnoreCase(report.getServiceName()) &&
          Role.KERBEROS_CLIENT.name().equalsIgnoreCase(report.getRole()) &&
          RoleCommand.CUSTOM_COMMAND.name().equalsIgnoreCase(report.getRoleCommand()) &&
          HostRoleStatus.COMPLETED == status) {

        String customCommand = report.getCustomCommand();

        if (SET_KEYTAB.equalsIgnoreCase(customCommand)) {
          WriteKeytabsStructuredOut writeKeytabsStructuredOut;
          try {
            JsonElement setKeytabsStructuredOutRoot = structuredOutputJson.get(
                StructuredOutputType.SET_KEYTABS.getRoot());

            writeKeytabsStructuredOut = gson.fromJson(setKeytabsStructuredOutRoot, WriteKeytabsStructuredOut.class);
          } catch (JsonSyntaxException ex) {
            //Json structure was incorrect do nothing, pass this data further for processing
            writeKeytabsStructuredOut = null;
          }

          if (writeKeytabsStructuredOut != null) {
            if (SET_KEYTAB.equalsIgnoreCase(customCommand)) {
              Map<String, String> keytabs = writeKeytabsStructuredOut.getKeytabs();
              if (keytabs != null) {
                for (Map.Entry<String, String> entry : keytabs.entrySet()) {
                  String principal = entry.getKey();
                  String keytabPath = entry.getValue();
                  for (KerberosKeytabPrincipalEntity kkpe: kerberosKeytabPrincipalDAO.findByHostAndKeytab(host.getHostId(), keytabPath)) {
                    kkpe.setDistributed(true);
                    kerberosKeytabPrincipalDAO.merge(kkpe);
                  }
                }
              }
            }
          }
        } else if (CHECK_KEYTABS.equalsIgnoreCase(customCommand) && structuredOutputJson != null) {
          JsonElement checkKeytabsStructuredOutRoot = structuredOutputJson.get(
              StructuredOutputType.CHECK_KEYTABS.getRoot());

          ListKeytabsStructuredOut structuredOut = gson.fromJson(checkKeytabsStructuredOutRoot,
              ListKeytabsStructuredOut.class);

          for (MissingKeytab each : structuredOut.missingKeytabs) {
            LOG.info("Missing principal: {} for keytab: {} on host: {}", each.principal, each.keytabFilePath, hostName);
            KerberosKeytabPrincipalEntity kkpe = kerberosKeytabPrincipalDAO.findByHostKeytabAndPrincipal(host.getHostId(), each.keytabFilePath, each.principal);
            kkpe.setDistributed(false);
            kerberosKeytabPrincipalDAO.merge(kkpe);
          }
        }
      }

      //pass custom START, STOP and RESTART
      if (RoleCommand.ACTIONEXECUTE.toString().equals(report.getRoleCommand()) ||
          (RoleCommand.CUSTOM_COMMAND.toString().equals(report.getRoleCommand()) &&
              !("RESTART".equals(report.getCustomCommand()) ||
                  "START".equals(report.getCustomCommand()) ||
                  "STOP".equals(report.getCustomCommand())))) {
        continue;
      }

      Cluster cl = clusterFsm.getCluster(Long.parseLong(report.getClusterId()));
      String service = report.getServiceName();
      if (service == null || service.isEmpty()) {
        throw new AmbariException("Invalid command report, service: " + service);
      }

      if (actionMetadata.getActions(service.toLowerCase()).contains(report.getRole())) {
        LOG.debug("{} is an action - skip component lookup", report.getRole());
      } else {
        try {
          Service svc = cl.getService(service);
          ServiceComponent svcComp = svc.getServiceComponent(report.getRole());
          ServiceComponentHost scHost = svcComp.getServiceComponentHost(hostName);
          String schName = scHost.getServiceComponentName();

          if (HostRoleStatus.COMPLETED == status) {
            // Reading component version if it is present
            ComponentVersionStructuredOut componentVersionStructuredOut = null;
            if (null != structuredOutputJson) {
              JsonElement versionStructuredOutRoot = structuredOutputJson.get(
                  StructuredOutputType.VERSION_REPORTING.getRoot());

              if (null != versionStructuredOutRoot) {
                try {
                  componentVersionStructuredOut = gson.fromJson(versionStructuredOutRoot,
                      ComponentVersionStructuredOut.class);

                  HostComponentVersionAdvertisedEvent event = new HostComponentVersionAdvertisedEvent(
                      cl, scHost, componentVersionStructuredOut);

                  versionEventPublisher.publish(event);
                } catch (JsonSyntaxException ex) {
                  // Json structure for component version was incorrect
                  // do nothing, pass this data further for processing
                }
              }
            }

            if (!scHost.getState().equals(org.apache.ambari.server.state.State.UPGRADING) &&
                (report.getRoleCommand().equals(RoleCommand.START.toString()) ||
                (report.getRoleCommand().equals(RoleCommand.CUSTOM_COMMAND.toString()) &&
                    ("START".equals(report.getCustomCommand()) ||
                        "RESTART".equals(report.getCustomCommand()))))
                && null != report.getConfigurationTags()
                && !report.getConfigurationTags().isEmpty()) {
              LOG.info("Updating applied config on serviceName " + scHost.getServiceName() +
                  ", serviceType " + scHost.getServiceType() +
                  ", component " + scHost.getServiceComponentName() + ", host " + scHost.getHostName());

              scHost.setRestartRequired(false);
            }

            // Necessary for resetting clients stale configs after starting service
            if ((RoleCommand.INSTALL.toString().equals(report.getRoleCommand()) ||
                (RoleCommand.CUSTOM_COMMAND.toString().equals(report.getRoleCommand()) &&
                    "INSTALL".equals(report.getCustomCommand()))) && svcComp.isClientComponent()){
              scHost.setRestartRequired(false);
            }

            if (RoleCommand.CUSTOM_COMMAND.toString().equals(report.getRoleCommand()) &&
                !("START".equals(report.getCustomCommand()) ||
                    "STOP".equals(report.getCustomCommand()))) {
              //do not affect states for custom commands except START and STOP
              //lets status commands to be responsible for this
              continue;
            }

            if (RoleCommand.START.toString().equals(report.getRoleCommand()) ||
                (RoleCommand.CUSTOM_COMMAND.toString().equals(report.getRoleCommand()) &&
                    "START".equals(report.getCustomCommand()))) {
              scHost.handleEvent(new ServiceComponentHostStartedEvent(schName,
                  hostName, now));
              scHost.setRestartRequired(false);
            } else if (RoleCommand.STOP.toString().equals(report.getRoleCommand()) ||
                (RoleCommand.CUSTOM_COMMAND.toString().equals(report.getRoleCommand()) &&
                    "STOP".equals(report.getCustomCommand()))) {
              scHost.handleEvent(new ServiceComponentHostStoppedEvent(schName,
                  hostName, now));
            } else {
              scHost.handleEvent(new ServiceComponentHostOpSucceededEvent(schName,
                  hostName, now));
            }
          } else if (HostRoleStatus.FAILED == status) {
            if (structuredOutputJson != null) {
              JsonElement upgradeStructedOutput = structuredOutputJson.get(
                  StructuredOutputType.UPGRADE_SUMMARY.getRoot());
              if (null != upgradeStructedOutput) {
                try {
                  UpgradeSummaryStructuredOuut upgradeStructuredOutput = gson.fromJson(
                      upgradeStructedOutput, UpgradeSummaryStructuredOuut.class);

                  if (null != upgradeStructuredOutput.direction) {
                    scHost.setUpgradeState(UpgradeState.FAILED);
                  }
                } catch (JsonSyntaxException ex) {
                  LOG.warn("Structured output was found, but not parseable: {}",
                      structuredOutputString);
                }
              }

              LOG.error("Operation failed - may be retried. Service component host: "
                  + schName + ", host: " + hostName + " Action id " + report.getActionId() + " and taskId " + report.getTaskId());
              if (actionManager.isInProgressCommand(report)) {
                scHost.handleEvent(new ServiceComponentHostOpFailedEvent
                    (schName, hostName, now));
              } else {
                LOG.info("Received report for a command that is no longer active. " + report);
              }
            }
          } else if (HostRoleStatus.IN_PROGRESS == status) {
            scHost.handleEvent(new ServiceComponentHostOpInProgressEvent(schName,
                hostName, now));
          }
        } catch (ServiceComponentNotFoundException scnex) {
          LOG.warn("Service component not found ", scnex);
        } catch (InvalidStateTransitionException ex) {
          if (LOG.isDebugEnabled()) {
            LOG.warn("State machine exception.", ex);
          } else {
            LOG.warn("State machine exception. " + ex.getMessage());
          }
        }
      }
    }

    //Update state machines from reports
    actionManager.processTaskResponse(hostName, reports, commands);
  }

  /**
   * Process reports of status commands
   *
   * @param heartbeat heartbeat to process
   * @throws AmbariException
   */
  protected void processStatusReports(HeartBeat heartbeat) throws AmbariException {
    processStatusReports(heartbeat.getComponentStatus(), heartbeat.getHostname());
  }

  /**
   * Process reports of components versions
   * @throws AmbariException
   */
  public void processVersionReports(ComponentVersionReports versionReports, String hostname) throws AmbariException {
    Set<Cluster> clusters = clusterFsm.getClustersForHost(hostname);
    for (Cluster cl : clusters) {
      for (Map.Entry<String, List<ComponentVersionReport>> status : versionReports
          .getComponentVersionReports().entrySet()) {
        if (Long.valueOf(status.getKey()).equals(cl.getClusterId())) {
          for (ComponentVersionReport versionReport : status.getValue()) {
            try {
              Service svc = cl.getService(versionReport.getServiceName());

              String componentName = versionReport.getComponentName();
              if (svc.getServiceComponents().containsKey(componentName)) {
                ServiceComponent svcComp = svc.getServiceComponent(
                    componentName);
                ServiceComponentHost scHost = svcComp.getServiceComponentHost(
                    hostname);

                String version = versionReport.getVersion();

                HostComponentVersionAdvertisedEvent event = new HostComponentVersionAdvertisedEvent(cl,
                    scHost, version);
                versionEventPublisher.publish(event);
              }
            } catch (ServiceNotFoundException e) {
              LOG.warn("Received a version report for a non-initialized"
                  + " service"
                  + ", clusterId=" + versionReport.getClusterId()
                  + ", serviceName=" + versionReport.getServiceName());
              continue;
            } catch (ServiceComponentNotFoundException e) {
              LOG.warn("Received a version report for a non-initialized"
                  + " servicecomponent"
                  + ", clusterId=" + versionReport.getClusterId()
                  + ", serviceName=" + versionReport.getServiceName()
                  + ", componentName=" + versionReport.getComponentName());
              continue;
            } catch (ServiceComponentHostNotFoundException e) {
              LOG.warn("Received a version report for a non-initialized"
                  + " hostcomponent"
                  + ", clusterId=" + versionReport.getClusterId()
                  + ", serviceName=" + versionReport.getServiceName()
                  + ", componentName=" + versionReport.getComponentName()
                  + ", hostname=" + hostname);
              continue;
            } catch (RuntimeException e) {
              LOG.warn("Received a version report with invalid payload"
                  + " service"
                  + ", clusterId=" + versionReport.getClusterId()
                  + ", serviceName=" + versionReport.getServiceName()
                  + ", componentName=" + versionReport.getComponentName()
                  + ", hostname=" + hostname
                  + ", error=" + e.getMessage());
              continue;
            }
          }
        }
      }
    }
  }

  /**
   * Process reports of status commands
   * @throws AmbariException
   */
  public void processStatusReports(List<ComponentStatus> componentStatuses, String hostname) throws AmbariException {
    Set<Cluster> clusters = clusterFsm.getClustersForHost(hostname);
    for (Cluster cl : clusters) {
      for (ComponentStatus status : componentStatuses) {
        if (status.getClusterId().equals(cl.getClusterId())) {
          try {
            Service svc = cl.getService(status.getServiceName());

            String componentName = status.getComponentName();
            if (svc.getServiceComponents().containsKey(componentName)) {
              ServiceComponent svcComp = svc.getServiceComponent(
                  componentName);
              ServiceComponentHost scHost = svcComp.getServiceComponentHost(
                  hostname);
              if (status.getStatus() != null) {
                org.apache.ambari.server.state.State prevState = scHost.getState();
                org.apache.ambari.server.state.State liveState =
                    org.apache.ambari.server.state.State.valueOf(org.apache.ambari.server.state.State.class,
                        status.getStatus());
                //ignore reports from status commands if component is in INIT or any "in progress" state
                if (prevState.equals(org.apache.ambari.server.state.State.INSTALLED)
                    || prevState.equals(org.apache.ambari.server.state.State.STARTED)
                    || prevState.equals(org.apache.ambari.server.state.State.UNKNOWN)) {
                  scHost.setState(liveState);
                  if (!prevState.equals(liveState)) {
                    LOG.info("State of service component " + componentName
                        + " of service " + status.getServiceName()
                        + " of cluster " + status.getClusterId()
                        + " has changed from " + prevState + " to " + liveState
                        + " at host " + hostname
                        + " according to STATUS_COMMAND report");
                  }
                }
              }

              Map<String, Object> extra = status.getExtra();
              if (null != extra && !extra.isEmpty()) {
                try {
                  if (extra.containsKey("processes")) {
                    @SuppressWarnings("unchecked")
                    List<Map<String, String>> list = (List<Map<String, String>>) extra.get("processes");
                    scHost.setProcesses(list);
                  }
                } catch (Exception e) {
                  LOG.error("Could not access extra JSON for " +
                      scHost.getServiceComponentName() + " from " +
                      scHost.getHostName() + ": " + status.getExtra() +
                      " (" + e.getMessage() + ")");
                }
              }

              heartbeatMonitor.getAgentRequests()
                  .setExecutionDetailsRequest(hostname, componentName, status.getSendExecCmdDet());
            } else {
              // TODO: What should be done otherwise?
            }
          } catch (ServiceNotFoundException e) {
            LOG.warn("Received a live status update for a non-initialized"
                + " service"
                + ", clusterId=" + status.getClusterId()
                + ", serviceName=" + status.getServiceName());
            // FIXME ignore invalid live update and continue for now?
            continue;
          } catch (ServiceComponentNotFoundException e) {
            LOG.warn("Received a live status update for a non-initialized"
                + " servicecomponent"
                + ", clusterId=" + status.getClusterId()
                + ", serviceName=" + status.getServiceName()
                + ", componentName=" + status.getComponentName());
            // FIXME ignore invalid live update and continue for now?
            continue;
          } catch (ServiceComponentHostNotFoundException e) {
            LOG.warn("Received a live status update for a non-initialized"
                + " service"
                + ", clusterId=" + status.getClusterId()
                + ", serviceName=" + status.getServiceName()
                + ", componentName=" + status.getComponentName()
                + ", hostname=" + hostname);
            // FIXME ignore invalid live update and continue for now?
            continue;
          } catch (RuntimeException e) {
            LOG.warn("Received a live status with invalid payload"
                + " service"
                + ", clusterId=" + status.getClusterId()
                + ", serviceName=" + status.getServiceName()
                + ", componentName=" + status.getComponentName()
                + ", hostname=" + hostname
                + ", error=" + e.getMessage());
            continue;
          }
        }
      }
    }

    Host host = clusterFsm.getHost(hostname);
    long now = System.currentTimeMillis();
    // If the host is waiting for component status updates, notify it
    if (componentStatuses.size() > 0
        && host.getState().equals(HostState.WAITING_FOR_HOST_STATUS_UPDATES)) {
      try {
        LOG.debug("Got component status updates for host {}", hostname);
        host.handleEvent(new HostStatusUpdatesReceivedEvent(hostname, now));
      } catch (InvalidStateTransitionException e) {
        LOG.warn("Failed to notify the host about component status updates for host {}", hostname, e);
      }
    }
  }

  /**
   * This class is used for mapping json of structured output for keytab distribution actions.
   */
  private static class WriteKeytabsStructuredOut {
    @SerializedName("keytabs")
    private Map<String, String> keytabs;

    @SerializedName("removedKeytabs")
    private Map<String, String> removedKeytabs;

    public Map<String, String> getKeytabs() {
      return keytabs;
    }

    public void setKeytabs(Map<String, String> keytabs) {
      this.keytabs = keytabs;
    }

    public Map<String, String> getRemovedKeytabs() {
      return removedKeytabs;
    }

    public void setRemovedKeytabs(Map<String, String> removedKeytabs) {
      this.removedKeytabs = removedKeytabs;
    }
  }

  private static class ListKeytabsStructuredOut {
    @SerializedName("missing_keytabs")
    private final List<MissingKeytab> missingKeytabs;

    public ListKeytabsStructuredOut(List<MissingKeytab> missingKeytabs) {
      this.missingKeytabs = missingKeytabs;
    }
  }

  private static class MissingKeytab {
    @SerializedName("principal")
    private final String principal;
    @SerializedName("keytab_file_path")
    private final String keytabFilePath;

    public MissingKeytab(String principal, String keytabFilePath) {
      this.principal = principal;
      this.keytabFilePath = keytabFilePath;
    }
  }

  /**
   * This class is used for mapping json of structured output for component START action.
   */
  public static class ComponentVersionStructuredOut {
    @SerializedName("mpackVersion")
    public String mpackVersion;

    @SerializedName("version")
    public String version;
  }

  /**
   * This class is used for mapping json of structured output for information
   * about an upgrade in progress.
   */
  public static class UpgradeSummaryStructuredOuut {
    @SerializedName("direction")
    public String direction;
  }
}<|MERGE_RESOLUTION|>--- conflicted
+++ resolved
@@ -33,6 +33,8 @@
 
 import javax.annotation.Nullable;
 
+import org.apache.ambari.annotations.Experimental;
+import org.apache.ambari.annotations.ExperimentalFeature;
 import org.apache.ambari.server.AmbariException;
 import org.apache.ambari.server.Role;
 import org.apache.ambari.server.RoleCommand;
@@ -42,12 +44,8 @@
 import org.apache.ambari.server.actionmanager.ActionManager;
 import org.apache.ambari.server.actionmanager.HostRoleCommand;
 import org.apache.ambari.server.actionmanager.HostRoleStatus;
-<<<<<<< HEAD
-=======
-import org.apache.ambari.server.agent.ExecutionCommand.KeyNames;
 import org.apache.ambari.server.agent.stomp.dto.ComponentVersionReport;
 import org.apache.ambari.server.agent.stomp.dto.ComponentVersionReports;
->>>>>>> d680af80
 import org.apache.ambari.server.api.services.AmbariMetaInfo;
 import org.apache.ambari.server.controller.MaintenanceStateHelper;
 import org.apache.ambari.server.events.AlertEvent;
@@ -595,6 +593,9 @@
    * Process reports of components versions
    * @throws AmbariException
    */
+  @Experimental(
+      feature = ExperimentalFeature.VERSION_REPORTING,
+      comment = "This needs to be rewritten using the new structured output")
   public void processVersionReports(ComponentVersionReports versionReports, String hostname) throws AmbariException {
     Set<Cluster> clusters = clusterFsm.getClustersForHost(hostname);
     for (Cluster cl : clusters) {
@@ -615,7 +616,7 @@
                 String version = versionReport.getVersion();
 
                 HostComponentVersionAdvertisedEvent event = new HostComponentVersionAdvertisedEvent(cl,
-                    scHost, version);
+                    scHost, null);
                 versionEventPublisher.publish(event);
               }
             } catch (ServiceNotFoundException e) {
