/*
 * Licensed to the Apache Software Foundation (ASF) under one
 * or more contributor license agreements.  See the NOTICE file
 * distributed with this work for additional information
 * regarding copyright ownership.  The ASF licenses this file
 * to you under the Apache License, Version 2.0 (the
 * "License"); you may not use this file except in compliance
 * with the License.  You may obtain a copy of the License at
 *
 *     http://www.apache.org/licenses/LICENSE-2.0
 *
 * Unless required by applicable law or agreed to in writing, software
 * distributed under the License is distributed on an "AS IS" BASIS,
 * WITHOUT WARRANTIES OR CONDITIONS OF ANY KIND, either express or implied.
 * See the License for the specific language governing permissions and
 * limitations under the License.
 */
package org.apache.ambari.server.agent;

import java.util.ArrayList;
import java.util.HashMap;
import java.util.HashSet;
import java.util.List;
import java.util.Map;
import java.util.Set;

import org.apache.ambari.annotations.Experimental;
import org.apache.ambari.annotations.ExperimentalFeature;
import org.apache.ambari.server.AmbariException;
import org.apache.ambari.server.RoleCommand;
import org.apache.ambari.server.state.Cluster;
import org.apache.ambari.server.state.UpgradeContext.UpgradeSummary;
import org.apache.ambari.server.utils.StageUtils;
import org.slf4j.Logger;
import org.slf4j.LoggerFactory;

import com.fasterxml.jackson.annotation.JsonIgnore;
import com.fasterxml.jackson.annotation.JsonInclude;
import com.google.gson.annotations.SerializedName;


/**
 * Execution commands are scheduled by action manager, and these are
 * persisted in the database for recovery.
 */
@JsonInclude(JsonInclude.Include.NON_EMPTY)
public class ExecutionCommand extends AgentCommand {

  private static final Logger LOG = LoggerFactory.getLogger(ExecutionCommand.class);

  public ExecutionCommand() {
    super(AgentCommandType.EXECUTION_COMMAND);
  }

  @com.fasterxml.jackson.annotation.JsonProperty("clusterId")
  private String clusterId;

  @SerializedName("clusterName")
  @com.fasterxml.jackson.annotation.JsonProperty("clusterName")
  private String clusterName;

  @SerializedName("clusterSettings")
  private Map<String, String> clusterSettings;

  @SerializedName("stackSettings")
  private Map<String, String> stackSettings;

  @SerializedName("requestId")
  @com.fasterxml.jackson.annotation.JsonProperty("requestId")
  private long requestId;

  @SerializedName("stageId")
  @JsonIgnore
  private long stageId;

  @SerializedName("taskId")
  @com.fasterxml.jackson.annotation.JsonProperty("taskId")
  private long taskId;

  @SerializedName("commandId")
  @com.fasterxml.jackson.annotation.JsonProperty("commandId")
  private String commandId;

  @SerializedName("hostname")
  @JsonIgnore
  private String hostname;

  @SerializedName("role")
  @com.fasterxml.jackson.annotation.JsonProperty("role")
  private String role;

  @SerializedName("hostLevelParams")
  @JsonIgnore
  private Map<String, String> hostLevelParams = new HashMap<>();

  @SerializedName("roleParams")
  @com.fasterxml.jackson.annotation.JsonProperty("roleParams")
  private Map<String, String> roleParams = null;

  @SerializedName("roleCommand")
  @com.fasterxml.jackson.annotation.JsonProperty("roleCommand")
  private RoleCommand roleCommand;

  @SerializedName("clusterHostInfo")
  @JsonIgnore
  private Map<String, Set<String>> clusterHostInfo =
    new HashMap<>();

  @SerializedName("configurations")
  @JsonIgnore
  private Map<String, Map<String, String>> configurations;

  @SerializedName("configuration_attributes")
  @JsonIgnore
  private Map<String, Map<String, Map<String, String>>> configurationAttributes;

  @SerializedName("configurationTags")
  @JsonIgnore
  private Map<String, Map<String, String>> configurationTags;

  @SerializedName("forceRefreshConfigTagsBeforeExecution")
  @JsonIgnore
  private boolean forceRefreshConfigTagsBeforeExecution = false;

  @SerializedName("commandParams")
  @com.fasterxml.jackson.annotation.JsonProperty("commandParams")
  private Map<String, String> commandParams = new HashMap<>();

  @SerializedName("serviceGroupName")
  private String serviceGroupName;

  @SerializedName("serviceName")
  @com.fasterxml.jackson.annotation.JsonProperty("serviceName")
  private String serviceName;

  @SerializedName("serviceType")
  @JsonIgnore
  private String serviceType;

  @SerializedName("componentName")
  @JsonIgnore
  private String componentName;

  @SerializedName("kerberosCommandParams")
  @com.fasterxml.jackson.annotation.JsonProperty("kerberosCommandParams")
  private List<Map<String, String>> kerberosCommandParams = new ArrayList<>();

  @SerializedName("localComponents")
  @JsonIgnore
  private Set<String> localComponents = new HashSet<>();

  @SerializedName("availableServices")
  @JsonIgnore
  private Map<String, String> availableServices = new HashMap<>();

  /**
   * "true" or "false" indicating whether this
   * service is enabled for credential store use.
   */
  @SerializedName("credentialStoreEnabled")
  @JsonIgnore
  private String credentialStoreEnabled;

  /**
   * Map of config type to list of password properties
   *   <pre>
   *     {@code
   *       {
   *         "config_type1" :
   *           {
   *             "password_alias_name1:type1":"password_value_name1",
   *             "password_alias_name2:type2":"password_value_name2",
   *                 :
   *           },
   *         "config_type2" :
   *           {
   *             "password_alias_name1:type1":"password_value_name1",
   *             "password_alias_name2:type2":"password_value_name2",
   *                 :
   *           },
   *                 :
   *       }
   *     }
   *   </pre>
   */
  @SerializedName("configuration_credentials")
  @JsonIgnore
  private Map<String, Map<String, String>> configurationCredentials;


  /**
   * Provides information regarding the content of repositories.  This structure replaces
   * the deprecated use of {@link KeyNames#REPO_INFO}
   */
  @SerializedName("repositoryFile")
  private CommandRepository commandRepository;

  @SerializedName("componentVersionMap")
  private Map<String, Map<String, String>> componentVersionMap = new HashMap<>();

  @SerializedName("upgradeSummary")
  private UpgradeSummary upgradeSummary;

  @SerializedName("roleParameters")
  private Map<String, Object> roleParameters;

  /**
   * If set, the management pack associated with this command.
   */
  @SerializedName("mpackId")
  private Long mpackId;

  public void setConfigurationCredentials(Map<String, Map<String, String>> configurationCredentials) {
    this.configurationCredentials = configurationCredentials;
  }

  public Map<String, Map<String, String>> getConfigurationCredentials() {
    return configurationCredentials;
  }

  public String getCommandId() {
    return commandId;
  }

  /**
   * Sets the request and stage on this command. The {@code commandId} field is
   * automatically constructed from these as requestId-stageId.
   *
   * @param requestId
   *          the ID of the execution request.
   * @param stageId
   *          the ID of the stage request.
   */
  public void setRequestAndStage(long requestId, long stageId) {
    this.requestId = requestId;
    this.stageId = stageId;

    commandId = StageUtils.getActionId(requestId, stageId);
  }

  @Override
  public boolean equals(Object other) {
    if (!(other instanceof ExecutionCommand)) {
      return false;
    }
    ExecutionCommand o = (ExecutionCommand) other;
    return (commandId.equals(o.commandId) &&
            hostname.equals(o.hostname) &&
            role.equals(o.role) &&
            roleCommand.equals(o.roleCommand));
  }

  @Override
  public String toString() {
    try {
      return StageUtils.jaxbToString(this);
    } catch (Exception ex) {
      LOG.warn("Exception in json conversion", ex);
      return "Exception in json conversion";
    }
  }

  @Override
  public int hashCode() {
    return (hostname + commandId + role).hashCode();
  }

  public long getTaskId() {
    return taskId;
  }

  public void setTaskId(long taskId) {
    this.taskId = taskId;
  }

  public String getRole() {
    return role;
  }

  public void setRole(String role) {
    this.role = role;
  }

  public Map<String, String> getRoleParams() {
    return roleParams;
  }

  /**
   * Sets the roleParams for the command.  Consider instead using {@link #setRoleParameters}
   * @param roleParams
   */
  public void setRoleParams(Map<String, String> roleParams) {
    this.roleParams = roleParams;
  }

  public RoleCommand getRoleCommand() {
    return roleCommand;
  }

  public void setRoleCommand(RoleCommand cmd) {
    roleCommand = cmd;
  }

  public String getClusterName() {
    return clusterName;
  }

  public void setClusterName(String clusterName) {
    this.clusterName = clusterName;
  }

  public String getHostname() {
    return hostname;
  }

  public void setHostname(String hostname) {
    this.hostname = hostname;
  }

  public Map<String, String> getHostLevelParams() {
    return hostLevelParams;
  }

  public void setHostLevelParams(Map<String, String> params) {
    hostLevelParams = params;
  }

  public Map<String, String> getClusterSettings() {
    return clusterSettings;
  }

  public void setClusterSettings(Map<String, String> clusterSettings) {
    this.clusterSettings = clusterSettings;
  }


  public Map<String, String> getStackSettings() {
    return stackSettings;
  }

  public void setStackSettings(Map<String, String> stackSettings) {
    this.stackSettings = stackSettings;
  }

  public Map<String, Set<String>> getClusterHostInfo() {
    return clusterHostInfo;
  }

  public void setClusterHostInfo(Map<String, Set<String>> clusterHostInfo) {
    this.clusterHostInfo = clusterHostInfo;
  }

  public Map<String, Map<String, String>> getConfigurations() {
    return configurations;
  }

  public void setConfigurations(Map<String, Map<String, String>> configurations) {
    this.configurations = configurations;
  }

  /**
   * Gets whether configuration tags shoudl be refreshed right before the
   * command is scheduled.
   */
  public boolean getForceRefreshConfigTagsBeforeExecution() {
    return forceRefreshConfigTagsBeforeExecution;
  }

  public void setForceRefreshConfigTagsBeforeExecution(boolean forceRefreshConfigTagsBeforeExecution) {
    this.forceRefreshConfigTagsBeforeExecution = forceRefreshConfigTagsBeforeExecution;
  }

  public Set<String> getLocalComponents() {
    return localComponents;
  }

  public void setLocalComponents(Set<String> localComponents) {
    this.localComponents = localComponents;
  }

  public Map<String, Map<String, Map<String, String>>> getConfigurationAttributes() {
    return configurationAttributes;
  }

  public void setConfigurationAttributes(Map<String, Map<String, Map<String, String>>> configurationAttributes) {
    this.configurationAttributes = configurationAttributes;
  }

  public Map<String, String> getCommandParams() {
    return commandParams;
  }

  public void setCommandParams(Map<String, String> commandParams) {
    this.commandParams = commandParams;
  }

  public String getServiceName() {
    return serviceName;
  }

  public void setServiceName(String serviceName) {
    this.serviceName = serviceName;
  }

  public String getServiceGroupName() {
    return serviceGroupName;
  }

  public void setServiceGroupName(String serviceGroupName) {
    this.serviceGroupName = serviceGroupName;
  }

  public String getServiceType() {
    return serviceType;
  }

  public void setServiceType(String serviceType) {
    this.serviceType = serviceType;
  }

  /**
   * Get a value indicating whether this service is enabled
   * for credential store use.
   *
   * @return "true" or "false", any other value is
   * considered as "false"
   */
  public String getCredentialStoreEnabled() {
    return credentialStoreEnabled;
  }

  /**
   * Set a value indicating whether this service is enabled
   * for credential store use.
   *
   * @param credentialStoreEnabled
   */
  public void setCredentialStoreEnabled(String credentialStoreEnabled) {
    this.credentialStoreEnabled = credentialStoreEnabled;
  }

  public String getComponentName() {
    return componentName;
  }

  public void setComponentName(String componentName) {
    this.componentName = componentName;
  }

  /**
   * @param configTags the config tag map
   */
  public void setConfigurationTags(Map<String, Map<String, String>> configTags) {
    configurationTags = configTags;
  }

  /**
   * @return the configuration tags
   */
  public Map<String, Map<String, String>> getConfigurationTags() {
    return configurationTags;
  }

  /**
   * Returns  parameters for kerberos commands
   * @return  parameters for kerberos commands
   */
  public List<Map<String, String>> getKerberosCommandParams() {
    return kerberosCommandParams;
  }

  /**
   * Sets parameters for kerberos commands
   * @param  params for kerberos commands
   */
  public void setKerberosCommandParams(List<Map<String, String>> params) {
    kerberosCommandParams =  params;
  }

  public String getClusterId() {
    return clusterId;
  }

  public void setClusterId(String clusterId) {
    this.clusterId = clusterId;
  }

  /**
   * @return the repository file that is to be written.
   */
  public CommandRepository getRepositoryFile() {
    return commandRepository;
  }

  /**
   * @param repository  the command repository instance.
   */
  public void setRepositoryFile(CommandRepository repository) {
    commandRepository = repository;
  }

  /**
   * Gets the object-based role parameters for the command.
   */
  public Map<String, Object> getRoleParameters() {
    return roleParameters;
  }

  /**
   * Sets the role parameters for the command.  This is preferred over {@link #setRoleParams(Map)},
   * as this form will pass values as structured data, as opposed to unstructured, escaped json.
   *
   * @param params
   */
  public void setRoleParameters(Map<String, Object> params) {
    roleParameters = params;
  }

  /**
   * Contains key name strings. These strings are used inside maps
   * incapsulated inside command.
   */
  public interface KeyNames {
    String COMMAND_TIMEOUT = "command_timeout";
    String SCRIPT = "script";
    String SCRIPT_TYPE = "script_type";
    String SERVICE_PACKAGE_FOLDER = "service_package_folder";
    String HOOKS_FOLDER = "hooks_folder";
    String CUSTOM_FOLDER = "custom_folder";
    String STACK_NAME = "stack_name";
    String SERVICE_TYPE = "service_type";
    String STACK_VERSION = "stack_version";
    String PACKAGE_LIST = "package_list";
    String JDK_LOCATION = "jdk_location";
    String JAVA_HOME = "java_home";
    String GPL_LICENSE_ACCEPTED = "gpl_license_accepted";
    String AMBARI_JAVA_HOME = "ambari_java_home";
    String AMBARI_JDK_NAME = "ambari_jdk_name";
    String AMBARI_JCE_NAME = "ambari_jce_name";
    String AMBARI_JAVA_VERSION = "ambari_java_version";
    String JAVA_VERSION = "java_version";
    String JDK_NAME = "jdk_name";
    String JCE_NAME = "jce_name";
    String UNLIMITED_KEY_JCE_REQUIRED = "unlimited_key_jce_required";
    String MYSQL_JDBC_URL = "mysql_jdbc_url";
    String ORACLE_JDBC_URL = "oracle_jdbc_url";
    String DB_DRIVER_FILENAME = "db_driver_filename";
    String CLIENTS_TO_UPDATE_CONFIGS = "clientsToUpdateConfigs";

    String DB_NAME = "db_name";
    String GLOBAL = "global";
    String AMBARI_DB_RCA_URL = "ambari_db_rca_url";
    String AMBARI_DB_RCA_DRIVER = "ambari_db_rca_driver";
    String AMBARI_DB_RCA_USERNAME = "ambari_db_rca_username";
    String AMBARI_DB_RCA_PASSWORD = "ambari_db_rca_password";
    String COMPONENT_CATEGORY = "component_category";
    String USER_LIST = "user_list";
    String GROUP_LIST = "group_list";
    String USER_GROUPS = "user_groups";
    String NOT_MANAGED_HDFS_PATH_LIST = "not_managed_hdfs_path_list";
    String REFRESH_TOPOLOGY = "refresh_topology";
    String HOST_SYS_PREPPED = "host_sys_prepped";
    String MAX_DURATION_OF_RETRIES = "max_duration_for_retries";
    String COMMAND_RETRY_ENABLED = "command_retry_enabled";
    String AGENT_STACK_RETRY_ON_UNAVAILABILITY = "agent_stack_retry_on_unavailability";
    String AGENT_STACK_RETRY_COUNT = "agent_stack_retry_count";
    String LOG_OUTPUT = "log_output";

    /**
     * A boolean indicating whether configuration tags should be refreshed
     * before sending the command.
     */
    String REFRESH_CONFIG_TAGS_BEFORE_EXECUTION = "forceRefreshConfigTagsBeforeExecution";

    String SERVICE_CHECK = "SERVICE_CHECK"; // TODO: is it standard command? maybe add it to RoleCommand enum?
    String CUSTOM_COMMAND = "custom_command";

    /**
     * The key indicating that there is an un-finalized upgrade which is suspended.
     */
    String UPGRADE_SUSPENDED = "upgrade_suspended";

    /**
<<<<<<< HEAD
=======
     * When installing packages, optionally provide the row id the version is
     * for in order to precisely match response data.
     * <p/>
     * The agent will return this value back in its response so the repository
     * can be looked up and possibly have its version updated.
     */
    @Deprecated
    @Experimental(feature=ExperimentalFeature.PATCH_UPGRADES)
    String REPO_VERSION_ID = "repository_version_id";
    String CLUSTER_NAME = "cluster_name";

    /**
>>>>>>> 0907d611
     * The version of the component to send down with the command. Normally,
     * this is simply the repository version of the component. However, during
     * upgrades, this value may change depending on the progress of the upgrade
     * and the type/direction.
     */
    @Experimental(
        feature = ExperimentalFeature.PATCH_UPGRADES,
        comment = "Change this to reflect the component version")
    String VERSION = "version";

    /**
     * When installing packages, includes what services will be included in the upgrade
     */
    String CLUSTER_VERSION_SUMMARY = "cluster_version_summary";

    /**
     * The ID of the mpack associated with this command.
     */
    String MPACK_ID = "mpack_id";
  }

  /**
   * @return
   */
  public Map<String, Map<String, String>> getComponentVersionMap() {
    return componentVersionMap;
  }

  /**
   * Used to set a map of {service -> { component -> version}}. This is
   * necessary when performing an upgrade to correct build paths of required
   * binaries. This method will only set the version information for a component
   * if:
   * <ul>
   * <li>The component advertises a version</li>
   * <li>The repository for the component has been resolved and the version can
   * be trusted</li>
   * </ul>
   *
   * @param cluster
   *          the cluster from which to build the map
   */
  public void setComponentVersions(Cluster cluster) throws AmbariException {
    componentVersionMap = cluster.getComponentVersionMap();
  }

  /**
   * Sets the upgrade summary if there is an active upgrade in the cluster.
   *
   * @param upgradeSummary
   *          the upgrade or {@code null} for none.
   */
  public void setUpgradeSummary(UpgradeSummary upgradeSummary) {
    this.upgradeSummary = upgradeSummary;
  }

  /**
   * Gets the upgrade summary if there is an active upgrade in the cluster.
   *
   * @return the upgrade or {@code null} for none.
   */
  public UpgradeSummary getUpgradeSummary() {
    return upgradeSummary;
  }

  /**
   * Gets the ID of the management pack associated with this command, or
   * {@code null} if none.
   *
   * @return the mpackId the ID of the mpack or {@code null}.
   */
  public Long getMpackId() {
    return mpackId;
  }

  /**
   * Sets the ID of the management pack associated with this command, or
   * {@code null} if none.
   *
   * @param mpackId
   *          the mpackId to set
   */
  public void setMpackId(Long mpackId) {
    this.mpackId = mpackId;
  }
}<|MERGE_RESOLUTION|>--- conflicted
+++ resolved
@@ -581,21 +581,6 @@
     String UPGRADE_SUSPENDED = "upgrade_suspended";
 
     /**
-<<<<<<< HEAD
-=======
-     * When installing packages, optionally provide the row id the version is
-     * for in order to precisely match response data.
-     * <p/>
-     * The agent will return this value back in its response so the repository
-     * can be looked up and possibly have its version updated.
-     */
-    @Deprecated
-    @Experimental(feature=ExperimentalFeature.PATCH_UPGRADES)
-    String REPO_VERSION_ID = "repository_version_id";
-    String CLUSTER_NAME = "cluster_name";
-
-    /**
->>>>>>> 0907d611
      * The version of the component to send down with the command. Normally,
      * this is simply the repository version of the component. However, during
      * upgrades, this value may change depending on the progress of the upgrade
