--- conflicted
+++ resolved
@@ -632,15 +632,9 @@
    * Ensure that all default type attributes are set.
    */
   private void finalizeConfiguration() {
-<<<<<<< HEAD
-    LOG.debug(String.format("Finalize config, number of configuration modules %s", configurationModules.size()));
-    hasConfigs = !(configurationModules.isEmpty());
-    LOG.debug(String.format("Finalize config, hasConfigs %s", hasConfigs));
-=======
     LOG.debug("Finalize config, number of configuration modules {}", configurationModules.size());
     hasConfigs = !(configurationModules.isEmpty());
     LOG.debug("Finalize config, hasConfigs {}", hasConfigs);
->>>>>>> 9d802b7c
 
     for (ConfigurationModule config : configurationModules.values()) {
       ConfigurationInfo configInfo = config.getModuleInfo();
