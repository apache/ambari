/*
 * Licensed to the Apache Software Foundation (ASF) under one
 * or more contributor license agreements.  See the NOTICE file
 * distributed with this work for additional information
 * regarding copyright ownership.  The ASF licenses this file
 * to you under the Apache License, Version 2.0 (the
 * "License"); you may not use this file except in compliance
 * with the License.  You may obtain a copy of the License at
 * <p/>
 * http://www.apache.org/licenses/LICENSE-2.0
 * <p/>
 * Unless required by applicable law or agreed to in writing, software
 * distributed under the License is distributed on an "AS IS" BASIS,
 * WITHOUT WARRANTIES OR CONDITIONS OF ANY KIND, either express or implied.
 * See the License for the specific language governing permissions and
 * limitations under the License.
 */
package org.apache.ambari.server.controller.metrics.timeline.cache;

import org.apache.hadoop.metrics2.sink.timeline.cache.TimelineMetricsEhCacheSizeOfEngine;
import org.slf4j.Logger;
import org.slf4j.LoggerFactory;

/**
 * Cache sizing engine that reduces reflective calls over the Object graph to
 * find total Heap usage.
 */
public class TimelineMetricsCacheSizeOfEngine extends TimelineMetricsEhCacheSizeOfEngine {

  private final static Logger LOG = LoggerFactory.getLogger(TimelineMetricsCacheSizeOfEngine.class);

  public TimelineMetricsCacheSizeOfEngine() {
    // Invoke default constructor in base class
  }

  @Override
  public long getSizeOfEntry(Object key, Object value) {
    try {
      LOG.debug("BEGIN - Sizeof, key: {}, value: {}", key, value);

      long size = 0;

      if (key instanceof TimelineAppMetricCacheKey) {
        size += getTimelineMetricCacheKeySize((TimelineAppMetricCacheKey) key);
      }

      if (value instanceof TimelineMetricsCacheValue) {
        size += getTimelineMetricCacheValueSize((TimelineMetricsCacheValue) value);
      }
      // Mark size as not being exact
      return size;
    } finally {
      LOG.debug("END - Sizeof, key: {}", key);
    }
  }

  private long getTimelineMetricCacheKeySize(TimelineAppMetricCacheKey key) {
    long size = reflectionSizeOf.sizeOf(key.getAppId());
    size += key.getMetricNames() != null && !key.getMetricNames().isEmpty() ?
      reflectionSizeOf.deepSizeOf(1000, false, key.getMetricNames()).getCalculated() : 0;
    size += key.getSpec() != null ?
      reflectionSizeOf.deepSizeOf(1000, false, key.getSpec()).getCalculated() : 0;
    size += key.getHostNames() != null ?
      reflectionSizeOf.deepSizeOf(1000, false, key.getHostNames()).getCalculated() : 0;
    // 4 fixed longs of @TemporalInfo + reference
    size += 40;
    size += 8; // Object overhead

    return size;
  }

  private long getTimelineMetricCacheValueSize(TimelineMetricsCacheValue value) {
    long size = 16; // startTime + endTime

    size += 8; // Object reference

<<<<<<< HEAD
    size += getTimelineMetricsSize(value.getTimelineMetrics()); // TreeMap
=======
    if (metrics != null) {
      for (TimelineMetric metric : metrics.getMetrics()) {

        if (timelineMetricPrimitivesApproximation == 0) {
          timelineMetricPrimitivesApproximation += reflectionSizeOf.sizeOf(metric.getMetricName());
          timelineMetricPrimitivesApproximation += reflectionSizeOf.sizeOf(metric.getAppId());
          timelineMetricPrimitivesApproximation += reflectionSizeOf.sizeOf(metric.getHostName());
          timelineMetricPrimitivesApproximation += reflectionSizeOf.sizeOf(metric.getInstanceId());
          timelineMetricPrimitivesApproximation += reflectionSizeOf.sizeOf(metric.getTimestamp());
          timelineMetricPrimitivesApproximation += reflectionSizeOf.sizeOf(metric.getStartTime());
          timelineMetricPrimitivesApproximation += reflectionSizeOf.sizeOf(metric.getType());
          timelineMetricPrimitivesApproximation += 8; // Object overhead

          LOG.debug("timelineMetricPrimitivesApproximation bytes = {}", timelineMetricPrimitivesApproximation);
        }
        size += timelineMetricPrimitivesApproximation;

        Map<Long, Double> metricValues = metric.getMetricValues();
        if (metricValues != null && !metricValues.isEmpty()) {
          // Numeric wrapper: 12 bytes + 8 bytes Data type + 4 bytes alignment = 48 (Long, Double)
          // Tree Map: 12 bytes for header + 20 bytes for 5 object fields : pointers + 1 byte for flag = 40
          LOG.debug("Size of metric value: {}", (sizeOfMapEntry + sizeOfMapEntryOverhead) * metricValues.size());
          size += (sizeOfMapEntry + sizeOfMapEntryOverhead) * metricValues.size(); // Treemap size is O(1)
        }
      }
      LOG.debug("Total Size of metric values in cache: {}", size);
    }
>>>>>>> dc419b4a

    return size;
  }


}<|MERGE_RESOLUTION|>--- conflicted
+++ resolved
@@ -17,24 +17,61 @@
  */
 package org.apache.ambari.server.controller.metrics.timeline.cache;
 
-import org.apache.hadoop.metrics2.sink.timeline.cache.TimelineMetricsEhCacheSizeOfEngine;
+import java.util.Map;
+import java.util.TreeMap;
+
+import org.apache.hadoop.metrics2.sink.timeline.TimelineMetric;
+import org.apache.hadoop.metrics2.sink.timeline.TimelineMetrics;
 import org.slf4j.Logger;
 import org.slf4j.LoggerFactory;
+
+import net.sf.ehcache.pool.Size;
+import net.sf.ehcache.pool.SizeOfEngine;
+import net.sf.ehcache.pool.impl.DefaultSizeOfEngine;
+import net.sf.ehcache.pool.sizeof.ReflectionSizeOf;
+import net.sf.ehcache.pool.sizeof.SizeOf;
 
 /**
  * Cache sizing engine that reduces reflective calls over the Object graph to
  * find total Heap usage.
  */
-public class TimelineMetricsCacheSizeOfEngine extends TimelineMetricsEhCacheSizeOfEngine {
+public class TimelineMetricsCacheSizeOfEngine implements SizeOfEngine {
 
   private final static Logger LOG = LoggerFactory.getLogger(TimelineMetricsCacheSizeOfEngine.class);
+  public static int DEFAULT_MAX_DEPTH = 1000;
+  public static boolean DEFAULT_ABORT_WHEN_MAX_DEPTH_EXCEEDED = false;
+
+  private SizeOfEngine underlying = null;
+  SizeOf reflectionSizeOf = new ReflectionSizeOf();
+
+  // Optimizations
+  private volatile long timelineMetricPrimitivesApproximation = 0;
+
+  private long sizeOfMapEntry;
+  private long sizeOfMapEntryOverhead;
+
+  private TimelineMetricsCacheSizeOfEngine(SizeOfEngine underlying) {
+    this.underlying = underlying;
+  }
 
   public TimelineMetricsCacheSizeOfEngine() {
-    // Invoke default constructor in base class
+    this(new DefaultSizeOfEngine(DEFAULT_MAX_DEPTH, DEFAULT_ABORT_WHEN_MAX_DEPTH_EXCEEDED));
+
+    this.sizeOfMapEntry = reflectionSizeOf.sizeOf(new Long(1)) +
+      reflectionSizeOf.sizeOf(new Double(2.0));
+
+    //SizeOfMapEntryOverhead = SizeOfMapWithOneEntry - (SizeOfEmptyMap + SizeOfOneEntry)
+    TreeMap<Long, Double> map = new TreeMap<>();
+    long emptyMapSize = reflectionSizeOf.sizeOf(map);
+    map.put(new Long(1), new Double(2.0));
+    long sizeOfMapOneEntry = reflectionSizeOf.deepSizeOf(DEFAULT_MAX_DEPTH, DEFAULT_ABORT_WHEN_MAX_DEPTH_EXCEEDED, map).getCalculated();
+    this.sizeOfMapEntryOverhead =  sizeOfMapOneEntry - (emptyMapSize + this.sizeOfMapEntry);
+
+    LOG.info("Creating custom sizeof engine for TimelineMetrics.");
   }
 
   @Override
-  public long getSizeOfEntry(Object key, Object value) {
+  public Size sizeOf(Object key, Object value, Object container) {
     try {
       LOG.debug("BEGIN - Sizeof, key: {}, value: {}", key, value);
 
@@ -48,7 +85,7 @@
         size += getTimelineMetricCacheValueSize((TimelineMetricsCacheValue) value);
       }
       // Mark size as not being exact
-      return size;
+      return new Size(size, false);
     } finally {
       LOG.debug("END - Sizeof, key: {}", key);
     }
@@ -71,12 +108,9 @@
 
   private long getTimelineMetricCacheValueSize(TimelineMetricsCacheValue value) {
     long size = 16; // startTime + endTime
-
+    TimelineMetrics metrics = value.getTimelineMetrics();
     size += 8; // Object reference
 
-<<<<<<< HEAD
-    size += getTimelineMetricsSize(value.getTimelineMetrics()); // TreeMap
-=======
     if (metrics != null) {
       for (TimelineMetric metric : metrics.getMetrics()) {
 
@@ -104,10 +138,16 @@
       }
       LOG.debug("Total Size of metric values in cache: {}", size);
     }
->>>>>>> dc419b4a
 
     return size;
   }
 
+  @Override
+  public SizeOfEngine copyWith(int maxDepth, boolean abortWhenMaxDepthExceeded) {
+    LOG.debug("Copying tracing sizeof engine, maxdepth: {}, abort: {}",
+      maxDepth, abortWhenMaxDepthExceeded);
 
+    return new TimelineMetricsCacheSizeOfEngine(
+      underlying.copyWith(maxDepth, abortWhenMaxDepthExceeded));
+  }
 }