--- conflicted
+++ resolved
@@ -1292,8 +1292,6 @@
     setPublicHostName(e.publicHostName);
     setState(HostState.INIT);
   }
-<<<<<<< HEAD
-=======
 
   @Transactional
   public void updateHostTimestamps(HostRegistrationRequestEvent e) {
@@ -1302,45 +1300,5 @@
     setLastAgentStartTime(e.agentStartTime);
     setTimeInState(e.registrationTime);
   }
-
-  /**
-   * {@inheritDoc}
-   */
-  @Override
-  public boolean isRepositoryVersionCorrect(RepositoryVersionEntity repositoryVersion)
-      throws AmbariException {
-    HostEntity hostEntity = getHostEntity();
-    Collection<HostComponentStateEntity> hostComponentStates = hostEntity.getHostComponentStateEntities();
-
-    // for every host component, if it matches the desired repo and has reported
-    // the correct version then we're good
-    for (HostComponentStateEntity hostComponentState : hostComponentStates) {
-      ServiceComponentDesiredStateEntity desiredComponmentState = hostComponentState.getServiceComponentDesiredStateEntity();
-      RepositoryVersionEntity desiredRepositoryVersion = desiredComponmentState.getDesiredRepositoryVersion();
-
-      ComponentInfo componentInfo = ambariMetaInfo.getComponent(
-          desiredRepositoryVersion.getStackName(), desiredRepositoryVersion.getStackVersion(),
-          hostComponentState.getServiceName(), hostComponentState.getComponentName());
-
-      // skip components which don't advertise a version
-      if (!componentInfo.isVersionAdvertised()) {
-        continue;
-      }
-
-      // we only care about checking the specified repo version for this host
-      if (!repositoryVersion.equals(desiredRepositoryVersion)) {
-        continue;
-      }
-
-      String versionAdvertised = hostComponentState.getVersion();
-      if (hostComponentState.getUpgradeState() == UpgradeState.IN_PROGRESS
-          || !StringUtils.equals(versionAdvertised, repositoryVersion.getVersion())) {
-        return false;
-      }
-    }
-
-    return true;
-  }
->>>>>>> 60e54750
 }
 
