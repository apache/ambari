/*
 * Licensed to the Apache Software Foundation (ASF) under one
 * or more contributor license agreements.  See the NOTICE file
 * distributed with this work for additional information
 * regarding copyright ownership.  The ASF licenses this file
 * to you under the Apache License, Version 2.0 (the
 * "License"); you may not use this file except in compliance
 * with the License.  You may obtain a copy of the License at
 *
 *     http://www.apache.org/licenses/LICENSE-2.0
 *
 * Unless required by applicable law or agreed to in writing, software
 * distributed under the License is distributed on an "AS IS" BASIS,
 * WITHOUT WARRANTIES OR CONDITIONS OF ANY KIND, either express or implied.
 * See the License for the specific language governing permissions and
 * limitations under the License.
 */

package org.apache.ambari.server.topology;

import java.util.Collection;
import java.util.regex.Pattern;

import org.apache.ambari.server.controller.internal.ProvisionAction;
import org.apache.ambari.server.controller.internal.StackDefinition;

/**
 * Host Group representation.
 */
public interface HostGroup {

  /**
   * Compiled regex for hostgroup token.
   */
  Pattern HOSTGROUP_REGEX = Pattern.compile("%HOSTGROUP::(\\S+?)%");
  /**
   * Get the name of the host group.
   *
   * @return the host group name
   */
  String getName();

  /**
   * Get the name of the associated blueprint
   *
   * @return associated blueprint name
   */
  String getBlueprintName();

  /**
   * Get the fully qualified host group name in the form of
   * blueprintName:hostgroupName
   *
   * @return fully qualified host group name
   */
  String getFullyQualifiedName();

  /**
   * Get all of the host group components.
   *
   * @return collection of component instances
   */
  Collection<Component> getComponents();


  /**
   * Get all of the host group component names
   *
   * @return collection of component names as String
   */
  @Deprecated
  Collection<String> getComponentNames();

  /**
   * Get all host group component names for instances
   *   that have the specified provision action association.
   *
   * @param provisionAction the provision action that must be associated
   *                          with the component names returned
   *
   * @return collection of component names as String that are associated with
   *           the specified provision action
   */
  @Deprecated
  Collection<String> getComponentNames(ProvisionAction provisionAction);

  /**
   * Get the names components for the specified service which are associated with the host group.
   *
   * @param service  service name
   *
   * @return set of component names
   */
  @Deprecated
  public Collection<String> getComponentNames(String service);

  /**
   * Get the host group components which belong to the specified service.
   *
   * @param service  service instance name or service name. First, services looked up
   *                 by instance name. If no appropriate service instance is found, services are looked
   *                 up by type
   *
   * @return collection of component names for the specified service; will not return null
   */
  Collection<Component> getComponents(String service);



  /**
   * Add a component to the host group
   * @param component
   * @return
   */
  boolean addComponent(Component component);

  /**
   * Determine if the host group contains a master component.
   *
   * @return true if the host group contains a master component; false otherwise
   */
  boolean containsMasterComponent();

  /**
   * Get all of the services associated with the host group components.
   *
   * @return collection of service names
   */
  Collection<String> getServices();

  /**
   * Get the configuration associated with the host group.
   * The host group configuration has the blueprint cluster scoped
   * configuration set as it's parent.
   *
   * @return host group configuration
   */
  Configuration getConfiguration();

  /**
   * Get the stack associated with the host group.
   *
   * @return associated stack
   */
<<<<<<< HEAD
  @Deprecated
  Stack getStack();
=======
  StackDefinition getStack();
>>>>>>> 925e0cdd

  /**
   * Get the stack associated with the host group.
   *
   * @return associated stacks
   */
  Collection<Stack> getStacks();

  /**
   * Get the cardinality value that was specified for the host group.
   * This is simply meta-data for the stack that a deployer can use
   * and this information is not used by ambari.
   *
   * @return the cardinality specified for the hostgroup
   */
  String getCardinality();
}
<|MERGE_RESOLUTION|>--- conflicted
+++ resolved
@@ -109,8 +109,6 @@
 
   /**
    * Add a component to the host group
-   * @param component
-   * @return
    */
   boolean addComponent(Component component);
 
@@ -142,19 +140,7 @@
    *
    * @return associated stack
    */
-<<<<<<< HEAD
-  @Deprecated
-  Stack getStack();
-=======
   StackDefinition getStack();
->>>>>>> 925e0cdd
-
-  /**
-   * Get the stack associated with the host group.
-   *
-   * @return associated stacks
-   */
-  Collection<Stack> getStacks();
 
   /**
    * Get the cardinality value that was specified for the host group.
