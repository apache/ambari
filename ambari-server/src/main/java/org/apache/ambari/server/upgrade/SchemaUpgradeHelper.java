--- conflicted
+++ resolved
@@ -191,10 +191,6 @@
       catalogBinder.addBinding().to(UpgradeCatalog270.class);
       catalogBinder.addBinding().to(UpgradeCatalog271.class);
       catalogBinder.addBinding().to(UpgradeCatalog272.class);
-<<<<<<< HEAD
-      catalogBinder.addBinding().to(UpgradeCatalog273.class);
-=======
->>>>>>> a610a154
       catalogBinder.addBinding().to(UpgradeCatalog274.class);
       catalogBinder.addBinding().to(UpdateAlertScriptPaths.class);
       catalogBinder.addBinding().to(FinalUpgradeCatalog.class);
