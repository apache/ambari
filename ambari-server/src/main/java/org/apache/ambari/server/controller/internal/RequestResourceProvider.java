/*
 * Licensed to the Apache Software Foundation (ASF) under one
 * or more contributor license agreements.  See the NOTICE file
 * distributed with this work for additional information
 * regarding copyright ownership.  The ASF licenses this file
 * to you under the Apache License, Version 2.0 (the
 * "License"); you may not use this file except in compliance
 * with the License.  You may obtain a copy of the License at
 *
 *     http://www.apache.org/licenses/LICENSE-2.0
 *
 * Unless required by applicable law or agreed to in writing, software
 * distributed under the License is distributed on an "AS IS" BASIS,
 * WITHOUT WARRANTIES OR CONDITIONS OF ANY KIND, either express or implied.
 * See the License for the specific language governing permissions and
 * limitations under the License.
 */
package org.apache.ambari.server.controller.internal;

<<<<<<< HEAD
import static org.apache.ambari.server.controller.internal.HostComponentResourceProvider.HOST_COMPONENT_CLUSTER_NAME_PROPERTY_ID;
import static org.apache.ambari.server.controller.internal.HostComponentResourceProvider.HOST_COMPONENT_COMPONENT_NAME_PROPERTY_ID;
import static org.apache.ambari.server.controller.internal.HostComponentResourceProvider.HOST_COMPONENT_HOST_NAME_PROPERTY_ID;
import static org.apache.ambari.server.controller.internal.HostComponentResourceProvider.HOST_COMPONENT_SERVICE_GROUP_NAME_PROPERTY_ID;
import static org.apache.ambari.server.controller.internal.HostComponentResourceProvider.HOST_COMPONENT_SERVICE_NAME_PROPERTY_ID;
=======
import static org.apache.ambari.server.controller.internal.HostComponentResourceProvider.CLUSTER_NAME;
import static org.apache.ambari.server.controller.internal.HostComponentResourceProvider.COMPONENT_NAME;
import static org.apache.ambari.server.controller.internal.HostComponentResourceProvider.HOST_NAME;
import static org.apache.ambari.server.controller.internal.HostComponentResourceProvider.SERVICE_NAME;
>>>>>>> 7bedbef6

import java.util.ArrayList;
import java.util.Collection;
import java.util.Collections;
import java.util.HashMap;
import java.util.HashSet;
import java.util.Iterator;
import java.util.List;
import java.util.Map;
import java.util.Set;

import org.apache.ambari.server.AmbariException;
import org.apache.ambari.server.StaticallyInject;
import org.apache.ambari.server.actionmanager.ActionManager;
import org.apache.ambari.server.actionmanager.HostRoleStatus;
import org.apache.ambari.server.api.predicate.InvalidQueryException;
import org.apache.ambari.server.api.predicate.PredicateCompiler;
import org.apache.ambari.server.api.services.BaseRequest;
import org.apache.ambari.server.controller.AmbariManagementController;
import org.apache.ambari.server.controller.ExecuteActionRequest;
import org.apache.ambari.server.controller.RequestRequest;
import org.apache.ambari.server.controller.RequestStatusResponse;
import org.apache.ambari.server.controller.spi.ClusterController;
import org.apache.ambari.server.controller.spi.NoSuchParentResourceException;
import org.apache.ambari.server.controller.spi.NoSuchResourceException;
import org.apache.ambari.server.controller.spi.Predicate;
import org.apache.ambari.server.controller.spi.QueryResponse;
import org.apache.ambari.server.controller.spi.Request;
import org.apache.ambari.server.controller.spi.RequestStatus;
import org.apache.ambari.server.controller.spi.Resource;
import org.apache.ambari.server.controller.spi.ResourceAlreadyExistsException;
import org.apache.ambari.server.controller.spi.SystemException;
import org.apache.ambari.server.controller.spi.UnsupportedPropertyException;
import org.apache.ambari.server.controller.utilities.ClusterControllerHelper;
import org.apache.ambari.server.controller.utilities.PropertyHelper;
import org.apache.ambari.server.customactions.ActionDefinition;
import org.apache.ambari.server.orm.dao.HostRoleCommandDAO;
import org.apache.ambari.server.orm.dao.HostRoleCommandStatusSummaryDTO;
import org.apache.ambari.server.orm.dao.RequestDAO;
import org.apache.ambari.server.orm.entities.RequestEntity;
import org.apache.ambari.server.security.authorization.AuthorizationException;
import org.apache.ambari.server.security.authorization.AuthorizationHelper;
import org.apache.ambari.server.security.authorization.ResourceType;
import org.apache.ambari.server.security.authorization.RoleAuthorization;
import org.apache.ambari.server.state.Cluster;
import org.apache.ambari.server.state.Clusters;
import org.apache.ambari.server.topology.LogicalRequest;
import org.apache.ambari.server.topology.TopologyManager;
import org.apache.ambari.server.utils.SecretReference;
import org.apache.commons.lang.StringUtils;
import org.slf4j.Logger;
import org.slf4j.LoggerFactory;

import com.google.common.base.Optional;
import com.google.common.collect.ImmutableMap;
import com.google.common.collect.ImmutableSet;
import com.google.common.collect.Sets;
import com.google.inject.Inject;

/**
 * Resource provider for request resources.
 */
@StaticallyInject
public class RequestResourceProvider extends AbstractControllerResourceProvider {

  private static final Logger LOG = LoggerFactory.getLogger(RequestResourceProvider.class);

  @Inject
  private static RequestDAO s_requestDAO = null;

  @Inject
  private static HostRoleCommandDAO s_hostRoleCommandDAO = null;

  @Inject
  private static TopologyManager topologyManager;

  // ----- Property ID constants ---------------------------------------------
  // Requests
  public static final String REQUESTS = "Requests";
  public static final String REQUEST_INFO = "RequestInfo";
  public static final String REQUEST_CLUSTER_NAME_PROPERTY_ID = REQUESTS + "/cluster_name";
  public static final String REQUEST_CLUSTER_ID_PROPERTY_ID = REQUESTS + "/cluster_id";
  public static final String REQUEST_ID_PROPERTY_ID = REQUESTS + "/id";
  public static final String REQUEST_STATUS_PROPERTY_ID = REQUESTS + "/request_status";
  public static final String REQUEST_ABORT_REASON_PROPERTY_ID = REQUESTS + "/abort_reason";
  public static final String REQUEST_CONTEXT_ID = REQUESTS + "/request_context";
  public static final String REQUEST_SOURCE_SCHEDULE = REQUESTS + "/request_schedule";
  public static final String REQUEST_SOURCE_SCHEDULE_ID = REQUESTS + "/request_schedule/schedule_id";
  public static final String REQUEST_SOURCE_SCHEDULE_HREF = REQUESTS + "/request_schedule/href";
  public static final String REQUEST_TYPE_ID = REQUESTS + "/type";
  public static final String REQUEST_INPUTS_ID = REQUESTS + "/inputs";
  public static final String REQUEST_CLUSTER_HOST_INFO_ID = REQUESTS + "/cluster_host_info";
  public static final String REQUEST_RESOURCE_FILTER_ID = REQUESTS + "/resource_filters";
  public static final String REQUEST_OPERATION_LEVEL_ID = REQUESTS + "/operation_level";
  public static final String REQUEST_CREATE_TIME_ID = REQUESTS + "/create_time";
  public static final String REQUEST_START_TIME_ID = REQUESTS + "/start_time";
  public static final String REQUEST_END_TIME_ID = REQUESTS + "/end_time";
  public static final String REQUEST_EXCLUSIVE_ID = REQUESTS + "/exclusive";
  public static final String REQUEST_TASK_CNT_ID = REQUESTS + "/task_count";
  public static final String REQUEST_FAILED_TASK_CNT_ID = REQUESTS + "/failed_task_count";
  public static final String REQUEST_ABORTED_TASK_CNT_ID = REQUESTS + "/aborted_task_count";
  public static final String REQUEST_TIMED_OUT_TASK_CNT_ID = REQUESTS + "/timed_out_task_count";
  public static final String REQUEST_COMPLETED_TASK_CNT_ID = REQUESTS + "/completed_task_count";
  public static final String REQUEST_QUEUED_TASK_CNT_ID = REQUESTS + "/queued_task_count";
  public static final String REQUEST_PROGRESS_PERCENT_ID = REQUESTS + "/progress_percent";
  public static final String REQUEST_REMOVE_PENDING_HOST_REQUESTS_ID = REQUESTS + "/remove_pending_host_requests";
  public static final String REQUEST_PENDING_HOST_REQUEST_COUNT_ID = REQUESTS + "/pending_host_request_count";
  public static final String REQUEST_USER_NAME = REQUESTS + "/user_name";
  public static final String COMMAND_ID = "command";
  public static final String SERVICE_ID = "service_name";
  public static final String SERVICE_GROUP_ID = "service_group_name";
  public static final String COMPONENT_ID = "component_name";
  public static final String HOSTS_ID = "hosts"; // This is actually a list of hosts
  public static final String HOSTS_PREDICATE = "hosts_predicate";
  public static final String ACTION_ID = "action";
  public static final String INPUTS_ID = "parameters";
  public static final String EXCLUSIVE_ID = "exclusive";
  public static final String HAS_RESOURCE_FILTERS = "HAS_RESOURCE_FILTERS";

  private static final Set<String> PK_PROPERTY_IDS = ImmutableSet.of(REQUEST_ID_PROPERTY_ID);

  private PredicateCompiler predicateCompiler = new PredicateCompiler();

  /**
   * The key property ids for a Request resource.
   */
  private static Map<Resource.Type, String> keyPropertyIds = ImmutableMap.<Resource.Type, String>builder()
      .put(Resource.Type.Request, REQUEST_ID_PROPERTY_ID)
      .put(Resource.Type.Cluster, REQUEST_CLUSTER_NAME_PROPERTY_ID)
      .build();

  static Set<String> PROPERTY_IDS = Sets.newHashSet(
    REQUEST_ID_PROPERTY_ID,
    REQUEST_CLUSTER_NAME_PROPERTY_ID,
    REQUEST_CLUSTER_ID_PROPERTY_ID,
    REQUEST_STATUS_PROPERTY_ID,
    REQUEST_ABORT_REASON_PROPERTY_ID,
    REQUEST_CONTEXT_ID,
    REQUEST_SOURCE_SCHEDULE,
    REQUEST_SOURCE_SCHEDULE_ID,
    REQUEST_SOURCE_SCHEDULE_HREF,
    REQUEST_TYPE_ID,
    REQUEST_INPUTS_ID,
    REQUEST_RESOURCE_FILTER_ID,
    REQUEST_OPERATION_LEVEL_ID,
    REQUEST_CREATE_TIME_ID,
    REQUEST_START_TIME_ID,
    REQUEST_END_TIME_ID,
    REQUEST_EXCLUSIVE_ID,
    REQUEST_TASK_CNT_ID,
    REQUEST_FAILED_TASK_CNT_ID,
    REQUEST_ABORTED_TASK_CNT_ID,
    REQUEST_TIMED_OUT_TASK_CNT_ID,
    REQUEST_COMPLETED_TASK_CNT_ID,
    REQUEST_QUEUED_TASK_CNT_ID,
    REQUEST_PROGRESS_PERCENT_ID,
    REQUEST_REMOVE_PENDING_HOST_REQUESTS_ID,
    REQUEST_PENDING_HOST_REQUEST_COUNT_ID,
    REQUEST_CLUSTER_HOST_INFO_ID,
    REQUEST_USER_NAME
  );

  // ----- Constructors ----------------------------------------------------

  /**
   * Create a  new resource provider for the given management controller.
   *
   * @param managementController the management controller
   */
  RequestResourceProvider(AmbariManagementController managementController) {
    super(Resource.Type.Request, PROPERTY_IDS, keyPropertyIds, managementController);
  }

  // ----- ResourceProvider ------------------------------------------------

  @Override
  public RequestStatus createResources(Request request)
      throws SystemException, UnsupportedPropertyException, NoSuchParentResourceException, ResourceAlreadyExistsException {
    if (request.getProperties().size() > 1) {
      throw new UnsupportedOperationException("Multiple actions/commands cannot be executed at the same time.");
    }
    final ExecuteActionRequest actionRequest = getActionRequest(request);
    final Map<String, String> requestInfoProperties = request.getRequestInfoProperties();

    return getRequestStatus(createResources(new Command<RequestStatusResponse>() {
      @Override
      public RequestStatusResponse invoke() throws AmbariException, AuthorizationException {

        String clusterName = actionRequest.getClusterName();

        ResourceType resourceType;
        Long resourceId;

        if (StringUtils.isEmpty(clusterName)) {
          resourceType = ResourceType.AMBARI;
          resourceId = null;
        } else {
          resourceType = ResourceType.CLUSTER;
          resourceId = getClusterResourceId(clusterName);
        }

        if (actionRequest.isCommand()) {
          String commandName = actionRequest.getCommandName();

          if (StringUtils.isEmpty(commandName)) {
            commandName = "_unknown_command_";
          }

          if (commandName.endsWith("_SERVICE_CHECK")) {
            if (!AuthorizationHelper.isAuthorized(resourceType, resourceId, RoleAuthorization.SERVICE_RUN_SERVICE_CHECK)) {
              throw new AuthorizationException("The authenticated user is not authorized to execute service checks.");
            }
          } else if (commandName.equals("DECOMMISSION")) {
            if (!AuthorizationHelper.isAuthorized(resourceType, resourceId, RoleAuthorization.SERVICE_DECOMMISSION_RECOMMISSION)) {
              throw new AuthorizationException("The authenticated user is not authorized to decommission services.");
            }
          } else {
            if (!AuthorizationHelper.isAuthorized(resourceType, resourceId, RoleAuthorization.SERVICE_RUN_CUSTOM_COMMAND)) {
              throw new AuthorizationException(String.format("The authenticated user is not authorized to execute the command, %s.",
                  commandName));
            }
          }
        } else {
          String actionName = actionRequest.getActionName();

          if (StringUtils.isEmpty(actionName)) {
            actionName = "_unknown_action_";
          }

          if (actionName.contains("SERVICE_CHECK")) {
            if (!AuthorizationHelper.isAuthorized(resourceType, resourceId, RoleAuthorization.SERVICE_RUN_SERVICE_CHECK)) {
              throw new AuthorizationException("The authenticated user is not authorized to execute service checks.");
            }
          } else {
            // A custom action has been requested
            ActionDefinition actionDefinition = (actionName == null)
                ? null
                : getManagementController().getAmbariMetaInfo().getActionDefinition(actionName);

            Set<RoleAuthorization> permissions = (actionDefinition == null)
                ? null
                : actionDefinition.getPermissions();

            // here goes ResourceType handling for some specific custom actions
            ResourceType customActionResourceType = resourceType;
            if (actionName.contains("check_host")) { // check_host custom action
              customActionResourceType = ResourceType.CLUSTER;
            }

            if (!AuthorizationHelper.isAuthorized(customActionResourceType, resourceId, permissions)) {
              throw new AuthorizationException(String.format("The authenticated user is not authorized to execute the action %s.", actionName));
            }
          }
        }

        return getManagementController().createAction(actionRequest, requestInfoProperties);
      }
    }));
  }

  @Override
  public Set<Resource> getResources(Request request, Predicate predicate)
      throws SystemException, UnsupportedPropertyException, NoSuchResourceException, NoSuchParentResourceException {

    Set<String> requestedIds = getRequestPropertyIds(request, predicate);
    Set<Resource> resources = new HashSet<>();

    String maxResultsRaw = request.getRequestInfoProperties().get(BaseRequest.PAGE_SIZE_PROPERTY_KEY);
    String ascOrderRaw = request.getRequestInfoProperties().get(BaseRequest.ASC_ORDER_PROPERTY_KEY);

    Integer maxResults = (maxResultsRaw == null ? null : Integer.parseInt(maxResultsRaw));
    Boolean ascOrder = (ascOrderRaw == null ? null : Boolean.parseBoolean(ascOrderRaw));

    if (null == predicate) {
      // the no-arg call to /requests is here
      resources.addAll(
          getRequestResources(null, null, null, maxResults, ascOrder, requestedIds));
    } else {
      // process /requests with a predicate
      // process /clusters/[cluster]/requests
      // process /clusters/[cluster]/requests with a predicate

      for (Map<String, Object> properties : getPropertyMaps(predicate)) {
        String clusterName = (String) properties.get(REQUEST_CLUSTER_NAME_PROPERTY_ID);

        Long requestId = null;
        if (properties.get(REQUEST_ID_PROPERTY_ID) != null) {
          requestId = Long.valueOf((String) properties.get(REQUEST_ID_PROPERTY_ID));
        }

        String requestStatus = null;
        if (properties.get(REQUEST_STATUS_PROPERTY_ID) != null) {
          requestStatus = (String) properties.get(REQUEST_STATUS_PROPERTY_ID);
        }

        resources.addAll(getRequestResources(clusterName, requestId, requestStatus, maxResults,
            ascOrder, requestedIds));
      }
    }

    return resources;
  }

  @Override
  public RequestStatus updateResources(Request requestInfo, Predicate predicate)
          throws SystemException, UnsupportedPropertyException,
          NoSuchResourceException, NoSuchParentResourceException {

    AmbariManagementController amc = getManagementController();
    final Set<RequestRequest> requests = new HashSet<>();

    Iterator<Map<String,Object>> iterator = requestInfo.getProperties().iterator();
    if (iterator.hasNext()) {
      for (Map<String, Object> propertyMap : getPropertyMaps(iterator.next(), predicate)) {
        requests.add(getRequest(propertyMap));
      }
    }
    // Validate
    List<org.apache.ambari.server.actionmanager.Request> targets =
      new ArrayList<>();
    for (RequestRequest updateRequest : requests) {
      ActionManager actionManager = amc.getActionManager();
      List<org.apache.ambari.server.actionmanager.Request> internalRequests =
              actionManager.getRequests(Collections.singletonList(updateRequest.getRequestId()));
      if (internalRequests.size() == 0) {
        throw new IllegalArgumentException(
                String.format("Request %s does not exist", updateRequest.getRequestId()));
      }
      // There should be only one request with this id (or no request at all)
      org.apache.ambari.server.actionmanager.Request internalRequest = internalRequests.get(0);

      if (updateRequest.isRemovePendingHostRequests()) {
        if (internalRequest instanceof LogicalRequest) {
          targets.add(internalRequest);
        } else {
          throw new IllegalArgumentException("Request with id: " + internalRequest.getRequestId() + "is not a Logical Request.");
        }
      } else {
        // Validate update request (check constraints on state value and presence of abort reason)
        if (updateRequest.getAbortReason() == null || updateRequest.getAbortReason().isEmpty()) {
          throw new IllegalArgumentException("Abort reason can not be empty.");
        }

        if (updateRequest.getStatus() != HostRoleStatus.ABORTED) {
          throw new IllegalArgumentException(
                  String.format("%s is wrong value. The only allowed value " +
                                  "for updating request status is ABORTED",
                          updateRequest.getStatus()));
        }

        HostRoleStatus internalRequestStatus =
                CalculatedStatus.statusFromStages(internalRequest.getStages()).getStatus();

        if (internalRequestStatus.isCompletedState()) {
          // Ignore updates to completed requests to avoid throwing exception on race condition
        } else {
          // Validation passed
          targets.add(internalRequest);
        }
      }

    }

    // Perform update
    Iterator<RequestRequest> reqIterator = requests.iterator();
    for (org.apache.ambari.server.actionmanager.Request target : targets) {
      if (target instanceof LogicalRequest) {
        topologyManager.removePendingHostRequests(target.getClusterName(), target.getRequestId());
      } else {
        String reason = reqIterator.next().getAbortReason();
        amc.getActionManager().cancelRequest(target.getRequestId(), reason);
      }
    }
    return getRequestStatus(null);
  }

  private RequestRequest getRequest(Map<String, Object> propertyMap) {
    // Cluster name may be empty for custom actions
    String clusterNameStr = (String) propertyMap.get(REQUEST_CLUSTER_NAME_PROPERTY_ID);
    String requestIdStr = (String) propertyMap.get(REQUEST_ID_PROPERTY_ID);
    long requestId = Integer.valueOf(requestIdStr);
    String requestStatusStr = (String) propertyMap.get(REQUEST_STATUS_PROPERTY_ID);
    HostRoleStatus requestStatus = null;
    if (requestStatusStr != null) {
      // This conversion may throw IllegalArgumentException, it is OK
      // in this case it will be mapped to HTTP 400 Bad Request
      requestStatus = HostRoleStatus.valueOf(requestStatusStr);
    }
    String abortReason = (String) propertyMap.get(REQUEST_ABORT_REASON_PROPERTY_ID);
    String removePendingHostRequests = (String) propertyMap.get(REQUEST_REMOVE_PENDING_HOST_REQUESTS_ID);

    RequestRequest requestRequest = new RequestRequest(clusterNameStr, requestId);
    requestRequest.setStatus(requestStatus);
    requestRequest.setAbortReason(abortReason);
    if (removePendingHostRequests != null) {
      requestRequest.setRemovePendingHostRequests(Boolean.valueOf(removePendingHostRequests));
    }

    return requestRequest;

  }

  @Override
  public RequestStatus deleteResources(Request request, Predicate predicate)
      throws SystemException, UnsupportedPropertyException, NoSuchResourceException, NoSuchParentResourceException {
    throw new UnsupportedOperationException("Not currently supported.");
  }

  // ----- AbstractResourceProvider -----------------------------------------

  @Override
  protected Set<String> getPKPropertyIds() {
    return PK_PROPERTY_IDS;
  }


  // ----- utility methods --------------------------------------------------

  // Get request to execute an action/command
  @SuppressWarnings("unchecked")
  private ExecuteActionRequest getActionRequest(Request request)
      throws UnsupportedOperationException, SystemException {
    Map<String, String> requestInfoProperties = request.getRequestInfoProperties();
    Map<String, Object> propertyMap = request.getProperties().iterator().next();

    Boolean isCommand = requestInfoProperties.containsKey(COMMAND_ID);
    String commandName = null;
    String actionName = null;
    if (isCommand) {
      if (requestInfoProperties.containsKey(ACTION_ID)) {
        throw new UnsupportedOperationException("Both command and action cannot be specified.");
      }
      commandName = requestInfoProperties.get(COMMAND_ID);
    } else {
      if (!requestInfoProperties.containsKey(ACTION_ID)) {
        throw new UnsupportedOperationException("Either command or action must be specified.");
      }
      actionName = requestInfoProperties.get(ACTION_ID);
    }

    List<RequestResourceFilter> resourceFilterList = null;
    Set<Map<String, Object>> resourceFilters;

    Map<String, String> params = new HashMap<>();
    Object resourceFilterObj = propertyMap.get(REQUEST_RESOURCE_FILTER_ID);
    if (resourceFilterObj != null && resourceFilterObj instanceof HashSet) {
      resourceFilters = (HashSet<Map<String, Object>>) resourceFilterObj;
      resourceFilterList = new ArrayList<>();

      for (Map<String, Object> resourceMap : resourceFilters) {
        params.put(HAS_RESOURCE_FILTERS, "true");
        resourceFilterList.addAll(parseRequestResourceFilter(resourceMap,
          (String) propertyMap.get(REQUEST_CLUSTER_NAME_PROPERTY_ID)));
      }
      LOG.debug("RequestResourceFilters : {}", resourceFilters);
    }
    // Extract operation level property
    RequestOperationLevel operationLevel = null;
    if (requestInfoProperties.containsKey(RequestOperationLevel.OPERATION_LEVEL_ID)) {
      operationLevel = new RequestOperationLevel(requestInfoProperties);
    }

    String keyPrefix = INPUTS_ID + "/";
    for (String key : requestInfoProperties.keySet()) {
      if (key.startsWith(keyPrefix)) {
        params.put(key.substring(keyPrefix.length()), requestInfoProperties.get(key));
      }
    }

    boolean exclusive = false;
    if (requestInfoProperties.containsKey(EXCLUSIVE_ID)) {
      exclusive = Boolean.valueOf(requestInfoProperties.get(EXCLUSIVE_ID).trim());
    }

    return new ExecuteActionRequest(
      (String) propertyMap.get(REQUEST_CLUSTER_NAME_PROPERTY_ID),
      commandName,
      actionName,
      resourceFilterList,
      operationLevel,
      params, exclusive);
  }

  /**
   *  Allow host component resource predicate to decide hosts to operate on.
   * @param resourceMap Properties
   * @param clusterName clusterName
   * @return Populated resource filter
   * @throws SystemException
   */
  private List<RequestResourceFilter> parseRequestResourceFilter(Map<String, Object> resourceMap,
                                                           String clusterName) throws SystemException {

    List<RequestResourceFilter> resourceFilterList = new ArrayList<>();

    String serviceGroupName = (String) resourceMap.get(SERVICE_GROUP_ID);
    String serviceName = (String) resourceMap.get(SERVICE_ID);
    String componentName = (String) resourceMap.get(COMPONENT_ID);
    String hostsPredicate = (String) resourceMap.get(HOSTS_PREDICATE);
    Object hostListStr = resourceMap.get(HOSTS_ID);
    List<String> hostList = Collections.emptyList();
    if (hostListStr != null) {
      hostList = new ArrayList<>();
      for (String hostName : ((String) hostListStr).split(",")) {
        hostList.add(hostName.trim());
      }
      resourceFilterList.add(new RequestResourceFilter(serviceGroupName, serviceName, componentName, hostList));
    } else if (hostsPredicate != null) {
        // Parse the predicate as key=value and apply to the ResourceProvider predicate
      Predicate filterPredicate;
      try {
        filterPredicate = predicateCompiler.compile(hostsPredicate);
      } catch (InvalidQueryException e) {
        String msg = "Invalid predicate expression provided: " + hostsPredicate;
        LOG.warn(msg, e);
        throw new SystemException(msg, e);
      }

      Set<String> propertyIds = new HashSet<>();
      propertyIds.add(CLUSTER_NAME);
      propertyIds.add(SERVICE_NAME);
      propertyIds.add(COMPONENT_NAME);

      Request request = PropertyHelper.getReadRequest(propertyIds);
      
      try {
<<<<<<< HEAD
        Set<Resource> resources = resourceProvider.getResources(request, finalPredicate);

        if (resources != null && !resources.isEmpty()) {
          // Allow request to span services / components using just the predicate
          Map<ServiceComponentTuple, List<String>> dupleListMap = new HashMap<>();
          for (Resource resource : resources) {
            String hostnameStr = (String) resource.getPropertyValue(HOST_COMPONENT_HOST_NAME_PROPERTY_ID);
            if (hostnameStr != null) {
              String computedServiceGroupName = (String) resource.getPropertyValue(HOST_COMPONENT_SERVICE_GROUP_NAME_PROPERTY_ID);
              String computedServiceName = (String) resource.getPropertyValue(HOST_COMPONENT_SERVICE_NAME_PROPERTY_ID);
              String computedComponentName = (String) resource.getPropertyValue(HOST_COMPONENT_COMPONENT_NAME_PROPERTY_ID);
              ServiceComponentTuple duple =
                new ServiceComponentTuple(computedServiceGroupName, computedServiceName, computedComponentName);

              if (!dupleListMap.containsKey(duple)) {
                hostList = new ArrayList<>();
                hostList.add(hostnameStr);
                dupleListMap.put(duple, hostList);
              } else {
                dupleListMap.get(duple).add(hostnameStr);
              }
            }
          }
          if (!dupleListMap.isEmpty()) {
            for (Map.Entry<ServiceComponentTuple, List<String>> entry : dupleListMap.entrySet()) {
              resourceFilterList.add(new RequestResourceFilter(
                entry.getKey().getServiceGroupName(),
                entry.getKey().getServiceName(),
                entry.getKey().getComponentName(),
                entry.getValue()
              ));
            }
=======
        ClusterController clusterController = ClusterControllerHelper.getClusterController();
        QueryResponse queryResponse = clusterController.getResources(
          Resource.Type.HostComponent, request, filterPredicate);
        Iterable<Resource> resourceIterable = clusterController.getIterable(
          Resource.Type.HostComponent, queryResponse, request,
          filterPredicate, null, null);
        
        // Allow request to span services / components using just the predicate
        Map<ServiceComponentTuple, List<String>> tupleListMap = new HashMap<>();
        for (Resource resource : resourceIterable) {
          String hostnameStr = (String) resource.getPropertyValue(HOST_NAME);
          if (hostnameStr != null) {
            String computedServiceName = (String) resource.getPropertyValue(SERVICE_NAME);
            String computedComponentName = (String) resource.getPropertyValue(COMPONENT_NAME);
            ServiceComponentTuple tuple = new ServiceComponentTuple(computedServiceName, computedComponentName);

            if (!tupleListMap.containsKey(tuple)) {
              hostList = new ArrayList<>();
              hostList.add(hostnameStr);
              tupleListMap.put(tuple, hostList);
            } else {
              tupleListMap.get(tuple).add(hostnameStr);
            }
          }
        }
        if (!tupleListMap.isEmpty()) {
          for (Map.Entry<ServiceComponentTuple, List<String>> entry : tupleListMap.entrySet()) {
            resourceFilterList.add(new RequestResourceFilter(
              entry.getKey().getServiceName(),
              entry.getKey().getComponentName(),
              entry.getValue()
            ));
>>>>>>> 7bedbef6
          }
        }
      } catch (Exception e) {
        LOG.warn("Exception finding requested resources with serviceName = " + serviceName +
          ", componentName = " + componentName +
          ", hostPredicate" + " = " + hostsPredicate, e);
      }
    } else {
      resourceFilterList.add(new RequestResourceFilter(serviceGroupName, serviceName, componentName, hostList));
    }

    return resourceFilterList;
  }

  /**
   * Represent a map key as a ServiceComponent
   */
  class ServiceComponentTuple {
    final String serviceGroupName;
    final String serviceName;
    final String componentName;

    ServiceComponentTuple(String serviceGroupName, String serviceName, String componentName) {
      this.serviceGroupName = serviceGroupName;
      this.serviceName = serviceName;
      this.componentName = componentName;
    }

    public String getServiceGroupName() {
      return serviceGroupName;
    }

    public String getServiceName() {
      return serviceName;
    }

    public String getComponentName() {
      return componentName;
    }

    @Override
    public boolean equals(Object o) {
      if (this == o) {
        return true;
      }
      if (o == null || getClass() != o.getClass()) {
        return false;
      }

      ServiceComponentTuple that = (ServiceComponentTuple) o;

      if (serviceGroupName != null ? !serviceGroupName.equals(that.serviceGroupName) : that.serviceGroupName != null) {
        return false;
      }

      if (serviceName != null ? !serviceName.equals(that.serviceName) : that.serviceName != null) {
        return false;
      }
      return !(componentName != null ? !componentName.equals(that.componentName) : that.componentName != null);

    }

    @Override
    public int hashCode() {
      int result = serviceGroupName != null ? serviceGroupName.hashCode() : 0;
      result = 31 * result + (serviceName != null ? serviceName.hashCode() : 0);
      result = 31 * result + (componentName != null ? componentName.hashCode() : 0);
      return result;
    }
  }

  /**
   * Gets all of the request resources for the given properties.
   */
  private Set<Resource> getRequestResources(String clusterName,
                                            Long requestId,
                                            String requestStatus,
                                            Integer maxResults,
                                            Boolean ascOrder,
                                            Set<String> requestedPropertyIds)
      throws NoSuchResourceException, NoSuchParentResourceException {

    Set<Resource> response = new HashSet<>();
    ActionManager actionManager = getManagementController().getActionManager();

    Long clusterId = null;

    if (clusterName != null) {
      Clusters clusters = getManagementController().getClusters();
      //validate that cluster exists, throws exception if it doesn't.
      try {
        Cluster cluster = clusters.getCluster(clusterName);
        clusterId = cluster.getClusterId();
      } catch (AmbariException e) {
        throw new NoSuchParentResourceException(e.getMessage(), e);
      }
    }

    List<Long> requestIds = Collections.emptyList();

    if (requestId == null) {
      org.apache.ambari.server.actionmanager.RequestStatus status = null;
      if (requestStatus != null) {
        status = org.apache.ambari.server.actionmanager.RequestStatus.valueOf(requestStatus);
      }
      if (LOG.isDebugEnabled()) {
        LOG.debug("Received a Get Request Status request, requestId=null, requestStatus={}", status);
      }

      maxResults = (maxResults != null) ? maxResults : BaseRequest.DEFAULT_PAGE_SIZE;
      ascOrder = (ascOrder != null) ? ascOrder : false;

      if (null == status) {
        if (null != clusterId) {
          // !!! don't mix results of cluster vs non-cluster
          requestIds = s_requestDAO.findAllRequestIds(maxResults, ascOrder, clusterId);
        } else {
          // !!! not a cluster, so get all requests NOT affiliated with a cluster
          requestIds = s_requestDAO.findAllRequestIds(maxResults, ascOrder, null);
        }
      } else {
        // !!! this call will result in mixed results of cluster and non-cluster.  this
        // will get fixed in a future iteration, as the host_role_command table does not
        // currently have direct cluster affinity, and changing that is a tad destructive.
        requestIds = actionManager.getRequestsByStatus(status,
          maxResults != null ? maxResults : BaseRequest.DEFAULT_PAGE_SIZE,
                ascOrder != null ? ascOrder : false);
      }

      LOG.debug("List<Long> requestIds = actionManager.getRequestsByStatus = {}", requestIds.size());

      response.addAll(getRequestResources(clusterId, clusterName, requestIds,
          requestedPropertyIds));
    } else {
      Collection<Resource> responses = getRequestResources(
          clusterId, clusterName, Collections.singletonList(requestId), requestedPropertyIds);

      if (responses.isEmpty()) {
        throw new NoSuchResourceException("Request resource doesn't exist.");
      }
      response.addAll(responses);
    }
    return response;
  }

  // Get all of the request resources for the given set of request ids
  private Collection<Resource> getRequestResources(Long clusterId, String clusterName,
      List<Long> requestIds, Set<String> requestedPropertyIds) {

    Map<Long, Resource> resourceMap = new HashMap<>();

    List<RequestEntity> requests = s_requestDAO.findByPks(requestIds, true);


    //todo: this was (and still is) in ActionManager but this class was changed to not use ActionManager recently
    List<RequestEntity> topologyRequestEntities = new ArrayList<>();
    Collection<? extends org.apache.ambari.server.actionmanager.Request> topologyRequests =
        topologyManager.getRequests(requestIds);
    for (org.apache.ambari.server.actionmanager.Request request : topologyRequests) {
      topologyRequestEntities.add(request.constructNewPersistenceEntity());
    }

    // if requests is empty, map is Collections.emptyMap() which can't be added to so create a new map
    if (requests.isEmpty()) {
      requests = new ArrayList<>();
    }

    requests.addAll(topologyRequestEntities);

    for (RequestEntity re : requests) {
      if ((null == clusterId && (null == re.getClusterId() || -1L == re.getClusterId())) ||          // if cluster IS NOT requested AND the db request is not for a cluster
          (null != clusterId && null != re.getRequestId() && re.getClusterId().equals(clusterId))) { // if cluster IS requested and the request has a cluster id equal to the one requested
        Resource r = getRequestResource(re, clusterName, requestedPropertyIds);
        resourceMap.put(re.getRequestId(), r);
      }
    }

    return resourceMap.values();
  }

  private Resource getRequestResource(RequestEntity entity, String clusterName,
      Set<String> requestedPropertyIds) {
    Resource resource = new ResourceImpl(Resource.Type.Request);

    if (null != clusterName) {
      setResourceProperty(resource, REQUEST_CLUSTER_NAME_PROPERTY_ID, clusterName, requestedPropertyIds);
    } else if (null != entity.getClusterId() && -1L != entity.getClusterId()) {
      setResourceProperty(resource, REQUEST_CLUSTER_ID_PROPERTY_ID, entity.getClusterId(), requestedPropertyIds);
    }

    setResourceProperty(resource, REQUEST_ID_PROPERTY_ID, entity.getRequestId(), requestedPropertyIds);
    String requestContext = entity.getRequestContext();
    setResourceProperty(resource, REQUEST_CONTEXT_ID, requestContext, requestedPropertyIds);
    setResourceProperty(resource, REQUEST_TYPE_ID, entity.getRequestType(), requestedPropertyIds);

    // Mask any sensitive data fields in the inputs data structure
    if (isPropertyRequested(REQUEST_INPUTS_ID, requestedPropertyIds)) {
      String value = entity.getInputs();
      if (!StringUtils.isBlank(value)) {
        value = SecretReference.maskPasswordInPropertyMap(value);
      }
      resource.setProperty(REQUEST_INPUTS_ID, value);
    }

    if (isPropertyRequested(REQUEST_CLUSTER_HOST_INFO_ID, requestedPropertyIds)) {
      resource.setProperty(REQUEST_CLUSTER_HOST_INFO_ID, entity.getClusterHostInfo());
    }

    setResourceProperty(resource, REQUEST_RESOURCE_FILTER_ID,
        org.apache.ambari.server.actionmanager.Request.filtersFromEntity(entity),
        requestedPropertyIds);

    RequestOperationLevel operationLevel = org.apache.ambari.server.actionmanager.Request.operationLevelFromEntity(entity);
    String opLevelStr = null;
    if (operationLevel != null) {
      opLevelStr = RequestOperationLevel.getExternalLevelName(
              operationLevel.getLevel().toString());
    }
    setResourceProperty(resource, REQUEST_OPERATION_LEVEL_ID, opLevelStr, requestedPropertyIds);

    setResourceProperty(resource, REQUEST_CREATE_TIME_ID, entity.getCreateTime(), requestedPropertyIds);
    setResourceProperty(resource, REQUEST_START_TIME_ID, entity.getStartTime(), requestedPropertyIds);
    setResourceProperty(resource, REQUEST_END_TIME_ID, entity.getEndTime(), requestedPropertyIds);
    setResourceProperty(resource, REQUEST_EXCLUSIVE_ID, entity.isExclusive(), requestedPropertyIds);

    if (entity.getRequestScheduleId() != null) {
      setResourceProperty(resource, REQUEST_SOURCE_SCHEDULE_ID, entity.getRequestScheduleId(), requestedPropertyIds);
    } else {
      setResourceProperty(resource, REQUEST_SOURCE_SCHEDULE, null, requestedPropertyIds);
    }

    Map<Long, HostRoleCommandStatusSummaryDTO> summary = s_hostRoleCommandDAO.findAggregateCounts(entity.getRequestId());

    // get summaries from TopologyManager for logical requests
    summary.putAll(topologyManager.getStageSummaries(entity.getRequestId()));

    // summary might be empty due to delete host have cleared all
    // HostRoleCommands or due to hosts haven't registered yet with the cluster
    // when the cluster is provisioned with a Blueprint
    final CalculatedStatus status;
    LogicalRequest logicalRequest = topologyManager.getRequest(entity.getRequestId());
    if (summary.isEmpty() && null != logicalRequest) {
      status = logicalRequest.calculateStatus();
      if (status == CalculatedStatus.ABORTED) {
        Optional<String> failureReason = logicalRequest.getFailureReason();
        if (failureReason.isPresent()) {
          requestContext += "\nFAILED: " + failureReason.get();
          setResourceProperty(resource, REQUEST_CONTEXT_ID, requestContext, requestedPropertyIds);
        }
      }
    } else {
      // there are either tasks or this is not a logical request, so do normal
      // status calculations
      status = CalculatedStatus.statusFromStageSummary(summary, summary.keySet());
    }

    if (null != logicalRequest) {
      setResourceProperty(resource, REQUEST_PENDING_HOST_REQUEST_COUNT_ID, logicalRequest.getPendingHostRequestCount(), requestedPropertyIds);
    }

    setResourceProperty(resource, REQUEST_STATUS_PROPERTY_ID, status.getStatus().toString(), requestedPropertyIds);
    setResourceProperty(resource, REQUEST_PROGRESS_PERCENT_ID, status.getPercent(), requestedPropertyIds);

    int taskCount = 0;
    for (HostRoleCommandStatusSummaryDTO dto : summary.values()) {
      taskCount += dto.getTaskTotal();
    }

    Map<HostRoleStatus, Integer> hostRoleStatusCounters = CalculatedStatus.calculateTaskStatusCounts(
        summary, summary.keySet());

    setResourceProperty(resource, REQUEST_TASK_CNT_ID, taskCount, requestedPropertyIds);
    setResourceProperty(resource, REQUEST_FAILED_TASK_CNT_ID,
            hostRoleStatusCounters.get(HostRoleStatus.FAILED), requestedPropertyIds);
    setResourceProperty(resource, REQUEST_ABORTED_TASK_CNT_ID,
            hostRoleStatusCounters.get(HostRoleStatus.ABORTED), requestedPropertyIds);
    setResourceProperty(resource, REQUEST_TIMED_OUT_TASK_CNT_ID,
            hostRoleStatusCounters.get(HostRoleStatus.TIMEDOUT), requestedPropertyIds);
    setResourceProperty(resource, REQUEST_QUEUED_TASK_CNT_ID,
            hostRoleStatusCounters.get(HostRoleStatus.QUEUED), requestedPropertyIds);
    setResourceProperty(resource, REQUEST_COMPLETED_TASK_CNT_ID,
            hostRoleStatusCounters.get(HostRoleStatus.COMPLETED), requestedPropertyIds);
    setResourceProperty(resource, REQUEST_USER_NAME, entity.getUserName(), requestedPropertyIds);

    return resource;
  }


}<|MERGE_RESOLUTION|>--- conflicted
+++ resolved
@@ -17,18 +17,11 @@
  */
 package org.apache.ambari.server.controller.internal;
 
-<<<<<<< HEAD
-import static org.apache.ambari.server.controller.internal.HostComponentResourceProvider.HOST_COMPONENT_CLUSTER_NAME_PROPERTY_ID;
-import static org.apache.ambari.server.controller.internal.HostComponentResourceProvider.HOST_COMPONENT_COMPONENT_NAME_PROPERTY_ID;
-import static org.apache.ambari.server.controller.internal.HostComponentResourceProvider.HOST_COMPONENT_HOST_NAME_PROPERTY_ID;
-import static org.apache.ambari.server.controller.internal.HostComponentResourceProvider.HOST_COMPONENT_SERVICE_GROUP_NAME_PROPERTY_ID;
-import static org.apache.ambari.server.controller.internal.HostComponentResourceProvider.HOST_COMPONENT_SERVICE_NAME_PROPERTY_ID;
-=======
 import static org.apache.ambari.server.controller.internal.HostComponentResourceProvider.CLUSTER_NAME;
 import static org.apache.ambari.server.controller.internal.HostComponentResourceProvider.COMPONENT_NAME;
 import static org.apache.ambari.server.controller.internal.HostComponentResourceProvider.HOST_NAME;
+import static org.apache.ambari.server.controller.internal.HostComponentResourceProvider.SERVICE_GROUP_NAME;
 import static org.apache.ambari.server.controller.internal.HostComponentResourceProvider.SERVICE_NAME;
->>>>>>> 7bedbef6
 
 import java.util.ArrayList;
 import java.util.Collection;
@@ -553,57 +546,24 @@
       propertyIds.add(COMPONENT_NAME);
 
       Request request = PropertyHelper.getReadRequest(propertyIds);
-      
+
       try {
-<<<<<<< HEAD
-        Set<Resource> resources = resourceProvider.getResources(request, finalPredicate);
-
-        if (resources != null && !resources.isEmpty()) {
-          // Allow request to span services / components using just the predicate
-          Map<ServiceComponentTuple, List<String>> dupleListMap = new HashMap<>();
-          for (Resource resource : resources) {
-            String hostnameStr = (String) resource.getPropertyValue(HOST_COMPONENT_HOST_NAME_PROPERTY_ID);
-            if (hostnameStr != null) {
-              String computedServiceGroupName = (String) resource.getPropertyValue(HOST_COMPONENT_SERVICE_GROUP_NAME_PROPERTY_ID);
-              String computedServiceName = (String) resource.getPropertyValue(HOST_COMPONENT_SERVICE_NAME_PROPERTY_ID);
-              String computedComponentName = (String) resource.getPropertyValue(HOST_COMPONENT_COMPONENT_NAME_PROPERTY_ID);
-              ServiceComponentTuple duple =
-                new ServiceComponentTuple(computedServiceGroupName, computedServiceName, computedComponentName);
-
-              if (!dupleListMap.containsKey(duple)) {
-                hostList = new ArrayList<>();
-                hostList.add(hostnameStr);
-                dupleListMap.put(duple, hostList);
-              } else {
-                dupleListMap.get(duple).add(hostnameStr);
-              }
-            }
-          }
-          if (!dupleListMap.isEmpty()) {
-            for (Map.Entry<ServiceComponentTuple, List<String>> entry : dupleListMap.entrySet()) {
-              resourceFilterList.add(new RequestResourceFilter(
-                entry.getKey().getServiceGroupName(),
-                entry.getKey().getServiceName(),
-                entry.getKey().getComponentName(),
-                entry.getValue()
-              ));
-            }
-=======
         ClusterController clusterController = ClusterControllerHelper.getClusterController();
         QueryResponse queryResponse = clusterController.getResources(
           Resource.Type.HostComponent, request, filterPredicate);
         Iterable<Resource> resourceIterable = clusterController.getIterable(
           Resource.Type.HostComponent, queryResponse, request,
           filterPredicate, null, null);
-        
+
         // Allow request to span services / components using just the predicate
         Map<ServiceComponentTuple, List<String>> tupleListMap = new HashMap<>();
         for (Resource resource : resourceIterable) {
           String hostnameStr = (String) resource.getPropertyValue(HOST_NAME);
           if (hostnameStr != null) {
+            String computedServiceGroupName = (String) resource.getPropertyValue(SERVICE_GROUP_NAME);
             String computedServiceName = (String) resource.getPropertyValue(SERVICE_NAME);
             String computedComponentName = (String) resource.getPropertyValue(COMPONENT_NAME);
-            ServiceComponentTuple tuple = new ServiceComponentTuple(computedServiceName, computedComponentName);
+            ServiceComponentTuple tuple = new ServiceComponentTuple(computedServiceGroupName, computedServiceName, computedComponentName);
 
             if (!tupleListMap.containsKey(tuple)) {
               hostList = new ArrayList<>();
@@ -617,11 +577,11 @@
         if (!tupleListMap.isEmpty()) {
           for (Map.Entry<ServiceComponentTuple, List<String>> entry : tupleListMap.entrySet()) {
             resourceFilterList.add(new RequestResourceFilter(
+              entry.getKey().getServiceGroupName(),
               entry.getKey().getServiceName(),
               entry.getKey().getComponentName(),
               entry.getValue()
             ));
->>>>>>> 7bedbef6
           }
         }
       } catch (Exception e) {
