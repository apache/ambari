/*
 * Licensed to the Apache Software Foundation (ASF) under one
 * or more contributor license agreements.  See the NOTICE file
 * distributed with this work for additional information
 * regarding copyright ownership.  The ASF licenses this file
 * to you under the Apache License, Version 2.0 (the
 * "License"); you may not use this file except in compliance
 * with the License.  You may obtain a copy of the License at
 *
 *     http://www.apache.org/licenses/LICENSE-2.0
 *
 * Unless required by applicable law or agreed to in writing, software
 * distributed under the License is distributed on an "AS IS" BASIS,
 * WITHOUT WARRANTIES OR CONDITIONS OF ANY KIND, either express or implied.
 * See the License for the specific language governing permissions and
 * limitations under the License.
 */
package org.apache.ambari.server.upgrade;

import java.sql.SQLException;

import org.apache.ambari.server.AmbariException;
import org.apache.ambari.server.orm.DBAccessor;
import org.slf4j.Logger;
import org.slf4j.LoggerFactory;

import com.google.inject.Inject;
import com.google.inject.Injector;


/**
 * The {@link UpgradeCatalog280} upgrades Ambari from 2.7.2 to 2.8.0.
 */
public class UpgradeCatalog280 extends AbstractUpgradeCatalog {

  private static final Logger LOG = LoggerFactory.getLogger(UpgradeCatalog280.class);

  private static final String REQUEST_SCHEDULE_TABLE_NAME = "requestschedule";
  protected static final String HOST_COMPONENT_STATE_TABLE = "hostcomponentstate";
  private static final String REQUEST_SCHEDULE_BATCH_TOLERATION_LIMIT_PER_BATCH_COLUMN_NAME = "batch_toleration_limit_per_batch";
  private static final String REQUEST_SCHEDULE_PAUSE_AFTER_FIRST_BATCH_COLUMN_NAME = "pause_after_first_batch";
  protected static final String LAST_LIVE_STATE_COLUMN = "last_live_state";

  private static final String UPGRADE_TABLE = "upgrade";
  private static final String UPGRADE_PACK_STACK_ID = "upgrade_pack_stack_id";

  @Inject
  public UpgradeCatalog280(Injector injector) {
    super(injector);
  }

  @Override
  public String getSourceVersion() {
    return "2.7.2";
  }

  @Override
  public String getTargetVersion() {
    return "2.8.0";
  }

  @Override
  protected void executeDDLUpdates() throws AmbariException, SQLException {
    removeLastValidState();
    addColumnsToRequestScheduleTable();
    addColumnsToUpgradeTable();
  }

  @Override
  protected void executePreDMLUpdates() throws AmbariException, SQLException {
  }

  @Override
  protected void executeDMLUpdates() throws AmbariException, SQLException {
  }

  protected void addColumnsToRequestScheduleTable() throws SQLException {
    dbAccessor.addColumn(REQUEST_SCHEDULE_TABLE_NAME,
        new DBAccessor.DBColumnInfo(REQUEST_SCHEDULE_BATCH_TOLERATION_LIMIT_PER_BATCH_COLUMN_NAME, Short.class, null,
            null, true));
    dbAccessor.addColumn(REQUEST_SCHEDULE_TABLE_NAME,
        new DBAccessor.DBColumnInfo(REQUEST_SCHEDULE_PAUSE_AFTER_FIRST_BATCH_COLUMN_NAME, Boolean.class, null,
<<<<<<< HEAD
            null, true));
=======
            null, true));    
>>>>>>> 6395167a
  }

  protected void addColumnsToUpgradeTable() throws SQLException {
    dbAccessor.addColumn(UPGRADE_TABLE,
        new DBAccessor.DBColumnInfo(UPGRADE_PACK_STACK_ID, String.class, 255,
            "", false));
  }

  protected void removeLastValidState() throws SQLException {
    dbAccessor.dropColumn(HOST_COMPONENT_STATE_TABLE, LAST_LIVE_STATE_COLUMN);
  }

}<|MERGE_RESOLUTION|>--- conflicted
+++ resolved
@@ -80,11 +80,7 @@
             null, true));
     dbAccessor.addColumn(REQUEST_SCHEDULE_TABLE_NAME,
         new DBAccessor.DBColumnInfo(REQUEST_SCHEDULE_PAUSE_AFTER_FIRST_BATCH_COLUMN_NAME, Boolean.class, null,
-<<<<<<< HEAD
-            null, true));
-=======
             null, true));    
->>>>>>> 6395167a
   }
 
   protected void addColumnsToUpgradeTable() throws SQLException {
