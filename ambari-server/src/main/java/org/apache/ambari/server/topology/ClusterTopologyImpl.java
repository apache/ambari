/*
 * Licensed to the Apache Software Foundation (ASF) under one
 * or more contributor license agreements.  See the NOTICE file
 * distributed with this work for additional information
 * regarding copyright ownership.  The ASF licenses this file
 * to you under the Apache License, Version 2.0 (the
 * "License"); you may not use this file except in compliance
 * with the License.  You may obtain a copy of the License at
 *
 *     http://www.apache.org/licenses/LICENSE-2.0
 *
 * Unless required by applicable law or agreed to in writing, software
 * distributed under the License is distribut
 * ed on an "AS IS" BASIS,
 * WITHOUT WARRANTIES OR CONDITIONS OF ANY KIND, either express or implied.
 * See the License for the specific language governing permissions and
 * limitations under the License.
 */

package org.apache.ambari.server.topology;

import static java.util.stream.Collectors.toSet;
import static org.apache.ambari.server.controller.internal.ProvisionAction.INSTALL_AND_START;
import static org.apache.ambari.server.controller.internal.ProvisionAction.INSTALL_ONLY;
import static org.apache.ambari.server.state.ServiceInfo.HADOOP_COMPATIBLE_FS;

import java.util.ArrayList;
import java.util.Collection;
import java.util.HashMap;
import java.util.HashSet;
import java.util.Map;
<<<<<<< HEAD
=======
import java.util.Objects;
>>>>>>> a941bd96
import java.util.Optional;
import java.util.Set;
import java.util.stream.Stream;

import javax.annotation.Nonnull;

import org.apache.ambari.server.AmbariException;
import org.apache.ambari.server.controller.RequestStatusResponse;
import org.apache.ambari.server.controller.internal.BaseClusterRequest;
import org.apache.ambari.server.controller.internal.BlueprintConfigurationProcessor;
import org.apache.ambari.server.controller.internal.ProvisionAction;
import org.apache.ambari.server.controller.internal.StackDefinition;
import org.apache.ambari.server.state.ConfigHelper;
import org.apache.ambari.server.state.PropertyInfo;
import org.apache.ambari.server.state.StackId;
import org.slf4j.Logger;
import org.slf4j.LoggerFactory;

import com.google.common.collect.ImmutableMap;
import com.google.common.collect.ImmutableSet;
import com.google.common.collect.Maps;
import com.google.common.collect.Sets;

/**
 * Represents a cluster topology.
 * Topology includes the the associated blueprint, cluster configuration and hostgroup -> host mapping.
 */
public class ClusterTopologyImpl implements ClusterTopology {

  private final static Logger LOG = LoggerFactory.getLogger(ClusterTopologyImpl.class);

  private final Set<StackId> stackIds;
  private final StackDefinition stack;
  private Long clusterId;
  private String clusterName;
  private final Blueprint blueprint;
  private final Configuration configuration;
  private final ConfigRecommendationStrategy configRecommendationStrategy;
  private final ProvisionAction provisionAction;
  private final Map<String, AdvisedConfiguration> advisedConfigurations = new HashMap<>();
  private final Map<String, HostGroupInfo> hostGroupInfoMap = new HashMap<>();
  private final AmbariContext ambariContext;
  private final BlueprintBasedClusterProvisionRequest provisionRequest;
  private final String defaultPassword;
  private final Map<String, Set<ResolvedComponent>> resolvedComponents;
  private final Setting setting;

  public ClusterTopologyImpl(AmbariContext ambariContext, TopologyRequest topologyRequest) throws InvalidTopologyException {
    this.ambariContext = ambariContext;
    this.clusterId = topologyRequest.getClusterId();
    this.blueprint = topologyRequest.getBlueprint();
    this.setting = blueprint.getSetting();
    this.configuration = topologyRequest.getConfiguration();
    configRecommendationStrategy = ConfigRecommendationStrategy.getDefault();
    provisionAction = topologyRequest instanceof BaseClusterRequest ? ((BaseClusterRequest) topologyRequest).getProvisionAction() : INSTALL_AND_START; // FIXME

    provisionRequest = null;
    defaultPassword = null;
    stackIds = ImmutableSet.copyOf(
      Sets.union(topologyRequest.getStackIds(), topologyRequest.getBlueprint().getStackIds()));
    stack = ambariContext.composeStacks(stackIds);
    resolvedComponents = ImmutableMap.of();
<<<<<<< HEAD
    adjustTopology();
=======

    checkForDuplicateHosts(topologyRequest.getHostGroupInfo());
>>>>>>> a941bd96
    registerHostGroupInfo(topologyRequest.getHostGroupInfo());
  }

  /**
   * This is to collect configurations formerly (in Ambari 2.x) belonging to cluster-env and already migrated to
   * cluster settings. Eventually all configurations from cluster-env should be migrated and this collection
   * should be removed.
   */
  private static final Set<String> SAFE_TO_REMOVE_FROM_CLUSTER_ENV = ImmutableSet.of(
    ConfigHelper.COMMAND_RETRY_ENABLED,
    ConfigHelper.COMMAND_RETRY_MAX_TIME_IN_SEC,
    ConfigHelper.COMMANDS_TO_RETRY
  );

  /**
   * This method adjusts cluster topologies coming from the Ambari 2.x blueprint structure for Ambari
   * 3.x.
   * Currently it extract configuration from cluster-env and transforms it into cluster settings.
   */
  private void adjustTopology() {
    Set<PropertyInfo> clusterProperties = AmbariContext.getController().getAmbariMetaInfo().getClusterProperties();
    Set<String> clusterSettingPropertyNames = clusterProperties.stream().map(prop -> prop.getName()).collect(toSet());
    Map<String, String> clusterEnv = Optional
      .ofNullable(configuration.getFullProperties().get(ConfigHelper.CLUSTER_ENV))
      .orElse(ImmutableMap.of());

    Set<String> convertedProperties = new HashSet<>();
    Set<String> remainingProperties = new HashSet<>();
    clusterEnv.entrySet().forEach( entry -> {
      if (clusterSettingPropertyNames.contains(entry.getKey())) {
        // Add to the cluster_settings section of the Setting object
        setting.getProperties()
          .computeIfAbsent(
            Setting.SETTING_NAME_CLUSTER_SETTINGS,
            __ -> Sets.newHashSet(Maps.newHashMap()))
          .iterator().next()
          .put(entry.getKey(), entry.getValue());
        // Only remove it from cluster-env if handling this configuration has been migrated to use
        // cluster settings.
        if (SAFE_TO_REMOVE_FROM_CLUSTER_ENV.contains(entry.getKey())) {
          configuration.removeProperty(ConfigHelper.CLUSTER_ENV, entry.getKey());
        }
        convertedProperties.add(entry.getKey());
      }
      else {
        remainingProperties.add(entry.getKey());
      }
    });
    LOG.info("Converted {} properties from cluster-env to cluster settings, left {} as is. Converted properties: {}," +
      " remaining properties: {}", convertedProperties.size(), remainingProperties.size(), convertedProperties,
      remainingProperties);
  }

  // FIXME 2. replayed request should simply be a provision or scale request
  // FIXME 3. do not create a ClusterTopologyImpl for scale request -- create for original provision request only
  public ClusterTopologyImpl(
    AmbariContext ambariContext,
    BlueprintBasedClusterProvisionRequest request,
    Map<String, Set<ResolvedComponent>> resolvedComponents
  ) throws InvalidTopologyException {
    this.ambariContext = ambariContext;
    this.blueprint = request.getBlueprint();
    this.configuration = request.getConfiguration();
    this.provisionRequest = request;
    this.resolvedComponents = resolvedComponents;
    clusterName = request.getClusterName();
    configRecommendationStrategy =
      Optional.ofNullable(request.getConfigRecommendationStrategy()).orElse(ConfigRecommendationStrategy.getDefault());
    provisionAction = request.getProvisionAction();

    defaultPassword = provisionRequest.getDefaultPassword();
    stackIds = request.getStackIds();
    stack = request.getStack();
    setting = request.getSetting();
    blueprint.getConfiguration().setParentConfiguration(stack.getConfiguration(getServices()));
<<<<<<< HEAD
    adjustTopology();
=======

    checkForDuplicateHosts(request.getHostGroupInfo());
>>>>>>> a941bd96
    registerHostGroupInfo(request.getHostGroupInfo());
  }

  public ClusterTopologyImpl withAdditionalComponents(Map<String, Set<ResolvedComponent>> additionalComponents) throws InvalidTopologyException {
    if (additionalComponents.isEmpty()) {
      return this;
    }

    Map<String, Set<ResolvedComponent>> allComponents = new HashMap<>(resolvedComponents);
    for (Map.Entry<String, Set<ResolvedComponent>> entry : additionalComponents.entrySet()) {
      allComponents.computeIfAbsent(entry.getKey(), __ -> new HashSet<>())
        .addAll(entry.getValue());
    }
    return withComponents(allComponents);
  }

  public ClusterTopologyImpl withComponents(Map<String, Set<ResolvedComponent>> resolvedComponents) throws InvalidTopologyException {
    return new ClusterTopologyImpl(ambariContext, provisionRequest, resolvedComponents);
  }

  @Override
  public void update(TopologyRequest topologyRequest) throws InvalidTopologyException {
    checkForDuplicateHosts(topologyRequest.getHostGroupInfo());
    verifyHostGroupsExist(topologyRequest.getHostGroupInfo());
    registerHostGroupInfo(topologyRequest.getHostGroupInfo());
  }

  @Override
  public Long getClusterId() {
    return clusterId;
  }

  @Override
  public String getClusterName() {
    return clusterName;
  }

  @Override
  public void setClusterId(Long clusterId) {
    if (this.clusterId != null) {
      throw new IllegalStateException(String.format("ClusterID %s already set in topology, cannot set %s ", this.clusterId, clusterId));
    }
    this.clusterId = clusterId;
  }

  @Override
  public Blueprint getBlueprint() {
    return blueprint;
  }

  @Override
  public String getBlueprintName() {
    return blueprint.getName();
  }

  @Override
  public Set<StackId> getStackIds() {
    return stackIds;
  }

  @Override
  public StackDefinition getStack() {
    return stack;
  }

  @Override
  public Configuration getConfiguration() {
    return configuration;
  }

  @Override
  public Setting getSetting() {
    return setting;
  }

  @Override
  public Map<String, HostGroupInfo> getHostGroupInfo() {
    return hostGroupInfoMap;
  }

  @Override
  public Set<String> getHostGroups() {
    return blueprint.getHostGroups().keySet();
  }

  @Override
  public Collection<String> getHostGroupsForComponent(String component) {
    return resolvedComponents.entrySet().stream()
      .filter(e -> e.getValue().stream().anyMatch(c -> component.equals(c.componentName())))
      .map(Map.Entry::getKey)
      .collect(toSet());
  }

  @Override
  public Set<String> getHostGroupsForComponent(ResolvedComponent component) {
    return resolvedComponents.entrySet().stream()
      .filter(e -> e.getValue().stream()
        .anyMatch(each -> Objects.equals(each, component)))
      .map(Map.Entry::getKey)
      .collect(toSet());
  }

  @Override
  public String getHostGroupForHost(String hostname) {
    // FIXME change to map lookup
    for (HostGroupInfo groupInfo : hostGroupInfoMap.values() ) {
      if (groupInfo.getHostNames().contains(hostname)) {
        // a host can only be associated with a single host group
        return groupInfo.getHostGroupName();
      }
    }
    return null;
  }

  //todo: host info?
  @Override
  public void addHostToTopology(String hostGroupName, String host) throws InvalidTopologyException, NoSuchHostGroupException {
    if (blueprint.getHostGroup(hostGroupName) == null) {
      throw new NoSuchHostGroupException("Attempted to add host to non-existing host group: " + hostGroupName);
    }

    // check for host duplicates
    String groupContainsHost = getHostGroupForHost(host);
    // in case of reserved host, hostgroup will already contain host
    if (groupContainsHost != null && ! hostGroupName.equals(groupContainsHost)) {
      throw new InvalidTopologyException(String.format(
          "Attempted to add host '%s' to hostgroup '%s' but it is already associated with hostgroup '%s'.",
          host, hostGroupName, groupContainsHost));
    }

    synchronized(hostGroupInfoMap) {
      HostGroupInfo existingHostGroupInfo = hostGroupInfoMap.get(hostGroupName);
      if (existingHostGroupInfo == null) {
        throw new RuntimeException(String.format("An attempt was made to add host '%s' to an unregistered hostgroup '%s'",
            host, hostGroupName));
      }
      // ok to add same host multiple times to same group
      existingHostGroupInfo.addHost(host);

      LOG.info("ClusterTopologyImpl.addHostTopology: added host = " + host + " to host group = " + existingHostGroupInfo.getHostGroupName());
    }
  }

  @Override
  public Collection<String> getHostAssignmentsForComponent(String component) {
    Collection<String> hosts = new ArrayList<>();
    Collection<String> hostGroups = getHostGroupsForComponent(component);
    for (String group : hostGroups) {
      HostGroupInfo hostGroupInfo = getHostGroupInfo().get(group);
      if (hostGroupInfo != null) {
        hosts.addAll(hostGroupInfo.getHostNames());
      } else {
        LOG.warn("HostGroup {} not found, when checking for hosts for component {}", group, component);
      }
    }
    return hosts;
  }

  @Override
  public Collection<String> getServices() {
    return getComponents()
      .map(ResolvedComponent::effectiveServiceName)
      .collect(toSet());
  }

  @Override
  public Stream<ResolvedComponent> getComponents() {
    return resolvedComponents.values().stream()
      .flatMap(Collection::stream);
  }

  @Override @Nonnull
  public Stream<ResolvedComponent> getComponentsInHostGroup(String hostGroup) {
    return resolvedComponents.computeIfAbsent(hostGroup, __ -> ImmutableSet.of()).stream();
  }

  @Override
  public boolean containsMasterComponent(String hostGroup) {
    return resolvedComponents.getOrDefault(hostGroup, ImmutableSet.of()).stream()
      .anyMatch(ResolvedComponent::masterComponent);
  }

  @Override
  public boolean isValidConfigType(String configType) {
    if (ConfigHelper.CLUSTER_ENV.equals(configType) || "global".equals(configType)) {
      return true;
    }
    try {
      String service = getStack().getServiceForConfigType(configType);
      return getServices().contains(service);
    } catch (IllegalArgumentException e) {
      return false;
    }
  }

  // FIXME move out
  private void validateTopology()
      throws InvalidTopologyException {

    if (BlueprintConfigurationProcessor.isNameNodeHAEnabled(getConfiguration().getFullProperties())) {
        Collection<String> nnHosts = getHostAssignmentsForComponent("NAMENODE");
        if (nnHosts.size() != 2) {
            throw new InvalidTopologyException("NAMENODE HA requires exactly 2 hosts running NAMENODE but there are: " +
                nnHosts.size() + " Hosts: " + nnHosts);
        }
        Map<String, String> hadoopEnvConfig = configuration.getFullProperties().get("hadoop-env");
        if(hadoopEnvConfig != null && !hadoopEnvConfig.isEmpty() && hadoopEnvConfig.containsKey("dfs_ha_initial_namenode_active") && hadoopEnvConfig.containsKey("dfs_ha_initial_namenode_standby")) {
           if ((!BlueprintConfigurationProcessor.HOST_GROUP_PLACEHOLDER_PATTERN.matcher(hadoopEnvConfig.get("dfs_ha_initial_namenode_active")).matches() && !nnHosts.contains(hadoopEnvConfig.get("dfs_ha_initial_namenode_active")))
             || (!BlueprintConfigurationProcessor.HOST_GROUP_PLACEHOLDER_PATTERN.matcher(hadoopEnvConfig.get("dfs_ha_initial_namenode_standby")).matches() && !nnHosts.contains(hadoopEnvConfig.get("dfs_ha_initial_namenode_standby")))) {
              throw new IllegalArgumentException("NAMENODE HA hosts mapped incorrectly for properties 'dfs_ha_initial_namenode_active' and 'dfs_ha_initial_namenode_standby'. Expected hosts are: " + nnHosts);
        }
        }
    }
  }

  @Override
  public boolean isClusterKerberosEnabled() {
    return ambariContext.isClusterKerberosEnabled(getClusterId());
  }

  @Override
  public RequestStatusResponse installHost(String hostName, boolean skipInstallTaskCreate, boolean skipFailure) {
    try {
      String hostGroupName = getHostGroupForHost(hostName);
      HostGroup hostGroup = this.blueprint.getHostGroup(hostGroupName);

      Collection<String> skipInstallForComponents = new ArrayList<>();
      if (skipInstallTaskCreate) {
        skipInstallForComponents.add("ALL");
      } else {
        // get the set of components that are marked as START_ONLY for this hostgroup
        skipInstallForComponents.addAll(hostGroup.getComponentNames(ProvisionAction.START_ONLY));
      }

      Collection<String> dontSkipInstallForComponents = hostGroup.getComponentNames(INSTALL_ONLY);
      dontSkipInstallForComponents.addAll(hostGroup.getComponentNames(INSTALL_AND_START));

      return ambariContext.installHost(hostName, ambariContext.getClusterName(getClusterId()),
        skipInstallForComponents, dontSkipInstallForComponents, skipFailure);
    } catch (AmbariException e) {
      LOG.error("Cannot get cluster name for clusterId = " + getClusterId(), e);
      throw new RuntimeException(e);
    }
  }

  @Override
  public RequestStatusResponse startHost(String hostName, boolean skipFailure) {
    try {
      String hostGroupName = getHostGroupForHost(hostName);
      HostGroup hostGroup = this.blueprint.getHostGroup(hostGroupName);

      // get the set of components that are marked as INSTALL_ONLY
      // for this hostgroup
      Collection<String> installOnlyComponents =
        hostGroup.getComponentNames(ProvisionAction.INSTALL_ONLY);

      return ambariContext.startHost(hostName, ambariContext.getClusterName(getClusterId()), installOnlyComponents, skipFailure);
    } catch (AmbariException e) {
      LOG.error("Cannot get cluster name for clusterId = " + getClusterId(), e);
      throw new RuntimeException(e);
    }
  }

  @Override
  public ConfigRecommendationStrategy getConfigRecommendationStrategy() {
    return this.configRecommendationStrategy;
  }

  @Override
  public ProvisionAction getProvisionAction() {
    return provisionAction;
  }

  @Override
  public Map<String, AdvisedConfiguration> getAdvisedConfigurations() {
    return this.advisedConfigurations;
  }

  @Override
  public AmbariContext getAmbariContext() {
    return ambariContext;
  }

  @Override
  public void removeHost(String hostname) {
    for(Map.Entry<String,HostGroupInfo> entry : hostGroupInfoMap.entrySet()) {
      entry.getValue().removeHost(hostname);
    }
  }

  @Override
  public String getDefaultPassword() {
    return defaultPassword;
  }

  @Override
  public boolean isComponentHadoopCompatible(String component) {
    return getStack().getServicesForComponent(component)
      .anyMatch(stackIdService -> HADOOP_COMPATIBLE_FS.equals(stackIdService.getRight().getServiceType()));
  }

  @Override
  public Set<String> getHostNames() {
    synchronized(hostGroupInfoMap) {
      return hostGroupInfoMap.values().stream().flatMap(
        hg -> hg.getHostNames().stream()
      ).collect(toSet());
    }
  }

  private void registerHostGroupInfo(Map<String, HostGroupInfo> requestedHostGroupInfoMap) throws InvalidTopologyException {
    LOG.debug("Registering requested host group information for {} host groups", requestedHostGroupInfoMap.size());

    for (HostGroupInfo requestedHostGroupInfo : requestedHostGroupInfoMap.values()) {
      String hostGroupName = requestedHostGroupInfo.getHostGroupName();

      //todo: doesn't support using a different blueprint for update (scaling)
      HostGroup baseHostGroup = getBlueprint().getHostGroup(hostGroupName);

      if (baseHostGroup == null) {
        throw new IllegalArgumentException("Invalid host_group specified: " + hostGroupName +
            ".  All request host groups must have a corresponding host group in the specified blueprint");
      }
      //todo: split into two methods
      HostGroupInfo currentHostGroupInfo = hostGroupInfoMap.get(hostGroupName);
      if (currentHostGroupInfo == null) {
        // blueprint host group config
        Configuration bpHostGroupConfig = baseHostGroup.getConfiguration();
        // parent config is BP host group config but with parent set to topology cluster scoped config
        Configuration parentConfiguration = new Configuration(bpHostGroupConfig.getProperties(),
            bpHostGroupConfig.getAttributes(), getConfiguration());

        requestedHostGroupInfo.getConfiguration().setParentConfiguration(parentConfiguration);
        hostGroupInfoMap.put(hostGroupName, requestedHostGroupInfo);
      } else {
        // Update.  Either add hosts or increment request count
        if (!requestedHostGroupInfo.getHostNames().isEmpty()) {
          try {
            // this validates that hosts aren't already registered with groups
            addHostsToTopology(requestedHostGroupInfo);
          } catch (NoSuchHostGroupException e) {
            //todo
            throw new InvalidTopologyException("Attempted to add hosts to unknown host group: " + hostGroupName);
          }
        } else {
          currentHostGroupInfo.setRequestedCount(
              currentHostGroupInfo.getRequestedHostCount() + requestedHostGroupInfo.getRequestedHostCount());
        }
        //todo: throw exception in case where request attempts to modify HG configuration in scaling operation
      }
    }
  }

  private void addHostsToTopology(HostGroupInfo hostGroupInfo) throws InvalidTopologyException, NoSuchHostGroupException {
    for (String host: hostGroupInfo.getHostNames()) {
      registerRackInfo(hostGroupInfo, host);
      addHostToTopology(hostGroupInfo.getHostGroupName(), host);
    }
  }

  private void registerRackInfo(HostGroupInfo hostGroupInfo, String host) {
    synchronized (hostGroupInfoMap) {
      HostGroupInfo cachedHGI = hostGroupInfoMap.get(hostGroupInfo.getHostGroupName());
      if (null != cachedHGI) {
        cachedHGI.addHostRackInfo(host, hostGroupInfo.getHostRackInfo().get(host));
      }
    }
  }

  private void verifyHostGroupsExist(Map<String, HostGroupInfo> hostGroupUpdates) throws InvalidTopologyException {
    Set<String> unknownGroups = Sets.difference(hostGroupUpdates.keySet(), hostGroupInfoMap.keySet());
    if (!unknownGroups.isEmpty()) {
      throw new InvalidTopologyException("Attempted to add hosts to unknown host groups: " + unknownGroups);
    }
  }

  private void checkForDuplicateHosts(Map<String, HostGroupInfo> hostGroupUpdates) throws InvalidTopologyException {
    Set<String> hosts = new HashSet<>();
    Set<String> duplicates = new HashSet<>();
    for (HostGroupInfo group : hostGroupUpdates.values()) {
      // check for duplicates within the new groups
      Collection<String> groupHosts = group.getHostNames();
      Collection<String> groupHostsCopy = new HashSet<>(group.getHostNames());
      groupHostsCopy.retainAll(hosts);
      duplicates.addAll(groupHostsCopy);
      hosts.addAll(groupHosts);

      // check against existing groups
      for (String host : groupHosts) {
        if (getHostGroupForHost(host) != null) {
          duplicates.add(host);
        }
      }
    }
    if (! duplicates.isEmpty()) {
      throw new InvalidTopologyException("The following hosts are mapped to multiple host groups: " + duplicates + "." +
        " Be aware that host names are converted to lowercase, case differences are ignored in Ambari deployments.");
    }
  }
}<|MERGE_RESOLUTION|>--- conflicted
+++ resolved
@@ -29,10 +29,7 @@
 import java.util.HashMap;
 import java.util.HashSet;
 import java.util.Map;
-<<<<<<< HEAD
-=======
 import java.util.Objects;
->>>>>>> a941bd96
 import java.util.Optional;
 import java.util.Set;
 import java.util.stream.Stream;
@@ -95,13 +92,10 @@
       Sets.union(topologyRequest.getStackIds(), topologyRequest.getBlueprint().getStackIds()));
     stack = ambariContext.composeStacks(stackIds);
     resolvedComponents = ImmutableMap.of();
-<<<<<<< HEAD
+
+    checkForDuplicateHosts(topologyRequest.getHostGroupInfo());
+    registerHostGroupInfo(topologyRequest.getHostGroupInfo());
     adjustTopology();
-=======
-
-    checkForDuplicateHosts(topologyRequest.getHostGroupInfo());
->>>>>>> a941bd96
-    registerHostGroupInfo(topologyRequest.getHostGroupInfo());
   }
 
   /**
@@ -176,13 +170,10 @@
     stack = request.getStack();
     setting = request.getSetting();
     blueprint.getConfiguration().setParentConfiguration(stack.getConfiguration(getServices()));
-<<<<<<< HEAD
+
+    checkForDuplicateHosts(request.getHostGroupInfo());
+    registerHostGroupInfo(request.getHostGroupInfo());
     adjustTopology();
-=======
-
-    checkForDuplicateHosts(request.getHostGroupInfo());
->>>>>>> a941bd96
-    registerHostGroupInfo(request.getHostGroupInfo());
   }
 
   public ClusterTopologyImpl withAdditionalComponents(Map<String, Set<ResolvedComponent>> additionalComponents) throws InvalidTopologyException {
