/*
 * Licensed to the Apache Software Foundation (ASF) under one
 * or more contributor license agreements.  See the NOTICE file
 * distributed with this work for additional information
 * regarding copyright ownership.  The ASF licenses this file
 * to you under the Apache License, Version 2.0 (the
 * "License"); you may not use this file except in compliance
 * with the License.  You may obtain a copy of the License at
 * <p/>
 * http://www.apache.org/licenses/LICENSE-2.0
 * <p/>
 * Unless required by applicable law or agreed to in writing, software
 * distributed under the License is distributed on an "AS IS" BASIS,
 * WITHOUT WARRANTIES OR CONDITIONS OF ANY KIND, either express or implied.
 * See the License for the specific language governing permissions and
 * limitations under the License.
 */


package org.apache.ambari.server.api.resources;

import java.util.Arrays;
import java.util.Collections;
import java.util.HashMap;
import java.util.Map;
import java.util.Set;

import org.apache.ambari.server.api.query.QueryImpl;
import org.apache.ambari.server.api.services.RootServiceComponentConfigurationService;
import org.apache.ambari.server.controller.internal.ClusterKerberosDescriptorResourceProvider;
import org.apache.ambari.server.controller.spi.Resource;
import org.apache.ambari.server.controller.utilities.ClusterControllerHelper;
import org.apache.ambari.server.view.ViewRegistry;
import org.slf4j.Logger;
import org.slf4j.LoggerFactory;

/**
 * Factory for creating resource instances.
 */
public class ResourceInstanceFactoryImpl implements ResourceInstanceFactory {


  /**
   * The logger.
   */
  private final static Logger LOG =
          LoggerFactory.getLogger(ResourceInstanceFactoryImpl.class);

  /**
   * Map of external resource definitions (added through views).
   */
  private final static Map<Resource.Type, ResourceDefinition> resourceDefinitions =
    new HashMap<>();


  @Override
  public ResourceInstance createResource(Resource.Type type, Map<Resource.Type, String> mapIds) {

    // this code changes hot name to lower case
    try {
      if (mapIds.containsKey(Resource.Type.Host)) {
        String hostName = mapIds.get(Resource.Type.Host);
        if (hostName != null) {
          mapIds.put(Resource.Type.Host, hostName.toLowerCase());
        }
      }
    } catch(Exception e) {
      LOG.error("Lowercase host name value in resource failed with error:" + e);
    }

    ResourceDefinition resourceDefinition = getResourceDefinition(type, mapIds);

    return new QueryImpl(mapIds, resourceDefinition, ClusterControllerHelper.getClusterController());
  }

  /**
   * Associate an external resource definition with a type.
   *
   * @param type        the resource type
   * @param definition  the resource definition
   */
  public static void addResourceDefinition(Resource.Type type, ResourceDefinition definition) {
    resourceDefinitions.put(type, definition);
  }

  /**
   * Get a resource definition for the given type.
   *
   * @param type    the resource type
   * @param mapIds  the map of ids
   *
   * @return the resource definition
   */
  public static ResourceDefinition getResourceDefinition(Resource.Type type, Map<Resource.Type, String> mapIds) {
    ResourceDefinition resourceDefinition;

    // Check to see if there is an external resource definition registered for the given type.
    if (resourceDefinitions.containsKey(type)) {
      return resourceDefinitions.get(type);
    }

    //todo: consider ResourceDependencyManager : Map<Resource.Type, ResourceDefinition>
    switch (type.getInternalType()) {
      case Cluster:
        resourceDefinition = new ClusterResourceDefinition();
        break;

      case RootClusterSetting:
        resourceDefinition = new RootClusterSettingsResourceDefinition();
        break;

      case ClusterSetting:
        resourceDefinition = new ClusterSettingResourceDefinition();
        break;

      case ServiceGroup:
        resourceDefinition = new ServiceGroupResourceDefinition();
        break;

      case ServiceGroupDependency:
        resourceDefinition = new ServiceGroupDependencyResourceDefinition();
        break;

      case Service:
        resourceDefinition = new ServiceResourceDefinition();
        break;

      case ServiceDependency:
        resourceDefinition = new ServiceDependencyResourceDefinition();
        break;

      case Host:
        resourceDefinition = mapIds.containsKey(Resource.Type.Cluster) ?
            new HostResourceDefinition() : new DetachedHostResourceDefinition();
        break;

      case Component:
        resourceDefinition = new ComponentResourceDefinition();
        break;

      case HostComponent:
        resourceDefinition = new HostComponentResourceDefinition();
        break;

      case Action:
        resourceDefinition = new ActionResourceDefinition();
        break;

      case Configuration:
        resourceDefinition = new ConfigurationResourceDefinition();
        break;

      case ServiceConfigVersion:
        resourceDefinition = new ServiceConfigVersionResourceDefinition();
        break;

      case Task:
        resourceDefinition = new TaskResourceDefinition();
        break;

      case User:
        resourceDefinition = new UserResourceDefinition();
        break;

      case Group:
        resourceDefinition = new GroupResourceDefinition();
        break;

      case Member:
        resourceDefinition = new MemberResourceDefinition();
        break;

      case Registry:
        resourceDefinition = new RegistryResourceDefinition();
        break;

      case RegistryRecommendation:
        resourceDefinition = new RegistryRecommendationResourceDefinition();
        break;

      case RegistryValidation:
        resourceDefinition = new RegistryValidationResourceDefinition();
        break;

      case RegistryScenario:
        resourceDefinition = new RegistryScenarioResourceDefinition();
        break;

      case RegistryMpack:
        resourceDefinition = new RegistryMpackResourceDefinition();
        break;

      case RegistryMpackVersion:
        resourceDefinition = new RegistryMpackVersionResourceDefinition();
        break;

      case Mpack:
        resourceDefinition = new MpackResourceDefinition();
        break;

      case Request:
        resourceDefinition = new RequestResourceDefinition();
        break;

      case Stack:
        resourceDefinition = new StackResourceDefinition();
        break;

      case StackVersion:
        resourceDefinition = new StackVersionResourceDefinition();
        break;

      case StackLevelConfiguration:
        resourceDefinition = new StackLevelConfigurationResourceDefinition();
        break;

      case RootStackSetting:
        resourceDefinition = new RootStackSettingsResourceDefinition();
        break;

      case StackService:
        resourceDefinition = new StackServiceResourceDefinition();
        break;

      case StackServiceComponent:
        resourceDefinition = new StackServiceComponentResourceDefinition();
        break;

      case StackServiceComponentDependency:
        resourceDefinition = new StackDependencyResourceDefinition();
        break;

      case StackConfiguration:
        resourceDefinition = new StackConfigurationResourceDefinition();
        break;

      case StackConfigurationDependency:
        resourceDefinition = new StackConfigurationDependencyResourceDefinition();
        break;

      case Extension:
        resourceDefinition = new ExtensionResourceDefinition();
        break;

      case ExtensionVersion:
        resourceDefinition = new ExtensionVersionResourceDefinition();
        break;

      case ExtensionLink:
        resourceDefinition = new ExtensionLinkResourceDefinition();
        break;

      case OperatingSystem:
        resourceDefinition = new OperatingSystemResourceDefinition();
        break;

      case Repository:
        resourceDefinition = new RepositoryResourceDefinition();
        break;

      case DRFeed:
        resourceDefinition = new FeedResourceDefinition();
        break;

      case DRTargetCluster:
        resourceDefinition = new TargetClusterResourceDefinition();
        break;

      case DRInstance:
        resourceDefinition = new InstanceResourceDefinition();
        break;

      case Workflow:
        resourceDefinition = new WorkflowResourceDefinition();
        break;

      case Job:
        resourceDefinition = new JobResourceDefinition();
        break;

      case TaskAttempt:
        resourceDefinition = new TaskAttemptResourceDefinition();
        break;

      case RootService:
        resourceDefinition = new RootServiceResourceDefinition();
        break;

      case RootServiceComponent:
        resourceDefinition = new RootServiceComponentResourceDefinition();
        break;

      case RootServiceComponentConfiguration:
        resourceDefinition = new SimpleResourceDefinition(Resource.Type.RootServiceComponentConfiguration,
<<<<<<< HEAD
            "configuration", "configurations");
=======
            "configuration", "configurations",
            null, RootServiceComponentConfigurationService.DIRECTIVES_MAP);
>>>>>>> b2655aa6
        break;

      case RootServiceHostComponent:
        resourceDefinition = new RootServiceHostComponentResourceDefinition();
        break;

      case ConfigGroup:
        resourceDefinition = new ConfigGroupResourceDefinition();
        break;

      case RequestSchedule:
        resourceDefinition = new RequestScheduleResourceDefinition();
        break;

      case View:
        resourceDefinition = new ViewResourceDefinition();
        break;

      case ViewVersion:
        resourceDefinition = new ViewVersionResourceDefinition();
        break;

      case ViewInstance:
        String viewName = mapIds.get(Resource.Type.View);
        String version  = mapIds.get(Resource.Type.ViewVersion);

        Set<SubResourceDefinition> subResourceDefinitions = (viewName == null || version == null)  ?
            Collections.emptySet() :
            ViewRegistry.getInstance().getSubResourceDefinitions(viewName, version);

        resourceDefinition = new ViewInstanceResourceDefinition(subResourceDefinitions);
        break;

      case ViewURL:
        resourceDefinition = new ViewUrlResourceDefinition();
        break;

      case Blueprint:
        resourceDefinition = new BlueprintResourceDefinition();
        break;

      case Recommendation:
        resourceDefinition = new RecommendationResourceDefinition();
        break;

      case Validation:
        resourceDefinition = new ValidationResourceDefinition();
        break;

      case HostComponentProcess:
        resourceDefinition = new HostComponentProcessResourceDefinition();
        break;

      case Permission:
        resourceDefinition = new PermissionResourceDefinition();
        break;

      case Alert:
        resourceDefinition = new AlertResourceDefinition();
        break;

      case AlertDefinition:
        resourceDefinition = new AlertDefResourceDefinition();
        break;

      case AlertHistory:
        resourceDefinition = new AlertHistoryResourceDefinition();
        break;

      case AlertGroup:
        resourceDefinition = new AlertGroupResourceDefinition();
        break;

      case AlertTarget:
        resourceDefinition = new AlertTargetResourceDefinition();
        break;

      case AlertNotice:
        resourceDefinition = new AlertNoticeResourceDefinition();
        break;

      case AmbariPrivilege:
        resourceDefinition = new PrivilegeResourceDefinition(Resource.Type.AmbariPrivilege);
        break;

      case ClusterPrivilege:
        resourceDefinition = new PrivilegeResourceDefinition(Resource.Type.ClusterPrivilege);
        break;

      case ViewPrivilege:
        resourceDefinition = new PrivilegeResourceDefinition(Resource.Type.ViewPrivilege);
        break;

      case UserPrivilege:
        resourceDefinition = new PrivilegeResourceDefinition(Resource.Type.UserPrivilege);
        break;

      case GroupPrivilege:
        resourceDefinition = new PrivilegeResourceDefinition(Resource.Type.GroupPrivilege);
        break;

      case ViewPermission:
        resourceDefinition = new ViewPermissionResourceDefinition();
        break;

      case ClientConfig:
        resourceDefinition = new ClientConfigResourceDefinition();
        break;

      case LdapSyncEvent:
        resourceDefinition = new LdapSyncEventResourceDefinition();
        break;

      case RepositoryVersion:
        resourceDefinition = new RepositoryVersionResourceDefinition();
        break;

      case CompatibleRepositoryVersion:
        resourceDefinition = new SimpleResourceDefinition(Resource.Type.CompatibleRepositoryVersion,
            "compatible_repository_version", "compatible_repository_versions",
            Resource.Type.OperatingSystem);
        break;

      case HostStackVersion:
        resourceDefinition = new ComponentStackVersionResourceDefinition(Resource.Type.HostStackVersion);
        break;

      case ClusterStackVersion:
        resourceDefinition = new ComponentStackVersionResourceDefinition(Resource.Type.ClusterStackVersion);
        break;

      case Upgrade:
        resourceDefinition = new UpgradeResourceDefinition();
        break;

      case UpgradeGroup:
        resourceDefinition = new SimpleResourceDefinition(
            Resource.Type.UpgradeGroup, "upgrade_group", "upgrade_groups",
            Resource.Type.UpgradeItem);
        break;

      case UpgradeItem:
        resourceDefinition = new SimpleResourceDefinition(
            Resource.Type.UpgradeItem, "upgrade_item", "upgrade_items", Resource.Type.Task);
        break;

      case UpgradeSummary:
        resourceDefinition = new SimpleResourceDefinition(
            Resource.Type.UpgradeSummary, "upgrade_summary", "upgrade_summary");
        break;

      case PreUpgradeCheck:
        resourceDefinition = new SimpleResourceDefinition(Resource.Type.PreUpgradeCheck, "rolling_upgrade_check", "rolling_upgrade_checks");
        break;

      case Stage:
        resourceDefinition = new SimpleResourceDefinition(Resource.Type.Stage, "stage", "stages", Resource.Type.Task);
        break;

      case StackArtifact:
        resourceDefinition = new SimpleResourceDefinition(Resource.Type.StackArtifact, "artifact", "artifacts");
        break;

      case Artifact:
        resourceDefinition = new SimpleResourceDefinition(Resource.Type.Artifact, "artifact", "artifacts");
        break;

      case Theme:
        resourceDefinition = new SimpleResourceDefinition(Resource.Type.Theme, "theme", "themes");
        break;

      case QuickLink:
        resourceDefinition = new SimpleResourceDefinition(Resource.Type.QuickLink, "quicklink", "quicklinks");
        break;

      case Widget:
        resourceDefinition = new WidgetResourceDefinition();
        break;

      case WidgetLayout:
        resourceDefinition = new WidgetLayoutResourceDefinition();
        break;

      case ActiveWidgetLayout:
        resourceDefinition = new ActiveWidgetLayoutResourceDefinition();
        break;

      case HostKerberosIdentity:
        resourceDefinition = new HostKerberosIdentityResourceDefinition();
        break;

      case KerberosDescriptor:
        resourceDefinition = new SimpleResourceDefinition(Resource.Type.KerberosDescriptor, "kerberos_descriptor", "kerberos_descriptors");
        break;

      case Credential:
        resourceDefinition = new CredentialResourceDefinition();
        break;

      case RoleAuthorization:
        resourceDefinition = new SimpleResourceDefinition(Resource.Type.RoleAuthorization, "authorization", "authorizations");
        break;

      case UserAuthorization:
        resourceDefinition = new SimpleResourceDefinition(Resource.Type.UserAuthorization, "authorization", "authorizations");
        break;

      case Setting:
        resourceDefinition = new SimpleResourceDefinition(Resource.Type.Setting, "setting", "settings");
        break;

      case VersionDefinition:
        resourceDefinition = new VersionDefinitionResourceDefinition();
        break;

      case ClusterKerberosDescriptor:
        resourceDefinition = new SimpleResourceDefinition(
            Resource.Type.ClusterKerberosDescriptor,
            "kerberos_descriptor",
            "kerberos_descriptors",
            null,
            Collections.singletonMap(SimpleResourceDefinition.DirectiveType.READ,
                Arrays.asList(
                    ClusterKerberosDescriptorResourceProvider.DIRECTIVE_EVALUATE_WHEN_CLAUSE,
                    ClusterKerberosDescriptorResourceProvider.DIRECTIVE_ADDITIONAL_SERVICES
                ))
        );
        break;

      case LoggingQuery:
        resourceDefinition = new LoggingResourceDefinition();
        break;

      case RemoteCluster:
        resourceDefinition = new RemoteClusterResourceDefinition();
        break;

      default:
        throw new IllegalArgumentException("Unsupported resource type: " + type);
    }
    return resourceDefinition;
  }
}<|MERGE_RESOLUTION|>--- conflicted
+++ resolved
@@ -292,12 +292,8 @@
 
       case RootServiceComponentConfiguration:
         resourceDefinition = new SimpleResourceDefinition(Resource.Type.RootServiceComponentConfiguration,
-<<<<<<< HEAD
-            "configuration", "configurations");
-=======
             "configuration", "configurations",
             null, RootServiceComponentConfigurationService.DIRECTIVES_MAP);
->>>>>>> b2655aa6
         break;
 
       case RootServiceHostComponent:
