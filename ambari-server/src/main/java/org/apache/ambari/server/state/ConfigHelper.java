--- conflicted
+++ resolved
@@ -789,27 +789,6 @@
     }
 
     for (Service service : cluster.getServices().values()) {
-<<<<<<< HEAD
-      if (servicesMap.containsKey(service.getName())) {
-        Set<PropertyInfo> serviceProperties = new HashSet<>(servicesMap.get(service.getName()).getProperties());
-        for (PropertyInfo serviceProperty : serviceProperties) {
-          if (serviceProperty.getPropertyTypes().contains(propertyType)) {
-            String stackPropertyConfigType = fileNameToConfigType(serviceProperty.getFilename());
-            try {
-              String property = actualConfigs.get(stackPropertyConfigType).getProperties().get(serviceProperty.getName());
-              if (null == property) {
-                LOG.error(String.format("Unable to obtain property values for %s with property attribute %s. "
-                                + "The property does not exist in version %s of %s configuration.",
-                        serviceProperty.getName(),
-                        propertyType,
-                        desiredConfigs.get(stackPropertyConfigType),
-                        stackPropertyConfigType
-                ));
-              } else {
-                result.put(serviceProperty, property);
-              }
-            } catch (Exception ignored) {
-=======
       ServiceInfo serviceInfo = servicesMap.get(service.getName());
       if (serviceInfo == null) {
         continue;
@@ -830,8 +809,8 @@
               ));
             } else {
               result.put(serviceProperty, property);
->>>>>>> 7bedbef6
             }
+          } catch (Exception ignored) {
           }
         }
       }
