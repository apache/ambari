--- conflicted
+++ resolved
@@ -58,18 +58,6 @@
   private DaoUtils m_daoUtils;
 
   /**
-<<<<<<< HEAD
-   * Persists a new mpack
-   */
-  @Transactional
-  public Long create(MpackEntity mpackEntity) {
-    m_entityManagerProvider.get().persist(mpackEntity);
-    return mpackEntity.getId();
-  }
-
-  /**
-=======
->>>>>>> 5be3604f
    * Gets an mpack with the specified ID.
    *
    * @param id
