/*
 * Licensed to the Apache Software Foundation (ASF) under one
 * or more contributor license agreements.  See the NOTICE file
 * distributed with this work for additional information
 * regarding copyright ownership.  The ASF licenses this file
 * to you under the Apache License, Version 2.0 (the
 * "License"); you may not use this file except in compliance
 * with the License.  You may obtain a copy of the License at
 *
 *     http://www.apache.org/licenses/LICENSE-2.0
 *
 * Unless required by applicable law or agreed to in writing, software
 * distributed under the License is distributed on an "AS IS" BASIS,
 * WITHOUT WARRANTIES OR CONDITIONS OF ANY KIND, either express or implied.
 * See the License for the specific language governing permissions and
 * limitations under the License.
 */
package org.apache.ambari.server.state;

import static org.apache.ambari.server.controller.internal.UpgradeResourceProvider.UPGRADE_DIRECTION;
import static org.apache.ambari.server.controller.internal.UpgradeResourceProvider.UPGRADE_FAIL_ON_CHECK_WARNINGS;
import static org.apache.ambari.server.controller.internal.UpgradeResourceProvider.UPGRADE_HOST_ORDERED_HOSTS;
import static org.apache.ambari.server.controller.internal.UpgradeResourceProvider.UPGRADE_PACK;
import static org.apache.ambari.server.controller.internal.UpgradeResourceProvider.UPGRADE_REPO_VERSION_ID;
import static org.apache.ambari.server.controller.internal.UpgradeResourceProvider.UPGRADE_REVERT_UPGRADE_ID;
import static org.apache.ambari.server.controller.internal.UpgradeResourceProvider.UPGRADE_SKIP_FAILURES;
import static org.apache.ambari.server.controller.internal.UpgradeResourceProvider.UPGRADE_SKIP_MANUAL_VERIFICATION;
import static org.apache.ambari.server.controller.internal.UpgradeResourceProvider.UPGRADE_SKIP_PREREQUISITE_CHECKS;
import static org.apache.ambari.server.controller.internal.UpgradeResourceProvider.UPGRADE_SKIP_SC_FAILURES;
import static org.apache.ambari.server.controller.internal.UpgradeResourceProvider.UPGRADE_TYPE;

import java.util.ArrayList;
import java.util.Collection;
import java.util.Collections;
import java.util.HashMap;
import java.util.HashSet;
import java.util.Iterator;
import java.util.LinkedList;
import java.util.List;
import java.util.Map;
import java.util.Set;

import org.apache.ambari.annotations.Experimental;
import org.apache.ambari.annotations.ExperimentalFeature;
import org.apache.ambari.server.AmbariException;
import org.apache.ambari.server.ServiceNotFoundException;
import org.apache.ambari.server.actionmanager.HostRoleCommandFactory;
import org.apache.ambari.server.agent.ExecutionCommand.KeyNames;
import org.apache.ambari.server.api.services.AmbariMetaInfo;
import org.apache.ambari.server.controller.internal.AbstractControllerResourceProvider;
import org.apache.ambari.server.controller.internal.PreUpgradeCheckResourceProvider;
import org.apache.ambari.server.controller.spi.NoSuchParentResourceException;
import org.apache.ambari.server.controller.spi.NoSuchResourceException;
import org.apache.ambari.server.controller.spi.Predicate;
import org.apache.ambari.server.controller.spi.Request;
import org.apache.ambari.server.controller.spi.Resource;
import org.apache.ambari.server.controller.spi.SystemException;
import org.apache.ambari.server.controller.spi.UnsupportedPropertyException;
import org.apache.ambari.server.controller.utilities.PredicateBuilder;
import org.apache.ambari.server.controller.utilities.PropertyHelper;
import org.apache.ambari.server.orm.dao.RepositoryVersionDAO;
import org.apache.ambari.server.orm.dao.UpgradeDAO;
import org.apache.ambari.server.orm.entities.RepositoryVersionEntity;
import org.apache.ambari.server.orm.entities.UpgradeEntity;
import org.apache.ambari.server.orm.entities.UpgradeHistoryEntity;
import org.apache.ambari.server.stack.MasterHostResolver;
import org.apache.ambari.server.stageplanner.RoleGraphFactory;
import org.apache.ambari.server.state.repository.ClusterVersionSummary;
import org.apache.ambari.server.state.repository.VersionDefinitionXml;
import org.apache.ambari.server.state.stack.PrereqCheckStatus;
import org.apache.ambari.server.state.stack.UpgradePack;
import org.apache.ambari.server.state.stack.upgrade.Direction;
import org.apache.ambari.server.state.stack.upgrade.Grouping;
import org.apache.ambari.server.state.stack.upgrade.HostOrderGrouping;
import org.apache.ambari.server.state.stack.upgrade.HostOrderItem;
import org.apache.ambari.server.state.stack.upgrade.HostOrderItem.HostOrderActionType;
<<<<<<< HEAD
import org.apache.ambari.server.state.stack.upgrade.Lifecycle;
=======
import org.apache.ambari.server.state.stack.upgrade.LifecycleType;
>>>>>>> 5be3604f
import org.apache.ambari.server.state.stack.upgrade.UpgradeScope;
import org.apache.ambari.server.state.stack.upgrade.UpgradeType;
import org.apache.commons.collections.CollectionUtils;
import org.apache.commons.lang.StringUtils;
import org.slf4j.Logger;
import org.slf4j.LoggerFactory;

import com.google.common.base.Objects;
import com.google.gson.Gson;
import com.google.gson.JsonElement;
import com.google.gson.annotations.SerializedName;
import com.google.inject.Inject;
import com.google.inject.assistedinject.Assisted;
import com.google.inject.assistedinject.AssistedInject;

/**
 * The {@link UpgradeContext} is used to hold all information pertaining to an
 * upgrade. It is initialized directly from an existing {@link UpgradeEntity} or
 * from a request to create an upgrade/downgrade.
 */
public class UpgradeContext {

  private static final Logger LOG = LoggerFactory.getLogger(UpgradeContext.class);

  public static final String COMMAND_PARAM_CLUSTER_NAME = "clusterName";
  public static final String COMMAND_PARAM_DIRECTION = "upgrade_direction";
  public static final String COMMAND_PARAM_UPGRADE_PACK = "upgrade_pack";
  public static final String COMMAND_PARAM_REQUEST_ID = "request_id";

  public static final String COMMAND_PARAM_UPGRADE_TYPE = "upgrade_type";
  public static final String COMMAND_PARAM_TASKS = "tasks";
  public static final String COMMAND_PARAM_STRUCT_OUT = "structured_out";

  /*
   * The cluster that the upgrade is for.
   */
  private final Cluster m_cluster;

  /**
   * The direction of the upgrade.
   */
  private final Direction m_direction;

  /**
   * The type of upgrade.
   */
  private final UpgradeType m_type;

  /**
   * The upgrade pack for this upgrade.
   */
  private UpgradePack m_upgradePack;

  /**
   * Upgrades will always have a single version being upgraded to and downgrades
   * will have a single version being downgraded from. This repository
   * represents that version.
   * <p/>
   * When the direction is {@link Direction#UPGRADE}, this represents the target
   * repository. <br/>
   * When the direction is {@link Direction#DOWNGRADE}, this represents the
   * repository being downgraded from.
   */
  private final RepositoryVersionEntity m_repositoryVersion;

  /**
   * Resolves master components on hosts.
   */
  private final MasterHostResolver m_resolver;

  /**
   * A collection of hosts in the cluster which are unhealthy and will not
   * participate in the upgrade.
   */
  private final List<ServiceComponentHost> m_unhealthy = new ArrayList<>();

  /**
   * Mapping of service name to display name.
   */
  private final Map<String, String> m_serviceNames = new HashMap<>();

  /**
   * Mapping of component name to display name.
   */
  private final Map<String, String> m_componentNames = new HashMap<>();

  /**
   * {@code true} if slave/client component failures should be automatically
   * skipped. This will only automatically skip the failure if the task is
   * skippable to begin with.
   */
  private boolean m_autoSkipComponentFailures = false;

  /**
   * {@code true} if service check failures should be automatically skipped.
   * This will only automatically skip the failure if the task is skippable to
   * begin with.
   */
  private boolean m_autoSkipServiceCheckFailures = false;

  /**
   * {@code true} if manual verification tasks should be automatically skipped.
   */
  private boolean m_autoSkipManualVerification = false;

  /**
   * A set of services which are included in this upgrade. This will never be
   * empty - if all services of a cluster are included, then the cluster's
   * current list of services is populated.
   */
  private final Set<String> m_services = new HashSet<>();

  /**
   * A mapping of service to target repository. On an upgrade, this will be the
   * same for all services. On a downgrade, this may be different for each
   * service depending on which repository the service was on before the failed
   * upgrade.
   */
  private final Map<String, RepositoryVersionEntity> m_targetRepositoryMap = new HashMap<>();

  /**
   * A mapping of service to source (from) repository. On an upgrade, this will
   * be the current desired repository of every service. When downgrading, this
   * will be the same for all components and will represent the value returned
   * from {@link #getRepositoryVersion()}.
   */
  private final Map<String, RepositoryVersionEntity> m_sourceRepositoryMap = new HashMap<>();

  /**
   * Used by some {@link Grouping}s to generate commands. It is exposed here
   * mainly for injection purposes since the XML is not created by Guice.
   */
  @Inject
  private HostRoleCommandFactory m_hrcFactory;

  /**
   * Used by some {@link Grouping}s to determine command ordering. It is exposed
   * here mainly for injection purposes since the XML is not created by Guice.
   */
  @Inject
  private RoleGraphFactory m_roleGraphFactory;

  /**
   * Used for serializing the upgrade type.
   */
  @Inject
  private Gson m_gson;

  /**
   * Used for looking up information about components and services.
   */
  @Inject
  private AmbariMetaInfo m_metaInfo;

  /**
   * Used to suggest upgrade packs during creation of an upgrade context.
   */
  @Inject
  private UpgradeHelper m_upgradeHelper;

  /**
   * Used to lookup the repository version from an ID.
   */
  @Inject
  private RepositoryVersionDAO m_repoVersionDAO;

  /**
   * Used to lookup a prior upgrade by ID.
   */
  @Inject
  private UpgradeDAO m_upgradeDAO;

  /**
   * Used as a quick way to tell if the upgrade is to revert a patch.
   */
  private final boolean m_isRevert;

  /**
   * The ID of the upgrade being reverted if this is a reversion.
   */
  private long m_revertUpgradeId;

  /**
   * Defines orchestration type.  This is not the repository type when reverting a patch.
   */
  private RepositoryType m_orchestration = RepositoryType.STANDARD;

  /**
   * Reading upgrade type from provided request  or if nothing were provided,
   * from previous upgrade for downgrade direction.
   *
   * @param upgradeRequestMap arguments provided for current upgrade request
   * @param upgradeEntity previous upgrade entity, should be passed only for downgrade direction
   *
   * @return
   * @throws AmbariException
   */
  private UpgradeType calculateUpgradeType(Map<String, Object> upgradeRequestMap,
                                           UpgradeEntity upgradeEntity) throws AmbariException{

    UpgradeType upgradeType = UpgradeType.ROLLING;

    String upgradeTypeProperty = (String) upgradeRequestMap.get(UPGRADE_TYPE);
    boolean upgradeTypePassed = StringUtils.isNotBlank(upgradeTypeProperty);

    if (upgradeTypePassed){
      try {
        upgradeType = UpgradeType.valueOf(upgradeRequestMap.get(UPGRADE_TYPE).toString());
      } catch (Exception e) {
        throw new AmbariException(String.format("Property %s has an incorrect value of %s.",
          UPGRADE_TYPE, upgradeTypeProperty));
      }
    } else if (upgradeEntity != null){
      upgradeType = upgradeEntity.getUpgradeType();
    }

    return upgradeType;
  }

  @AssistedInject
  public UpgradeContext(@Assisted Cluster cluster,
      @Assisted Map<String, Object> upgradeRequestMap, Gson gson, UpgradeHelper upgradeHelper,
      UpgradeDAO upgradeDAO, RepositoryVersionDAO repoVersionDAO, ConfigHelper configHelper)
      throws AmbariException {
    // injected constructor dependencies
    m_gson = gson;
    m_upgradeHelper = upgradeHelper;
    m_upgradeDAO = upgradeDAO;
    m_repoVersionDAO = repoVersionDAO;
    m_cluster = cluster;
    m_isRevert = upgradeRequestMap.containsKey(UPGRADE_REVERT_UPGRADE_ID);

    if (m_isRevert) {
      m_revertUpgradeId = Long.valueOf(upgradeRequestMap.get(UPGRADE_REVERT_UPGRADE_ID).toString());
      UpgradeEntity revertUpgrade = m_upgradeDAO.findUpgrade(m_revertUpgradeId);
      UpgradeEntity revertableUpgrade = m_upgradeDAO.findRevertable(cluster.getClusterId());

      if (null == revertUpgrade) {
        throw new AmbariException(
            String.format("Could not find Upgrade with id %s to revert.", m_revertUpgradeId));
      }

      if (null == revertableUpgrade) {
        throw new AmbariException(
            String.format("There are no upgrades for cluster %s which are marked as revertable",
                cluster.getClusterName()));
      }

      if (!revertUpgrade.getOrchestration().isRevertable()) {
        throw new AmbariException(String.format("The %s repository type is not revertable",
            revertUpgrade.getOrchestration()));
      }

      if (revertUpgrade.getDirection() != Direction.UPGRADE) {
        throw new AmbariException(
            "Only successfully completed upgrades can be reverted. Downgrades cannot be reverted.");
      }

      if (!revertableUpgrade.getId().equals(revertUpgrade.getId())) {
        throw new AmbariException(String.format(
            "The only upgrade which is currently allowed to be reverted for cluster %s is upgrade ID %s which was an upgrade to %s",
            cluster.getClusterName(), revertableUpgrade.getId(),
            revertableUpgrade.getRepositoryVersion().getVersion()));
      }

      m_type = calculateUpgradeType(upgradeRequestMap, revertUpgrade);

      // !!! build all service-specific reversions
      Set<RepositoryVersionEntity> priors = new HashSet<>();
      Map<String, Service> clusterServices = cluster.getServices();
      for (UpgradeHistoryEntity history : revertUpgrade.getHistory()) {
        String serviceName = history.getServiceName();
        String componentName = history.getComponentName();

        priors.add(history.getFromReposistoryVersion());

        // if the service is no longer installed, do nothing
        if (!clusterServices.containsKey(serviceName)) {
          LOG.warn("{}/{} will not be reverted since it is no longer installed in the cluster",
              serviceName, componentName);

          continue;
        }

        m_services.add(serviceName);
        m_sourceRepositoryMap.put(serviceName, history.getTargetRepositoryVersion());
        m_targetRepositoryMap.put(serviceName, history.getFromReposistoryVersion());
      }

      if (priors.size() != 1) {
        String message = String.format("Upgrade from %s could not be reverted as there is no single "
            + " repository across services.", revertUpgrade.getRepositoryVersion().getVersion());

        throw new AmbariException(message);
      }

      m_repositoryVersion = priors.iterator().next();

      // !!! the version is used later in validators
      upgradeRequestMap.put(UPGRADE_REPO_VERSION_ID, m_repositoryVersion.getId().toString());
      // !!! use the same upgrade pack that was used in the upgrade being reverted
      upgradeRequestMap.put(UPGRADE_PACK, revertUpgrade.getUpgradePackage());

      // !!! direction can ONLY be an downgrade on revert
      m_direction = Direction.DOWNGRADE;
      m_orchestration = revertUpgrade.getOrchestration();
    } else {

      // determine direction
      String directionProperty = (String) upgradeRequestMap.get(UPGRADE_DIRECTION);
      if (StringUtils.isEmpty(directionProperty)) {
        throw new AmbariException(String.format("%s is required", UPGRADE_DIRECTION));
      }

      m_direction = Direction.valueOf(directionProperty);

      // depending on the direction, we must either have a target repository or an upgrade we are downgrading from
      switch(m_direction){
        case UPGRADE:{
          String repositoryVersionId = (String) upgradeRequestMap.get(UPGRADE_REPO_VERSION_ID);
          if (null == repositoryVersionId) {
            throw new AmbariException(
                String.format("The property %s is required when the upgrade direction is %s",
                    UPGRADE_REPO_VERSION_ID, m_direction));
          }

          m_type = calculateUpgradeType(upgradeRequestMap, null);

          // depending on the repository, add services
          m_repositoryVersion = m_repoVersionDAO.findByPK(Long.valueOf(repositoryVersionId));
          m_orchestration = m_repositoryVersion.getType();

          // add all of the services participating in the upgrade
          m_services.addAll(getServicesForUpgrade(cluster, m_repositoryVersion));
          break;
        }
        case DOWNGRADE:{
          UpgradeEntity upgrade = m_upgradeDAO.findLastUpgradeForCluster(
              cluster.getClusterId(), Direction.UPGRADE);

          m_repositoryVersion = upgrade.getRepositoryVersion();
          m_orchestration = upgrade.getOrchestration();
          m_type = calculateUpgradeType(upgradeRequestMap, upgrade);

          // populate the repository maps for all services in the upgrade
          for (UpgradeHistoryEntity history : upgrade.getHistory()) {
            m_services.add(history.getServiceName());
            m_sourceRepositoryMap.put(history.getServiceName(), m_repositoryVersion);
            m_targetRepositoryMap.put(history.getServiceName(), history.getFromReposistoryVersion());
          }

          break;
        }
        default:
          throw new AmbariException(
              String.format("%s is not a valid upgrade direction.", m_direction));
      }
    }


    /**
     * For the unit tests tests, there are multiple upgrade packs for the same
     * type, so allow picking one of them. In prod, this is empty.
     */
    String preferredUpgradePackName = (String) upgradeRequestMap.get(UPGRADE_PACK);

    @Experimental(feature = ExperimentalFeature.PATCH_UPGRADES, comment="This is wrong")
    RepositoryVersionEntity upgradeFromRepositoryVersion = cluster.getService(
        m_services.iterator().next()).getDesiredRepositoryVersion();

    m_upgradePack = m_upgradeHelper.suggestUpgradePack(m_cluster.getClusterName(),
        upgradeFromRepositoryVersion.getStackId(), m_repositoryVersion.getStackId(), m_direction,
        m_type, preferredUpgradePackName);

    // the validator will throw an exception if the upgrade request is not valid
    UpgradeRequestValidator upgradeRequestValidator = buildValidator(m_type);
    upgradeRequestValidator.validate(cluster, m_direction, m_type, m_upgradePack,
        upgradeRequestMap);

    // optionally skip failures - this can be supplied on either the request or
    // in the upgrade pack explicitely, however the request will always override
    // the upgrade pack if explicitely specified
    boolean skipComponentFailures = m_upgradePack.isComponentFailureAutoSkipped();
    boolean skipServiceCheckFailures = m_upgradePack.isServiceCheckFailureAutoSkipped();

    // only override the upgrade pack if set on the request
    if (upgradeRequestMap.containsKey(UPGRADE_SKIP_FAILURES)) {
      skipComponentFailures = Boolean.parseBoolean(
          (String) upgradeRequestMap.get(UPGRADE_SKIP_FAILURES));
    }

    // only override the upgrade pack if set on the request
    if (upgradeRequestMap.containsKey(UPGRADE_SKIP_SC_FAILURES)) {
      skipServiceCheckFailures = Boolean.parseBoolean(
          (String) upgradeRequestMap.get(UPGRADE_SKIP_SC_FAILURES));
    }

    boolean skipManualVerification = false;
    if (upgradeRequestMap.containsKey(UPGRADE_SKIP_MANUAL_VERIFICATION)) {
      skipManualVerification = Boolean.parseBoolean(
          (String) upgradeRequestMap.get(UPGRADE_SKIP_MANUAL_VERIFICATION));
    }

    m_autoSkipComponentFailures = skipComponentFailures;
    m_autoSkipServiceCheckFailures = skipServiceCheckFailures;
    m_autoSkipManualVerification = skipManualVerification;

    m_resolver = new MasterHostResolver(m_cluster, configHelper, this);
  }

  /**
   * Constructor.
   *
   * @param cluster
   *          the cluster that the upgrade is for
   * @param upgradeEntity
   *          the upgrade entity
   */
  @AssistedInject
  public UpgradeContext(@Assisted Cluster cluster, @Assisted UpgradeEntity upgradeEntity,
      AmbariMetaInfo ambariMetaInfo, ConfigHelper configHelper) {
    m_metaInfo = ambariMetaInfo;

    m_cluster = cluster;
    m_type = upgradeEntity.getUpgradeType();
    m_direction = upgradeEntity.getDirection();
    m_repositoryVersion = upgradeEntity.getRepositoryVersion();

    m_autoSkipComponentFailures = upgradeEntity.isComponentFailureAutoSkipped();
    m_autoSkipServiceCheckFailures = upgradeEntity.isServiceCheckFailureAutoSkipped();

    List<UpgradeHistoryEntity> allHistory = upgradeEntity.getHistory();
    for (UpgradeHistoryEntity history : allHistory) {
      String serviceName = history.getServiceName();
      RepositoryVersionEntity sourceRepositoryVersion = history.getFromReposistoryVersion();
      RepositoryVersionEntity targetRepositoryVersion = history.getTargetRepositoryVersion();
      m_sourceRepositoryMap.put(serviceName, sourceRepositoryVersion);
      m_targetRepositoryMap.put(serviceName, targetRepositoryVersion);
      m_services.add(serviceName);
    }

    @Experimental(feature = ExperimentalFeature.PATCH_UPGRADES, comment = "This is wrong")
    String upgradePackage = upgradeEntity.getUpgradePackage();
    StackId stackId = m_repositoryVersion.getStackId();
    Map<String, UpgradePack> packs = m_metaInfo.getUpgradePacks(stackId.getStackName(), stackId.getStackVersion());
    m_upgradePack = packs.get(upgradePackage);

    m_resolver = new MasterHostResolver(m_cluster, configHelper, this);
    m_orchestration = upgradeEntity.getOrchestration();

    m_isRevert = upgradeEntity.getOrchestration().isRevertable()
        && upgradeEntity.getDirection() == Direction.DOWNGRADE;
  }

  /**
   * Getting stackId from the set of versions. Is is possible until we upgrading components on the same stack.
   *
   * Note: Function should be modified for cross-stack upgrade.
   *
   * @param version {@link Set} of services repository versions
   * @return
   * {@link StackId} based on provided versions
   */
  @Experimental(feature = ExperimentalFeature.PATCH_UPGRADES, comment="This is wrong")
  public StackId getStackIdFromVersions(Map<String, RepositoryVersionEntity> version) {
    return version.values().iterator().next().getStackId();
  }

  /**
   * Gets the upgrade pack for this upgrade.
   *
   * @return the upgrade pack
   */
  public UpgradePack getUpgradePack() {
    return m_upgradePack;
  }

  /**
   * Sets the upgrade pack for this upgrade
   *
   * @param upgradePack
   *          the upgrade pack to set
   */
  public void setUpgradePack(UpgradePack upgradePack) {
    m_upgradePack = upgradePack;
  }

  /**
   * Gets the cluster that the upgrade is for.
   *
   * @return the cluster (never {@code null}).
   */
  public Cluster getCluster() {
    return m_cluster;
  }

  /**
   * Gets the version that components are being considered to be "coming from".
   * <p/>
   * With a {@link Direction#UPGRADE}, this value represent the services'
   * desired repository. However, {@link Direction#DOWNGRADE} will use the same
   * value for all services which is the version that the downgrade is coming
   * from.
   *
   * @return the source version for the upgrade
   */
  public Map<String, RepositoryVersionEntity> getSourceVersions() {
    return new HashMap<>(m_sourceRepositoryMap);
  }

  /**
   * Gets the version that service is being considered to be "coming from".
   * <p/>
   * With a {@link Direction#UPGRADE}, this value represent the services'
   * desired repository. However, {@link Direction#DOWNGRADE} will use the same
   * value for all services which is the version that the downgrade is coming
   * from.
   *
   * @return the source repository for the upgrade
   */
  public RepositoryVersionEntity getSourceRepositoryVersion(String serviceName) {
    return m_sourceRepositoryMap.get(serviceName);
  }

  /**
   * Gets the version that service is being considered to be "coming from".
   * <p/>
   * With a {@link Direction#UPGRADE}, this value represent the services'
   * desired repository. However, {@link Direction#DOWNGRADE} will use the same
   * value for all services which is the version that the downgrade is coming
   * from.
   *
   * @return the source repository for the upgrade
   * @see #getSourceRepositoryVersion(String)
   */
  public String getSourceVersion(String serviceName) {
    RepositoryVersionEntity serviceSourceVersion = m_sourceRepositoryMap.get(serviceName);
    return serviceSourceVersion.getVersion();
  }

  /**
   * Gets the version being upgraded to or downgraded to for all services
   * participating. This is the version that the service will be on if the
   * upgrade or downgrade succeeds.
   * <p/>
   * With a {@link Direction#UPGRADE}, all services should be targetting the
   * same repository version. However, {@link Direction#DOWNGRADE} will target
   * the original repository that the service was on.
   *
   * @return the target version for the upgrade
   */
  public Map<String, RepositoryVersionEntity> getTargetVersions() {
    return new HashMap<>(m_targetRepositoryMap);
  }

  /**
   * Gets the repository being upgraded to or downgraded to for the given
   * service. This is the version that the service will be on if the upgrade or
   * downgrade succeeds.
   * <p/>
   * With a {@link Direction#UPGRADE}, all services should be targeting the
   * same repository version. However, {@link Direction#DOWNGRADE} will target
   * the original repository that the service was on.
   *
   * @return the target repository for the upgrade
   */
  public RepositoryVersionEntity getTargetRepositoryVersion(String serviceName) {
    return m_targetRepositoryMap.get(serviceName);
  }

  /**
   * Gets the version being upgraded to or downgraded to for the given service.
   * This is the version that the service will be on if the upgrade or downgrade
   * succeeds.
   * <p/>
   * With a {@link Direction#UPGRADE}, all services should be targetting the
   * same repository version. However, {@link Direction#DOWNGRADE} will target
   * the original repository that the service was on.
   *
   * @return the target version for the upgrade
   * @see #getTargetRepositoryVersion(String)
   */
  public String getTargetVersion(String serviceName) {
    RepositoryVersionEntity serviceTargetVersion = m_targetRepositoryMap.get(serviceName);
    return serviceTargetVersion.getVersion();
  }

  /**
   * @return the direction of the upgrade
   */
  public Direction getDirection() {
    return m_direction;
  }

  /**
   * @return the type of upgrade.
   */
  public UpgradeType getType() {
    return m_type;
  }

  /**
   * @return the resolver
   */
  public MasterHostResolver getResolver() {
    return m_resolver;
  }

  /**
   * @return the metainfo for access to service definitions
   */
  public AmbariMetaInfo getAmbariMetaInfo() {
    return m_metaInfo;
  }

  /**
   * @param unhealthy a list of unhealthy host components
   */
  public void addUnhealthy(List<ServiceComponentHost> unhealthy) {
    m_unhealthy.addAll(unhealthy);
  }

  /**
   * Gets the single repository version for the upgrade depending on the
   * direction.
   * <p/>
   * If the direction is {@link Direction#UPGRADE} then this will return the
   * target repository which every service will be on if the upgrade is
   * finalized. <p/>
   * If the direction is {@link Direction#DOWNGRADE} then this will return the
   * repository from which the downgrade is coming from.
   *
   * @return the target repository version for this upgrade (never
   *         {@code null}).
   */
  public RepositoryVersionEntity getRepositoryVersion() {
    return m_repositoryVersion;
  }

  /**
   * @return the service display name, or the service name if not set
   */
  public String getServiceDisplay(String service) {
    if (m_serviceNames.containsKey(service)) {
      return m_serviceNames.get(service);
    }

    return service;
  }

  /**
   * @return the component display name, or the component name if not set
   */
  public String getComponentDisplay(String service, String component) {
    String key = service + ":" + component;
    if (m_componentNames.containsKey(key)) {
      return m_componentNames.get(key);
    }

    return component;
  }

  /**
   * @param service     the service name
   * @param displayName the display name for the service
   */
  public void setServiceDisplay(String service, String displayName) {
    m_serviceNames.put(service, (displayName == null) ? service : displayName);
  }

  /**
   * @param service     the service name that owns the component
   * @param component   the component name
   * @param displayName the display name for the component
   */
  public void setComponentDisplay(String service, String component, String displayName) {
    String key = service + ":" + component;
    m_componentNames.put(key, displayName);
  }

  /**
   * Gets whether skippable components that failed are automatically skipped.
   *
   * @return the skipComponentFailures
   */
  public boolean isComponentFailureAutoSkipped() {
    return m_autoSkipComponentFailures;
  }

  /**
   * Gets whether skippable service checks that failed are automatically
   * skipped.
   *
   * @return the skipServiceCheckFailures
   */
  public boolean isServiceCheckFailureAutoSkipped() {
    return m_autoSkipServiceCheckFailures;
  }

  /**
   * Gets whether manual verification tasks can be automatically skipped.
   *
   * @return the skipManualVerification
   */
  public boolean isManualVerificationAutoSkipped() {
    return m_autoSkipManualVerification;
  }

  /**
   * Gets the services participating in the upgrade.
   *
   * @return the set of supported services. This collection should never be
   *         empty.
   */
  @Experimental(feature=ExperimentalFeature.PATCH_UPGRADES)
  public Set<String> getSupportedServices() {
    return Collections.unmodifiableSet(m_services);
  }

  /**
   * Gets if a service is supported.
   *
   * @param serviceName
   *          the service name to check.
   * @return {@code true} when the service is supported
   */
  @Experimental(feature=ExperimentalFeature.PATCH_UPGRADES)
  public boolean isServiceSupported(String serviceName) {
    return m_services.contains(serviceName);
  }

  @Experimental(feature = ExperimentalFeature.PATCH_UPGRADES)
  public boolean isScoped(UpgradeScope scope) {
    if (scope == UpgradeScope.ANY) {
      return true;
    }

    switch (m_orchestration) {
      case PATCH:
      case SERVICE:
      case MAINT:
        return scope == UpgradeScope.PARTIAL;
      case STANDARD:
        return scope == UpgradeScope.COMPLETE;
      default:
        break;
    }

    return false;
  }

  /**
   * Gets the injected instance of a {@link RoleGraphFactory}.
   *
   * @return a {@link RoleGraphFactory} instance (never {@code null}).
   */
  public RoleGraphFactory getRoleGraphFactory() {
    return m_roleGraphFactory;
  }

  /**
   * Gets the injected instance of a {@link HostRoleCommandFactory}.
   *
   * @return a {@link HostRoleCommandFactory} instance (never {@code null}).
   */
  public HostRoleCommandFactory getHostRoleCommandFactory() {
    return m_hrcFactory;
  }

  /**
   * Gets the repository type to determine if this upgrade is a complete upgrade
   * or a service/patch.  This value is not always the same as the repository version.  In
   * the case of a revert of a patch, the target repository may be of type STANDARD, but orchestration
   * must be "like a patch".
   *
   * @return the orchestration type.
   */
  public RepositoryType getOrchestrationType() {
    return m_orchestration;
  }

  /**
   * Gets a map initialized with parameters required for upgrades to work. The
   * following properties are already set:
   * <ul>
   * <li>{@link #COMMAND_PARAM_CLUSTER_NAME}
   * <li>{@link #COMMAND_PARAM_DIRECTION}
   * <li>{@link #COMMAND_PARAM_UPGRADE_TYPE}
   * <li>{@link KeyNames#REFRESH_CONFIG_TAGS_BEFORE_EXECUTION} - necessary in
   * order to have the commands contain the correct configurations. Otherwise,
   * they will contain the configurations that were available at the time the
   * command was created. For upgrades, this is problematic since the commands
   * are all created ahead of time, but the upgrade may change configs as part
   * of the upgrade pack.</li>
   * <ul>
   *
   * @return the initialized parameter map.
   */
  public Map<String, String> getInitializedCommandParameters() {
    Map<String, String> parameters = new HashMap<>();

    Direction direction = getDirection();
    parameters.put(COMMAND_PARAM_CLUSTER_NAME, m_cluster.getClusterName());
    parameters.put(COMMAND_PARAM_DIRECTION, direction.name().toLowerCase());

    if (null != getType()) {
      // use the serialized attributes of the enum to convert it to a string,
      // but first we must convert it into an element so that we don't get a
      // quoted string - using toString() actually returns a quoted stirng which
      // is bad
      JsonElement json = m_gson.toJsonTree(getType());
      parameters.put(COMMAND_PARAM_UPGRADE_TYPE, json.getAsString());
    }

    parameters.put(KeyNames.REFRESH_CONFIG_TAGS_BEFORE_EXECUTION, "true");
    return parameters;
  }

  /**
   * {@inheritDoc}
   */
  @Override
  public String toString() {
    return Objects.toStringHelper(this)
        .add("direction", m_direction)
        .add("type", m_type)
        .add("target", m_repositoryVersion).toString();
  }

  /**
   * Gets whether a downgrade is allowed for this upgrade. If the direction is
   * {@link Direction#DOWNGRADE}, then this method always returns false.
   * Otherwise it will consule {@link UpgradePack#isDowngradeAllowed()}.
   *
   * @return {@code true} of a downgrade is allowed for this upgrade,
   *         {@code false} otherwise.
   */
  public boolean isDowngradeAllowed() {
    if (m_direction == Direction.DOWNGRADE) {
      return false;
    }

    return m_upgradePack.isDowngradeAllowed();
  }

  /**
   * @return
   */
  public boolean isPatchRevert() {
    return m_isRevert;
  }

  public long getPatchRevertUpgradeId() {
    return m_revertUpgradeId;
  }

  /**
   * Gets a POJO of the upgrade suitable to serialize.
   *
   * @return the upgrade summary as a POJO.
   */
  public UpgradeSummary getUpgradeSummary() {
    UpgradeSummary summary = new UpgradeSummary();
    summary.direction = m_direction;
    summary.type = m_type;
    summary.orchestration = m_orchestration;
    summary.isRevert = m_isRevert;

    summary.services = new HashMap<>();

    for (String serviceName : m_services) {
      RepositoryVersionEntity sourceRepositoryVersion = m_sourceRepositoryMap.get(serviceName);
      RepositoryVersionEntity targetRepositoryVersion = m_targetRepositoryMap.get(serviceName);
      if (null == sourceRepositoryVersion || null == targetRepositoryVersion) {
        LOG.warn("Unable to get the source/target repositories for {} for the upgrade summary",
            serviceName);
        continue;
      }

      UpgradeServiceSummary serviceSummary = new UpgradeServiceSummary();
      serviceSummary.sourceRepositoryId = sourceRepositoryVersion.getId();
      serviceSummary.sourceStackId = sourceRepositoryVersion.getStackId().getStackId();
      serviceSummary.sourceVersion = sourceRepositoryVersion.getVersion();

      serviceSummary.targetRepositoryId = targetRepositoryVersion.getId();
      serviceSummary.targetStackId = targetRepositoryVersion.getStackId().getStackId();
      serviceSummary.targetVersion = targetRepositoryVersion.getVersion();

      summary.services.put(serviceName, serviceSummary);
    }

    return summary;
  }

  /**
   * Gets the set of services which will participate in the upgrade. The
   * services available in the repository are comapred against those installed
   * in the cluster to arrive at the final subset.
   * <p/>
   * In some cases, such as with a {@link RepositoryType#MAINT} repository, the
   * subset can be further trimmed by determing that an installed services is
   * already at a high enough version and doesn't need to be upgraded.
   * <p/>
   * This method will also populate the source ({@link #m_sourceRepositoryMap})
   * and target ({@link #m_targetRepositoryMap}) repository maps.
   *
   * @param cluster
   *          the cluster (not {@code null}).
   * @param repositoryVersion
   *          the repository to use for the upgrade (not {@code null}).
   * @return the set of services which will participate in the upgrade.
   * @throws AmbariException
   */
  private Set<String> getServicesForUpgrade(Cluster cluster,
      RepositoryVersionEntity repositoryVersion) throws AmbariException {

    // keep track of the services which will be in this upgrade
    Set<String> servicesForUpgrade = new HashSet<>();

    // standard repo types use all services of the cluster
    if (repositoryVersion.getType() == RepositoryType.STANDARD) {
      servicesForUpgrade = cluster.getServices().keySet();
    } else {
      try {
        // use the VDF and cluster to determine what services should be in this
        // upgrade - this will take into account the type (such as patch/maint)
        // and the version of services installed in the cluster
        VersionDefinitionXml vdf = repositoryVersion.getRepositoryXml();
        ClusterVersionSummary clusterVersionSummary = vdf.getClusterSummary(cluster);
        servicesForUpgrade = clusterVersionSummary.getAvailableServiceNames();

        // if this is every true, then just stop the upgrade attempt and
        // throw an exception
        if (servicesForUpgrade.isEmpty()) {
          String message = String.format(
              "When using a VDF of type %s, the available services must be defined in the VDF",
              repositoryVersion.getType());

          throw new AmbariException(message);
        }
      } catch (Exception e) {
        String msg = String.format(
            "Could not parse version definition for %s.  Upgrade will not proceed.",
            repositoryVersion.getVersion());

        throw new AmbariException(msg);
      }
    }

    // now that we have a list of the services defined by the VDF, only include
    // services which are actually installed
    Iterator<String> iterator = servicesForUpgrade.iterator();
    while (iterator.hasNext()) {
      String serviceName = null;
      try {
        serviceName = iterator.next();
        Service service = cluster.getService(serviceName);

        m_sourceRepositoryMap.put(serviceName, service.getDesiredRepositoryVersion());
        m_targetRepositoryMap.put(serviceName, repositoryVersion);
      } catch (ServiceNotFoundException e) {
        // remove the service which is not part of the cluster - this should
        // never happen since the summary from the VDF does this already, but
        // can't hurt to be safe
        iterator.remove();

        LOG.warn(
            "Skipping orchestration for service {}, as it was defined to upgrade, but is not installed in cluster {}",
            serviceName, cluster.getClusterName());
      }
    }

    return servicesForUpgrade;
  }

  /**
   * Builds a chain of {@link UpgradeRequestValidator}s to ensure that the
   * incoming request to create a new upgrade is valid.
   *
   * @param upgradeType
   *          the type of upgrade to build the validator for.
   * @return the validator which can check to ensure that the properties are
   *         valid.
   */
  private UpgradeRequestValidator buildValidator(UpgradeType upgradeType){
    UpgradeRequestValidator validator = new BasicUpgradePropertiesValidator();
    UpgradeRequestValidator preReqValidator = new PreReqCheckValidator();
    validator.setNextValidator(preReqValidator);

    final UpgradeRequestValidator upgradeTypeValidator;
    switch (upgradeType) {
      case HOST_ORDERED:
        upgradeTypeValidator = new HostOrderedUpgradeValidator();
        break;
      case EXPRESS:
      case ROLLING:
      default:
        upgradeTypeValidator = null;
        break;
    }

    preReqValidator.setNextValidator(upgradeTypeValidator);
    return validator;
  }

  /**
   * The {@link UpgradeRequestValidator} contains the logic to check for correct
   * upgrade request properties and then pass the responsibility onto the next
   * validator in the chain.
   */
  private abstract class UpgradeRequestValidator {
    /**
     * The next validator.
     */
    UpgradeRequestValidator m_nextValidator;

    /**
     * Sets the next validator in the chain.
     *
     * @param nextValidator
     *          the next validator to run, or {@code null} for none.
     */
    void setNextValidator(UpgradeRequestValidator nextValidator) {
      m_nextValidator = nextValidator;
    }

    /**
     * Validates the upgrade request from this point in the chain.
     *
     * @param cluster
     * @param direction
     * @param type
     * @param upgradePack
     * @param requestMap
     * @throws AmbariException
     */
    final void validate(Cluster cluster, Direction direction, UpgradeType type,
        UpgradePack upgradePack, Map<String, Object> requestMap) throws AmbariException {

      // run this instance's check
      check(cluster, direction, type, upgradePack, requestMap);

      // pass along to the next
      if (null != m_nextValidator) {
        m_nextValidator.validate(cluster, direction, type, upgradePack, requestMap);
      }
    }

    /**
     * Checks to ensure that upgrade request is valid given the specific
     * arguments.
     *
     * @param cluster
     * @param direction
     * @param type
     * @param upgradePack
     * @param requestMap
     * @throws AmbariException
     */
    abstract void check(Cluster cluster, Direction direction, UpgradeType type,
        UpgradePack upgradePack, Map<String, Object> requestMap) throws AmbariException;
  }

  /**
   * The {@link BasicUpgradePropertiesValidator} ensures that the basic required
   * properties are present on the upgrade request.
   */
  private final class BasicUpgradePropertiesValidator extends UpgradeRequestValidator {

    /**
     * {@inheritDoc}
     */
    @Override
    public void check(Cluster cluster, Direction direction, UpgradeType type,
        UpgradePack upgradePack, Map<String, Object> requestMap) throws AmbariException {

      if (direction == Direction.UPGRADE) {
        String repositoryVersionId = (String) requestMap.get(UPGRADE_REPO_VERSION_ID);
        if (StringUtils.isBlank(repositoryVersionId)) {
          throw new AmbariException(
              String.format("%s is required for upgrades", UPGRADE_REPO_VERSION_ID));
        }
      }
    }
  }

  /**
   * The {@link PreReqCheckValidator} ensures that the upgrade pre-requisite
   * checks have passed.
   */
  private final class PreReqCheckValidator extends UpgradeRequestValidator {
    /**
     * {@inheritDoc}
     */
    @Override
    void check(Cluster cluster, Direction direction, UpgradeType type, UpgradePack upgradePack,
        Map<String, Object> requestMap) throws AmbariException {

      String repositoryVersionId = (String) requestMap.get(UPGRADE_REPO_VERSION_ID);
      boolean skipPrereqChecks = Boolean.parseBoolean((String) requestMap.get(UPGRADE_SKIP_PREREQUISITE_CHECKS));
      boolean failOnCheckWarnings = Boolean.parseBoolean((String) requestMap.get(UPGRADE_FAIL_ON_CHECK_WARNINGS));
      String preferredUpgradePack = requestMap.containsKey(UPGRADE_PACK) ? (String) requestMap.get(UPGRADE_PACK) : null;

      // verify that there is not an upgrade or downgrade that is in progress or suspended
      UpgradeEntity existingUpgrade = cluster.getUpgradeInProgress();
      if (null != existingUpgrade) {
        throw new AmbariException(
            String.format("Unable to perform %s as another %s (request ID %s) is in progress.",
                direction.getText(false), existingUpgrade.getDirection().getText(false),
                existingUpgrade.getRequestId()));
      }

      // skip this check if it's a downgrade or we are instructed to skip it
      if (direction.isDowngrade() || skipPrereqChecks) {
        return;
      }

      // Validate pre-req checks pass
      PreUpgradeCheckResourceProvider provider = (PreUpgradeCheckResourceProvider) AbstractControllerResourceProvider.getResourceProvider(
          Resource.Type.PreUpgradeCheck);

      Predicate preUpgradeCheckPredicate = new PredicateBuilder().property(
          PreUpgradeCheckResourceProvider.UPGRADE_CHECK_CLUSTER_NAME_PROPERTY_ID).equals(cluster.getClusterName()).and().property(
          PreUpgradeCheckResourceProvider.UPGRADE_CHECK_TARGET_REPOSITORY_VERSION_ID_ID).equals(repositoryVersionId).and().property(
          PreUpgradeCheckResourceProvider.UPGRADE_CHECK_FOR_REVERT_PROPERTY_ID).equals(m_isRevert).and().property(
          PreUpgradeCheckResourceProvider.UPGRADE_CHECK_UPGRADE_TYPE_PROPERTY_ID).equals(type).and().property(
          PreUpgradeCheckResourceProvider.UPGRADE_CHECK_UPGRADE_PACK_PROPERTY_ID).equals(preferredUpgradePack).toPredicate();

      Request preUpgradeCheckRequest = PropertyHelper.getReadRequest();

      Set<Resource> preUpgradeCheckResources;
      try {
        preUpgradeCheckResources = provider.getResources(
            preUpgradeCheckRequest, preUpgradeCheckPredicate);
      } catch (NoSuchResourceException|SystemException|UnsupportedPropertyException|NoSuchParentResourceException e) {
        throw new AmbariException(
            String.format("Unable to perform %s. Prerequisite checks could not be run",
                direction.getText(false)), e);
      }

      List<Resource> failedResources = new LinkedList<>();
      if (preUpgradeCheckResources != null) {
        for (Resource res : preUpgradeCheckResources) {
          PrereqCheckStatus prereqCheckStatus = (PrereqCheckStatus) res.getPropertyValue(
              PreUpgradeCheckResourceProvider.UPGRADE_CHECK_STATUS_PROPERTY_ID);

          if (prereqCheckStatus == PrereqCheckStatus.FAIL
              || (failOnCheckWarnings && prereqCheckStatus == PrereqCheckStatus.WARNING)) {
            failedResources.add(res);
          }
        }
      }

      if (!failedResources.isEmpty()) {
        throw new AmbariException(
            String.format("Unable to perform %s. Prerequisite checks failed %s",
                direction.getText(false), m_gson.toJson(failedResources)));
      }
    }
  }

  /**
   * Ensures that for {@link UpgradeType#HOST_ORDERED}, the properties supplied
   * are valid.
   */
  @SuppressWarnings("unchecked")
  private final class HostOrderedUpgradeValidator extends UpgradeRequestValidator {

    /**
     * {@inheritDoc}
     */
    @Override
    void check(Cluster cluster, Direction direction, UpgradeType type, UpgradePack upgradePack,
        Map<String, Object> requestMap) throws AmbariException {

      String skipFailuresRequestProperty = (String) requestMap.get(UPGRADE_SKIP_FAILURES);
      if (Boolean.parseBoolean(skipFailuresRequestProperty)) {
        throw new AmbariException(
            String.format("The %s property is not valid when creating a %s upgrade.",
                UPGRADE_SKIP_FAILURES, UpgradeType.HOST_ORDERED));
      }

      String skipManualVerification = (String) requestMap.get(UPGRADE_SKIP_MANUAL_VERIFICATION);
      if (Boolean.parseBoolean(skipManualVerification)) {
        throw new AmbariException(
            String.format("The %s property is not valid when creating a %s upgrade.",
                UPGRADE_SKIP_MANUAL_VERIFICATION, UpgradeType.HOST_ORDERED));
      }

      if (!requestMap.containsKey(UPGRADE_HOST_ORDERED_HOSTS)) {
        throw new AmbariException(
            String.format("The %s property is required when creating a %s upgrade.",
                UPGRADE_HOST_ORDERED_HOSTS, UpgradeType.HOST_ORDERED));
      }

      List<HostOrderItem> hostOrderItems = extractHostOrderItemsFromRequest(requestMap);
      List<String> hostsFromRequest = new ArrayList<>(hostOrderItems.size());
      for (HostOrderItem hostOrderItem : hostOrderItems) {
        if (hostOrderItem.getType() == HostOrderActionType.HOST_UPGRADE) {
          hostsFromRequest.addAll(hostOrderItem.getActionItems());
        }
      }

      // ensure that all hosts for this cluster are accounted for
      Collection<Host> hosts = cluster.getHosts();
      Set<String> clusterHostNames = new HashSet<>(hosts.size());
      for (Host host : hosts) {
        clusterHostNames.add(host.getHostName());
      }

      Collection<String> disjunction = CollectionUtils.disjunction(hostsFromRequest,
          clusterHostNames);

      if (CollectionUtils.isNotEmpty(disjunction)) {
        throw new AmbariException(String.format(
            "The supplied list of hosts must match the cluster hosts in an upgrade of type %s. The following hosts are either missing or invalid: %s",
            UpgradeType.HOST_ORDERED, StringUtils.join(disjunction, ", ")));
      }

      // verify that the upgradepack has the required grouping and set the
      // action items on it
      HostOrderGrouping hostOrderGrouping = null;
<<<<<<< HEAD
      List<Grouping> groupings = upgradePack.getGroups(Lifecycle.LifecycleType.UPGRADE, direction);
=======
      List<Grouping> groupings = upgradePack.getGroups(LifecycleType.UPGRADE, direction);
>>>>>>> 5be3604f
      for (Grouping grouping : groupings) {
        if (grouping instanceof HostOrderGrouping) {
          hostOrderGrouping = (HostOrderGrouping) grouping;
          hostOrderGrouping.setHostOrderItems(hostOrderItems);
        }
      }
    }

    /**
     * Builds the list of {@link HostOrderItem}s from the upgrade request. If
     * the upgrade request does not contain the hosts
     *
     * @param requestMap
     *          the map of properties from the request (not {@code null}).
     * @return the ordered list of actions to orchestrate for the
     *         {@link UpgradeType#HOST_ORDERED} upgrade.
     * @throws AmbariException
     *           if the request properties are not valid.
     */
    private List<HostOrderItem> extractHostOrderItemsFromRequest(Map<String, Object> requestMap)
        throws AmbariException {
      // ewwww
      Set<Map<String, List<String>>> hostsOrder = (Set<Map<String, List<String>>>) requestMap.get(
          UPGRADE_HOST_ORDERED_HOSTS);

      if (CollectionUtils.isEmpty(hostsOrder)) {
        throw new AmbariException(
            String.format("The %s property must be specified when using a %s upgrade type.",
                UPGRADE_HOST_ORDERED_HOSTS, UpgradeType.HOST_ORDERED));
      }

      List<HostOrderItem> hostOrderItems = new ArrayList<>();

      // extract all of the hosts so that we can ensure they are all accounted
      // for
      Iterator<Map<String, List<String>>> iterator = hostsOrder.iterator();
      while (iterator.hasNext()) {
        Map<String, List<String>> grouping = iterator.next();
        List<String> hosts = grouping.get("hosts");
        List<String> serviceChecks = grouping.get("service_checks");

        if (CollectionUtils.isEmpty(hosts) && CollectionUtils.isEmpty(serviceChecks)) {
          throw new AmbariException(String.format(
              "The %s property must contain at least one object with either a %s or %s key",
              UPGRADE_HOST_ORDERED_HOSTS, "hosts", "service_checks"));
        }

        if (CollectionUtils.isNotEmpty(hosts)) {
          hostOrderItems.add(new HostOrderItem(HostOrderActionType.HOST_UPGRADE, hosts));
        }

        if (CollectionUtils.isNotEmpty(serviceChecks)) {
          hostOrderItems.add(new HostOrderItem(HostOrderActionType.SERVICE_CHECK, serviceChecks));
        }
      }

      return hostOrderItems;
    }
  }

  /**
   * The {@link UpgradeSummary} class is a simple POJO used to serialize the
   * infomration about and upgrade.
   */
  public static class UpgradeSummary {
    @SerializedName("direction")
    public Direction direction;

    @SerializedName("type")
    public UpgradeType type;

    @SerializedName("orchestration")
    public RepositoryType orchestration;

    @SerializedName("isRevert")
    public boolean isRevert = false;

    @SerializedName("services")
    public Map<String, UpgradeServiceSummary> services;
  }

  /**
   * The {@link UpgradeServiceSummary} class is used as a way to encapsulate the
   * service source and target versions during an upgrade.
   */
  public static class UpgradeServiceSummary {
    @SerializedName("sourceRepositoryId")
    public long sourceRepositoryId;

    @SerializedName("targetRepositoryId")
    public long targetRepositoryId;

    @SerializedName("sourceStackId")
    public String sourceStackId;

    @SerializedName("targetStackId")
    public String targetStackId;

    @SerializedName("sourceVersion")
    public String sourceVersion;

    @SerializedName("targetVersion")
    public String targetVersion;
  }
}<|MERGE_RESOLUTION|>--- conflicted
+++ resolved
@@ -74,11 +74,7 @@
 import org.apache.ambari.server.state.stack.upgrade.HostOrderGrouping;
 import org.apache.ambari.server.state.stack.upgrade.HostOrderItem;
 import org.apache.ambari.server.state.stack.upgrade.HostOrderItem.HostOrderActionType;
-<<<<<<< HEAD
-import org.apache.ambari.server.state.stack.upgrade.Lifecycle;
-=======
 import org.apache.ambari.server.state.stack.upgrade.LifecycleType;
->>>>>>> 5be3604f
 import org.apache.ambari.server.state.stack.upgrade.UpgradeScope;
 import org.apache.ambari.server.state.stack.upgrade.UpgradeType;
 import org.apache.commons.collections.CollectionUtils;
@@ -1301,11 +1297,7 @@
       // verify that the upgradepack has the required grouping and set the
       // action items on it
       HostOrderGrouping hostOrderGrouping = null;
-<<<<<<< HEAD
-      List<Grouping> groupings = upgradePack.getGroups(Lifecycle.LifecycleType.UPGRADE, direction);
-=======
       List<Grouping> groupings = upgradePack.getGroups(LifecycleType.UPGRADE, direction);
->>>>>>> 5be3604f
       for (Grouping grouping : groupings) {
         if (grouping instanceof HostOrderGrouping) {
           hostOrderGrouping = (HostOrderGrouping) grouping;
