/*
 * Licensed to the Apache Software Foundation (ASF) under one
 * or more contributor license agreements.  See the NOTICE file
 * distributed with this work for additional information
 * regarding copyright ownership.  The ASF licenses this file
 * to you under the Apache License, Version 2.0 (the
 * "License"); you may not use this file except in compliance
 * with the License.  You may obtain a copy of the License at
 *
 *     http://www.apache.org/licenses/LICENSE-2.0
 *
 * Unless required by applicable law or agreed to in writing, software
 * distributed under the License is distribut
 * ed on an "AS IS" BASIS,
 * WITHOUT WARRANTIES OR CONDITIONS OF ANY KIND, either express or implied.
 * See the License for the specific language governing permissions and
 * limitations under the License.
 */

package org.apache.ambari.server.topology;

import static java.util.stream.Collectors.toList;
import static java.util.stream.Collectors.toSet;

import java.util.ArrayList;
import java.util.Collection;
import java.util.Collections;
import java.util.HashMap;
import java.util.HashSet;
import java.util.List;
import java.util.Map;
import java.util.Optional;
import java.util.Set;
import java.util.stream.Collectors;

import org.apache.ambari.server.controller.internal.ProvisionAction;
import org.apache.ambari.server.controller.internal.StackDefinition;
import org.apache.ambari.server.orm.entities.HostGroupComponentEntity;
import org.apache.ambari.server.orm.entities.HostGroupConfigEntity;
import org.apache.ambari.server.orm.entities.HostGroupEntity;

import org.slf4j.Logger;
import org.slf4j.LoggerFactory;

import com.google.common.collect.Sets;
import com.google.gson.Gson;

/**
 * Host Group implementation.
 */
public class HostGroupImpl implements HostGroup {

  private static final Logger LOG = LoggerFactory.getLogger(HostGroupImpl.class);

  /**
   * host group name
   */
  private String name;

  /**
   * blueprint name
   */
  private String blueprintName;

  /**
   * components contained in the host group
   */
  private final List<Component> components = new ArrayList<>();

  /**
   * map of service to components for the host group
   */
  // TODO: in blueprint 3.0 this should be per service instance
  private Map<String, Set<Component>> componentsForService = new HashMap<>();

  /**
   * configuration
   */
  private Configuration configuration = null;

  private boolean containsMasterComponent = false;

<<<<<<< HEAD
  private Map<String, Stack> stackMap;

  private String cardinality = "NOT SPECIFIED";

  public HostGroupImpl(HostGroupEntity entity, String blueprintName, Collection<Stack> stacks) {
=======
  private StackDefinition stack;

  private String cardinality = "NOT SPECIFIED";

  public HostGroupImpl(HostGroupEntity entity, String blueprintName, StackDefinition stack) {
>>>>>>> 925e0cdd
    this.name = entity.getName();
    this.cardinality = entity.getCardinality();
    this.blueprintName = blueprintName;
    this.stackMap = stacks.stream().collect(Collectors.toMap(stack -> stack.getName() + "-" + stack.getVersion(), stack -> stack));
    parseComponents(entity);
    parseConfigurations(entity);
  }

<<<<<<< HEAD
  public HostGroupImpl(String name, String bpName, Collection<Stack> stacks, Collection<Component> components, Configuration configuration, String cardinality) {
=======
  public HostGroupImpl(String name, String bpName, StackDefinition stack, Collection<Component> components, Configuration configuration, String cardinality) {
>>>>>>> 925e0cdd
    this.name = name;
    this.blueprintName = bpName;
    this.stackMap = stacks.stream().collect(Collectors.toMap(stack -> stack.getName() + "-" + stack.getVersion(), stack -> stack));

    // process each component
    for (Component component: components) {
      if (!addComponent(component)) {
        throw new IllegalArgumentException("Ambiguous component or can't determine stack for: " + component);
      }
    }

    this.configuration = configuration;
    if (cardinality != null && ! cardinality.equals("null")) {
      this.cardinality = cardinality;
    }
  }


  @Override
  public String getName() {
    return name;
  }

  //todo: currently not qualifying host group name
  @Override
  public String getFullyQualifiedName() {
    return String.format("%s:%s", blueprintName, getName());
  }

  //todo: currently not qualifying host group name
  public static String formatAbsoluteName(String bpName, String hgName) {
    return String.format("%s:%s", bpName, hgName);
  }

  @Override
  public Collection<Component> getComponents() {
    return components;
  }

  @Override
  @Deprecated
  public Collection<String> getComponentNames() {
    return components.stream().map(Component::getName).collect(toList());
  }

  @Override
  @Deprecated
  public Collection<String> getComponentNames(ProvisionAction provisionAction) {
    Set<String> setOfComponentNames = new HashSet<>();
    for (Component component : components) {
      if ( (component.getProvisionAction() != null) && (component.getProvisionAction() == provisionAction) ) {
        setOfComponentNames.add(component.getName());
      }
    }
    return setOfComponentNames;
  }

  /**
   * Get the services which are deployed to this host group.
   *
   * @return collection of services which have components in this host group
   */
  @Override
  public Collection<String> getServices() {
    return componentsForService.keySet();
  }

  /**
   * Adds a component to the host group. The component is successfully added if it is not a duplicate or ambiguous (as of
   * Ambari 3.1 multiple components of the same type can exist in a hostgroup. However, they have to come from different
   * management packs or belong to different service instances)
   * @param component the component to add
   * @return a boolean to indicate if addition was successful
   */
  public boolean addComponent(Component component) {
    // Exclude ambiguous component definitions
    boolean ambigous = components.stream().filter(c -> {
      if (c.getName().equals(component.getName())) { // found another component with the same name
        if (c.getMpackInstance() == null || component.getMpackInstance() == null) {
          return true; // if either of them has no mpack instance defined it is ambiguous
        }
        if (c.getMpackInstance().equals(component.getMpackInstance())) {
          // both components are in the same mpack, and one of them does not declare a service instance or
          // both declare the same service instance --> ambiguous
          return  c.getServiceInstance() != null && component.getServiceInstance() != null &&
            c.getServiceInstance().equals(component.getServiceInstance());
        }
        else {
          return false; // different mpacks --> no ambiguity
        }
      }
      else {
        return false; // different name --> no ambiguity
      }
    }).findAny().isPresent();
    if (ambigous) {
      return false;
    }
    addComponent(component, getStackForComponent(component));
    return true;
  }

  private Optional<Stack> getStackForComponent(Component component) {
    // Look for the stack of this component
    if (component.getMpackInstance() == null) {
      // Component does not declare its stack. Let's find it.
      Collection<Stack> candidateStacks =
        stackMap.values().stream().filter(stack -> stack.getServiceForComponent(component.getName()) != null).collect(toList());
      switch (candidateStacks.size()) {
        case 0:
          // no stack (no service) for this component
          LOG.warn("No stack/service found for component: {}", component);
          return Optional.empty();
        case 1:
          return Optional.of(candidateStacks.iterator().next());
        default:
          LOG.warn("Ambiguous stack resolution for component: {}, stacks: {}", component, candidateStacks);
          return Optional.empty();
      }
    }
    else {
      // TODO: refine this logic
      Stack stack = stackMap.get(component.getMpackInstance());
      if (null == stack) {
        LOG.warn("Component declared an invalid stack: {}", component);
      }
      return Optional.ofNullable(stack);
    }
  }

  private void addComponent(Component component, Optional<Stack> stack) {
    if (stack.isPresent()) {
      String serviceName = stack.get().getServiceForComponent(component.getName());
      if (!componentsForService.containsKey(serviceName)) {
        componentsForService.put(serviceName, Sets.newHashSet(component));
      }
      else {
        componentsForService.get(serviceName).add(component);
      }
      if (stack.get().isMasterComponent(component.getName())) {
        containsMasterComponent = true;
      }
    }
    components.add(component);
  }

  /**
   * Get the components for the specified service which are associated with the host group.
   *
   * @param service  service name
   *
   * @return set of components
   */
  @Override
  public Collection<Component> getComponents(String service) {
    return componentsForService.containsKey(service) ?
      new HashSet<>(componentsForService.get(service)) :
        Collections.emptySet();
  }

  /**
   * Get the names components for the specified service which are associated with the host group.
   *
   * @param service  service name
   *
   * @return set of component names
   */
  @Override
  @Deprecated
  public Collection<String> getComponentNames(String service) {
    return componentsForService.containsKey(service) ?
      componentsForService.get(service).stream().map(Component::getName).collect(toSet()) :
        Collections.emptySet();
  }


  /**
   * Get this host groups configuration.
   *
   * @return configuration instance
   */
  @Override
  public Configuration getConfiguration() {
    return configuration;
  }

  /**
   * Get the associated blueprint name.
   *
   * @return  associated blueprint name
   */
  @Override
  public String getBlueprintName() {
    return blueprintName;
  }

  @Override
  public boolean containsMasterComponent() {
    return containsMasterComponent;
  }

  @Override
<<<<<<< HEAD
  public Collection<Stack> getStacks() {
    return stackMap.values();
  }

  @Override
  @Deprecated
  public Stack getStack() {
    return getStacks().iterator().next();
=======
  public StackDefinition getStack() {
    return stack;
>>>>>>> 925e0cdd
  }

  @Override
  public String getCardinality() {
    return cardinality;
  }

  /**
   * Parse component information.
   */
  private void parseComponents(HostGroupEntity entity) {
    for (HostGroupComponentEntity componentEntity : entity.getComponents() ) {
      Component component = new Component(
        componentEntity.getName(),
        componentEntity.getMpackName(),
        componentEntity.getServiceName(),
        null == componentEntity.getProvisionAction() ? null : ProvisionAction.valueOf(componentEntity.getProvisionAction()));
      addComponent(component);
    }
  }

  /**
   * Parse host group configurations.
   */
  //todo: use ConfigurationFactory
  private void parseConfigurations(HostGroupEntity entity) {
    Map<String, Map<String, String>> config = new HashMap<>();
    Gson jsonSerializer = new Gson();
    for (HostGroupConfigEntity configEntity : entity.getConfigurations()) {
      String type = configEntity.getType();
      Map<String, String> typeProperties = config.get(type);
      if (typeProperties == null) {
        typeProperties = new HashMap<>();
        config.put(type, typeProperties);
      }
      Map<String, String> propertyMap =  jsonSerializer.<Map<String, String>>fromJson(
          configEntity.getConfigData(), Map.class);
      if (propertyMap != null) {
        typeProperties.putAll(propertyMap);
      }
    }
    //todo: parse attributes
    Map<String, Map<String, Map<String, String>>> attributes = new HashMap<>();
    configuration = new Configuration(config, attributes);
  }

  public String toString(){
       return  name;
  }
}<|MERGE_RESOLUTION|>--- conflicted
+++ resolved
@@ -22,27 +22,22 @@
 import static java.util.stream.Collectors.toList;
 import static java.util.stream.Collectors.toSet;
 
-import java.util.ArrayList;
 import java.util.Collection;
 import java.util.Collections;
 import java.util.HashMap;
 import java.util.HashSet;
-import java.util.List;
+import java.util.LinkedHashSet;
 import java.util.Map;
-import java.util.Optional;
 import java.util.Set;
-import java.util.stream.Collectors;
 
 import org.apache.ambari.server.controller.internal.ProvisionAction;
 import org.apache.ambari.server.controller.internal.StackDefinition;
 import org.apache.ambari.server.orm.entities.HostGroupComponentEntity;
 import org.apache.ambari.server.orm.entities.HostGroupConfigEntity;
 import org.apache.ambari.server.orm.entities.HostGroupEntity;
-
 import org.slf4j.Logger;
 import org.slf4j.LoggerFactory;
 
-import com.google.common.collect.Sets;
 import com.google.gson.Gson;
 
 /**
@@ -65,7 +60,7 @@
   /**
    * components contained in the host group
    */
-  private final List<Component> components = new ArrayList<>();
+  private final Set<Component> components = new LinkedHashSet<>();
 
   /**
    * map of service to components for the host group
@@ -78,43 +73,29 @@
    */
   private Configuration configuration = null;
 
-  private boolean containsMasterComponent = false;
-
-<<<<<<< HEAD
-  private Map<String, Stack> stackMap;
+  private boolean containsMasterComponent = false; // FIXME never set
+
+  private StackDefinition stack;
 
   private String cardinality = "NOT SPECIFIED";
 
-  public HostGroupImpl(HostGroupEntity entity, String blueprintName, Collection<Stack> stacks) {
-=======
-  private StackDefinition stack;
-
-  private String cardinality = "NOT SPECIFIED";
-
   public HostGroupImpl(HostGroupEntity entity, String blueprintName, StackDefinition stack) {
->>>>>>> 925e0cdd
     this.name = entity.getName();
     this.cardinality = entity.getCardinality();
     this.blueprintName = blueprintName;
-    this.stackMap = stacks.stream().collect(Collectors.toMap(stack -> stack.getName() + "-" + stack.getVersion(), stack -> stack));
+    this.stack = stack;
     parseComponents(entity);
     parseConfigurations(entity);
   }
 
-<<<<<<< HEAD
-  public HostGroupImpl(String name, String bpName, Collection<Stack> stacks, Collection<Component> components, Configuration configuration, String cardinality) {
-=======
   public HostGroupImpl(String name, String bpName, StackDefinition stack, Collection<Component> components, Configuration configuration, String cardinality) {
->>>>>>> 925e0cdd
     this.name = name;
     this.blueprintName = bpName;
-    this.stackMap = stacks.stream().collect(Collectors.toMap(stack -> stack.getName() + "-" + stack.getVersion(), stack -> stack));
+    this.stack = stack;
 
     // process each component
     for (Component component: components) {
-      if (!addComponent(component)) {
-        throw new IllegalArgumentException("Ambiguous component or can't determine stack for: " + component);
-      }
+      addComponent(component);
     }
 
     this.configuration = configuration;
@@ -174,82 +155,25 @@
   }
 
   /**
-   * Adds a component to the host group. The component is successfully added if it is not a duplicate or ambiguous (as of
-   * Ambari 3.1 multiple components of the same type can exist in a hostgroup. However, they have to come from different
-   * management packs or belong to different service instances)
+   * Adds a component to the host group.
    * @param component the component to add
-   * @return a boolean to indicate if addition was successful
-   */
+   */
+  @Override
   public boolean addComponent(Component component) {
-    // Exclude ambiguous component definitions
-    boolean ambigous = components.stream().filter(c -> {
-      if (c.getName().equals(component.getName())) { // found another component with the same name
-        if (c.getMpackInstance() == null || component.getMpackInstance() == null) {
-          return true; // if either of them has no mpack instance defined it is ambiguous
-        }
-        if (c.getMpackInstance().equals(component.getMpackInstance())) {
-          // both components are in the same mpack, and one of them does not declare a service instance or
-          // both declare the same service instance --> ambiguous
-          return  c.getServiceInstance() != null && component.getServiceInstance() != null &&
-            c.getServiceInstance().equals(component.getServiceInstance());
-        }
-        else {
-          return false; // different mpacks --> no ambiguity
-        }
-      }
-      else {
-        return false; // different name --> no ambiguity
-      }
-    }).findAny().isPresent();
-    if (ambigous) {
-      return false;
-    }
-    addComponent(component, getStackForComponent(component));
-    return true;
-  }
-
-  private Optional<Stack> getStackForComponent(Component component) {
-    // Look for the stack of this component
-    if (component.getMpackInstance() == null) {
-      // Component does not declare its stack. Let's find it.
-      Collection<Stack> candidateStacks =
-        stackMap.values().stream().filter(stack -> stack.getServiceForComponent(component.getName()) != null).collect(toList());
-      switch (candidateStacks.size()) {
-        case 0:
-          // no stack (no service) for this component
-          LOG.warn("No stack/service found for component: {}", component);
-          return Optional.empty();
-        case 1:
-          return Optional.of(candidateStacks.iterator().next());
-        default:
-          LOG.warn("Ambiguous stack resolution for component: {}, stacks: {}", component, candidateStacks);
-          return Optional.empty();
-      }
-    }
-    else {
-      // TODO: refine this logic
-      Stack stack = stackMap.get(component.getMpackInstance());
-      if (null == stack) {
-        LOG.warn("Component declared an invalid stack: {}", component);
-      }
-      return Optional.ofNullable(stack);
-    }
-  }
-
-  private void addComponent(Component component, Optional<Stack> stack) {
-    if (stack.isPresent()) {
-      String serviceName = stack.get().getServiceForComponent(component.getName());
-      if (!componentsForService.containsKey(serviceName)) {
-        componentsForService.put(serviceName, Sets.newHashSet(component));
-      }
-      else {
-        componentsForService.get(serviceName).add(component);
-      }
-      if (stack.get().isMasterComponent(component.getName())) {
-        containsMasterComponent = true;
-      }
-    }
-    components.add(component);
+    if (components.add(component)) {
+      containsMasterComponent |= stack.isMasterComponent(component.getName());
+
+      String service = stack.getServiceForComponent(component.getName());
+      if (service != null) {
+        componentsForService
+          .computeIfAbsent(service, __ -> new HashSet<>())
+          .add(component);
+      }
+
+      return true;
+    }
+
+    return false;
   }
 
   /**
@@ -267,7 +191,7 @@
   }
 
   /**
-   * Get the names components for the specified service which are associated with the host group.
+   * Get the names of components for the specified service which are associated with the host group.
    *
    * @param service  service name
    *
@@ -308,19 +232,8 @@
   }
 
   @Override
-<<<<<<< HEAD
-  public Collection<Stack> getStacks() {
-    return stackMap.values();
-  }
-
-  @Override
-  @Deprecated
-  public Stack getStack() {
-    return getStacks().iterator().next();
-=======
   public StackDefinition getStack() {
     return stack;
->>>>>>> 925e0cdd
   }
 
   @Override
