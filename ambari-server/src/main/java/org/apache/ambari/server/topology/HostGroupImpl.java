/*
 * Licensed to the Apache Software Foundation (ASF) under one
 * or more contributor license agreements.  See the NOTICE file
 * distributed with this work for additional information
 * regarding copyright ownership.  The ASF licenses this file
 * to you under the Apache License, Version 2.0 (the
 * "License"); you may not use this file except in compliance
 * with the License.  You may obtain a copy of the License at
 *
 *     http://www.apache.org/licenses/LICENSE-2.0
 *
 * Unless required by applicable law or agreed to in writing, software
 * distributed under the License is distribut
 * ed on an "AS IS" BASIS,
 * WITHOUT WARRANTIES OR CONDITIONS OF ANY KIND, either express or implied.
 * See the License for the specific language governing permissions and
 * limitations under the License.
 */

package org.apache.ambari.server.topology;

import java.util.Collection;
import java.util.Collections;
import java.util.HashMap;
import java.util.HashSet;
import java.util.Map;
import java.util.Set;

import org.apache.ambari.server.controller.internal.ProvisionAction;
import org.apache.ambari.server.controller.internal.Stack;
import org.apache.ambari.server.orm.entities.HostGroupComponentEntity;
import org.apache.ambari.server.orm.entities.HostGroupConfigEntity;
import org.apache.ambari.server.orm.entities.HostGroupEntity;

import com.google.gson.Gson;

/**
 * Host Group implementation.
 */
public class HostGroupImpl implements HostGroup {

  /**
   * host group name
   */
  private String name;

  /**
   * blueprint name
   */
  private String blueprintName;

  /**
   * components contained in the host group
   */
  private Map<String, Component> components = new HashMap<>();

  /**
   * map of service to components for the host group
   */
  private Map<String, Set<String>> componentsForService = new HashMap<>();

  /**
   * configuration
   */
  private Configuration configuration = null;

  private boolean containsMasterComponent = false;

  private Stack stack;

  private String cardinality = "NOT SPECIFIED";

  public HostGroupImpl(HostGroupEntity entity, String blueprintName, Stack stack) {
    this.name = entity.getName();
    this.cardinality = entity.getCardinality();
    this.blueprintName = blueprintName;
    this.stack = stack;

    parseComponents(entity);
    parseConfigurations(entity);
  }

  public HostGroupImpl(String name, String bpName, Stack stack, Collection<Component> components, Configuration configuration, String cardinality) {
    this.name = name;
    this.blueprintName = bpName;
    this.stack = stack;

    // process each component
    for (Component component : components) {
      addComponent(component.getName(), component.getProvisionAction());
    }

    this.configuration = configuration;
    if (cardinality != null && ! cardinality.equals("null")) {
      this.cardinality = cardinality;
    }
  }


  @Override
  public String getName() {
    return name;
  }

  //todo: currently not qualifying host group name
  @Override
  public String getFullyQualifiedName() {
    return String.format("%s:%s", blueprintName, getName());
  }

  //todo: currently not qualifying host group name
  public static String formatAbsoluteName(String bpName, String hgName) {
    return String.format("%s:%s", bpName, hgName);
  }

  @Override
  public Collection<Component> getComponents() {
    return components.values();
  }

  @Override
  public Collection<String> getComponentNames() {
    return components.keySet();
  }

  @Override
  public Collection<String> getComponentNames(ProvisionAction provisionAction) {
    Set<String> setOfComponentNames = new HashSet<>();
    for (String componentName : components.keySet()) {
      Component component = components.get(componentName);
      if ( (component.getProvisionAction() != null) && (component.getProvisionAction() == provisionAction) ) {
        setOfComponentNames.add(componentName);
      }
    }

    return setOfComponentNames;
  }


  /**
   * Get the services which are deployed to this host group.
   *
   * @return collection of services which have components in this host group
   */
  @Override
  public Collection<String> getServices() {
    return componentsForService.keySet();
  }

  /**
   * Add a component to the host group.
   *
   * @param component  component to add
   *
   * @return true if component was added; false if component already existed
   */
  @Override
  public boolean addComponent(String component) {
    return this.addComponent(component, null);
  }

  /**
   * Add a component with the specified provision action to the
   *   host group.
   *
   * @param component  component name
   * @param provisionAction provision action for this component
   *
   * @return true if component was added; false if component already existed
   */
  public boolean addComponent(String component, ProvisionAction provisionAction) {
    boolean added;
    if (!components.containsKey(component)) {
      components.put(component, new Component(component, provisionAction));
      added = true;
    } else {
      added = false;
    }

    if (stack.isMasterComponent(component)) {
      containsMasterComponent = true;
    }
    if (added) {
      String service = stack.getServiceForComponent(component);
      if (service != null) {
        // an example of a component without a service in the stack is AMBARI_SERVER
        Set<String> serviceComponents = componentsForService.get(service);
        if (serviceComponents == null) {
          serviceComponents = new HashSet<>();
          componentsForService.put(service, serviceComponents);
        }
        serviceComponents.add(component);
      }
    }
    return added;
  }

  /**
   * Get the components for the specified service which are associated with the host group.
   *
   * @param service  service name
   *
   * @return set of component names
   */
  @Override
  public Collection<String> getComponents(String service) {
    return componentsForService.containsKey(service) ?
      new HashSet<>(componentsForService.get(service)) :
<<<<<<< HEAD
        Collections.<String>emptySet();
=======
        Collections.emptySet();
>>>>>>> 9d802b7c
  }

  /**
   * Get this host groups configuration.
   *
   * @return configuration instance
   */
  @Override
  public Configuration getConfiguration() {

    return configuration;
  }

  /**
   * Get the associated blueprint name.
   *
   * @return  associated blueprint name
   */
  @Override
  public String getBlueprintName() {
    return blueprintName;
  }

  @Override
  public boolean containsMasterComponent() {
    return containsMasterComponent;
  }

  @Override
  public Stack getStack() {
    return stack;
  }

  @Override
  public String getCardinality() {
    return cardinality;
  }

  /**
   * Parse component information.
   */
  private void parseComponents(HostGroupEntity entity) {
    for (HostGroupComponentEntity componentEntity : entity.getComponents() ) {
      if (componentEntity.getProvisionAction() != null) {
        addComponent(componentEntity.getName(), ProvisionAction.valueOf(componentEntity.getProvisionAction()));
      } else {
        addComponent(componentEntity.getName());
      }


    }
  }

  /**
   * Parse host group configurations.
   */
  //todo: use ConfigurationFactory
  private void parseConfigurations(HostGroupEntity entity) {
    Map<String, Map<String, String>> config = new HashMap<>();
    Gson jsonSerializer = new Gson();
    for (HostGroupConfigEntity configEntity : entity.getConfigurations()) {
      String type = configEntity.getType();
      Map<String, String> typeProperties = config.get(type);
      if ( typeProperties == null) {
        typeProperties = new HashMap<>();
        config.put(type, typeProperties);
      }
      Map<String, String> propertyMap =  jsonSerializer.<Map<String, String>>fromJson(
          configEntity.getConfigData(), Map.class);

      if (propertyMap != null) {
        typeProperties.putAll(propertyMap);
      }
    }
    //todo: parse attributes
    Map<String, Map<String, Map<String, String>>> attributes = new HashMap<>();
    configuration = new Configuration(config, attributes);
  }
  public String toString(){
       return  name;
  }
}<|MERGE_RESOLUTION|>--- conflicted
+++ resolved
@@ -206,11 +206,7 @@
   public Collection<String> getComponents(String service) {
     return componentsForService.containsKey(service) ?
       new HashSet<>(componentsForService.get(service)) :
-<<<<<<< HEAD
-        Collections.<String>emptySet();
-=======
         Collections.emptySet();
->>>>>>> 9d802b7c
   }
 
   /**
