--- conflicted
+++ resolved
@@ -20,10 +20,6 @@
 package org.apache.ambari.server.topology;
 
 import static java.util.stream.Collectors.toList;
-<<<<<<< HEAD
-import static java.util.stream.Collectors.toSet;
-=======
->>>>>>> 5be3604f
 
 import java.util.Collection;
 import java.util.HashMap;
@@ -33,15 +29,9 @@
 import java.util.Set;
 
 import org.apache.ambari.server.controller.internal.ProvisionAction;
-<<<<<<< HEAD
-import org.apache.ambari.server.controller.internal.StackDefinition;
-=======
->>>>>>> 5be3604f
 import org.apache.ambari.server.orm.entities.HostGroupComponentEntity;
 import org.apache.ambari.server.orm.entities.HostGroupConfigEntity;
 import org.apache.ambari.server.orm.entities.HostGroupEntity;
-import org.slf4j.Logger;
-import org.slf4j.LoggerFactory;
 
 import com.google.gson.Gson;
 
@@ -49,8 +39,6 @@
  * Host Group implementation.
  */
 public class HostGroupImpl implements HostGroup {
-
-  private static final Logger LOG = LoggerFactory.getLogger(HostGroupImpl.class);
 
   /**
    * host group name
@@ -61,34 +49,10 @@
    * components contained in the host group
    */
   private final Set<Component> components = new LinkedHashSet<>();
-<<<<<<< HEAD
-
-  /**
-   * map of service to components for the host group
-   */
-  // TODO: in blueprint 3.0 this should be per service instance
-  private Map<String, Set<Component>> componentsForService = new HashMap<>();
-=======
->>>>>>> 5be3604f
 
   /**
    * configuration
    */
-<<<<<<< HEAD
-  private Configuration configuration = null;
-
-  private boolean containsMasterComponent = false; // FIXME never set
-
-  private StackDefinition stack;
-
-  private String cardinality = "NOT SPECIFIED";
-
-  public HostGroupImpl(HostGroupEntity entity, String blueprintName, StackDefinition stack) {
-    this.name = entity.getName();
-    this.cardinality = entity.getCardinality();
-    this.blueprintName = blueprintName;
-    this.stack = stack;
-=======
   private final Configuration configuration;
   private final String cardinality;
 
@@ -96,15 +60,10 @@
     this.name = entity.getName();
     this.cardinality = entity.getCardinality();
     configuration = parseConfigurations(entity);
->>>>>>> 5be3604f
     parseComponents(entity);
   }
 
-<<<<<<< HEAD
-  public HostGroupImpl(String name, String bpName, StackDefinition stack, Collection<Component> components, Configuration configuration, String cardinality) {
-=======
   public HostGroupImpl(String name, Collection<Component> components, Configuration configuration, String cardinality) {
->>>>>>> 5be3604f
     this.name = name;
     this.configuration = configuration;
     this.cardinality = (cardinality != null && !"null".equals(cardinality)) ? cardinality : "NOT SPECIFIED";
@@ -112,14 +71,6 @@
     // process each component
     for (Component component: components) {
       addComponent(component);
-<<<<<<< HEAD
-    }
-
-    this.configuration = configuration;
-    if (cardinality != null && ! cardinality.equals("null")) {
-      this.cardinality = cardinality;
-=======
->>>>>>> 5be3604f
     }
   }
 
@@ -152,67 +103,6 @@
     return setOfComponentNames;
   }
 
-<<<<<<< HEAD
-  /**
-   * Get the services which are deployed to this host group.
-   *
-   * @return collection of services which have components in this host group
-   */
-  @Override
-  public Collection<String> getServices() {
-    return componentsForService.keySet();
-  }
-
-  /**
-   * Adds a component to the host group.
-   * @param component the component to add
-   */
-  @Override
-  public boolean addComponent(Component component) {
-    if (components.add(component)) {
-      containsMasterComponent |= stack.isMasterComponent(component.getName());
-
-      String service = stack.getServiceForComponent(component.getName());
-      if (service != null) {
-        componentsForService
-          .computeIfAbsent(service, __ -> new HashSet<>())
-          .add(component);
-      }
-
-      return true;
-    }
-
-    return false;
-  }
-
-  /**
-   * Get the components for the specified service which are associated with the host group.
-   *
-   * @param service  service name
-   *
-   * @return set of components
-   */
-  @Override
-  public Collection<Component> getComponents(String service) {
-    return componentsForService.containsKey(service) ?
-      new HashSet<>(componentsForService.get(service)) :
-        Collections.emptySet();
-  }
-
-  /**
-   * Get the names of components for the specified service which are associated with the host group.
-   *
-   * @param service  service name
-   *
-   * @return set of component names
-   */
-  @Override
-  @Deprecated
-  public Collection<String> getComponentNames(String service) {
-    return componentsForService.containsKey(service) ?
-      componentsForService.get(service).stream().map(Component::getName).collect(toSet()) :
-        Collections.emptySet();
-=======
   /**
    * Adds a component to the host group.
    * @param component the component to add
@@ -220,9 +110,7 @@
   @Override
   public boolean addComponent(Component component) {
     return components.add(component);
->>>>>>> 5be3604f
   }
-
 
   /**
    * Get this host groups configuration.
@@ -234,29 +122,6 @@
     return configuration;
   }
 
-<<<<<<< HEAD
-  /**
-   * Get the associated blueprint name.
-   *
-   * @return  associated blueprint name
-   */
-  @Override
-  public String getBlueprintName() {
-    return blueprintName;
-  }
-
-  @Override
-  public boolean containsMasterComponent() {
-    return containsMasterComponent;
-  }
-
-  @Override
-  public StackDefinition getStack() {
-    return stack;
-  }
-
-=======
->>>>>>> 5be3604f
   @Override
   public String getCardinality() {
     return cardinality;
@@ -285,15 +150,7 @@
     Gson jsonSerializer = new Gson();
     for (HostGroupConfigEntity configEntity : entity.getConfigurations()) {
       String type = configEntity.getType();
-<<<<<<< HEAD
-      Map<String, String> typeProperties = config.get(type);
-      if (typeProperties == null) {
-        typeProperties = new HashMap<>();
-        config.put(type, typeProperties);
-      }
-=======
       Map<String, String> typeProperties = config.computeIfAbsent(type, k -> new HashMap<>());
->>>>>>> 5be3604f
       Map<String, String> propertyMap =  jsonSerializer.<Map<String, String>>fromJson(
           configEntity.getConfigData(), Map.class);
       if (propertyMap != null) {
@@ -305,10 +162,7 @@
     return new Configuration(config, attributes);
   }
 
-<<<<<<< HEAD
-=======
   @Override
->>>>>>> 5be3604f
   public String toString(){
        return  name;
   }
