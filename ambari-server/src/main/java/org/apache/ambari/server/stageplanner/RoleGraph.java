--- conflicted
+++ resolved
@@ -171,14 +171,11 @@
     long initialStageId = initialStage.getStageId();
     List<Stage> stageList = new ArrayList<>();
     List<RoleGraphNode> firstStageNodes = new ArrayList<>();
-<<<<<<< HEAD
-=======
     if(!graph.isEmpty()){
       LOG.info("Detecting cycle graphs");
       LOG.info(stringifyGraph());
       breakCycleGraph();
     }
->>>>>>> 9d802b7c
     while (!graph.isEmpty()) {
       if (LOG.isDebugEnabled()) {
         LOG.debug(stringifyGraph());
