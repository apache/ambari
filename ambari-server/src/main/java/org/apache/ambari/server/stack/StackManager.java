--- conflicted
+++ resolved
@@ -98,10 +98,6 @@
    */
   private StackContext stackContext;
 
-<<<<<<< HEAD
-
-=======
->>>>>>> 7bedbef6
   /**
    * Logger
    */
@@ -223,7 +219,7 @@
       validateCommonServicesDirectory(commonServicesRoot);
     }
 
-    stackMap = new HashMap<>();
+    stackMap = new TreeMap<>();
 
     parseDirectories(stackRoot, commonServicesRoot, null);
 
