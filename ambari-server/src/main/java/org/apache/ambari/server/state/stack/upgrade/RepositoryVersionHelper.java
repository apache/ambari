--- conflicted
+++ resolved
@@ -625,7 +625,6 @@
   }
 
   /**
-<<<<<<< HEAD
    * Checks repository version is HDP and should contain repo with GPL tag.
    * @param stackId stack id
    * @param version repository version as x.x.x.x, x.x.x.x-x, x.x-x, x.x
@@ -656,7 +655,7 @@
     }
     return true;
   }
-=======
+  
    * Get repository info given a cluster and host.
    *
    * @param cluster  the cluster
@@ -674,6 +673,4 @@
     return gson.toJson(getCommandRepository(cluster, component, host));
   }
 
->>>>>>> 0aa22ea8
-
 }