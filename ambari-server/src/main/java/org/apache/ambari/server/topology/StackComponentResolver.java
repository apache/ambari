/*
 * Licensed to the Apache Software Foundation (ASF) under one
 * or more contributor license agreements.  See the NOTICE file
 * distributed with this work for additional information
 * regarding copyright ownership.  The ASF licenses this file
 * to you under the Apache License, Version 2.0 (the
 * "License"); you may not use this file except in compliance
 * with the License.  You may obtain a copy of the License at
 *
 *     http://www.apache.org/licenses/LICENSE-2.0
 *
 * Unless required by applicable law or agreed to in writing, software
 * distributed under the License is distributed on an "AS IS" BASIS,
 * WITHOUT WARRANTIES OR CONDITIONS OF ANY KIND, either express or implied.
 * See the License for the specific language governing permissions and
 * limitations under the License.
 */
package org.apache.ambari.server.topology;

import static java.util.stream.Collectors.toMap;
import static java.util.stream.Collectors.toSet;

import java.util.Collection;
import java.util.HashMap;
import java.util.HashSet;
import java.util.LinkedList;
import java.util.List;
import java.util.Map;
import java.util.Objects;
import java.util.Set;
import java.util.stream.Stream;

import org.apache.ambari.server.controller.internal.StackDefinition;
import org.apache.ambari.server.state.ComponentInfo;
import org.apache.ambari.server.state.ServiceInfo;
import org.apache.ambari.server.state.StackId;
import org.apache.commons.lang3.tuple.Pair;
import org.slf4j.Logger;
import org.slf4j.LoggerFactory;

import com.google.common.base.Strings;

public class StackComponentResolver implements ComponentResolver {

  private static final Logger LOG = LoggerFactory.getLogger(StackComponentResolver.class);

  @Override
  public Map<String, Set<ResolvedComponent>> resolveComponents(BlueprintBasedClusterProvisionRequest request) {
    Collection<MpackInstance> mpacks = request.getMpacks();
    Map<String, StackId> stackIdByMpackName = getMpackStackIds(mpacks);

    Map<String, Set<ResolvedComponent>> result = new HashMap<>();
    List<String> problems = new LinkedList<>();

    StackDefinition stack = request.getStack();
    for (HostGroup hg : request.getHostGroups().values()) {
      Set<ResolvedComponent> hostGroupComponents = new HashSet<>();
      result.put(hg.getName(), hostGroupComponents);

      for (Component comp : hg.getComponents()) {
        String mpackInstanceName = comp.getMpackInstance();
        Stream<Pair<StackId, ServiceInfo>> servicesForComponent = stack.getServicesForComponent(comp.getName());
        servicesForComponent = filterByMpackName(mpackInstanceName, servicesForComponent, stackIdByMpackName);

        try {
          ResolvedComponent resolved = getComponent(comp, servicesForComponent);
          LOG.debug("Component resolved: " + resolved);
          hostGroupComponents.add(resolved);
        } catch (AmbiguousComponentException e) {
          String msg = formatResolutionProblemMessage(hg, comp, e.getMessage());
          LOG.warn("Component resolution failure:" + msg);
          problems.add(msg);
<<<<<<< HEAD
        } else {
          Pair<StackId, ServiceInfo> stackService = serviceMatches.iterator().next();
          StackId stackId = stackService.getLeft();
          String serviceType = stackService.getRight().getName();

          ResolvedComponent resolved = ResolvedComponent.builder(comp)
            .stackId(stackId)
            .serviceType(serviceType)
            .build();

          LOG.debug("Component resolved: " + resolved);
          hostGroupComponents.add(resolved);
=======
>>>>>>> 0dd9fee9
        }
      }
    }

    if (!problems.isEmpty()) {
      throw new IllegalArgumentException("Component resolution failure:\n" + String.join("\n", problems));
    }

    return result;
  }

  public static ResolvedComponent getComponent(Component comp, Stream<Pair<StackId, ServiceInfo>> servicesForComponent) throws AmbiguousComponentException {
    Set<Pair<StackId, ServiceInfo>> serviceMatches = servicesForComponent.collect(toSet());

    if (serviceMatches.size() != 1) {
      throw new AmbiguousComponentException(serviceMatches);
    }

    Pair<StackId, ServiceInfo> stackService = serviceMatches.iterator().next();
    StackId stackId = stackService.getLeft();
    ServiceInfo serviceInfo = stackService.getRight();
    ComponentInfo componentInfo = serviceInfo.getComponentByName(comp.getName());

    return ResolvedComponent.builder(comp)
      .stackId(stackId)
      .serviceInfo(serviceInfo)
      .componentInfo(componentInfo)
      .build();
  }

  private static String formatResolutionProblemMessage(HostGroup hg, Component comp, String message) {
    StringBuilder sb = new StringBuilder(message)
      .append(" for component ").append(comp.getName())
      .append(" in host group " ).append(hg.getName());

    if (!Strings.isNullOrEmpty(comp.getMpackInstance())) {
      sb.append(" mpack: ").append(comp.getMpackInstance());
    }
    if (!Strings.isNullOrEmpty(comp.getServiceInstance())) {
      sb.append(" service: ").append(comp.getServiceInstance());
    }

    return sb.toString();
  }

  // if component references a specific mpack instance, filter the stream by the name of that mpack
  private static Stream<Pair<StackId, ServiceInfo>> filterByMpackName(
    String mpackInstanceName,
    Stream<Pair<StackId, ServiceInfo>> stream,
    Map<String, StackId> stackIdByMpackInstanceName
  ) {
    if (mpackInstanceName != null) {
      StackId mpackStackId = stackIdByMpackInstanceName.get(mpackInstanceName);
      return stream.filter(pair -> Objects.equals(pair.getLeft(), mpackStackId));
    }
    return stream;
  }

  private static Map<String, StackId> getMpackStackIds(Collection<MpackInstance> mpacks) {
    return mpacks.stream()
      .collect(toMap(MpackInstance::getMpackName, MpackInstance::getStackId));
  }

}<|MERGE_RESOLUTION|>--- conflicted
+++ resolved
@@ -70,21 +70,6 @@
           String msg = formatResolutionProblemMessage(hg, comp, e.getMessage());
           LOG.warn("Component resolution failure:" + msg);
           problems.add(msg);
-<<<<<<< HEAD
-        } else {
-          Pair<StackId, ServiceInfo> stackService = serviceMatches.iterator().next();
-          StackId stackId = stackService.getLeft();
-          String serviceType = stackService.getRight().getName();
-
-          ResolvedComponent resolved = ResolvedComponent.builder(comp)
-            .stackId(stackId)
-            .serviceType(serviceType)
-            .build();
-
-          LOG.debug("Component resolved: " + resolved);
-          hostGroupComponents.add(resolved);
-=======
->>>>>>> 0dd9fee9
         }
       }
     }
