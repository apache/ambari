/*
 * Licensed to the Apache Software Foundation (ASF) under one
 * or more contributor license agreements.  See the NOTICE file
 * distributed with this work for additional information
 * regarding copyright ownership.  The ASF licenses this file
 * to you under the Apache License, Version 2.0 (the
 * "License"); you may not use this file except in compliance
 * with the License.  You may obtain a copy of the License at
 *
 *     http://www.apache.org/licenses/LICENSE-2.0
 *
 * Unless required by applicable law or agreed to in writing, software
 * distributed under the License is distributed on an "AS IS" BASIS,
 * WITHOUT WARRANTIES OR CONDITIONS OF ANY KIND, either express or implied.
 * See the License for the specific language governing permissions and
 * limitations under the License.
 */
package org.apache.ambari.server.topology;

import static java.util.stream.Collectors.toSet;

import java.util.HashMap;
import java.util.HashSet;
import java.util.LinkedList;
import java.util.List;
import java.util.Map;
import java.util.Set;
import java.util.stream.Stream;

import org.apache.ambari.server.controller.internal.StackDefinition;
import org.apache.ambari.server.state.ServiceInfo;
import org.apache.ambari.server.state.StackId;
import org.apache.commons.lang3.tuple.Pair;
import org.slf4j.Logger;
import org.slf4j.LoggerFactory;

import com.google.common.base.Joiner;
import com.google.common.base.Strings;

public class StackComponentResolver implements ComponentResolver {

  private static final Logger LOG = LoggerFactory.getLogger(StackComponentResolver.class);

  @Override
  public Map<String, Set<ResolvedComponent>> resolveComponents(BlueprintBasedClusterProvisionRequest request) {
    Map<String, ServiceInstance> uniqueServices = request.getUniqueServices();
    Map<String, Map<String, ServiceInstance>> mpackServices = request.getServicesByMpack();

    Map<String, Set<ResolvedComponent>> result = new HashMap<>();
    List<String> problems = new LinkedList<>();

    StackDefinition stack = request.getStack();
    for (HostGroup hg : request.getHostGroups().values()) {
      result.put(hg.getName(), new HashSet<>());

      for (Component comp : hg.getComponents()) {
        Stream<Pair<StackId, ServiceInfo>> servicesForComponent = stack.getServicesForComponent(comp.getName());
        servicesForComponent = filterByMpackName(comp, servicesForComponent);
        servicesForComponent = filterByServiceName(comp, servicesForComponent, mpackServices, uniqueServices);

        Set<Pair<StackId, ServiceInfo>> serviceMatches = servicesForComponent.collect(toSet());

        if (serviceMatches.size() != 1) {
          String msg = formatResolutionProblemMessage(hg, comp, serviceMatches);
          LOG.warn("Component resolution failure:" + msg);
          problems.add(msg);
        } else {
          Pair<StackId, ServiceInfo> stackService = serviceMatches.iterator().next();
          StackId stackId = stackService.getLeft();
          String serviceType = stackService.getRight().getServiceType();

          ResolvedComponent resolved = ResolvedComponent.builder(comp)
            .stackId(stackId)
            .serviceType(serviceType)
            .build();

          LOG.debug("Component resolved: " + resolved);
          result.get(hg.getName()).add(resolved);
        }
      }
    }

    if (!problems.isEmpty()) {
      throw new IllegalArgumentException("Component resolution failure:\n" + Joiner.on("\n").join(problems));
    }

    return result;
  }

  private static String formatResolutionProblemMessage(HostGroup hg, Component comp, Set<Pair<StackId, ServiceInfo>> serviceMatches) {
    boolean multipleMatches = !serviceMatches.isEmpty();
    String problem = multipleMatches ? "Multiple services" : "No service";

    StringBuilder sb = new StringBuilder(problem)
      .append(" found for component ").append(comp.getName())
      .append(" in host group " ).append(hg.getName());

    if (!Strings.isNullOrEmpty(comp.getStackIdAsString())) {
      sb.append(" mpack: ").append(comp.getStackIdAsString());
    }
    if (!Strings.isNullOrEmpty(comp.getServiceInstance())) {
      sb.append(" service: ").append(comp.getServiceInstance());
    }
    if (multipleMatches) {
      sb.append(": ").append(serviceMatches);
    }

    return sb.toString();
  }

  // if component references a specific service instance, filter the stream by the type of that service
  private static Stream<Pair<StackId, ServiceInfo>> filterByServiceName(Component comp, Stream<Pair<StackId, ServiceInfo>> stream,
    Map<String, Map<String, ServiceInstance>> mpackServices, Map<String, ServiceInstance> uniqueServices
  ) {
    if (!Strings.isNullOrEmpty(comp.getServiceInstance())) {
      String mpackName = comp.getStackIdAsString();
      Map<String, ServiceInstance> services = !Strings.isNullOrEmpty(mpackName)
        ? mpackServices.get(mpackName)
        : uniqueServices;

      ServiceInstance service = services.get(comp.getServiceInstance());
      if (service != null) {
        String serviceType = service.getType();

        return stream.filter(pair -> pair.getRight().getServiceType().equals(serviceType));
      }
    }

    return stream;
  }

  // if component references a specific mpack instance, filter the stream by the name of that mpack
  private static Stream<Pair<StackId, ServiceInfo>> filterByMpackName(Component comp, Stream<Pair<StackId, ServiceInfo>> stream) {
<<<<<<< HEAD
    if (comp.getStackId() != null) {
      return stream.filter(pair -> pair.getLeft().getStackName().equals(comp.getStackId()));
=======
    if (!Strings.isNullOrEmpty(comp.getMpackInstance())) {
      return stream.filter(pair -> pair.getLeft().getStackName().equals(comp.getMpackInstance()));
>>>>>>> 32419371
    }
    return stream;
  }

}<|MERGE_RESOLUTION|>--- conflicted
+++ resolved
@@ -131,13 +131,8 @@
 
   // if component references a specific mpack instance, filter the stream by the name of that mpack
   private static Stream<Pair<StackId, ServiceInfo>> filterByMpackName(Component comp, Stream<Pair<StackId, ServiceInfo>> stream) {
-<<<<<<< HEAD
     if (comp.getStackId() != null) {
-      return stream.filter(pair -> pair.getLeft().getStackName().equals(comp.getStackId()));
-=======
-    if (!Strings.isNullOrEmpty(comp.getMpackInstance())) {
-      return stream.filter(pair -> pair.getLeft().getStackName().equals(comp.getMpackInstance()));
->>>>>>> 32419371
+      return stream.filter(pair -> pair.getLeft().equals(comp.getStackId()));
     }
     return stream;
   }
