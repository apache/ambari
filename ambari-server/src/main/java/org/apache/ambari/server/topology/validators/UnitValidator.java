/*
 * Licensed to the Apache Software Foundation (ASF) under one
 * or more contributor license agreements.  See the NOTICE file
 * distributed with this work for additional information
 * regarding copyright ownership.  The ASF licenses this file
 * to you under the Apache License, Version 2.0 (the
 * "License"); you may not use this file except in compliance
 * with the License.  You may obtain a copy of the License at
 *
 *     http://www.apache.org/licenses/LICENSE-2.0
 *
 * Unless required by applicable law or agreed to in writing, software
 * distributed under the License is distributed on an "AS IS" BASIS,
 * WITHOUT WARRANTIES OR CONDITIONS OF ANY KIND, either express or implied.
 * See the License for the specific language governing permissions and
 * limitations under the License.
 */
package org.apache.ambari.server.topology.validators;

import static org.apache.ambari.server.controller.internal.UnitUpdater.PropertyValue;

import java.util.Map;
import java.util.Set;

import org.apache.ambari.server.controller.internal.StackDefinition;
import org.apache.ambari.server.controller.internal.UnitUpdater.PropertyUnit;
import org.apache.ambari.server.topology.ClusterTopology;
import org.apache.ambari.server.topology.HostGroupInfo;
import org.apache.ambari.server.topology.InvalidTopologyException;

/**
 * I validate the unit of properties by checking if it matches to the stack defined unit.
 * Properties with different unit than the stack defined unit are rejected.
 */
public class UnitValidator implements TopologyValidator {
  private final Set<UnitValidatedProperty> relevantProps;

  public UnitValidator(Set<UnitValidatedProperty> propertiesToBeValidated) {
    this.relevantProps = propertiesToBeValidated;
  }

  @Override
  public void validate(ClusterTopology topology) throws InvalidTopologyException {
<<<<<<< HEAD
    StackDefinition stack = topology.getBlueprint().getStack();
=======
    StackDefinition stack = topology.getStack();
>>>>>>> 5be3604f
    validateConfig(topology.getConfiguration().getFullProperties(), stack);
    for (HostGroupInfo hostGroup : topology.getHostGroupInfo().values()) {
      validateConfig(hostGroup.getConfiguration().getFullProperties(), stack);
    }
  }

  private void validateConfig(Map<String, Map<String, String>> configuration, StackDefinition stack) {
    for (Map.Entry<String, Map<String, String>> each : configuration.entrySet()) {
      validateConfigType(each.getKey(), each.getValue(), stack);
    }
  }

  private void validateConfigType(String configType, Map<String, String> config, StackDefinition stack) {
    for (String propertyName : config.keySet()) {
      validateProperty(configType, config, propertyName, stack);
    }
  }

  private void validateProperty(String configType, Map<String, String> config, String propertyName, StackDefinition stack) {
    relevantProps.stream()
      .filter(each -> each.hasTypeAndName(configType, propertyName))
      .findFirst()
      .ifPresent(relevantProperty -> checkUnit(config, stack, relevantProperty));
  }

  private void checkUnit(Map<String, String> configToBeValidated, StackDefinition stack, UnitValidatedProperty prop) {
    PropertyUnit stackUnit = PropertyUnit.of(stack, prop);
    PropertyValue value = PropertyValue.of(prop.getPropertyName(), configToBeValidated.get(prop.getPropertyName()));
    if (value.hasAnyUnit() && !value.hasUnit(stackUnit)) {
      throw new IllegalArgumentException("Property " + prop.getPropertyName() + "=" + value + " has an unsupported unit. Stack supported unit is: " + stackUnit + " or no unit");
    }
  }

}<|MERGE_RESOLUTION|>--- conflicted
+++ resolved
@@ -41,11 +41,7 @@
 
   @Override
   public void validate(ClusterTopology topology) throws InvalidTopologyException {
-<<<<<<< HEAD
-    StackDefinition stack = topology.getBlueprint().getStack();
-=======
     StackDefinition stack = topology.getStack();
->>>>>>> 5be3604f
     validateConfig(topology.getConfiguration().getFullProperties(), stack);
     for (HostGroupInfo hostGroup : topology.getHostGroupInfo().values()) {
       validateConfig(hostGroup.getConfiguration().getFullProperties(), stack);
