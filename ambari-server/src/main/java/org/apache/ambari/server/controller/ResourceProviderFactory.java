/*
 * Licensed to the Apache Software Foundation (ASF) under one
 * or more contributor license agreements.  See the NOTICE file
 * distributed with this work for additional information
 * regarding copyright ownership.  The ASF licenses this file
 * to you under the Apache License, Version 2.0 (the
 * "License"); you may not use this file except in compliance
 * with the License.  You may obtain a copy of the License at
 *
 *     http://www.apache.org/licenses/LICENSE-2.0
 *
 * Unless required by applicable law or agreed to in writing, software
 * distributed under the License is distributed on an "AS IS" BASIS,
 * WITHOUT WARRANTIES OR CONDITIONS OF ANY KIND, either express or implied.
 * See the License for the specific language governing permissions and
 * limitations under the License.
 */


package org.apache.ambari.server.controller;

import javax.inject.Named;

import org.apache.ambari.server.controller.internal.AlertTargetResourceProvider;
import org.apache.ambari.server.controller.internal.ClusterStackVersionResourceProvider;
import org.apache.ambari.server.controller.internal.UpgradeResourceProvider;
import org.apache.ambari.server.controller.internal.ViewInstanceResourceProvider;
import org.apache.ambari.server.controller.spi.ResourceProvider;


public interface ResourceProviderFactory {
  @Named("host")
  ResourceProvider getHostResourceProvider(AmbariManagementController managementController);

  @Named("hostComponent")
<<<<<<< HEAD
  ResourceProvider getHostComponentResourceProvider(Set<String> propertyIds, Map<Type, String> keyPropertyIds,
                                                    AmbariManagementController managementController);
=======
  ResourceProvider getHostComponentResourceProvider(AmbariManagementController managementController);

>>>>>>> 2de95435
  @Named("service")
  ResourceProvider getServiceResourceProvider(AmbariManagementController managementController);

  @Named("servicedependency")
  ResourceProvider getServiceDependencyResourceProvider(AmbariManagementController managementController);

  @Named("servicegroup")
  ResourceProvider getServiceGroupResourceProvider(AmbariManagementController managementController);

  @Named("servicegroupdependency")
  ResourceProvider getServiceGroupDependencyResourceProvider(AmbariManagementController managementController);

  @Named("clustersetting")
  ResourceProvider getClusterSettingResourceProvider(AmbariManagementController managementController);

  @Named("component")
  ResourceProvider getComponentResourceProvider(AmbariManagementController managementController);

  @Named("member")
  ResourceProvider getMemberResourceProvider(AmbariManagementController managementController);

  @Named("user")
  ResourceProvider getUserResourceProvider(AmbariManagementController managementController);

  @Named("userAuthenticationSource")
  ResourceProvider getUserAuthenticationSourceResourceProvider();

  @Named("hostKerberosIdentity")
  ResourceProvider getHostKerberosIdentityResourceProvider(AmbariManagementController managementController);

  @Named("credential")
  ResourceProvider getCredentialResourceProvider(AmbariManagementController managementController);

  @Named("repositoryVersion")
  ResourceProvider getRepositoryVersionResourceProvider();

  @Named("kerberosDescriptor")
  ResourceProvider getKerberosDescriptorResourceProvider(AmbariManagementController managementController);

  @Named("upgrade")
  UpgradeResourceProvider getUpgradeResourceProvider(AmbariManagementController managementController);

  @Named("rootServiceHostComponentConfiguration")
  ResourceProvider getRootServiceHostComponentConfigurationResourceProvider();

  @Named("clusterStackVersion")
  ClusterStackVersionResourceProvider getClusterStackVersionResourceProvider(AmbariManagementController managementController);

  @Named("alertTarget")
  AlertTargetResourceProvider getAlertTargetResourceProvider();

  @Named("viewInstance")
  ViewInstanceResourceProvider getViewInstanceResourceProvider();

}<|MERGE_RESOLUTION|>--- conflicted
+++ resolved
@@ -33,13 +33,8 @@
   ResourceProvider getHostResourceProvider(AmbariManagementController managementController);
 
   @Named("hostComponent")
-<<<<<<< HEAD
-  ResourceProvider getHostComponentResourceProvider(Set<String> propertyIds, Map<Type, String> keyPropertyIds,
-                                                    AmbariManagementController managementController);
-=======
   ResourceProvider getHostComponentResourceProvider(AmbariManagementController managementController);
 
->>>>>>> 2de95435
   @Named("service")
   ResourceProvider getServiceResourceProvider(AmbariManagementController managementController);
 
