/*
 * Licensed to the Apache Software Foundation (ASF) under one
 * or more contributor license agreements.  See the NOTICE file
 * distributed with this work for additional information
 * regarding copyright ownership.  The ASF licenses this file
 * to you under the Apache License, Version 2.0 (the
 * "License"); you may not use this file except in compliance
 * with the License.  You may obtain a copy of the License at
 *
 *     http://www.apache.org/licenses/LICENSE-2.0
 *
 * Unless required by applicable law or agreed to in writing, software
 * distributed under the License is distributed on an "AS IS" BASIS,
 * WITHOUT WARRANTIES OR CONDITIONS OF ANY KIND, either express or implied.
 * See the License for the specific language governing permissions and
 * limitations under the License.
 */
package org.apache.ambari.server.controller.internal;

import java.util.Collections;
import java.util.HashMap;
import java.util.HashSet;
import java.util.List;
import java.util.Map;
import java.util.Set;

import org.apache.ambari.server.AmbariException;
import org.apache.ambari.server.ParentObjectNotFoundException;
import org.apache.ambari.server.StaticallyInject;
import org.apache.ambari.server.checks.AbstractCheckDescriptor;
import org.apache.ambari.server.checks.UpgradeCheckRegistry;
import org.apache.ambari.server.configuration.Configuration;
import org.apache.ambari.server.controller.AmbariManagementController;
import org.apache.ambari.server.controller.PrereqCheckRequest;
import org.apache.ambari.server.controller.spi.NoSuchParentResourceException;
import org.apache.ambari.server.controller.spi.NoSuchResourceException;
import org.apache.ambari.server.controller.spi.Predicate;
import org.apache.ambari.server.controller.spi.Request;
import org.apache.ambari.server.controller.spi.Resource;
import org.apache.ambari.server.controller.spi.Resource.Type;
import org.apache.ambari.server.controller.spi.SystemException;
import org.apache.ambari.server.controller.spi.UnsupportedPropertyException;
import org.apache.ambari.server.controller.utilities.PropertyHelper;
import org.apache.ambari.server.orm.dao.RepositoryVersionDAO;
import org.apache.ambari.server.orm.entities.RepositoryVersionEntity;
import org.apache.ambari.server.state.CheckHelper;
import org.apache.ambari.server.state.Cluster;
import org.apache.ambari.server.state.Clusters;
import org.apache.ambari.server.state.ServiceInfo;
import org.apache.ambari.server.state.StackId;
import org.apache.ambari.server.state.UpgradeHelper;
import org.apache.ambari.server.state.stack.PrerequisiteCheck;
import org.apache.ambari.server.state.stack.UpgradePack;
import org.apache.ambari.server.state.stack.upgrade.Direction;
import org.apache.ambari.server.state.stack.upgrade.UpgradeType;
<<<<<<< HEAD
import org.apache.commons.lang.BooleanUtils;
=======
import org.apache.commons.lang.StringUtils;
>>>>>>> f500c9e4
import org.slf4j.Logger;
import org.slf4j.LoggerFactory;

import com.google.common.collect.Sets;
import com.google.inject.Inject;
import com.google.inject.Provider;

/**
 * Resource provider for pre-upgrade checks.
 */
@StaticallyInject
public class PreUpgradeCheckResourceProvider extends ReadOnlyResourceProvider {
  private static final Logger LOG = LoggerFactory.getLogger(PreUpgradeCheckResourceProvider.class);

  //----- Property ID constants ---------------------------------------------

  public static final String UPGRADE_CHECK_ID_PROPERTY_ID                  = PropertyHelper.getPropertyId("UpgradeChecks", "id");
  public static final String UPGRADE_CHECK_CHECK_PROPERTY_ID               = PropertyHelper.getPropertyId("UpgradeChecks", "check");
  public static final String UPGRADE_CHECK_STATUS_PROPERTY_ID              = PropertyHelper.getPropertyId("UpgradeChecks", "status");
  public static final String UPGRADE_CHECK_REASON_PROPERTY_ID              = PropertyHelper.getPropertyId("UpgradeChecks", "reason");
  public static final String UPGRADE_CHECK_FAILED_ON_PROPERTY_ID           = PropertyHelper.getPropertyId("UpgradeChecks", "failed_on");
  public static final String UPGRADE_CHECK_FAILED_DETAIL_PROPERTY_ID       = PropertyHelper.getPropertyId("UpgradeChecks", "failed_detail");
  public static final String UPGRADE_CHECK_CHECK_TYPE_PROPERTY_ID          = PropertyHelper.getPropertyId("UpgradeChecks", "check_type");
  public static final String UPGRADE_CHECK_CLUSTER_NAME_PROPERTY_ID        = PropertyHelper.getPropertyId("UpgradeChecks", "cluster_name");
  public static final String UPGRADE_CHECK_UPGRADE_TYPE_PROPERTY_ID        = PropertyHelper.getPropertyId("UpgradeChecks", "upgrade_type");
  public static final String UPGRADE_CHECK_TARGET_REPOSITORY_VERSION_ID_ID = PropertyHelper.getPropertyId("UpgradeChecks", "repository_version_id");
  public static final String UPGRADE_CHECK_TARGET_REPOSITORY_VERSION       = PropertyHelper.getPropertyId("UpgradeChecks", "repository_version");

  /**
   * Optional parameter to specify the preferred Upgrade Pack to use.
   */
  public static final String UPGRADE_CHECK_UPGRADE_PACK_PROPERTY_ID       = PropertyHelper.getPropertyId("UpgradeChecks", "upgrade_pack");
<<<<<<< HEAD
  public static final String UPGRADE_CHECK_REPOSITORY_VERSION_PROPERTY_ID = PropertyHelper.getPropertyId("UpgradeChecks", "repository_version");
  public static final String UPGRADE_CHECK_FOR_REVERT_PROPERTY_ID = PropertyHelper.getPropertyId("UpgradeChecks", "for_revert");
=======
>>>>>>> f500c9e4

  @Inject
  private static Provider<Clusters> clustersProvider;

  @Inject
  private static RepositoryVersionDAO repositoryVersionDAO;

  @Inject
  private static UpgradeCheckRegistry upgradeCheckRegistry;

  @Inject
  private static Provider<UpgradeHelper> upgradeHelper;

  @Inject
  private static Provider<Configuration> config;

  @Inject
  private static CheckHelper checkHelper;

  private static Set<String> pkPropertyIds = Collections.singleton(UPGRADE_CHECK_ID_PROPERTY_ID);

  public static Set<String> propertyIds = Sets.newHashSet(
      UPGRADE_CHECK_ID_PROPERTY_ID,
      UPGRADE_CHECK_CHECK_PROPERTY_ID,
      UPGRADE_CHECK_STATUS_PROPERTY_ID,
      UPGRADE_CHECK_REASON_PROPERTY_ID,
      UPGRADE_CHECK_FAILED_ON_PROPERTY_ID,
      UPGRADE_CHECK_FAILED_DETAIL_PROPERTY_ID,
      UPGRADE_CHECK_CHECK_TYPE_PROPERTY_ID,
      UPGRADE_CHECK_CLUSTER_NAME_PROPERTY_ID,
      UPGRADE_CHECK_UPGRADE_TYPE_PROPERTY_ID,
<<<<<<< HEAD
      UPGRADE_CHECK_UPGRADE_PACK_PROPERTY_ID,
      UPGRADE_CHECK_REPOSITORY_VERSION_PROPERTY_ID,
      UPGRADE_CHECK_FOR_REVERT_PROPERTY_ID);
=======
      UPGRADE_CHECK_TARGET_REPOSITORY_VERSION_ID_ID,
      UPGRADE_CHECK_UPGRADE_PACK_PROPERTY_ID);
>>>>>>> f500c9e4


  @SuppressWarnings("serial")
  public static Map<Type, String> keyPropertyIds = new HashMap<Type, String>() {
    {
      put(Type.PreUpgradeCheck, UPGRADE_CHECK_ID_PROPERTY_ID);
      put(Type.Cluster, UPGRADE_CHECK_CLUSTER_NAME_PROPERTY_ID);
    }
  };

  /**
   * Constructor.
   *
   * @param managementController management controller
   */
  public PreUpgradeCheckResourceProvider(AmbariManagementController managementController) {
    super(Type.PreUpgradeCheck, propertyIds, keyPropertyIds, managementController);
  }

  @Override
  public Set<Resource> getResources(Request request, Predicate predicate) throws SystemException, UnsupportedPropertyException,
    NoSuchResourceException, NoSuchParentResourceException {

    final Set<Resource> resources = new HashSet<>();
    final Set<String> requestedIds = getRequestPropertyIds(request, predicate);
    final Set<Map<String, Object>> propertyMaps = getPropertyMaps(predicate);

    for (Map<String, Object> propertyMap: propertyMaps) {
      final String clusterName = propertyMap.get(UPGRADE_CHECK_CLUSTER_NAME_PROPERTY_ID).toString();

      UpgradeType upgradeType = UpgradeType.ROLLING;
      if (propertyMap.containsKey(UPGRADE_CHECK_UPGRADE_TYPE_PROPERTY_ID)) {
        try {
          upgradeType = UpgradeType.valueOf(propertyMap.get(UPGRADE_CHECK_UPGRADE_TYPE_PROPERTY_ID).toString());
        } catch(Exception e){
          throw new SystemException(String.format("Property %s has an incorrect value of %s.", UPGRADE_CHECK_UPGRADE_TYPE_PROPERTY_ID, propertyMap.get(UPGRADE_CHECK_UPGRADE_TYPE_PROPERTY_ID)));
        }
      }

      final Cluster cluster;

      try {
        cluster = clustersProvider.get().getCluster(clusterName);
      } catch (AmbariException ambariException) {
        throw new NoSuchResourceException(ambariException.getMessage());
      }

      String repositoryVersionId = (String) propertyMap.get(
          UPGRADE_CHECK_TARGET_REPOSITORY_VERSION_ID_ID);

      if (StringUtils.isBlank(repositoryVersionId)) {
        throw new SystemException(
            String.format("%s is a required property when executing upgrade checks",
                UPGRADE_CHECK_TARGET_REPOSITORY_VERSION_ID_ID));
      }

      final PrereqCheckRequest upgradeCheckRequest = new PrereqCheckRequest(clusterName,
          upgradeType);

      StackId sourceStackId = cluster.getCurrentStackVersion();
      upgradeCheckRequest.setSourceStackId(cluster.getCurrentStackVersion());

      RepositoryVersionEntity repositoryVersion = repositoryVersionDAO.findByPK(
          Long.valueOf(repositoryVersionId));

      upgradeCheckRequest.setTargetRepositoryVersion(repositoryVersion);

      if (propertyMap.containsKey(UPGRADE_CHECK_FOR_REVERT_PROPERTY_ID)) {
        Boolean forRevert = BooleanUtils.toBooleanObject(propertyMap.get(UPGRADE_CHECK_FOR_REVERT_PROPERTY_ID).toString());
        upgradeCheckRequest.setRevert(forRevert);
      }

      //ambariMetaInfo.getStack(stackName, cluster.getCurrentStackVersion().getStackVersion()).getUpgradePacks()
      // TODO AMBARI-12698, filter the upgrade checks to run based on the stack and upgrade type, or the upgrade pack.
      UpgradePack upgradePack = null;
      String preferredUpgradePackName = propertyMap.containsKey(UPGRADE_CHECK_UPGRADE_PACK_PROPERTY_ID) ?
          (String) propertyMap.get(UPGRADE_CHECK_UPGRADE_PACK_PROPERTY_ID) : null;
      try{
        // Hint: PreChecks currently executing only before UPGRADE direction
        upgradePack = upgradeHelper.get().suggestUpgradePack(clusterName, sourceStackId,
            repositoryVersion.getStackId(), Direction.UPGRADE, upgradeType,
            preferredUpgradePackName);
      } catch (AmbariException e) {
        throw new SystemException(e.getMessage(), e);
      }

      if (upgradePack == null) {
        throw new SystemException(
            String.format("Upgrade pack not found for the target repository version %s",
                upgradeCheckRequest.getTargetRepositoryVersion()));
      }

      // ToDo: properly handle exceptions, i.e. create fake check with error description
      List<AbstractCheckDescriptor> upgradeChecksToRun = upgradeCheckRegistry.getFilteredUpgradeChecks(upgradePack);
      upgradeCheckRequest.setPrerequisiteCheckConfig(upgradePack.getPrerequisiteCheckConfig());

      try {
        // Register all the custom prechecks from the services
        Map<String, ServiceInfo> services = getManagementController().getAmbariMetaInfo().getServices(
            sourceStackId.getStackName(), sourceStackId.getStackVersion());

        List<AbstractCheckDescriptor> serviceLevelUpgradeChecksToRun = upgradeCheckRegistry.getServiceLevelUpgradeChecks(upgradePack, services);
        upgradeChecksToRun.addAll(serviceLevelUpgradeChecksToRun);
      } catch (ParentObjectNotFoundException parentNotFoundException) {
        LOG.error("Invalid stack version: {}", sourceStackId, parentNotFoundException);
      } catch (AmbariException ambariException) {
        LOG.error("Unable to register all the custom prechecks from the services", ambariException);
      } catch (Exception e) {
        LOG.error("Failed to register custom prechecks for the services", e);
      }

      for (PrerequisiteCheck prerequisiteCheck : checkHelper.performChecks(upgradeCheckRequest, upgradeChecksToRun, config.get())) {
        final Resource resource = new ResourceImpl(Resource.Type.PreUpgradeCheck);
        setResourceProperty(resource, UPGRADE_CHECK_ID_PROPERTY_ID, prerequisiteCheck.getId(), requestedIds);
        setResourceProperty(resource, UPGRADE_CHECK_CHECK_PROPERTY_ID, prerequisiteCheck.getDescription(), requestedIds);
        setResourceProperty(resource, UPGRADE_CHECK_STATUS_PROPERTY_ID, prerequisiteCheck.getStatus(), requestedIds);
        setResourceProperty(resource, UPGRADE_CHECK_REASON_PROPERTY_ID, prerequisiteCheck.getFailReason(), requestedIds);
        setResourceProperty(resource, UPGRADE_CHECK_FAILED_ON_PROPERTY_ID, prerequisiteCheck.getFailedOn(), requestedIds);
        setResourceProperty(resource, UPGRADE_CHECK_FAILED_DETAIL_PROPERTY_ID,prerequisiteCheck.getFailedDetail(), requestedIds);
        setResourceProperty(resource, UPGRADE_CHECK_CHECK_TYPE_PROPERTY_ID, prerequisiteCheck.getType(), requestedIds);
        setResourceProperty(resource, UPGRADE_CHECK_CLUSTER_NAME_PROPERTY_ID, prerequisiteCheck.getClusterName(), requestedIds);
        setResourceProperty(resource, UPGRADE_CHECK_UPGRADE_TYPE_PROPERTY_ID, upgradeType, requestedIds);

        setResourceProperty(resource, UPGRADE_CHECK_TARGET_REPOSITORY_VERSION_ID_ID, repositoryVersion.getId(), requestedIds);
        setResourceProperty(resource, UPGRADE_CHECK_TARGET_REPOSITORY_VERSION, repositoryVersion.getVersion(), requestedIds);

        resources.add(resource);
      }
    }
    return resources;
  }

  @Override
  protected Set<String> getPKPropertyIds() {
    return pkPropertyIds;
  }

}<|MERGE_RESOLUTION|>--- conflicted
+++ resolved
@@ -53,11 +53,8 @@
 import org.apache.ambari.server.state.stack.UpgradePack;
 import org.apache.ambari.server.state.stack.upgrade.Direction;
 import org.apache.ambari.server.state.stack.upgrade.UpgradeType;
-<<<<<<< HEAD
 import org.apache.commons.lang.BooleanUtils;
-=======
 import org.apache.commons.lang.StringUtils;
->>>>>>> f500c9e4
 import org.slf4j.Logger;
 import org.slf4j.LoggerFactory;
 
@@ -90,11 +87,8 @@
    * Optional parameter to specify the preferred Upgrade Pack to use.
    */
   public static final String UPGRADE_CHECK_UPGRADE_PACK_PROPERTY_ID       = PropertyHelper.getPropertyId("UpgradeChecks", "upgrade_pack");
-<<<<<<< HEAD
   public static final String UPGRADE_CHECK_REPOSITORY_VERSION_PROPERTY_ID = PropertyHelper.getPropertyId("UpgradeChecks", "repository_version");
   public static final String UPGRADE_CHECK_FOR_REVERT_PROPERTY_ID = PropertyHelper.getPropertyId("UpgradeChecks", "for_revert");
-=======
->>>>>>> f500c9e4
 
   @Inject
   private static Provider<Clusters> clustersProvider;
@@ -126,14 +120,9 @@
       UPGRADE_CHECK_CHECK_TYPE_PROPERTY_ID,
       UPGRADE_CHECK_CLUSTER_NAME_PROPERTY_ID,
       UPGRADE_CHECK_UPGRADE_TYPE_PROPERTY_ID,
-<<<<<<< HEAD
-      UPGRADE_CHECK_UPGRADE_PACK_PROPERTY_ID,
-      UPGRADE_CHECK_REPOSITORY_VERSION_PROPERTY_ID,
-      UPGRADE_CHECK_FOR_REVERT_PROPERTY_ID);
-=======
+      UPGRADE_CHECK_FOR_REVERT_PROPERTY_ID,
       UPGRADE_CHECK_TARGET_REPOSITORY_VERSION_ID_ID,
       UPGRADE_CHECK_UPGRADE_PACK_PROPERTY_ID);
->>>>>>> f500c9e4
 
 
   @SuppressWarnings("serial")
