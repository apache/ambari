/*
 * Licensed to the Apache Software Foundation (ASF) under one
 * or more contributor license agreements.  See the NOTICE file
 * distributed with this work for additional information
 * regarding copyright ownership.  The ASF licenses this file
 * to you under the Apache License, Version 2.0 (the
 * "License"); you may not use this file except in compliance
 * with the License.  You may obtain a copy of the License at
 *
 *     http://www.apache.org/licenses/LICENSE-2.0
 *
 * Unless required by applicable law or agreed to in writing, software
 * distributed under the License is distributed on an "AS IS" BASIS,
 * WITHOUT WARRANTIES OR CONDITIONS OF ANY KIND, either express or implied.
 * See the License for the specific language governing permissions and
 * limitations under the License.
 */
package org.apache.ambari.server.upgrade;

import java.io.File;
import java.io.FileReader;
import java.io.StringReader;
import java.lang.reflect.Type;
import java.sql.ResultSet;
import java.sql.SQLException;
import java.sql.Statement;
import java.util.AbstractMap;
import java.util.Collection;
import java.util.Collections;
import java.util.Comparator;
import java.util.HashMap;
import java.util.HashSet;
import java.util.List;
import java.util.Map;
import java.util.Map.Entry;
import java.util.Set;
import java.util.Stack;
import java.util.StringTokenizer;
import java.util.TreeMap;

import javax.persistence.EntityManager;
import javax.xml.parsers.DocumentBuilder;
import javax.xml.parsers.DocumentBuilderFactory;

import org.apache.ambari.annotations.Experimental;
import org.apache.ambari.annotations.ExperimentalFeature;
import org.apache.ambari.server.AmbariException;
import org.apache.ambari.server.api.services.AmbariMetaInfo;
import org.apache.ambari.server.configuration.Configuration;
import org.apache.ambari.server.configuration.Configuration.DatabaseType;
import org.apache.ambari.server.controller.AmbariManagementController;
import org.apache.ambari.server.controller.AmbariManagementControllerImpl;
import org.apache.ambari.server.metadata.ClusterMetadataGenerator;
import org.apache.ambari.server.orm.DBAccessor;
import org.apache.ambari.server.orm.dao.AlertDefinitionDAO;
import org.apache.ambari.server.orm.dao.ArtifactDAO;
import org.apache.ambari.server.orm.dao.MetainfoDAO;
import org.apache.ambari.server.orm.dao.PermissionDAO;
import org.apache.ambari.server.orm.dao.ResourceTypeDAO;
import org.apache.ambari.server.orm.dao.RoleAuthorizationDAO;
import org.apache.ambari.server.orm.dao.WidgetDAO;
import org.apache.ambari.server.orm.entities.AlertDefinitionEntity;
import org.apache.ambari.server.orm.entities.ArtifactEntity;
import org.apache.ambari.server.orm.entities.MetainfoEntity;
import org.apache.ambari.server.orm.entities.PermissionEntity;
import org.apache.ambari.server.orm.entities.RoleAuthorizationEntity;
import org.apache.ambari.server.orm.entities.WidgetEntity;
import org.apache.ambari.server.state.Cluster;
import org.apache.ambari.server.state.Clusters;
import org.apache.ambari.server.state.Config;
import org.apache.ambari.server.state.ConfigHelper;
import org.apache.ambari.server.state.PropertyInfo;
import org.apache.ambari.server.state.PropertyUpgradeBehavior;
import org.apache.ambari.server.state.Service;
import org.apache.ambari.server.state.ServiceInfo;
import org.apache.ambari.server.state.StackId;
import org.apache.ambari.server.state.StackInfo;
import org.apache.ambari.server.state.alert.SourceType;
import org.apache.ambari.server.state.kerberos.AbstractKerberosDescriptorContainer;
import org.apache.ambari.server.state.kerberos.KerberosDescriptor;
import org.apache.ambari.server.state.kerberos.KerberosDescriptorFactory;
import org.apache.ambari.server.state.kerberos.KerberosIdentityDescriptor;
import org.apache.ambari.server.state.kerberos.KerberosServiceDescriptor;
import org.apache.ambari.server.state.stack.WidgetLayout;
import org.apache.ambari.server.state.stack.WidgetLayoutInfo;
import org.apache.ambari.server.utils.VersionUtils;
import org.apache.commons.lang.StringUtils;
import org.slf4j.Logger;
import org.slf4j.LoggerFactory;
import org.w3c.dom.Document;
import org.xml.sax.InputSource;

import com.google.common.collect.ArrayListMultimap;
import com.google.common.collect.Maps;
import com.google.common.collect.Multimap;
import com.google.gson.Gson;
import com.google.gson.JsonObject;
import com.google.gson.JsonParser;
import com.google.gson.reflect.TypeToken;
import com.google.inject.Inject;
import com.google.inject.Injector;
import com.google.inject.Provider;
import com.google.inject.persist.Transactional;

public abstract class AbstractUpgradeCatalog implements UpgradeCatalog {
  @Inject
  protected DBAccessor dbAccessor;
  @Inject
  protected Configuration configuration;
  @Inject
  protected AmbariManagementControllerImpl ambariManagementController;

  protected Injector injector;

  // map and list with constants, for filtration like in stack advisor

  /**
   * Override variable in child's if table name was changed
   */
  protected String ambariSequencesTable = "ambari_sequences";

  /**
   * The user name to use as the authenticated user when perform authenticated tasks or operations
   * that require the name of the authenticated user
   */
  protected static final String AUTHENTICATED_USER_NAME = "ambari-upgrade";

  private static final String CONFIGURATION_TYPE_HDFS_SITE = "hdfs-site";
  public static final String CONFIGURATION_TYPE_RANGER_HBASE_PLUGIN_PROPERTIES = "ranger-hbase-plugin-properties";
  public static final String CONFIGURATION_TYPE_RANGER_KNOX_PLUGIN_PROPERTIES = "ranger-knox-plugin-properties";
  public static final String CONFIGURATION_TYPE_RANGER_HIVE_PLUGIN_PROPERTIES = "ranger-hive-plugin-properties";

  private static final String PROPERTY_DFS_NAMESERVICES = "dfs.nameservices";
  public static final String PROPERTY_RANGER_HBASE_PLUGIN_ENABLED = "ranger-hbase-plugin-enabled";
  public static final String PROPERTY_RANGER_KNOX_PLUGIN_ENABLED = "ranger-knox-plugin-enabled";
  public static final String PROPERTY_RANGER_HIVE_PLUGIN_ENABLED = "ranger-hive-plugin-enabled";

  public static final String YARN_SCHEDULER_CAPACITY_ROOT_QUEUE = "yarn.scheduler.capacity.root";
  public static final String YARN_SCHEDULER_CAPACITY_ROOT_QUEUES = "yarn.scheduler.capacity.root.queues";
  public static final String QUEUES = "queues";

  public static final String ALERT_URL_PROPERTY_CONNECTION_TIMEOUT = "connection_timeout";

  private static final Logger LOG = LoggerFactory.getLogger
    (AbstractUpgradeCatalog.class);
  private static final Map<String, UpgradeCatalog> upgradeCatalogMap =
    new HashMap<>();

  protected String ambariUpgradeConfigUpdatesFileName;
  private Map<String,String> upgradeJsonOutput = new HashMap<>();

  @Inject
  public AbstractUpgradeCatalog(Injector injector) {
    this.injector = injector;
    injector.injectMembers(this);
    registerCatalog(this);
  }

  /**
   * Every subclass needs to register itself
   */
  protected void registerCatalog(UpgradeCatalog upgradeCatalog) {
    upgradeCatalogMap.put(upgradeCatalog.getTargetVersion(), upgradeCatalog);
  }

  /**
   * Add new sequence to <code>ambariSequencesTable</code>.
   * @param seqName name of sequence to be inserted
   * @param seqDefaultValue initial value for the sequence
   * @param ignoreFailure true to ignore insert sql errors
   * @throws SQLException
   */
   protected final void addSequence(String seqName, Long seqDefaultValue, boolean ignoreFailure) throws SQLException{
     // check if sequence is already in the database
     Statement statement = null;
     ResultSet rs = null;
     try {
       statement = dbAccessor.getConnection().createStatement();
       if (statement != null) {
         rs = statement.executeQuery(String.format("SELECT COUNT(*) from %s where sequence_name='%s'", ambariSequencesTable, seqName));

         if (rs != null) {
           if (rs.next() && rs.getInt(1) == 0) {
             dbAccessor.executeQuery(String.format("INSERT INTO %s(sequence_name, sequence_value) VALUES('%s', %d)", ambariSequencesTable, seqName, seqDefaultValue), ignoreFailure);
           } else {
             LOG.warn("Sequence {} already exists, skipping", seqName);
           }
         }
       }
     } finally {
       if (rs != null) {
         rs.close();
       }
       if (statement != null) {
         statement.close();
       }
     }
  }

  /**
   * Add several new sequences to <code>ambariSequencesTable</code>.
   * @param seqNames list of sequences to be inserted
   * @param seqDefaultValue initial value for the sequence
   * @param ignoreFailure true to ignore insert sql errors
   * @throws SQLException
   *
   */
  protected final void addSequences(List<String> seqNames, Long seqDefaultValue, boolean ignoreFailure) throws SQLException{
    // ToDo: rewrite function to use one SQL call per select/insert for all items
    for (String seqName: seqNames){
      addSequence(seqName, seqDefaultValue, ignoreFailure);
    }
  }

  /**
   * Fetches the maximum value of the given ID column from the given table.
   *
   * @param tableName
   *          the name of the table to query the data from
   * @param idColumnName
   *          the name of the ID column you want to query the maximum value for.
   *          This MUST refer an existing numeric type column
   * @return the maximum value of the given column in the given table if any;
   *         <code>0L</code> otherwise.
   * @throws SQLException
   */
  protected final long fetchMaxId(String tableName, String idColumnName) throws SQLException {
    try (Statement stmt = dbAccessor.getConnection().createStatement();
        ResultSet rs = stmt.executeQuery(String.format("SELECT MAX(%s) FROM %s", idColumnName, tableName))) {
      if (rs.next()) {
        return rs.getLong(1);
      }
      return 0L;
    }
  }

  @Override
  public String getSourceVersion() {
    return null;
  }

  protected static UpgradeCatalog getUpgradeCatalog(String version) {
    return upgradeCatalogMap.get(version);
  }

  protected static Document convertStringToDocument(String xmlStr) {
    DocumentBuilderFactory factory = DocumentBuilderFactory.newInstance();
    DocumentBuilder builder;
    Document doc = null;

    try
    {
      builder = factory.newDocumentBuilder();
      doc = builder.parse( new InputSource( new StringReader( xmlStr ) ) );
    } catch (Exception e) {
      LOG.error("Error during convertation from String \"" + xmlStr + "\" to Xml!", e);
    }
    return doc;
  }

  protected static boolean isConfigEnabled(Cluster cluster, String configType, String propertyName) {
    boolean isRangerPluginEnabled = false;
    if (cluster != null) {
      Config rangerPluginProperties = cluster.getDesiredConfigByType(configType);
      if (rangerPluginProperties != null) {
        String rangerPluginEnabled = rangerPluginProperties.getProperties().get(propertyName);
        if (StringUtils.isNotEmpty(rangerPluginEnabled)) {
          isRangerPluginEnabled =  "yes".equalsIgnoreCase(rangerPluginEnabled);
        }
      }
    }
    return isRangerPluginEnabled;
  }

  protected static class VersionComparator implements Comparator<UpgradeCatalog> {

    @Override
    public int compare(UpgradeCatalog upgradeCatalog1,
                       UpgradeCatalog upgradeCatalog2) {
      //make sure FinalUpgradeCatalog runs last
      if (upgradeCatalog1.isFinal() ^ upgradeCatalog2.isFinal()) {
        return Boolean.compare(upgradeCatalog1.isFinal(), upgradeCatalog2.isFinal());
      }

      return VersionUtils.compareVersions(upgradeCatalog1.getTargetVersion(),
        upgradeCatalog2.getTargetVersion(), 4);
    }
  }

  /**
   * {@inheritDoc}
   */
  @Override
  public Map<String,String> getUpgradeJsonOutput() {
    return upgradeJsonOutput;
  }

  /**
   * Update metainfo to new version.
   */
  @Transactional
  public int updateMetaInfoVersion(String version) {
    int rows = 0;
    if (version != null) {
      MetainfoDAO metainfoDAO = injector.getInstance(MetainfoDAO.class);

      MetainfoEntity versionEntity = metainfoDAO.findByKey("version");

      if (versionEntity != null) {
        versionEntity.setMetainfoValue(version);
        metainfoDAO.merge(versionEntity);
      } else {
        versionEntity = new MetainfoEntity();
        versionEntity.setMetainfoName("version");
        versionEntity.setMetainfoValue(version);
        metainfoDAO.create(versionEntity);
      }

    }

    return rows;
  }

  /*
  * This method will check all Web and Metric alerts one by one.
  * Parameter connection_timeout will be added to every alert which
  * doesn't contain it.
  * */
  public void addConnectionTimeoutParamForWebAndMetricAlerts() {
    LOG.info("Updating alert definitions.");
    AmbariManagementController ambariManagementController = injector.getInstance(AmbariManagementController.class);
    AlertDefinitionDAO alertDefinitionDAO = injector.getInstance(AlertDefinitionDAO.class);
    Clusters clusters = ambariManagementController.getClusters();
    JsonParser jsonParser = new JsonParser();

    for (final Cluster cluster : getCheckedClusterMap(clusters).values()) {
      long clusterID = cluster.getClusterId();
      List<AlertDefinitionEntity> alertDefinitionList = alertDefinitionDAO.findAll(clusterID);

      for (AlertDefinitionEntity alertDefinitionEntity : alertDefinitionList) {
        SourceType sourceType = alertDefinitionEntity.getSourceType();
        if (sourceType == SourceType.METRIC || sourceType == SourceType.WEB) {
          String source = alertDefinitionEntity.getSource();
          JsonObject rootJson = jsonParser.parse(source).getAsJsonObject();

          JsonObject uriJson = rootJson.get("uri").getAsJsonObject();
          if (!uriJson.has(ALERT_URL_PROPERTY_CONNECTION_TIMEOUT)) {
            uriJson.addProperty(ALERT_URL_PROPERTY_CONNECTION_TIMEOUT, 5.0);
            alertDefinitionEntity.setSource(rootJson.toString());
            alertDefinitionDAO.merge(alertDefinitionEntity);
          }
        }
      }
    }
  }


  protected Provider<EntityManager> getEntityManagerProvider() {
    return injector.getProvider(EntityManager.class);
  }

  protected void executeInTransaction(Runnable func) {
    EntityManager entityManager = getEntityManagerProvider().get();
    if (entityManager.getTransaction().isActive()) { //already started, reuse
      func.run();
    } else {
      entityManager.getTransaction().begin();
      try {
        func.run();
        entityManager.getTransaction().commit();
        // This is required because some of the  entities actively managed by
        // the persistence context will remain unaware of the actual changes
        // occurring at the database level. Some UpgradeCatalogs perform
        // update / delete using CriteriaBuilder directly.
        entityManager.getEntityManagerFactory().getCache().evictAll();
      } catch (Exception e) {
        LOG.error("Error in transaction ", e);
        if (entityManager.getTransaction().isActive()) {
          entityManager.getTransaction().rollback();
        }
        throw new RuntimeException(e);
      }

    }
  }

  protected void changePostgresSearchPath() throws SQLException {
    String dbUser = configuration.getDatabaseUser();
    String schemaName = configuration.getServerJDBCPostgresSchemaName();

    if (null != dbUser && !dbUser.equals("") && null != schemaName && !schemaName.equals("")) {
      // Wrap username with double quotes to accept old username "ambari-server"
      if (!dbUser.contains("\"")) {
        dbUser = String.format("\"%s\"", dbUser);
      }

      dbAccessor.executeQuery(String.format("ALTER SCHEMA %s OWNER TO %s;", schemaName, dbUser));
      dbAccessor.executeQuery(String.format("ALTER ROLE %s SET search_path to '%s';", dbUser, schemaName));
    }
  }

  public void addNewConfigurationsFromXml() throws AmbariException {
    Clusters clusters = injector.getInstance(Clusters.class);
    if (clusters == null) {
      return;
    }

    ConfigHelper configHelper = injector.getInstance(ConfigHelper.class);
    Map<String, Cluster> clusterMap = clusters.getClusters();

    if (clusterMap != null && !clusterMap.isEmpty()) {
      for (Cluster cluster : clusterMap.values()) {
        Map<String, Set<String>> toAddProperties = new HashMap<>();
        Map<String, Set<String>> toUpdateProperties = new HashMap<>();
        Map<String, Set<String>> toRemoveProperties = new HashMap<>();


        Set<PropertyInfo> stackProperties = configHelper.getStackProperties(cluster);
        for (Service service : cluster.getServices()) {
          Set<PropertyInfo> properties = configHelper.getServiceProperties(cluster, service);

          if (properties == null) {
            continue;
          }
          properties.addAll(stackProperties);

          for (PropertyInfo property : properties) {
            String configType = ConfigHelper.fileNameToConfigType(property.getFilename());
            PropertyUpgradeBehavior upgradeBehavior = property.getPropertyAmbariUpgradeBehavior();

            if (property.isDeleted()) {
              // Do nothing
            } else if (upgradeBehavior.isDelete()) {
              if (!toRemoveProperties.containsKey(configType)) {
                toRemoveProperties.put(configType, new HashSet<>());
              }
              toRemoveProperties.get(configType).add(property.getName());
            } else if (upgradeBehavior.isUpdate()) {
              if (!toUpdateProperties.containsKey(configType)) {
                toUpdateProperties.put(configType, new HashSet<>());
              }
              toUpdateProperties.get(configType).add(property.getName());
            } else if (upgradeBehavior.isAdd()) {
              if (!toAddProperties.containsKey(configType)) {
                toAddProperties.put(configType, new HashSet<>());
              }
              toAddProperties.get(configType).add(property.getName());
            }
          }
        }

        for (Entry<String, Set<String>> newProperty : toAddProperties.entrySet()) {
          String newPropertyKey = newProperty.getKey();
          updateConfigurationPropertiesWithValuesFromXml(newPropertyKey, newProperty.getValue(), false, true);
        }

        for (Entry<String, Set<String>> newProperty : toUpdateProperties.entrySet()) {
          String newPropertyKey = newProperty.getKey();
          updateConfigurationPropertiesWithValuesFromXml(newPropertyKey, newProperty.getValue(), true, false);
        }

        for (Entry<String, Set<String>> toRemove : toRemoveProperties.entrySet()) {
          String newPropertyKey = toRemove.getKey();
          updateConfigurationPropertiesWithValuesFromXml(newPropertyKey, Collections.emptySet(), toRemove.getValue(), false, true);
        }
      }
    }
  }

  protected boolean isNNHAEnabled(Cluster cluster) {
    Config hdfsSiteConfig = cluster.getDesiredConfigByType(CONFIGURATION_TYPE_HDFS_SITE);
    if (hdfsSiteConfig != null) {
      Map<String, String> properties = hdfsSiteConfig.getProperties();
      if (properties.containsKey("dfs.internal.nameservices")) {
        return true;
      }
      String nameServices = properties.get(PROPERTY_DFS_NAMESERVICES);
      if (!StringUtils.isEmpty(nameServices)) {
        for (String nameService : nameServices.split(",")) {
          String namenodes = properties.get(String.format("dfs.ha.namenodes.%s", nameService));
          if (!StringUtils.isEmpty(namenodes)) {
            return (namenodes.split(",").length > 1);
          }
        }
      }
    }
    return false;
  }

  /**
   * This method returns Map of clusters.
   * Map can be empty or with some objects, but never be null.
   */
  protected Map<String, Cluster> getCheckedClusterMap(Clusters clusters) {
    if (clusters != null) {
      Map<String, Cluster> clusterMap = clusters.getClusters();
      if (clusterMap != null) {
        return clusterMap;
      }
    }
    return new HashMap<>();
  }

  /**
   * Create a new cluster scoped configuration with the new properties added
   * with the values from the coresponding xml files.
   *
   * If xml owner service is not in the cluster, the configuration won't be added.
   *
   * @param configType Configuration type. (hdfs-site, etc.)
   * @param propertyNames Set property names.
   */
  protected void updateConfigurationPropertiesWithValuesFromXml(String configType,
      Set<String> propertyNames, boolean updateIfExists, boolean createNewConfigType) throws AmbariException {
    updateConfigurationPropertiesWithValuesFromXml(configType, propertyNames, null, updateIfExists, createNewConfigType);

  }

  protected void updateConfigurationPropertiesWithValuesFromXml(String configType,
                                                                Set<String> propertyNames,
                                                                Set<String> toRemove,
                                                                boolean updateIfExists,
                                                                boolean createNewConfigType) throws AmbariException {
    Clusters clusters = injector.getInstance(Clusters.class);
    ConfigHelper configHelper = injector.getInstance(ConfigHelper.class);
    if (clusters == null) {
      return;
    }
    Map<String, Cluster> clusterMap = clusters.getClusters();

    if (clusterMap != null && !clusterMap.isEmpty()) {
      for (Cluster cluster : clusterMap.values()) {
        Map<String, String> properties = new HashMap<>();

        for(String propertyName:propertyNames) {
          String propertyValue = configHelper.getPropertyValueFromStackDefinitions(cluster, configType, propertyName);

          if(propertyValue == null) {
            LOG.info("Config " + propertyName + " from " + configType + " is not found in xml definitions." +
                "Skipping configuration property update");
            continue;
          }

          ServiceInfo propertyService = configHelper.getPropertyOwnerService(cluster, configType, propertyName);
          if(propertyService != null && !cluster.getServicesByName().containsKey(propertyService.getName())) {
            LOG.info("Config " + propertyName + " from " + configType + " with value = " + propertyValue + " " +
                "Is not added due to service " + propertyService.getName() + " is not in the cluster.");
            continue;
          }

          properties.put(propertyName, propertyValue);
        }

        updateConfigurationPropertiesForCluster(cluster, configType,
            properties, toRemove, updateIfExists, createNewConfigType);
      }
    }
  }

  /**
   * Update properties for the cluster
   * @param cluster cluster object
   * @param configType config to be updated
   * @param properties properties to be added or updated. Couldn't be <code>null</code>, but could be empty.
   * @param removePropertiesList properties to be removed. Could be <code>null</code>
   * @param updateIfExists
   * @param createNewConfigType
   * @throws AmbariException
   */
  protected void updateConfigurationPropertiesForCluster(Cluster cluster, String configType,
        Map<String, String> properties, Set<String> removePropertiesList, boolean updateIfExists,
        boolean createNewConfigType) throws AmbariException {
    AmbariManagementController controller = injector.getInstance(AmbariManagementController.class);
    String newTag = "version" + System.currentTimeMillis();

    if (properties != null) {
      Map<String, Config> all = cluster.getConfigsByType(configType);
      if (all == null || !all.containsKey(newTag) || properties.size() > 0) {
        Map<String, String> oldConfigProperties;
        Config oldConfig = cluster.getDesiredConfigByType(configType);

        if (oldConfig == null && !createNewConfigType) {
          LOG.info("Config " + configType + " not found. Assuming service not installed. " +
              "Skipping configuration properties update");
          return;
        } else if (oldConfig == null) {
          oldConfigProperties = new HashMap<>();
        } else {
          oldConfigProperties = oldConfig.getProperties();
        }

        Multimap<ConfigUpdateType, Entry<String, String>> propertiesToLog = ArrayListMultimap.create();

        Map<String, String> mergedProperties =
          mergeProperties(oldConfigProperties, properties, updateIfExists, propertiesToLog);

        if (removePropertiesList != null) {
          mergedProperties = removeProperties(mergedProperties, removePropertiesList, propertiesToLog);
        }

        if (propertiesToLog.size() > 0) {
          try {
            String serviceName = cluster.getServiceByConfigType(configType).getName();
            configuration.writeToAmbariUpgradeConfigUpdatesFile(propertiesToLog, configType, serviceName, ambariUpgradeConfigUpdatesFileName);
          } catch(Exception e) {
            LOG.error("Write to config updates file failed:", e);
          }
        }

        if (!Maps.difference(oldConfigProperties, mergedProperties).areEqual()) {
          LOG.info("Applying configuration with tag '{}' and configType '{}' to " +
            "cluster '{}'", newTag, configType, cluster.getClusterName());

          Map<String, Map<String, String>> propertiesAttributes = null;
          if (oldConfig != null) {
            propertiesAttributes = oldConfig.getPropertiesAttributes();
          }

          // the contract of creating a configuration requires non-null
          // collections for attributes
          if (null == propertiesAttributes) {
            propertiesAttributes = Collections.emptyMap();
          }

          //TODO check the serviceid = null for the right use case
          controller.createConfig(cluster, cluster.getDesiredStackVersion(), configType,
              mergedProperties, newTag, propertiesAttributes, null);

          Config baseConfig = cluster.getConfig(configType, newTag);
          if (baseConfig != null) {
            String authName = AUTHENTICATED_USER_NAME;

            String configVersionNote = String.format("Updated %s during Ambari Upgrade from %s to %s.", configType, getSourceVersion(), getTargetVersion());
            if (cluster.addDesiredConfig(authName, Collections.singleton(baseConfig), configVersionNote) != null) {
              String oldConfigString = (oldConfig != null) ? " from='" + oldConfig.getTag() + "'" : "";
              LOG.info("cluster '" + cluster.getClusterName() + "' "
                + "changed by: '" + authName + "'; "
                + "type='" + baseConfig.getType() + "' "
                + "tag='" + baseConfig.getTag() + "'"
                + oldConfigString);
            }
<<<<<<< HEAD
            MetadataHolder metadataHolder = injector.getInstance(MetadataHolder.class);
            AgentConfigsHolder agentConfigsHolder = injector.getInstance(AgentConfigsHolder.class);
            ClusterMetadataGenerator metadataGenerator = injector.getInstance(ClusterMetadataGenerator.class);
            metadataHolder.updateData(metadataGenerator.getClusterMetadataOnConfigsUpdate(cluster));
            agentConfigsHolder.updateData(cluster.getClusterId(), null);
=======

            ConfigHelper configHelper = injector.getInstance(ConfigHelper.class);
            configHelper.updateAgentConfigs(Collections.singleton(cluster.getClusterName()));
>>>>>>> 60e54750
          }
        } else {
          LOG.info("No changes detected to config " + configType + ". Skipping configuration properties update");
        }
      }
    }
  }

  protected void updateConfigurationPropertiesForCluster(Cluster cluster, String configType,
        Map<String, String> properties, boolean updateIfExists, boolean createNewConfigType) throws AmbariException {
    updateConfigurationPropertiesForCluster(cluster, configType, properties, null, updateIfExists, createNewConfigType);
  }

  /**
   * Remove properties from the cluster
   * @param cluster cluster object
   * @param configType config to be updated
   * @param removePropertiesList properties to be removed. Could be <code>null</code>
   * @throws AmbariException
   */
  protected void removeConfigurationPropertiesFromCluster(Cluster cluster, String configType, Set<String> removePropertiesList)
      throws AmbariException {

    updateConfigurationPropertiesForCluster(cluster, configType, new HashMap<>(), removePropertiesList, false, true);
  }

  /**
   * Create a new cluster scoped configuration with the new properties added
   * to the existing set of properties.
   * @param configType Configuration type. (hdfs-site, etc.)
   * @param properties Map of key value pairs to add / update.
   */
  protected void updateConfigurationProperties(String configType,
        Map<String, String> properties, boolean updateIfExists, boolean createNewConfigType) throws
    AmbariException {
    AmbariManagementController controller = injector.getInstance(AmbariManagementController.class);

    Clusters clusters = controller.getClusters();
    if (clusters == null) {
      return;
    }
    Map<String, Cluster> clusterMap = clusters.getClusters();

    if (clusterMap != null && !clusterMap.isEmpty()) {
      for (Cluster cluster : clusterMap.values()) {
        updateConfigurationPropertiesForCluster(cluster, configType,
            properties, updateIfExists, createNewConfigType);
      }
    }
  }

  private Map<String, String> mergeProperties(Map<String, String> originalProperties,
                               Map<String, String> newProperties,
                               boolean updateIfExists, Multimap<AbstractUpgradeCatalog.ConfigUpdateType, Entry<String, String>> propertiesToLog) {

    Map<String, String> properties = new HashMap<>(originalProperties);
    for (Map.Entry<String, String> entry : newProperties.entrySet()) {
      if (!properties.containsKey(entry.getKey())) {
        properties.put(entry.getKey(), entry.getValue());
        propertiesToLog.put(ConfigUpdateType.ADDED, entry);
      }
      if (updateIfExists)  {
        properties.put(entry.getKey(), entry.getValue());
        propertiesToLog.put(ConfigUpdateType.UPDATED, entry);
      }
    }
    return properties;
  }

  private Map<String, String> removeProperties(Map<String, String> originalProperties,
                                               Set<String> removeList, Multimap<AbstractUpgradeCatalog.ConfigUpdateType, Entry<String, String>> propertiesToLog){
    Map<String, String> properties = new HashMap<>();
    properties.putAll(originalProperties);
    for (String removeProperty: removeList){
      if (originalProperties.containsKey(removeProperty)){
        properties.remove(removeProperty);
        propertiesToLog.put(ConfigUpdateType.REMOVED, new AbstractMap.SimpleEntry<>(removeProperty, ""));
      }
    }
    return properties;
  }

  public enum ConfigUpdateType {
    ADDED("Added"),
    UPDATED("Updated"),
    REMOVED("Removed");


    private final String description;


    ConfigUpdateType(String description) {
      this.description = description;
    }

    public String getDescription() {
      return description;
    }
  }

  /**
   * Iterates through a collection of AbstractKerberosDescriptorContainers to find and update
   * identity descriptor references.
   *
   * @param descriptorMap    a String to AbstractKerberosDescriptorContainer map to iterate trough
   * @param referenceName    the reference name to change
   * @param newReferenceName the new reference name
   */
  protected void updateKerberosDescriptorIdentityReferences(Map<String, ? extends AbstractKerberosDescriptorContainer> descriptorMap,
                                                          String referenceName,
                                                          String newReferenceName) {
    if (descriptorMap != null) {
      for (AbstractKerberosDescriptorContainer kerberosServiceDescriptor : descriptorMap.values()) {
        updateKerberosDescriptorIdentityReferences(kerberosServiceDescriptor, referenceName, newReferenceName);

        if (kerberosServiceDescriptor instanceof KerberosServiceDescriptor) {
          updateKerberosDescriptorIdentityReferences(((KerberosServiceDescriptor) kerberosServiceDescriptor).getComponents(),
              referenceName, newReferenceName);
        }
      }
    }
  }

  /**
   * Given an AbstractKerberosDescriptorContainer, iterates through its contained identity descriptors
   * to find ones matching the reference name to change.
   * <p/>
   * If found, the reference name is updated to the new name.
   *
   * @param descriptorContainer the AbstractKerberosDescriptorContainer to update
   * @param referenceName       the reference name to change
   * @param newReferenceName    the new reference name
   */
  protected void updateKerberosDescriptorIdentityReferences(AbstractKerberosDescriptorContainer descriptorContainer,
                                                          String referenceName,
                                                          String newReferenceName) {
    if (descriptorContainer != null) {
      KerberosIdentityDescriptor identity = descriptorContainer.getIdentity(referenceName);
      if (identity != null) {
        identity.setName(newReferenceName);
      }
    }
  }

  /**
   * Update the stored Kerberos Descriptor artifacts to conform to the new structure.
   * <p/>
   * Finds the relevant artifact entities and iterates through them to process each independently.
   */
  protected void updateKerberosDescriptorArtifacts() throws AmbariException {
    ArtifactDAO artifactDAO = injector.getInstance(ArtifactDAO.class);
    List<ArtifactEntity> artifactEntities = artifactDAO.findByName("kerberos_descriptor");

    if (artifactEntities != null) {
      for (ArtifactEntity artifactEntity : artifactEntities) {
        updateKerberosDescriptorArtifact(artifactDAO, artifactEntity);
      }
    }
  }

  /**
   * Retrieve the composite Kerberos Descriptor.
   * <p>
   * The composite Kerberos Descriptor is the cluster's stack-specific Kerberos Descriptor overlaid
   * with changes specified by the user via the cluster's Kerberos Descriptor artifact.
   *
   * @param cluster the relevant cluster
   * @return the composite Kerberos Descriptor
   * @throws AmbariException
   */
  protected KerberosDescriptor getKerberosDescriptor(Cluster cluster) throws AmbariException {
    // Get the Stack-defined Kerberos Descriptor (aka default Kerberos Descriptor)
    AmbariMetaInfo ambariMetaInfo = injector.getInstance(AmbariMetaInfo.class);


    // !!! FIXME
    @Experimental(feature = ExperimentalFeature.PATCH_UPGRADES,
        comment = "can only take the first stack we find until we can support multiple with Kerberos")
    StackId stackId = getStackId(cluster);

    KerberosDescriptor defaultDescriptor = ambariMetaInfo.getKerberosDescriptor(stackId.getStackName(), stackId.getStackVersion(), false);

    // Get the User-set Kerberos Descriptor
    ArtifactDAO artifactDAO = injector.getInstance(ArtifactDAO.class);
    KerberosDescriptor artifactDescriptor = null;
    ArtifactEntity artifactEntity = artifactDAO.findByNameAndForeignKeys("kerberos_descriptor",
      new TreeMap<>(Collections.singletonMap("cluster", String.valueOf(cluster.getClusterId()))));
    if (artifactEntity != null) {
      Map<String, Object> data = artifactEntity.getArtifactData();

      if (data != null) {
        artifactDescriptor = new KerberosDescriptorFactory().createInstance(data);
      }
    }

    // Calculate and return the composite Kerberos Descriptor
    if (defaultDescriptor == null) {
      return artifactDescriptor;
    } else if (artifactDescriptor == null) {
      return defaultDescriptor;
    } else {
      defaultDescriptor.update(artifactDescriptor);
      return defaultDescriptor;
    }
  }

  /**
   * Add a new role authorization and optionally add it to 1 or more roles.
   * <p>
   * The collection of roles to add the new role authorization to may be null or empty, indicating
   * that no roles are to be altered. If set, though, each role entry in the collection must be a
   * colon-delimited string like:  <code>ROLE:RESOURCE TYPE</code>. Examples:
   * <ul>
   * <li>"AMBARI.ADMINISTRATOR:AMBARI"</li>
   * <li>"CLUSTER.ADMINISTRATOR:CLUSTER"</li>
   * <li>"SERVICE.OPERATOR:CLUSTER"</li>
   * </ul>
   *
   * @param roleAuthorizationID   the ID of the new authorization
   * @param roleAuthorizationName the (descriptive) name of the new authorization
   * @param applicableRoles       an optional collection of role specification to add the new authorization to
   * @throws SQLException
   */
  protected void addRoleAuthorization(String roleAuthorizationID, String roleAuthorizationName, Collection<String> applicableRoles) throws SQLException {
    if (!StringUtils.isEmpty(roleAuthorizationID)) {
      RoleAuthorizationDAO roleAuthorizationDAO = injector.getInstance(RoleAuthorizationDAO.class);
      RoleAuthorizationEntity roleAuthorization = roleAuthorizationDAO.findById(roleAuthorizationID);

      if (roleAuthorization == null) {
        roleAuthorization = new RoleAuthorizationEntity();
        roleAuthorization.setAuthorizationId(roleAuthorizationID);
        roleAuthorization.setAuthorizationName(roleAuthorizationName);
        roleAuthorizationDAO.create(roleAuthorization);
      }

      if ((applicableRoles != null) && (!applicableRoles.isEmpty())) {
        for (String role : applicableRoles) {
          String[] parts = role.split("\\:");
          addAuthorizationToRole(parts[0], parts[1], roleAuthorization);
        }
      }
    }
  }

  /**
   * Add a new authorization to the set of authorizations for a role
   *
   * @param roleName            the name of the role
   * @param resourceType        the resource type of the role (AMBARI, CLUSTER, VIEW, etc...)
   * @param roleAuthorizationID the ID of the authorization
   * @see #addAuthorizationToRole(String, String, RoleAuthorizationEntity)
   */
  protected void addAuthorizationToRole(String roleName, String resourceType, String roleAuthorizationID) {
    if (!StringUtils.isEmpty(roleAuthorizationID)) {
      RoleAuthorizationDAO roleAuthorizationDAO = injector.getInstance(RoleAuthorizationDAO.class);
      RoleAuthorizationEntity roleAuthorization = roleAuthorizationDAO.findById(roleAuthorizationID);

      if (roleAuthorization != null) {
        addAuthorizationToRole(roleName, resourceType, roleAuthorization);
      }
    }
  }

  /**
   * Add a new authorization to the set of authorizations for a role
   *
   * @param roleName          the name of the role
   * @param resourceType      the resource type of the role (AMBARI, CLUSTER, VIEW, etc...)
   * @param roleAuthorization the authorization to add
   */
  protected void addAuthorizationToRole(String roleName, String resourceType, RoleAuthorizationEntity roleAuthorization) {
    if ((roleAuthorization != null) && !StringUtils.isEmpty(roleName) && !StringUtils.isEmpty(resourceType)) {
      PermissionDAO permissionDAO = injector.getInstance(PermissionDAO.class);
      ResourceTypeDAO resourceTypeDAO = injector.getInstance(ResourceTypeDAO.class);

      PermissionEntity role = permissionDAO.findPermissionByNameAndType(roleName, resourceTypeDAO.findByName(resourceType));
      if (role != null) {
        role.addAuthorization(roleAuthorization);
        permissionDAO.merge(role);
      }
    }
  }

  /**
   * Add a new authorization to the set of authorizations for a role
   *
   * @param role                the role to add the authorization to
   * @param roleAuthorizationID the authorization to add
   */
  protected void addAuthorizationToRole(PermissionEntity role, String roleAuthorizationID) {
    if ((role != null) && !StringUtils.isEmpty(roleAuthorizationID)) {
      RoleAuthorizationDAO roleAuthorizationDAO = injector.getInstance(RoleAuthorizationDAO.class);
      RoleAuthorizationEntity roleAuthorization = roleAuthorizationDAO.findById(roleAuthorizationID);

      if (roleAuthorization != null) {
        PermissionDAO permissionDAO = injector.getInstance(PermissionDAO.class);
        role.getAuthorizations().add(roleAuthorization);
        permissionDAO.merge(role);
      }
    }
  }

  /**
   * Update the specified Kerberos Descriptor artifact to conform to the new structure.
   * <p/>
   * On ambari version update some of identities can be moved between scopes(e.g. from service to component), so
   * old identity need to be moved to proper place and all references for moved identity need to be updated.
   * <p/>
   * By default descriptor remains unchanged and this method must be overridden in child UpgradeCatalog to meet new
   * ambari version changes in kerberos descriptors.
   * <p/>
   * The supplied ArtifactEntity is updated in place a merged back into the database.
   *
   * @param artifactDAO    the ArtifactDAO to use to store the updated ArtifactEntity
   * @param artifactEntity the ArtifactEntity to update
   */
  protected void updateKerberosDescriptorArtifact(ArtifactDAO artifactDAO, ArtifactEntity artifactEntity) throws AmbariException {
    // NOOP
  }

  @Override
  public void upgradeSchema() throws AmbariException, SQLException {
    DatabaseType databaseType = configuration.getDatabaseType();

    if (databaseType == DatabaseType.POSTGRES) {
      changePostgresSearchPath();
    }

    executeDDLUpdates();
  }

  @Override
  public void preUpgradeData() throws AmbariException, SQLException {
    executePreDMLUpdates();
  }

  @Override
  public void setConfigUpdatesFileName(String ambariUpgradeConfigUpdatesFileName) {
    this.ambariUpgradeConfigUpdatesFileName = ambariUpgradeConfigUpdatesFileName;
  }

  @Override
  public void upgradeData() throws AmbariException, SQLException {
    executeDMLUpdates();
  }


  @Override
  public final void updateDatabaseSchemaVersion() {
    updateMetaInfoVersion(getTargetVersion());
  }

  @Override
  public boolean isFinal() {
    return false;
  }

  protected abstract void executeDDLUpdates() throws AmbariException, SQLException;

  /**
   * Perform data insertion before running normal upgrade of data, requires started persist service
   * @throws AmbariException
   * @throws SQLException
   */
  protected abstract void executePreDMLUpdates() throws AmbariException, SQLException;

  protected abstract void executeDMLUpdates() throws AmbariException, SQLException;

  @Override
  public String toString() {
    return "{ upgradeCatalog: sourceVersion = " + getSourceVersion() + ", " +
      "targetVersion = " + getTargetVersion() + " }";
  }

  /**
   * {@inheritDoc}
   */
  @Override
  public void onPostUpgrade() throws AmbariException, SQLException {
    // NOOP
  }

  /**
   * Validate queueNameProperty exists for configType in cluster and corresponds to one of validLeafQueues
   * @param cluster cluster to operate with
   * @param validLeafQueues Set of YARN capacity-scheduler leaf queues
   * @param queueNameProperty queue name property to check and update
   * @param configType config type name
   * @return
   */
  protected boolean isQueueNameValid(Cluster cluster, Set<String> validLeafQueues, String queueNameProperty, String configType) {
    Config site = cluster.getDesiredConfigByType(configType);
    Map<String, String> properties = site.getProperties();
    boolean result = properties.containsKey(queueNameProperty) && validLeafQueues.contains(properties.get(queueNameProperty));
    if (!result){
      LOG.info("Queue name " + queueNameProperty + " in " + configType + " not defined or not corresponds to valid capacity-scheduler queue");
    }
    return result;
  }


  /**
   * Update property queueNameProperty from configType of cluster to first of validLeafQueues
   * @param cluster cluster to operate with
   * @param validLeafQueues Set of YARN capacity-scheduler leaf queues
   * @param queueNameProperty queue name property to check and update
   * @param configType config type name
   * @throws AmbariException if an error occurs while updating the configurations
   */
  protected void updateQueueName(Cluster cluster, Set<String> validLeafQueues, String queueNameProperty, String configType) throws AmbariException {
    String recommendQueue = validLeafQueues.iterator().next();
    LOG.info("Update " + queueNameProperty + " in " + configType + " set to " + recommendQueue);
    Map<String, String> updates = Collections.singletonMap(queueNameProperty, recommendQueue);
    updateConfigurationPropertiesForCluster(cluster, configType, updates, true, true);
  }

  /**
   * Pars Capacity Scheduler Properties and get all YARN Capacity Scheduler leaf queue names
   * @param capacitySchedulerMap capacity-scheduler properties map
   * @return all YARN Capacity Scheduler leaf queue names
   */
  protected Set<String> getCapacitySchedulerLeafQueues(Map<String, String> capacitySchedulerMap) {
    Set<String> leafQueues= new HashSet<>();
    Stack<String> toProcessQueues = new Stack<>();
    if (capacitySchedulerMap.containsKey(YARN_SCHEDULER_CAPACITY_ROOT_QUEUES)){
      StringTokenizer queueTokenizer = new StringTokenizer(capacitySchedulerMap.get(
          YARN_SCHEDULER_CAPACITY_ROOT_QUEUES), ",");
      while (queueTokenizer.hasMoreTokens()){
        toProcessQueues.push(queueTokenizer.nextToken());
      }
    }
    while (!toProcessQueues.empty()){
      String queue = toProcessQueues.pop();
      String queueKey = YARN_SCHEDULER_CAPACITY_ROOT_QUEUE + "." + queue + "." + QUEUES;
      if (capacitySchedulerMap.containsKey(queueKey)){
        StringTokenizer queueTokenizer = new StringTokenizer(capacitySchedulerMap.get(queueKey), ",");
        while (queueTokenizer.hasMoreTokens()){
          toProcessQueues.push(queue + "." + queueTokenizer.nextToken());
        }
      } else {
        if (!queue.endsWith(".")){
          String queueName = queue.substring(queue.lastIndexOf('.')+1);
          leafQueues.add(queueName);
        } else {
          LOG.warn("Queue " + queue + " is not valid");
        }
      }
    }
    return leafQueues;
  }

  /**
   *
   * @param serviceName
   * @param widgetMap
   * @param sectionLayoutMap
   * @throws AmbariException
   */
  protected void updateWidgetDefinitionsForService(String serviceName, Map<String, List<String>> widgetMap,
                                                   Map<String, String> sectionLayoutMap) throws AmbariException {
    AmbariManagementController ambariManagementController = injector.getInstance(AmbariManagementController.class);
    AmbariMetaInfo ambariMetaInfo = injector.getInstance(AmbariMetaInfo.class);
    Type widgetLayoutType = new TypeToken<Map<String, List<WidgetLayout>>>(){}.getType();
    Gson gson = injector.getInstance(Gson.class);
    WidgetDAO widgetDAO = injector.getInstance(WidgetDAO.class);

    Clusters clusters = ambariManagementController.getClusters();

    Map<String, Cluster> clusterMap = getCheckedClusterMap(clusters);
    for (final Cluster cluster : clusterMap.values()) {
      long clusterID = cluster.getClusterId();

      Service service = cluster.getServicesByName().get(serviceName);
      if (null == service) {
        continue;
      }

      StackId stackId = service.getStackId();

      Map<String, Object> widgetDescriptor = null;
      StackInfo stackInfo = ambariMetaInfo.getStack(stackId.getStackName(), stackId.getStackVersion());
      ServiceInfo serviceInfo = stackInfo.getService(serviceName);
      if (serviceInfo == null) {
        LOG.info("Skipping updating widget definition, because " + serviceName +  " service is not present in cluster " +
            "cluster_name= " + cluster.getClusterName());
        continue;
      }

      for (String section : widgetMap.keySet()) {
        List<String> widgets = widgetMap.get(section);
        for (String widgetName : widgets) {
          List<WidgetEntity> widgetEntities = widgetDAO.findByName(clusterID,
              widgetName, "ambari", section);

          if (widgetEntities != null && widgetEntities.size() > 0) {
            WidgetEntity entityToUpdate = null;
            if (widgetEntities.size() > 1) {
              LOG.info("Found more that 1 entity with name = "+ widgetName +
                  " for cluster = " + cluster.getClusterName() + ", skipping update.");
            } else {
              entityToUpdate = widgetEntities.iterator().next();
            }
            if (entityToUpdate != null) {
              LOG.info("Updating widget: " + entityToUpdate.getWidgetName());
              // Get the definition from widgets.json file
              WidgetLayoutInfo targetWidgetLayoutInfo = null;
              File widgetDescriptorFile = serviceInfo.getWidgetsDescriptorFile();
              if (widgetDescriptorFile != null && widgetDescriptorFile.exists()) {
                try {
                  widgetDescriptor = gson.fromJson(new FileReader(widgetDescriptorFile), widgetLayoutType);
                } catch (Exception ex) {
                  String msg = "Error loading widgets from file: " + widgetDescriptorFile;
                  LOG.error(msg, ex);
                  widgetDescriptor = null;
                }
              }
              if (widgetDescriptor != null) {
                LOG.debug("Loaded widget descriptor: {}", widgetDescriptor);
                for (Object artifact : widgetDescriptor.values()) {
                  List<WidgetLayout> widgetLayouts = (List<WidgetLayout>) artifact;
                  for (WidgetLayout widgetLayout : widgetLayouts) {
                    if (widgetLayout.getLayoutName().equals(sectionLayoutMap.get(section))) {
                      for (WidgetLayoutInfo layoutInfo : widgetLayout.getWidgetLayoutInfoList()) {
                        if (layoutInfo.getWidgetName().equals(widgetName)) {
                          targetWidgetLayoutInfo = layoutInfo;
                        }
                      }
                    }
                  }
                }
              }
              if (targetWidgetLayoutInfo != null) {
                entityToUpdate.setMetrics(gson.toJson(targetWidgetLayoutInfo.getMetricsInfo()));
                entityToUpdate.setWidgetValues(gson.toJson(targetWidgetLayoutInfo.getValues()));
                entityToUpdate.setDescription(targetWidgetLayoutInfo.getDescription());
                widgetDAO.merge(entityToUpdate);
              } else {
                LOG.warn("Unable to find widget layout info for " + widgetName +
                    " in the stack: " + stackId);
              }
            }
          }
        }
      }
    }
  }

  @Experimental(feature = ExperimentalFeature.PATCH_UPGRADES,
      comment = "can only take the first stack we find until we can support multiple with Kerberos")
  private StackId getStackId(Cluster cluster) throws AmbariException {
    return cluster.getServices().iterator().next().getStackId();
  }

  protected void setConfiguration(Configuration configuration) {
    this.configuration = configuration;
  }
}<|MERGE_RESOLUTION|>--- conflicted
+++ resolved
@@ -50,7 +50,6 @@
 import org.apache.ambari.server.configuration.Configuration.DatabaseType;
 import org.apache.ambari.server.controller.AmbariManagementController;
 import org.apache.ambari.server.controller.AmbariManagementControllerImpl;
-import org.apache.ambari.server.metadata.ClusterMetadataGenerator;
 import org.apache.ambari.server.orm.DBAccessor;
 import org.apache.ambari.server.orm.dao.AlertDefinitionDAO;
 import org.apache.ambari.server.orm.dao.ArtifactDAO;
@@ -639,17 +638,9 @@
                 + "tag='" + baseConfig.getTag() + "'"
                 + oldConfigString);
             }
-<<<<<<< HEAD
-            MetadataHolder metadataHolder = injector.getInstance(MetadataHolder.class);
-            AgentConfigsHolder agentConfigsHolder = injector.getInstance(AgentConfigsHolder.class);
-            ClusterMetadataGenerator metadataGenerator = injector.getInstance(ClusterMetadataGenerator.class);
-            metadataHolder.updateData(metadataGenerator.getClusterMetadataOnConfigsUpdate(cluster));
-            agentConfigsHolder.updateData(cluster.getClusterId(), null);
-=======
 
             ConfigHelper configHelper = injector.getInstance(ConfigHelper.class);
             configHelper.updateAgentConfigs(Collections.singleton(cluster.getClusterName()));
->>>>>>> 60e54750
           }
         } else {
           LOG.info("No changes detected to config " + configType + ". Skipping configuration properties update");
