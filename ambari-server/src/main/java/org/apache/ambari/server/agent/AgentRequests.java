/*
 * Licensed to the Apache Software Foundation (ASF) under one
 * or more contributor license agreements.  See the NOTICE file
 * distributed with this work for additional information
 * regarding copyright ownership.  The ASF licenses this file
 * to you under the Apache License, Version 2.0 (the
 * "License"); you may not use this file except in compliance
 * with the License.  You may obtain a copy of the License at
 *
 *     http://www.apache.org/licenses/LICENSE-2.0
 *
 * Unless required by applicable law or agreed to in writing, software
 * distributed under the License is distributed on an "AS IS" BASIS,
 * WITHOUT WARRANTIES OR CONDITIONS OF ANY KIND, either express or implied.
 * See the License for the specific language governing permissions and
 * limitations under the License.
 */

package org.apache.ambari.server.agent;

import java.util.HashMap;
import java.util.Map;

import org.apache.commons.lang.StringUtils;
import org.slf4j.Logger;
import org.slf4j.LoggerFactory;

import com.google.inject.Singleton;


/**
 * Captures various agent requests that it sends as part of requests
 */

@Singleton
public class AgentRequests {
<<<<<<< HEAD
  private static Log LOG = LogFactory.getLog(HeartbeatMonitor.class);
=======
  private static final Logger LOG = LoggerFactory.getLogger(HeartbeatMonitor.class);
>>>>>>> 9d802b7c
  private final Map<String, Map<String, Boolean>> requiresExecCmdDetails = new HashMap<>();
  private final Object _lock = new Object();

  /**
   * Creates a holder for agent requests
   */
  public AgentRequests() {
  }

  public void setExecutionDetailsRequest(String host, String component, String requestExecutionCmd) {
    if (StringUtils.isNotBlank(requestExecutionCmd)) {
      Map<String, Boolean> perHostRequiresExecCmdDetails = getPerHostRequiresExecCmdDetails(host);
      if (Boolean.TRUE.toString().toUpperCase().equals(requestExecutionCmd.toUpperCase())) {
        LOG.info("Setting need for exec command to " + requestExecutionCmd + " for " + component);
        perHostRequiresExecCmdDetails.put(component, Boolean.TRUE);
      } else {
        perHostRequiresExecCmdDetails.put(component, Boolean.FALSE);
      }
    }
  }

  public Boolean shouldSendExecutionDetails(String host, String component) {

    Map<String, Boolean> perHostRequiresExecCmdDetails = getPerHostRequiresExecCmdDetails(host);
    if (perHostRequiresExecCmdDetails != null && perHostRequiresExecCmdDetails.containsKey(component)) {
      LOG.debug("Sending exec command details for {}", component);
      return perHostRequiresExecCmdDetails.get(component);
    }

    return Boolean.FALSE;
  }

  private Map<String, Boolean> getPerHostRequiresExecCmdDetails(String host) {
    if (!requiresExecCmdDetails.containsKey(host)) {
      synchronized (_lock) {
        if (!requiresExecCmdDetails.containsKey(host)) {
          requiresExecCmdDetails.put(host, new HashMap<>());
        }
      }
    }

    return requiresExecCmdDetails.get(host);
  }

  @Override
  public String toString() {
    return new StringBuilder().append("requiresExecCmdDetails: ").append(requiresExecCmdDetails).toString();
  }
}<|MERGE_RESOLUTION|>--- conflicted
+++ resolved
@@ -34,11 +34,7 @@
 
 @Singleton
 public class AgentRequests {
-<<<<<<< HEAD
-  private static Log LOG = LogFactory.getLog(HeartbeatMonitor.class);
-=======
   private static final Logger LOG = LoggerFactory.getLogger(HeartbeatMonitor.class);
->>>>>>> 9d802b7c
   private final Map<String, Map<String, Boolean>> requiresExecCmdDetails = new HashMap<>();
   private final Object _lock = new Object();
 
