--- conflicted
+++ resolved
@@ -66,14 +66,11 @@
   @XmlElementWrapper(name="exclude")
   @XmlElement(name="service")
   private Set<String> excludeServices = new HashSet<>();
-<<<<<<< HEAD
-=======
 
   @Override
   protected boolean serviceCheckAfterProcessing() {
     return false;
   }
->>>>>>> 9d802b7c
 
   /**
    * {@inheritDoc}
