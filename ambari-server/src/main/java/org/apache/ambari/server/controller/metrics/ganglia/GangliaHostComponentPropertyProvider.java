--- conflicted
+++ resolved
@@ -66,10 +66,6 @@
     
     return new HashSet<>(GANGLIA_CLUSTER_NAME_MAP.containsKey(component) ?
       GANGLIA_CLUSTER_NAME_MAP.get(component) :
-<<<<<<< HEAD
-      Collections.<String>emptyList());
-=======
       Collections.emptyList());
->>>>>>> 9d802b7c
   }
 }