--- conflicted
+++ resolved
@@ -905,10 +905,7 @@
    * @param roleParams    the role parameter map to supplement (not {@code null}).
    */
   void addSuspendedUpgradeParameters(Map<String, String> commandParams,
-<<<<<<< HEAD
                                      Map<String, String> roleParams);
-=======
-      Map<String, String> roleParams);
 
   /**
    * Gets a mapping of service to component/version for every installed
@@ -918,5 +915,4 @@
    * @return a mapping of service to component version, or an empty map.
    */
   Map<String, Map<String, String>> getComponentVersionMap();
->>>>>>> 2de95435
 }