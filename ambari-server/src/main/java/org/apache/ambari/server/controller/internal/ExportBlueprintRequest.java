--- conflicted
+++ resolved
@@ -139,11 +139,7 @@
           exportedHostGroup.getConfiguration(), String.valueOf(exportedHostGroup.getCardinality())));
     }
     ImmutableSet<StackId> stackIds = ImmutableSet.of(stack.getStackId());
-<<<<<<< HEAD
-    blueprint = new BlueprintImpl(bpName, hostGroups, stack, stackIds, Collections.emptySet(), configuration, null, null);
-=======
     blueprint = new BlueprintImpl(bpName, hostGroups, stackIds, Collections.emptySet(), configuration, null, null);
->>>>>>> 5be3604f
   }
 
   private void createHostGroupInfo(Collection<ExportedHostGroup> exportedHostGroups) {
