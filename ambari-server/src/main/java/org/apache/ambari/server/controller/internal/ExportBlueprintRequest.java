--- conflicted
+++ resolved
@@ -135,21 +135,9 @@
 
     Collection<HostGroup> hostGroups = new ArrayList<>();
     for (ExportedHostGroup exportedHostGroup : exportedHostGroups) {
-<<<<<<< HEAD
-      hostGroups.add(new HostGroupImpl(exportedHostGroup.getName(), bpName, stack,
+      hostGroups.add(new HostGroupImpl(exportedHostGroup.getName(),
         exportedHostGroup.getComponents(), exportedHostGroup.getConfiguration(),
         String.valueOf(exportedHostGroup.getCardinality())));
-=======
-
-      // create Component using component name
-      List<Component> componentList = new ArrayList<>();
-      for (String component : exportedHostGroup.getComponents()) {
-        componentList.add(new Component(component));
-      }
-
-      hostGroups.add(new HostGroupImpl(exportedHostGroup.getName(), componentList,
-          exportedHostGroup.getConfiguration(), String.valueOf(exportedHostGroup.getCardinality())));
->>>>>>> e8096331
     }
     ImmutableSet<StackId> stackIds = ImmutableSet.of(stack.getStackId());
     blueprint = new BlueprintImpl(bpName, hostGroups, stackIds, Collections.emptySet(), configuration, null, null);
@@ -166,16 +154,6 @@
   }
 
 
-<<<<<<< HEAD
-  private Stack parseStack(Resource clusterResource) throws InvalidTopologyTemplateException {
-    StackId stackId = new StackId(clusterResource.getPropertyValue(
-      ClusterResourceProvider.CLUSTER_VERSION_PROPERTY_ID).toString());
-    try {
-      return new Stack(stackId.getStackName(), stackId.getStackVersion(), controller);
-    } catch (AmbariException e) {
-      throw new InvalidTopologyTemplateException(String.format(
-          "The specified stack doesn't exist: name=%s version=%s", stackId.getStackName(), stackId.getStackVersion()));
-=======
   private StackId parseStack(Resource clusterResource) {
     return new StackId(String.valueOf(clusterResource.getPropertyValue(ClusterResourceProvider.CLUSTER_VERSION_PROPERTY_ID)));
   }
@@ -185,7 +163,6 @@
       return new Stack(stackId, controller.getAmbariMetaInfo());
     } catch (StackAccessException e) {
       throw new InvalidTopologyTemplateException(String.format("The specified stack doesn't exist: %s", stackId));
->>>>>>> e8096331
     }
   }
 
