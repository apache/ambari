--- conflicted
+++ resolved
@@ -153,16 +153,6 @@
   }
 
 
-<<<<<<< HEAD
-  private Stack parseStack(Resource clusterResource) throws InvalidTopologyTemplateException {
-    StackId stackId = new StackId(clusterResource.getPropertyValue(
-      ClusterResourceProvider.CLUSTER_VERSION_PROPERTY_ID).toString());
-    try {
-      return new Stack(stackId.getStackName(), stackId.getStackVersion(), controller);
-    } catch (AmbariException e) {
-      throw new InvalidTopologyTemplateException(String.format(
-          "The specified stack doesn't exist: name=%s version=%s", stackId.getStackName(), stackId.getStackVersion()));
-=======
   private StackId parseStack(Resource clusterResource) {
     return new StackId(String.valueOf(clusterResource.getPropertyValue(ClusterResourceProvider.CLUSTER_VERSION_PROPERTY_ID)));
   }
@@ -172,7 +162,6 @@
       return new Stack(stackId, controller.getAmbariMetaInfo());
     } catch (StackAccessException e) {
       throw new InvalidTopologyTemplateException(String.format("The specified stack doesn't exist: %s", stackId));
->>>>>>> 5fe16da4
     }
   }
 
