--- conflicted
+++ resolved
@@ -172,7 +172,6 @@
      * JPA initialized
      */
     JPA_INITIALIZED,
-<<<<<<< HEAD
 
     /**
      * A management pack was registered with the system.
@@ -182,9 +181,7 @@
     /**
      * A management pack was removed from the system.
      */
-    MPACK_REMOVED
-=======
->>>>>>> 0907d611
+    MPACK_REMOVED,
 
     /**
      * Host component's stale config status has been changed.
