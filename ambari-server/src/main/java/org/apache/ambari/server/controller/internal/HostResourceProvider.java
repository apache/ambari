--- conflicted
+++ resolved
@@ -47,6 +47,7 @@
 import org.apache.ambari.server.controller.ConfigurationRequest;
 import org.apache.ambari.server.controller.HostRequest;
 import org.apache.ambari.server.controller.HostResponse;
+import org.apache.ambari.server.controller.MaintenanceStateHelper;
 import org.apache.ambari.server.controller.RequestStatusResponse;
 import org.apache.ambari.server.controller.ServiceComponentHostRequest;
 import org.apache.ambari.server.controller.spi.NoSuchParentResourceException;
@@ -157,16 +158,10 @@
   protected static final String FORCE_DELETE_COMPONENTS = "force_delete_components";
 
 
-<<<<<<< HEAD
-  private static Set<String> pkPropertyIds =
-    new HashSet<>(Arrays.asList(new String[]{
-      HOST_NAME_PROPERTY_ID}));
+  private static final Set<String> PK_PROPERTY_IDS = ImmutableSet.of(HOST_HOST_NAME_PROPERTY_ID);
 
   @Inject
   private MaintenanceStateHelper maintenanceStateHelper;
-=======
-  private static final Set<String> PK_PROPERTY_IDS = ImmutableSet.of(HOST_HOST_NAME_PROPERTY_ID);
->>>>>>> 9d802b7c
 
   @Inject
   private OsFamily osFamily;
@@ -530,10 +525,6 @@
         clusterSet.add(hostRequest.getClusterName());
         allClusterSet.add(hostRequest.getClusterName());
         hostClustersMap.put(hostRequest.getHostname(), clusterSet);
-<<<<<<< HEAD
-        if (hostRequest.getHostAttributes() != null) {
-          hostAttributes.put(hostRequest.getHostname(), hostRequest.getHostAttributes());
-        }
         Cluster cl = clusters.getCluster(hostRequest.getClusterName());
         String clusterId = Long.toString(cl.getClusterId());
         if (!addedTopologies.containsKey(clusterId)) {
@@ -544,21 +535,27 @@
             addedHost.getHostName(),
             addedHost.getRackInfo(),
             addedHost.getIPv4()));
+        //TODO fix repo info param
         HostLevelParamsUpdateEvent hostLevelParamsUpdateEvent = new HostLevelParamsUpdateEvent(clusterId, new HostLevelParamsCluster(
-            ambariMetaInfo.getRepoInfo(cl, addedHost),
+            null,//ambariMetaInfo.getRepoInfo(cl, addedHost),
             recoveryConfigHelper.getRecoveryConfig(clusters.getCluster(hostRequest.getClusterName()).getClusterName(),
                 addedHost.getHostName())
         ));
         hostLevelParamsUpdateEvent.setHostName(addedHost.getHostName());
         hostLevelParamsUpdateEvents.add(hostLevelParamsUpdateEvent);
-=======
->>>>>>> 9d802b7c
       }
     }
     clusters.updateHostWithClusterAndAttributes(hostClustersMap, hostAttributes);
 
+    // TODO add rack change to topology update
     updateHostRackInfoIfChanged(clusters, hostRequests);
 
+    TopologyUpdateEvent topologyUpdateEvent =
+        new TopologyUpdateEvent(addedTopologies, TopologyUpdateEvent.EventType.UPDATE);
+    topologyHolder.updateData(topologyUpdateEvent);
+    for (HostLevelParamsUpdateEvent hostLevelParamsUpdateEvent : hostLevelParamsUpdateEvents) {
+      hostLevelParamsHolder.updateData(hostLevelParamsUpdateEvent);
+    }
   }
 
   /**
@@ -566,7 +563,7 @@
    * If the rack info differs from the rack info of the host than updates it with the value from
    * the host request.
    * @param clusters
-   * @param hostRequests 
+   * @param hostRequests
    * @throws AmbariException
    * @throws AuthorizationException
    */
@@ -586,15 +583,9 @@
           rackChangeAffectedClusters.add(clusterName);
       }
     }
-
+    // TODO rack change topology update
     for (String clusterName: rackChangeAffectedClusters) {
       getManagementController().registerRackChange(clusterName);
-    }
-    TopologyUpdateEvent topologyUpdateEvent =
-        new TopologyUpdateEvent(addedTopologies, TopologyUpdateEvent.EventType.UPDATE);
-    topologyHolder.updateData(topologyUpdateEvent);
-    for (HostLevelParamsUpdateEvent hostLevelParamsUpdateEvent : hostLevelParamsUpdateEvents) {
-      hostLevelParamsHolder.updateData(hostLevelParamsUpdateEvent);
     }
   }
 
@@ -626,6 +617,7 @@
       if(!AuthorizationHelper.isAuthorized(ResourceType.CLUSTER, resourceId, RoleAuthorization.HOST_ADD_DELETE_HOSTS)) {
         throw new AuthorizationException("The authenticated user is not authorized to update host rack information");
       }
+      //TODO topology update
 
       host.setRackInfo(requestRackInfo);
     }
@@ -840,16 +832,6 @@
 
       boolean rackChange = updateHostRackInfoIfChanged(cluster, host, request);
 
-<<<<<<< HEAD
-      if (rackChange) {
-        if(!AuthorizationHelper.isAuthorized(ResourceType.CLUSTER, resourceId, RoleAuthorization.HOST_ADD_DELETE_HOSTS)) {
-          throw new AuthorizationException("The authenticated user is not authorized to update host rack information");
-        }
-        host.setRackInfo(requestRackInfo);
-        topologyHost.setRackName(requestRackInfo);
-      }
-=======
->>>>>>> 9d802b7c
 
       if (null != request.getPublicHostName()) {
         if(!AuthorizationHelper.isAuthorized(ResourceType.CLUSTER, resourceId, RoleAuthorization.HOST_ADD_DELETE_HOSTS)) {
@@ -1053,15 +1035,9 @@
       }
     }
     clusters.publishHostsDeletion(allClustersWithHosts, hostNames);
-<<<<<<< HEAD
-    for (String clustername : hostsClusters) {
-      clusters.getCluster(clustername).recalculateAllClusterVersionStates();
-    }
     TopologyUpdateEvent topologyUpdateEvent = new TopologyUpdateEvent(topologyUpdates,
         TopologyUpdateEvent.EventType.DELETE);
     topologyHolder.updateData(topologyUpdateEvent);
-=======
->>>>>>> 9d802b7c
   }
 
   private void validateHostInDeleteFriendlyState(HostRequest hostRequest, Clusters clusters, boolean forceDelete) throws AmbariException {
