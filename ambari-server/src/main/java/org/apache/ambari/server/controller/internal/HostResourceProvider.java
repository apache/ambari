/*
 * Licensed to the Apache Software Foundation (ASF) under one
 * or more contributor license agreements.  See the NOTICE file
 * distributed with this work for additional information
 * regarding copyright ownership.  The ASF licenses this file
 * to you under the Apache License, Version 2.0 (the
 * "License"); you may not use this file except in compliance
 * with the License.  You may obtain a copy of the License at
 *
 *     http://www.apache.org/licenses/LICENSE-2.0
 *
 * Unless required by applicable law or agreed to in writing, software
 * distributed under the License is distributed on an "AS IS" BASIS,
 * WITHOUT WARRANTIES OR CONDITIONS OF ANY KIND, either express or implied.
 * See the License for the specific language governing permissions and
 * limitations under the License.
 */
package org.apache.ambari.server.controller.internal;

import java.text.MessageFormat;
import java.util.ArrayList;
import java.util.Arrays;
import java.util.Collection;
import java.util.Collections;
import java.util.EnumSet;
import java.util.HashMap;
import java.util.HashSet;
import java.util.List;
import java.util.Map;
import java.util.Set;

import org.apache.ambari.server.AmbariException;
import org.apache.ambari.server.ClusterNotFoundException;
import org.apache.ambari.server.DuplicateResourceException;
import org.apache.ambari.server.HostNotFoundException;
import org.apache.ambari.server.ObjectNotFoundException;
import org.apache.ambari.server.ParentObjectNotFoundException;
import org.apache.ambari.server.controller.AmbariManagementController;
import org.apache.ambari.server.controller.ConfigurationRequest;
import org.apache.ambari.server.controller.HostRequest;
import org.apache.ambari.server.controller.HostResponse;
import org.apache.ambari.server.controller.RequestStatusResponse;
import org.apache.ambari.server.controller.ServiceComponentHostRequest;
import org.apache.ambari.server.controller.spi.NoSuchParentResourceException;
import org.apache.ambari.server.controller.spi.NoSuchResourceException;
import org.apache.ambari.server.controller.spi.Predicate;
import org.apache.ambari.server.controller.spi.Request;
import org.apache.ambari.server.controller.spi.RequestStatus;
import org.apache.ambari.server.controller.spi.Resource;
import org.apache.ambari.server.controller.spi.ResourceAlreadyExistsException;
import org.apache.ambari.server.controller.spi.SystemException;
import org.apache.ambari.server.controller.spi.UnsupportedPropertyException;
import org.apache.ambari.server.controller.utilities.PropertyHelper;
import org.apache.ambari.server.orm.models.HostInfoSummary;
import org.apache.ambari.server.security.authorization.AuthorizationException;
import org.apache.ambari.server.security.authorization.AuthorizationHelper;
import org.apache.ambari.server.security.authorization.ResourceType;
import org.apache.ambari.server.security.authorization.RoleAuthorization;
import org.apache.ambari.server.state.Cluster;
import org.apache.ambari.server.state.Clusters;
import org.apache.ambari.server.state.Config;
import org.apache.ambari.server.state.DesiredConfig;
import org.apache.ambari.server.state.Host;
import org.apache.ambari.server.state.MaintenanceState;
import org.apache.ambari.server.state.ServiceComponentHost;
import org.apache.ambari.server.state.stack.OsFamily;
import org.apache.ambari.server.topology.ClusterTopology;
import org.apache.ambari.server.topology.InvalidTopologyException;
import org.apache.ambari.server.topology.InvalidTopologyTemplateException;
import org.apache.ambari.server.topology.LogicalRequest;
import org.apache.ambari.server.topology.TopologyManager;
import org.apache.commons.lang.StringUtils;
import org.slf4j.Logger;
import org.slf4j.LoggerFactory;

import com.google.common.collect.ImmutableMap;
import com.google.common.collect.Sets;
import com.google.inject.Inject;
import com.google.inject.assistedinject.Assisted;
import com.google.inject.assistedinject.AssistedInject;
import com.google.inject.persist.Transactional;


/**
 * Resource provider for host resources.
 */
public class HostResourceProvider extends AbstractControllerResourceProvider {

  private static final Logger LOG = LoggerFactory.getLogger(HostResourceProvider.class);

  // ----- Property ID constants ---------------------------------------------

  // Hosts
  public static final String RESPONSE_KEY = "Hosts";
  public static final String ALL_PROPERTIES = RESPONSE_KEY + PropertyHelper.EXTERNAL_PATH_SEP + "*";

  public static final String CLUSTER_NAME_PROPERTY_ID = "cluster_name";
  public static final String CPU_COUNT_PROPERTY_ID = "cpu_count";
  public static final String DESIRED_CONFIGS_PROPERTY_ID = "desired_configs";
  public static final String DISK_INFO_PROPERTY_ID = "disk_info";
  public static final String HOST_HEALTH_REPORT_PROPERTY_ID = "host_health_report";
  public static final String HOST_NAME_PROPERTY_ID = "host_name";
  public static final String HOST_STATUS_PROPERTY_ID = "host_status";
  public static final String IP_PROPERTY_ID = "ip";
  public static final String LAST_AGENT_ENV_PROPERTY_ID = "last_agent_env";
  public static final String LAST_HEARTBEAT_TIME_PROPERTY_ID = "last_heartbeat_time";
  public static final String LAST_REGISTRATION_TIME_PROPERTY_ID = "last_registration_time";
  public static final String MAINTENANCE_STATE_PROPERTY_ID = "maintenance_state";
  public static final String OS_ARCH_PROPERTY_ID = "os_arch";
  public static final String OS_FAMILY_PROPERTY_ID = "os_family";
  public static final String OS_TYPE_PROPERTY_ID = "os_type";
  public static final String PHYSICAL_CPU_COUNT_PROPERTY_ID = "ph_cpu_count";
  public static final String PUBLIC_NAME_PROPERTY_ID = "public_host_name";
  public static final String RACK_INFO_PROPERTY_ID = "rack_info";
  public static final String RECOVERY_REPORT_PROPERTY_ID = "recovery_report";
  public static final String RECOVERY_SUMMARY_PROPERTY_ID = "recovery_summary";
  public static final String STATE_PROPERTY_ID = "host_state";
  public static final String TOTAL_MEM_PROPERTY_ID = "total_mem";
  public static final String ATTRIBUTES_PROPERTY_ID = "attributes";
  public static final String SUMMARY_PROPERTY_ID = "summary";

  public static final String HOST_CLUSTER_NAME_PROPERTY_ID = RESPONSE_KEY + PropertyHelper.EXTERNAL_PATH_SEP + CLUSTER_NAME_PROPERTY_ID;
  public static final String HOST_CPU_COUNT_PROPERTY_ID = RESPONSE_KEY + PropertyHelper.EXTERNAL_PATH_SEP + CPU_COUNT_PROPERTY_ID;
  public static final String HOST_DESIRED_CONFIGS_PROPERTY_ID = RESPONSE_KEY + PropertyHelper.EXTERNAL_PATH_SEP + DESIRED_CONFIGS_PROPERTY_ID;
  public static final String HOST_DISK_INFO_PROPERTY_ID = RESPONSE_KEY + PropertyHelper.EXTERNAL_PATH_SEP + DISK_INFO_PROPERTY_ID;
  public static final String HOST_HOST_HEALTH_REPORT_PROPERTY_ID = RESPONSE_KEY + PropertyHelper.EXTERNAL_PATH_SEP + HOST_HEALTH_REPORT_PROPERTY_ID;
  public static final String HOST_HOST_STATUS_PROPERTY_ID = RESPONSE_KEY + PropertyHelper.EXTERNAL_PATH_SEP + HOST_STATUS_PROPERTY_ID;
  public static final String HOST_IP_PROPERTY_ID = RESPONSE_KEY + PropertyHelper.EXTERNAL_PATH_SEP + IP_PROPERTY_ID;
  public static final String HOST_LAST_AGENT_ENV_PROPERTY_ID = RESPONSE_KEY + PropertyHelper.EXTERNAL_PATH_SEP + LAST_AGENT_ENV_PROPERTY_ID;
  public static final String HOST_LAST_HEARTBEAT_TIME_PROPERTY_ID = RESPONSE_KEY + PropertyHelper.EXTERNAL_PATH_SEP + LAST_HEARTBEAT_TIME_PROPERTY_ID;
  public static final String HOST_LAST_REGISTRATION_TIME_PROPERTY_ID = RESPONSE_KEY + PropertyHelper.EXTERNAL_PATH_SEP + LAST_REGISTRATION_TIME_PROPERTY_ID;
  public static final String HOST_MAINTENANCE_STATE_PROPERTY_ID = RESPONSE_KEY + PropertyHelper.EXTERNAL_PATH_SEP + MAINTENANCE_STATE_PROPERTY_ID;
  public static final String HOST_HOST_NAME_PROPERTY_ID = RESPONSE_KEY + PropertyHelper.EXTERNAL_PATH_SEP + HOST_NAME_PROPERTY_ID;
  public static final String HOST_OS_ARCH_PROPERTY_ID = RESPONSE_KEY + PropertyHelper.EXTERNAL_PATH_SEP + OS_ARCH_PROPERTY_ID;
  public static final String HOST_OS_FAMILY_PROPERTY_ID = RESPONSE_KEY + PropertyHelper.EXTERNAL_PATH_SEP + OS_FAMILY_PROPERTY_ID;
  public static final String HOST_OS_TYPE_PROPERTY_ID = RESPONSE_KEY + PropertyHelper.EXTERNAL_PATH_SEP + OS_TYPE_PROPERTY_ID;
  public static final String HOST_PHYSICAL_CPU_COUNT_PROPERTY_ID = RESPONSE_KEY + PropertyHelper.EXTERNAL_PATH_SEP + PHYSICAL_CPU_COUNT_PROPERTY_ID;
  public static final String HOST_PUBLIC_NAME_PROPERTY_ID = RESPONSE_KEY + PropertyHelper.EXTERNAL_PATH_SEP + PUBLIC_NAME_PROPERTY_ID;
  public static final String HOST_RACK_INFO_PROPERTY_ID = RESPONSE_KEY + PropertyHelper.EXTERNAL_PATH_SEP + RACK_INFO_PROPERTY_ID;
  public static final String HOST_RECOVERY_REPORT_PROPERTY_ID = RESPONSE_KEY + PropertyHelper.EXTERNAL_PATH_SEP + RECOVERY_REPORT_PROPERTY_ID;
  public static final String HOST_RECOVERY_SUMMARY_PROPERTY_ID = RESPONSE_KEY + PropertyHelper.EXTERNAL_PATH_SEP + RECOVERY_SUMMARY_PROPERTY_ID;
  public static final String HOST_STATE_PROPERTY_ID = RESPONSE_KEY + PropertyHelper.EXTERNAL_PATH_SEP + STATE_PROPERTY_ID;
  public static final String HOST_TOTAL_MEM_PROPERTY_ID = RESPONSE_KEY + PropertyHelper.EXTERNAL_PATH_SEP + TOTAL_MEM_PROPERTY_ID;
  public static final String HOST_ATTRIBUTES_PROPERTY_ID = PropertyHelper.getPropertyId(RESPONSE_KEY, ATTRIBUTES_PROPERTY_ID);
  public static final String HOST_SUMMARY_PROPERTY_ID = PropertyHelper.getPropertyId(RESPONSE_KEY, SUMMARY_PROPERTY_ID);

  public static final String BLUEPRINT_PROPERTY_ID = "blueprint";
  public static final String HOST_GROUP_PROPERTY_ID = "host_group";
  public static final String HOST_COUNT_PROPERTY_ID = "host_count";
  public static final String HOST_PREDICATE_PROPERTY_ID = "host_predicate";

  //todo use the same json structure for cluster host addition (cluster template and upscale)

  /**
   * The key property ids for a Host resource.
   */
  public static Map<Resource.Type, String> keyPropertyIds = ImmutableMap.<Resource.Type, String>builder()
      .put(Resource.Type.Host, HOST_HOST_NAME_PROPERTY_ID)
      .put(Resource.Type.Cluster, HOST_CLUSTER_NAME_PROPERTY_ID)
      .build();

  /**
   * The property ids for a Host resource.
   */
  public static Set<String> propertyIds = Sets.newHashSet(
      HOST_CLUSTER_NAME_PROPERTY_ID,
      HOST_CPU_COUNT_PROPERTY_ID,
      HOST_DESIRED_CONFIGS_PROPERTY_ID,
      HOST_DISK_INFO_PROPERTY_ID,
      HOST_HOST_HEALTH_REPORT_PROPERTY_ID,
      HOST_HOST_STATUS_PROPERTY_ID,
      HOST_IP_PROPERTY_ID,
      HOST_LAST_AGENT_ENV_PROPERTY_ID,
      HOST_LAST_HEARTBEAT_TIME_PROPERTY_ID,
      HOST_LAST_REGISTRATION_TIME_PROPERTY_ID,
      HOST_MAINTENANCE_STATE_PROPERTY_ID,
      HOST_HOST_NAME_PROPERTY_ID,
      HOST_OS_ARCH_PROPERTY_ID,
      HOST_OS_FAMILY_PROPERTY_ID,
      HOST_OS_TYPE_PROPERTY_ID,
      HOST_PHYSICAL_CPU_COUNT_PROPERTY_ID,
      HOST_PUBLIC_NAME_PROPERTY_ID,
      HOST_RACK_INFO_PROPERTY_ID,
      HOST_RECOVERY_REPORT_PROPERTY_ID,
      HOST_RECOVERY_SUMMARY_PROPERTY_ID,
      HOST_STATE_PROPERTY_ID,
      HOST_TOTAL_MEM_PROPERTY_ID,
      HOST_ATTRIBUTES_PROPERTY_ID,
      HOST_SUMMARY_PROPERTY_ID);

  @Inject
  private OsFamily osFamily;

  @Inject
  private static TopologyManager topologyManager;

  // ----- Constructors ----------------------------------------------------

  /**
   * Create a  new resource provider for the given management controller.
   *
   * @param managementController the management controller
   */
  @AssistedInject
  HostResourceProvider(@Assisted AmbariManagementController managementController) {
    super(Resource.Type.Host, propertyIds, keyPropertyIds, managementController);

    Set<RoleAuthorization> authorizationsAddDelete = EnumSet.of(RoleAuthorization.HOST_ADD_DELETE_HOSTS);

    setRequiredCreateAuthorizations(authorizationsAddDelete);
    setRequiredDeleteAuthorizations(authorizationsAddDelete);
    setRequiredGetAuthorizations(RoleAuthorization.AUTHORIZATIONS_VIEW_CLUSTER);
    setRequiredUpdateAuthorizations(RoleAuthorization.AUTHORIZATIONS_UPDATE_CLUSTER);
  }

  // ----- ResourceProvider ------------------------------------------------

  @Override
  protected RequestStatus createResourcesAuthorized(final Request request)
      throws SystemException,
      UnsupportedPropertyException,
      ResourceAlreadyExistsException,
      NoSuchParentResourceException {

    RequestStatusResponse createResponse = null;
    if (isHostGroupRequest(request)) {
      createResponse = submitHostRequests(request);
    } else {
      createResources(new Command<Void>() {
        @Override
        public Void invoke() throws AmbariException, AuthorizationException {
          createHosts(request);
          return null;
        }
      });
    }
    notifyCreate(Resource.Type.Host, request);

    return getRequestStatus(createResponse);
  }

  @Override
  protected Set<Resource> getResourcesAuthorized(Request request, Predicate predicate)
      throws SystemException, UnsupportedPropertyException, NoSuchResourceException, NoSuchParentResourceException {
    if (request.getPropertyIds().contains(HOST_SUMMARY_PROPERTY_ID)) {
      return getHostSummaryResource(request, predicate);
    } else {
      return getHostResource(request, predicate);
    }
  }

  private Set<Resource> getHostSummaryResource(Request request, Predicate predicate)
      throws SystemException, UnsupportedPropertyException, NoSuchResourceException, NoSuchParentResourceException {
    Set<String> requestPropertyIds = getRequestPropertyIds(request, predicate);

<<<<<<< HEAD
=======
    // use a collection which preserves order since JPA sorts the results
>>>>>>> 9ed46e30
    Set<Resource> resources = new HashSet<>();

    HostInfoSummary hostInfoSummary = new HostInfoSummary();
    Resource resource = new ResourceImpl(Resource.Type.Host);
    // predicate may or may not be there depending on how to query
    // if it has cluster name, the host summary is cluster scope
    // otherwise, the host summary covers all the hosts cross the clusters
    Set<Map<String, Object>> propertyMap = getPropertyMaps(predicate);
    String clusterName = null;
    if (propertyMap.size() != 0) {
      for (Map<String, Object> property : propertyMap) {
        clusterName = (String) property.get(HOST_CLUSTER_NAME_PROPERTY_ID);
        if (StringUtils.isNotBlank(clusterName)) {
          setResourceProperty(resource, HOST_CLUSTER_NAME_PROPERTY_ID, clusterName, requestPropertyIds);
          break;
        }
      }
    }
<<<<<<< HEAD
    List<Object> summary = hostInfoSummary.getHostInfoSummary(clusterName);
    setResourceProperty(resource, HOST_SUMMARY_PROPERTY_ID, summary, requestPropertyIds);
=======
    hostInfoSummary = hostInfoSummary.getHostInfoSummary(clusterName);
    setResourceProperty(resource, HOST_SUMMARY_PROPERTY_ID, hostInfoSummary.getSummary(), requestPropertyIds);
>>>>>>> 9ed46e30
    resources.add(resource);

    return resources;
  }

  private Set<Resource> getHostResource(Request request, Predicate predicate)
      throws SystemException, UnsupportedPropertyException, NoSuchResourceException, NoSuchParentResourceException {

    final Set<HostRequest> requests = new HashSet<>();

    if (predicate == null) {
      requests.add(getRequest(null));
    }
    else {
      for (Map<String, Object> propertyMap : getPropertyMaps(predicate)) {
        requests.add(getRequest(propertyMap));
      }
    }

    Set<HostResponse> responses = getResources(new Command<Set<HostResponse>>() {
      @Override
      public Set<HostResponse> invoke() throws AmbariException {
        return getHosts(requests);
      }
    });

    Set<String>   requestedIds = getRequestPropertyIds(request, predicate);
    Set<Resource> resources    = new HashSet<>();

    for (HostResponse response : responses) {
      Resource resource = new ResourceImpl(Resource.Type.Host);

      // TODO : properly handle more than one cluster
      if (response.getClusterName() != null
          && !response.getClusterName().isEmpty()) {
        setResourceProperty(resource, HOST_CLUSTER_NAME_PROPERTY_ID,
            response.getClusterName(), requestedIds);
      }
      setResourceProperty(resource, HOST_HOST_NAME_PROPERTY_ID,
          response.getHostname(), requestedIds);
      setResourceProperty(resource, HOST_PUBLIC_NAME_PROPERTY_ID,
          response.getPublicHostName(), requestedIds);
      setResourceProperty(resource, HOST_IP_PROPERTY_ID,
          response.getIpv4(), requestedIds);
      setResourceProperty(resource, HOST_TOTAL_MEM_PROPERTY_ID,
          response.getTotalMemBytes(), requestedIds);
      setResourceProperty(resource, HOST_CPU_COUNT_PROPERTY_ID,
          response.getCpuCount(), requestedIds);
      setResourceProperty(resource, HOST_PHYSICAL_CPU_COUNT_PROPERTY_ID,
          response.getPhCpuCount(), requestedIds);
      setResourceProperty(resource, HOST_OS_ARCH_PROPERTY_ID,
          response.getOsArch(), requestedIds);
      setResourceProperty(resource, HOST_OS_TYPE_PROPERTY_ID,
          response.getOsType(), requestedIds);
      setResourceProperty(resource, HOST_OS_FAMILY_PROPERTY_ID,
          response.getOsFamily(), requestedIds);
      setResourceProperty(resource, HOST_RACK_INFO_PROPERTY_ID,
          response.getRackInfo(), requestedIds);
      setResourceProperty(resource, HOST_LAST_HEARTBEAT_TIME_PROPERTY_ID,
          response.getLastHeartbeatTime(), requestedIds);
      setResourceProperty(resource, HOST_LAST_AGENT_ENV_PROPERTY_ID,
          response.getLastAgentEnv(), requestedIds);
      setResourceProperty(resource, HOST_LAST_REGISTRATION_TIME_PROPERTY_ID,
          response.getLastRegistrationTime(), requestedIds);
      setResourceProperty(resource, HOST_HOST_STATUS_PROPERTY_ID,
          response.getStatus(),requestedIds);
      setResourceProperty(resource, HOST_HOST_HEALTH_REPORT_PROPERTY_ID,
          response.getHealthReport(), requestedIds);
      setResourceProperty(resource, HOST_RECOVERY_REPORT_PROPERTY_ID,
          response.getRecoveryReport(), requestedIds);
      setResourceProperty(resource, HOST_RECOVERY_SUMMARY_PROPERTY_ID,
          response.getRecoverySummary(), requestedIds);
      setResourceProperty(resource, HOST_DISK_INFO_PROPERTY_ID,
          response.getDisksInfo(), requestedIds);
      setResourceProperty(resource, HOST_STATE_PROPERTY_ID,
          response.getHostState(), requestedIds);
      setResourceProperty(resource, HOST_DESIRED_CONFIGS_PROPERTY_ID,
          response.getDesiredHostConfigs(), requestedIds);

      // only when a cluster request
      if (null != response.getMaintenanceState()) {
        setResourceProperty(resource, HOST_MAINTENANCE_STATE_PROPERTY_ID,
            response.getMaintenanceState(), requestedIds);
      }

      resources.add(resource);
    }
    return resources;
  }

  @Override
  protected RequestStatus updateResourcesAuthorized(final Request request, Predicate predicate)
      throws SystemException, UnsupportedPropertyException, NoSuchResourceException, NoSuchParentResourceException {

    final Set<HostRequest> requests = new HashSet<>();
    for (Map<String, Object> propertyMap : getPropertyMaps(request.getProperties().iterator().next(), predicate)) {
      requests.add(getRequest(propertyMap));
    }

    modifyResources(new Command<Void>() {
      @Override
      public Void invoke() throws AmbariException, AuthorizationException {
        updateHosts(requests);
        return null;
      }
    });

    notifyUpdate(Resource.Type.Host, request, predicate);

    return getRequestStatus(null);
  }

  @Override
  protected RequestStatus deleteResourcesAuthorized(final Request request, Predicate predicate)
      throws SystemException, UnsupportedPropertyException, NoSuchResourceException, NoSuchParentResourceException {

    final Set<HostRequest> requests = new HashSet<>();
    Map<String, String> requestInfoProperties = request.getRequestInfoProperties();

    for (Map<String, Object> propertyMap : getPropertyMaps(predicate)) {
      requests.add(getRequest(propertyMap));
    }

    DeleteStatusMetaData deleteStatusMetaData = modifyResources(new Command<DeleteStatusMetaData>() {
      @Override
      public DeleteStatusMetaData invoke() throws AmbariException {
        return deleteHosts(requests, request.isDryRunRequest());
      }
    });

    if (!request.isDryRunRequest()) {
      notifyDelete(Resource.Type.Host, predicate);
    }

    return getRequestStatus(null, null, deleteStatusMetaData);
  }

  @Override
  public Set<String> checkPropertyIds(Set<String> propertyIds) {
    Set<String> baseUnsupported = super.checkPropertyIds(propertyIds);

    baseUnsupported.remove(BLUEPRINT_PROPERTY_ID);
    baseUnsupported.remove(HOST_GROUP_PROPERTY_ID);
    baseUnsupported.remove(HOST_NAME_PROPERTY_ID);
    baseUnsupported.remove(HOST_COUNT_PROPERTY_ID);
    baseUnsupported.remove(HOST_PREDICATE_PROPERTY_ID);
    baseUnsupported.remove(RACK_INFO_PROPERTY_ID);

    return checkConfigPropertyIds(baseUnsupported, "Hosts");
  }


  // ----- AbstractResourceProvider ------------------------------------------

  @Override
  protected Set<String> getPKPropertyIds() {
    return new HashSet<>(keyPropertyIds.values());
  }


  // ----- utility methods ---------------------------------------------------

  /**
   * Determine if a request is a high level "add hosts" call or a simple lower level request
   * to add a host resources.
   *
   * @param request  current request
   * @return true if this is a high level "add hosts" request;
   *         false if it is a simple create host resources request
   */
  private boolean isHostGroupRequest(Request request) {
    boolean isHostGroupRequest = false;
    Set<Map<String, Object>> properties = request.getProperties();
    if (properties != null && ! properties.isEmpty()) {
      //todo: for now, either all or none of the hosts need to specify a hg.  Unable to mix.
      String hgName = (String) properties.iterator().next().get(HOST_GROUP_PROPERTY_ID);
      isHostGroupRequest = hgName != null && ! hgName.isEmpty();
    }
    return isHostGroupRequest;
  }

  /**
   * Get a host request object from a map of property values.
   *
   * @param properties  the predicate
   *
   * @return the component request object
   */
  private HostRequest getRequest(Map<String, Object> properties) {

    if (properties == null) {
      return new HostRequest(null, null);
    }

    HostRequest hostRequest = new HostRequest(
        getHostNameFromProperties(properties),
        (String) properties.get(HOST_CLUSTER_NAME_PROPERTY_ID)
    );
    hostRequest.setPublicHostName((String) properties.get(HOST_PUBLIC_NAME_PROPERTY_ID));

    String rackInfo = (String) ((null != properties.get(HOST_RACK_INFO_PROPERTY_ID))? properties.get(HOST_RACK_INFO_PROPERTY_ID):
            properties.get(RACK_INFO_PROPERTY_ID));

    hostRequest.setRackInfo(rackInfo);
    hostRequest.setBlueprintName((String) properties.get(BLUEPRINT_PROPERTY_ID));
    hostRequest.setHostGroupName((String) properties.get(HOST_GROUP_PROPERTY_ID));

    Object o = properties.get(HOST_MAINTENANCE_STATE_PROPERTY_ID);
    if (null != o) {
      hostRequest.setMaintenanceState(o.toString());
    }

    List<ConfigurationRequest> cr = getConfigurationRequests("Hosts", properties);

    hostRequest.setDesiredConfigs(cr);

    return hostRequest;
  }


  /**
   * Accepts a request with registered hosts and if the request contains a cluster name then will map all of the
   * hosts onto that cluster.
   * @param request Request that must contain registered hosts, and optionally a cluster.
   */
  public synchronized void createHosts(Request request)
      throws AmbariException, AuthorizationException {

    Set<Map<String, Object>> propertySet = request.getProperties();
    if (propertySet == null || propertySet.isEmpty()) {
      LOG.warn("Received a create host request with no associated property sets");
      return;
    }

    AmbariManagementController controller = getManagementController();
    Clusters                   clusters   = controller.getClusters();

    Set<String> duplicates = new HashSet<>();
    Set<String> unknowns = new HashSet<>();
    Set<String> allHosts = new HashSet<>();


    Set<HostRequest> hostRequests = new HashSet<>();
    for (Map<String, Object> propertyMap : propertySet) {
      HostRequest hostRequest = getRequest(propertyMap);
      hostRequests.add(hostRequest);
      if (! propertyMap.containsKey(HOST_GROUP_PROPERTY_ID)) {
        createHostResource(clusters, duplicates, unknowns, allHosts, hostRequest);
      }
    }

    if (!duplicates.isEmpty()) {
      StringBuilder names = new StringBuilder();
      boolean first = true;
      for (String hName : duplicates) {
        if (!first) {
          names.append(",");
        }
        first = false;
        names.append(hName);
      }
      throw new IllegalArgumentException("Invalid request contains"
          + " duplicate hostnames"
          + ", hostnames=" + names);
    }

    if (!unknowns.isEmpty()) {
      StringBuilder names = new StringBuilder();
      boolean first = true;
      for (String hName : unknowns) {
        if (!first) {
          names.append(",");
        }
        first = false;
        names.append(hName);
      }

      throw new IllegalArgumentException("Attempted to add unknown hosts to a cluster.  " +
          "These hosts have not been registered with the server: " + names);
    }

    Map<String, Set<String>> hostClustersMap = new HashMap<>();
    Map<String, Map<String, String>> hostAttributes = new HashMap<>();
    Set<String> allClusterSet = new HashSet<>();

    for (HostRequest hostRequest : hostRequests) {
      if (hostRequest.getHostname() != null &&
          !hostRequest.getHostname().isEmpty() &&
          hostRequest.getClusterName() != null &&
          !hostRequest.getClusterName().isEmpty()){

        Set<String> clusterSet = new HashSet<>();
        clusterSet.add(hostRequest.getClusterName());
        allClusterSet.add(hostRequest.getClusterName());
        hostClustersMap.put(hostRequest.getHostname(), clusterSet);
      }
    }
    clusters.updateHostWithClusterAndAttributes(hostClustersMap, hostAttributes);

    updateHostRackInfoIfChanged(clusters, hostRequests);

  }

  /**
   * Iterates through the provided host request and checks if there is rack info provided.
   * If the rack info differs from the rack info of the host than updates it with the value from
   * the host request.
   * @param clusters
   * @param hostRequests 
   * @throws AmbariException
   * @throws AuthorizationException
   */
  private void updateHostRackInfoIfChanged(Clusters clusters, Set<HostRequest> hostRequests)
    throws AmbariException, AuthorizationException {

    HashSet<String> rackChangeAffectedClusters = new HashSet<>();

    for (HostRequest hostRequest : hostRequests) {
      String clusterName = hostRequest.getClusterName();

      if (StringUtils.isNotBlank(clusterName)) {
        Cluster cluster = clusters.getCluster(clusterName);
        Host host = clusters.getHost(hostRequest.getHostname());

        if (updateHostRackInfoIfChanged(cluster, host, hostRequest))
          rackChangeAffectedClusters.add(clusterName);
      }
    }

    for (String clusterName: rackChangeAffectedClusters) {
      getManagementController().registerRackChange(clusterName);
    }
  }



  /**
   * If the rack info provided in the request differs from the rack info of the host
   * update the rack info of the host with the value from the host request
   *
   * @param cluster The cluster to check user privileges against. User is required
   *                to have {@link RoleAuthorization#HOST_ADD_DELETE_HOSTS} rights on the cluster.
   * @param host The host of which rack information is to be updated
   * @param hostRequest
   * @return true is host was updated otherwise false
   * @throws AmbariException
   * @throws AuthorizationException
   */
  private boolean updateHostRackInfoIfChanged(Cluster cluster, Host host, HostRequest hostRequest)
    throws AmbariException, AuthorizationException {

    Long resourceId = cluster.getResourceId();

    String hostRackInfo = host.getRackInfo();
    String requestRackInfo = hostRequest.getRackInfo();

    boolean rackChange = requestRackInfo != null && !requestRackInfo.equals(hostRackInfo);

    if (rackChange) {
      if(!AuthorizationHelper.isAuthorized(ResourceType.CLUSTER, resourceId, RoleAuthorization.HOST_ADD_DELETE_HOSTS)) {
        throw new AuthorizationException("The authenticated user is not authorized to update host rack information");
      }

      host.setRackInfo(requestRackInfo);
    }

    return rackChange;
  }

  private void createHostResource(Clusters clusters, Set<String> duplicates,
                                  Set<String> unknowns, Set<String> allHosts,
                                  HostRequest request)
      throws AmbariException {


    if (request.getHostname() == null
        || request.getHostname().isEmpty()) {
      throw new IllegalArgumentException("Invalid arguments, hostname"
          + " cannot be null");
    }

    if (LOG.isDebugEnabled()) {
      LOG.debug("Received a createHost request, hostname={}, request={}", request.getHostname(), request);
    }

    if (allHosts.contains(request.getHostname())) {
      // throw dup error later
      duplicates.add(request.getHostname());
      return;
    }
    allHosts.add(request.getHostname());

    try {
      // ensure host is registered
      clusters.getHost(request.getHostname());
    }
    catch (HostNotFoundException e) {
      unknowns.add(request.getHostname());
      return;
    }

    if (request.getClusterName() != null) {
      try {
        // validate that cluster_name is valid
        clusters.getCluster(request.getClusterName());
      } catch (ClusterNotFoundException e) {
        throw new ParentObjectNotFoundException("Attempted to add a host to a cluster which doesn't exist: "
            + " clusterName=" + request.getClusterName());
      }
    }
  }

  public RequestStatusResponse install(final String cluster, final String hostname, Collection<String> skipInstallForComponents, Collection<String> dontSkipInstallForComponents, final boolean skipFailure)
      throws ResourceAlreadyExistsException,
      SystemException,
      NoSuchParentResourceException,
      UnsupportedPropertyException {


    return ((HostComponentResourceProvider) getResourceProvider(Resource.Type.HostComponent)).
        install(cluster, hostname, skipInstallForComponents, dontSkipInstallForComponents, skipFailure);
  }

  public RequestStatusResponse start(final String cluster, final String hostname)
      throws ResourceAlreadyExistsException,
      SystemException,
      NoSuchParentResourceException,
      UnsupportedPropertyException {

    return ((HostComponentResourceProvider) getResourceProvider(Resource.Type.HostComponent)).
        start(cluster, hostname);
  }

  protected Set<HostResponse> getHosts(Set<HostRequest> requests) throws AmbariException {
    Set<HostResponse> response = new HashSet<>();

    AmbariManagementController controller = getManagementController();

    for (HostRequest request : requests) {
      try {
        response.addAll(getHosts(controller, request, osFamily));
      } catch (HostNotFoundException e) {
        if (requests.size() == 1) {
          // only throw exception if 1 request.
          // there will be > 1 request in case of OR predicate
          throw e;
        }
      }
    }
    return response;
  }

  /**
   * @param osFamily provides OS to OS family lookup; may be null if OS family is ignored anyway (eg. for liveness check)
   */
  protected static Set<HostResponse> getHosts(AmbariManagementController controller, HostRequest request, OsFamily osFamily)
      throws AmbariException {

    //TODO/FIXME host can only belong to a single cluster so get host directly from Cluster
    //TODO/FIXME what is the requirement for filtering on host attributes?

    List<Host> hosts;
    Set<HostResponse> response = new HashSet<>();
    Cluster           cluster  = null;

    Clusters                   clusters   = controller.getClusters();

    String clusterName = request.getClusterName();
    String hostName    = request.getHostname();

    if (clusterName != null) {
      //validate that cluster exists, throws exception if it doesn't.
      try {
        cluster = clusters.getCluster(clusterName);
      } catch (ObjectNotFoundException e) {
        throw new ParentObjectNotFoundException("Parent Cluster resource doesn't exist", e);
      }
    }

    if (hostName == null) {
      hosts = clusters.getHosts();
    } else {
      hosts = new ArrayList<>();
      try {
        hosts.add(clusters.getHost(request.getHostname()));
      } catch (HostNotFoundException e) {
        // add cluster name
        throw new HostNotFoundException(clusterName, hostName);
      }
    }

    // retrieve the cluster desired configs once instead of per host
    Map<String, DesiredConfig> desiredConfigs = null;
    if (null != cluster) {
      desiredConfigs = cluster.getDesiredConfigs();
    }

    for (Host h : hosts) {
      if (clusterName != null) {
        if (clusters.getClustersForHost(h.getHostName()).contains(cluster)) {
          HostResponse r = h.convertToResponse();

          r.setClusterName(clusterName);
          r.setDesiredHostConfigs(h.getDesiredHostConfigs(cluster, desiredConfigs));
          r.setMaintenanceState(h.getMaintenanceState(cluster.getClusterId()));
          if (osFamily != null) {
            String hostOsFamily = osFamily.find(r.getOsType());
            if (hostOsFamily == null) {
              LOG.error("Can not find host OS family. For OS type = '{}' and host name = '{}'", r.getOsType(), r.getHostname());
            }
            r.setOsFamily(hostOsFamily);
          }

          response.add(r);
        } else if (hostName != null) {
          throw new HostNotFoundException(clusterName, hostName);
        }
      } else {
        HostResponse r = h.convertToResponse();

        Set<Cluster> clustersForHost = clusters.getClustersForHost(h.getHostName());
        //todo: host can only belong to a single cluster
        if (clustersForHost != null && clustersForHost.size() != 0) {
          Cluster clusterForHost = clustersForHost.iterator().next();
          r.setClusterName(clusterForHost.getClusterName());
          r.setDesiredHostConfigs(h.getDesiredHostConfigs(clusterForHost, null));
          r.setMaintenanceState(h.getMaintenanceState(clusterForHost.getClusterId()));
        }

        response.add(r);
      }
    }
    return response;
  }

  protected synchronized void updateHosts(Set<HostRequest> requests) throws AmbariException, AuthorizationException {

    if (requests.isEmpty()) {
      LOG.warn("Received an empty requests set");
      return;
    }

    AmbariManagementController controller = getManagementController();
    Clusters                   clusters   = controller.getClusters();

    for (HostRequest request : requests) {
      if (request.getHostname() == null || request.getHostname().isEmpty()) {
        throw new IllegalArgumentException("Invalid arguments, hostname should be provided");
      }
    }

    for (HostRequest request : requests) {
      if (LOG.isDebugEnabled()) {
        LOG.debug("Received an updateHost request, hostname={}, request={}", request.getHostname(), request);
      }

      Host host = clusters.getHost(request.getHostname());

      String clusterName = request.getClusterName();
      Cluster cluster = clusters.getCluster(clusterName);
      Long clusterId = cluster.getClusterId();
      Long resourceId = cluster.getResourceId();

      try {
        // The below method call throws an exception when trying to create a duplicate mapping in the clusterhostmapping
        // table. This is done to detect duplicates during host create. In order to be robust, handle these gracefully.
        clusters.mapAndPublishHostsToCluster(new HashSet<>(Arrays.asList(request.getHostname())), clusterName);
      } catch (DuplicateResourceException e) {
        // do nothing
      }

      boolean rackChange = updateHostRackInfoIfChanged(cluster, host, request);


      if (null != request.getPublicHostName()) {
        if(!AuthorizationHelper.isAuthorized(ResourceType.CLUSTER, resourceId, RoleAuthorization.HOST_ADD_DELETE_HOSTS)) {
          throw new AuthorizationException("The authenticated user is not authorized to update host attributes");
        }
        host.setPublicHostName(request.getPublicHostName());
      }

      if (null != clusterName && null != request.getMaintenanceState()) {
        if(!AuthorizationHelper.isAuthorized(ResourceType.CLUSTER, resourceId, RoleAuthorization.HOST_TOGGLE_MAINTENANCE)) {
          throw new AuthorizationException("The authenticated user is not authorized to update host maintenance state");
        }
        MaintenanceState newState = MaintenanceState.valueOf(request.getMaintenanceState());
        MaintenanceState oldState = host.getMaintenanceState(clusterId);
        if (!newState.equals(oldState)) {
          if (newState.equals(MaintenanceState.IMPLIED_FROM_HOST)
              || newState.equals(MaintenanceState.IMPLIED_FROM_SERVICE)) {
            throw new IllegalArgumentException("Invalid arguments, can only set " +
              "maintenance state to one of " + EnumSet.of(MaintenanceState.OFF, MaintenanceState.ON));
          } else {
            host.setMaintenanceState(clusterId, newState);
          }
        }
      }

      // Create configurations
      if (null != clusterName && null != request.getDesiredConfigs()) {
        if (clusters.getHostsForCluster(clusterName).containsKey(host.getHostName())) {

          for (ConfigurationRequest cr : request.getDesiredConfigs()) {
            if (null != cr.getProperties() && cr.getProperties().size() > 0) {
              LOG.info(MessageFormat.format("Applying configuration with tag ''{0}'' to host ''{1}'' in cluster ''{2}''",
                  cr.getVersionTag(),
                  request.getHostname(),
                  clusterName));

              cr.setClusterName(cluster.getClusterName());
              controller.createConfiguration(cr);
            }

            Config baseConfig = cluster.getConfig(cr.getType(), cr.getVersionTag());
            if (null != baseConfig) {
              String authName = controller.getAuthName();
              DesiredConfig oldConfig = host.getDesiredConfigs(clusterId).get(cr.getType());

              if (host.addDesiredConfig(clusterId, cr.isSelected(), authName,  baseConfig)) {
                Logger logger = LoggerFactory.getLogger("configchange");
                logger.info("(configchange) cluster '" + cluster.getClusterName() + "', "
                    + "host '" + host.getHostName() + "' "
                    + "changed by: '" + authName + "'; "
                    + "type='" + baseConfig.getType() + "' "
                    + "version='" + baseConfig.getVersion() + "'"
                    + "tag='" + baseConfig.getTag() + "'"
                    + (null == oldConfig ? "" : ", from='" + oldConfig.getTag() + "'"));
              }
            }
          }
        }
      }

      if (StringUtils.isNotBlank(clusterName) && rackChange) {
        // Authorization check for this update was performed before we got to this point.
        controller.registerRackChange(clusterName);
      }

      //todo: if attempt was made to update a property other than those
      //todo: that are allowed above, should throw exception
    }
  }

  @Transactional
  protected DeleteStatusMetaData deleteHosts(Set<HostRequest> requests, boolean dryRun)
      throws AmbariException {

    AmbariManagementController controller = getManagementController();
    Clusters                   clusters   = controller.getClusters();
    DeleteStatusMetaData deleteStatusMetaData = new DeleteStatusMetaData();
    List<HostRequest> okToRemove = new ArrayList<>();

    for (HostRequest hostRequest : requests) {
      String hostName = hostRequest.getHostname();
      if (null == hostName) {
        continue;
      }

      try {
        validateHostInDeleteFriendlyState(hostRequest, clusters);
        okToRemove.add(hostRequest);
      } catch (Exception ex) {
        deleteStatusMetaData.addException(hostName, ex);
      }
    }

    //If dry run, don't delete. just assume it can be successfully deleted.
    if (dryRun) {
      for (HostRequest request : okToRemove) {
        deleteStatusMetaData.addDeletedKey(request.getHostname());
      }
    } else {
      processDeleteHostRequests(okToRemove, clusters, deleteStatusMetaData);
    }

    //Do not break behavior for existing clients where delete request contains only 1 host.
    //Response for these requests will have empty body with appropriate error code.
    //dryRun is a new feature so its ok to unify the behavior
    if (!dryRun) {
      if (deleteStatusMetaData.getDeletedKeys().size() + deleteStatusMetaData.getExceptionForKeys().size() == 1) {
        if (deleteStatusMetaData.getDeletedKeys().size() == 1) {
          return null;
        }
        for (Map.Entry<String, Exception> entry : deleteStatusMetaData.getExceptionForKeys().entrySet()) {
          Exception ex = entry.getValue();
          if (ex instanceof AmbariException) {
            throw (AmbariException) ex;
          } else {
            throw new AmbariException(ex.getMessage(), ex);
          }
        }
      }
    }

    return deleteStatusMetaData;
  }

  private void processDeleteHostRequests(List<HostRequest> requests,  Clusters clusters, DeleteStatusMetaData deleteStatusMetaData) throws AmbariException {
    Set<String> hostsClusters = new HashSet<>();
    Set<String> hostNames = new HashSet<>();
    Set<Cluster> allClustersWithHosts = new HashSet<>();
    for (HostRequest hostRequest : requests) {
      // Assume the user also wants to delete it entirely, including all clusters.
      String hostname = hostRequest.getHostname();
      hostNames.add(hostname);

      if (hostRequest.getClusterName() != null) {
        hostsClusters.add(hostRequest.getClusterName());
      }

      LOG.info("Received Delete request for host {} from cluster {}.", hostname, hostRequest.getClusterName());

      // delete all host components
      Set<ServiceComponentHostRequest> schrs = new HashSet<>();
      for (Cluster cluster : clusters.getClustersForHost(hostname)) {
        List<ServiceComponentHost> list = cluster.getServiceComponentHosts(hostname);
        for (ServiceComponentHost sch : list) {
          ServiceComponentHostRequest schr = new ServiceComponentHostRequest(cluster.getClusterName(),
                                                                             sch.getServiceGroupName(),
                                                                             sch.getServiceName(),
                                                                             sch.getServiceComponentName(),
                                                                             sch.getHostName(),
                                                                             null);
          schrs.add(schr);
        }
      }
      DeleteStatusMetaData componentDeleteStatus = null;
      if (schrs.size() > 0) {
        try {
          componentDeleteStatus = getManagementController().deleteHostComponents(schrs);
        } catch (Exception ex) {
          deleteStatusMetaData.addException(hostname, ex);
        }
      }

      if (componentDeleteStatus != null) {
        for (String key : componentDeleteStatus.getDeletedKeys()) {
          deleteStatusMetaData.addDeletedKey(key);
        }
        for (String key : componentDeleteStatus.getExceptionForKeys().keySet()) {
          deleteStatusMetaData.addException(key, componentDeleteStatus.getExceptionForKeys().get(key));
        }
      }

      if (hostRequest.getClusterName() != null) {
        hostsClusters.add(hostRequest.getClusterName());
      }
      try {
        clusters.deleteHost(hostname);
        deleteStatusMetaData.addDeletedKey(hostname);
      } catch (Exception ex) {
        deleteStatusMetaData.addException(hostname, ex);
      }
      removeHostFromClusterTopology(clusters, hostRequest);
      for (LogicalRequest logicalRequest: topologyManager.getRequests(Collections.emptyList())) {
        logicalRequest.removeHostRequestByHostName(hostname);
      }
    }
    clusters.publishHostsDeletion(allClustersWithHosts, hostNames);
  }

  private void validateHostInDeleteFriendlyState(HostRequest hostRequest, Clusters clusters) throws AmbariException {
    Set<String> clusterNamesForHost = new HashSet<>();
    String hostName = hostRequest.getHostname();
    if (null != hostRequest.getClusterName()) {
      clusterNamesForHost.add(hostRequest.getClusterName());
    } else {
      Set<Cluster> clustersForHost = clusters.getClustersForHost(hostRequest.getHostname());
      if (null != clustersForHost) {
        for (Cluster c : clustersForHost) {
          clusterNamesForHost.add(c.getClusterName());
        }
      }
    }

    for (String clusterName : clusterNamesForHost) {
      Cluster cluster = clusters.getCluster(clusterName);

      List<ServiceComponentHost> list = cluster.getServiceComponentHosts(hostName);

      if (!list.isEmpty()) {
        List<String> componentsStarted = new ArrayList<>();
        for (ServiceComponentHost sch : list) {
          if (!sch.canBeRemoved()) {
            componentsStarted.add(sch.getServiceComponentName());
          }
        }

        // error if components are running
        if (!componentsStarted.isEmpty()) {
          StringBuilder reason = new StringBuilder("Cannot remove host ")
              .append(hostName)
              .append(" from ")
              .append(hostRequest.getClusterName())
              .append(
                  ".  The following roles exist, and these components are not in the removable state: ");

          reason.append(StringUtils.join(componentsStarted, ", "));

          throw new AmbariException(reason.toString());
        }
      }
    }
  }

  /**
   * Removes hostname from the stateful cluster topology
   */
  private void removeHostFromClusterTopology(Clusters clusters, HostRequest hostRequest) throws AmbariException{
    if (hostRequest.getClusterName() == null) {
      for (Cluster c : clusters.getClusters().values()) {
        removeHostFromClusterTopology(c.getClusterId(), hostRequest.getHostname());
      }
    } else {
      long clusterId = clusters.getCluster(hostRequest.getClusterName()).getClusterId();
      removeHostFromClusterTopology(clusterId, hostRequest.getHostname());
    }
  }

  private void removeHostFromClusterTopology(long clusterId, String hostname) {
    ClusterTopology clusterTopology = topologyManager.getClusterTopology(clusterId);
    if(clusterTopology != null) {
      clusterTopology.removeHost(hostname);
    }
  }

  /**
   * Obtain the hostname from the request properties.  The hostname property name may differ
   * depending on the request type.  For the low level host resource creation calls, it is always
   * "Hosts/host_name".  For multi host "add host from hostgroup", the hostname property is a top level
   * property "host_name".
   *
   * @param properties  request properties
   *
   * @return the host name for the host request
   */
  public static String getHostNameFromProperties(Map<String, Object> properties) {
    String hostname = (String) properties.get(HOST_HOST_NAME_PROPERTY_ID);

    return hostname != null ? hostname :
        (String) properties.get(HOST_NAME_PROPERTY_ID);
  }

  //todo: for api/v1/hosts we also end up here so we need to ensure proper 400 response
  //todo: since a user shouldn't be posing to that endpoint
  private RequestStatusResponse submitHostRequests(Request request) throws SystemException {
    ScaleClusterRequest requestRequest;
    try {
      requestRequest = new ScaleClusterRequest(request.getProperties());
    } catch (InvalidTopologyTemplateException e) {
      throw new IllegalArgumentException("Invalid Add Hosts Template: " + e, e);
    }

    try {
      return topologyManager.scaleHosts(requestRequest);
    } catch (InvalidTopologyException e) {
      throw new IllegalArgumentException("Topology validation failed: " + e, e);
    } catch (AmbariException e) {
      //todo: handle non-system exceptions
      e.printStackTrace();
      //todo: for now just throw SystemException
      throw new SystemException("Unable to add hosts", e);
    }
  }

  //todo: proper static injection of topology manager
  public static void setTopologyManager(TopologyManager topologyManager) {
    HostResourceProvider.topologyManager = topologyManager;
  }
}<|MERGE_RESOLUTION|>--- conflicted
+++ resolved
@@ -51,7 +51,6 @@
 import org.apache.ambari.server.controller.spi.SystemException;
 import org.apache.ambari.server.controller.spi.UnsupportedPropertyException;
 import org.apache.ambari.server.controller.utilities.PropertyHelper;
-import org.apache.ambari.server.orm.models.HostInfoSummary;
 import org.apache.ambari.server.security.authorization.AuthorizationException;
 import org.apache.ambari.server.security.authorization.AuthorizationHelper;
 import org.apache.ambari.server.security.authorization.ResourceType;
@@ -142,7 +141,6 @@
   public static final String HOST_STATE_PROPERTY_ID = RESPONSE_KEY + PropertyHelper.EXTERNAL_PATH_SEP + STATE_PROPERTY_ID;
   public static final String HOST_TOTAL_MEM_PROPERTY_ID = RESPONSE_KEY + PropertyHelper.EXTERNAL_PATH_SEP + TOTAL_MEM_PROPERTY_ID;
   public static final String HOST_ATTRIBUTES_PROPERTY_ID = PropertyHelper.getPropertyId(RESPONSE_KEY, ATTRIBUTES_PROPERTY_ID);
-  public static final String HOST_SUMMARY_PROPERTY_ID = PropertyHelper.getPropertyId(RESPONSE_KEY, SUMMARY_PROPERTY_ID);
 
   public static final String BLUEPRINT_PROPERTY_ID = "blueprint";
   public static final String HOST_GROUP_PROPERTY_ID = "host_group";
@@ -157,6 +155,7 @@
   public static Map<Resource.Type, String> keyPropertyIds = ImmutableMap.<Resource.Type, String>builder()
       .put(Resource.Type.Host, HOST_HOST_NAME_PROPERTY_ID)
       .put(Resource.Type.Cluster, HOST_CLUSTER_NAME_PROPERTY_ID)
+      .put(Resource.Type.HostComponent, HOST_OS_TYPE_PROPERTY_ID)
       .build();
 
   /**
@@ -185,8 +184,7 @@
       HOST_RECOVERY_SUMMARY_PROPERTY_ID,
       HOST_STATE_PROPERTY_ID,
       HOST_TOTAL_MEM_PROPERTY_ID,
-      HOST_ATTRIBUTES_PROPERTY_ID,
-      HOST_SUMMARY_PROPERTY_ID);
+      HOST_ATTRIBUTES_PROPERTY_ID);
 
   @Inject
   private OsFamily osFamily;
@@ -242,49 +240,7 @@
   @Override
   protected Set<Resource> getResourcesAuthorized(Request request, Predicate predicate)
       throws SystemException, UnsupportedPropertyException, NoSuchResourceException, NoSuchParentResourceException {
-    if (request.getPropertyIds().contains(HOST_SUMMARY_PROPERTY_ID)) {
-      return getHostSummaryResource(request, predicate);
-    } else {
-      return getHostResource(request, predicate);
-    }
-  }
-
-  private Set<Resource> getHostSummaryResource(Request request, Predicate predicate)
-      throws SystemException, UnsupportedPropertyException, NoSuchResourceException, NoSuchParentResourceException {
-    Set<String> requestPropertyIds = getRequestPropertyIds(request, predicate);
-
-<<<<<<< HEAD
-=======
-    // use a collection which preserves order since JPA sorts the results
->>>>>>> 9ed46e30
-    Set<Resource> resources = new HashSet<>();
-
-    HostInfoSummary hostInfoSummary = new HostInfoSummary();
-    Resource resource = new ResourceImpl(Resource.Type.Host);
-    // predicate may or may not be there depending on how to query
-    // if it has cluster name, the host summary is cluster scope
-    // otherwise, the host summary covers all the hosts cross the clusters
-    Set<Map<String, Object>> propertyMap = getPropertyMaps(predicate);
-    String clusterName = null;
-    if (propertyMap.size() != 0) {
-      for (Map<String, Object> property : propertyMap) {
-        clusterName = (String) property.get(HOST_CLUSTER_NAME_PROPERTY_ID);
-        if (StringUtils.isNotBlank(clusterName)) {
-          setResourceProperty(resource, HOST_CLUSTER_NAME_PROPERTY_ID, clusterName, requestPropertyIds);
-          break;
-        }
-      }
-    }
-<<<<<<< HEAD
-    List<Object> summary = hostInfoSummary.getHostInfoSummary(clusterName);
-    setResourceProperty(resource, HOST_SUMMARY_PROPERTY_ID, summary, requestPropertyIds);
-=======
-    hostInfoSummary = hostInfoSummary.getHostInfoSummary(clusterName);
-    setResourceProperty(resource, HOST_SUMMARY_PROPERTY_ID, hostInfoSummary.getSummary(), requestPropertyIds);
->>>>>>> 9ed46e30
-    resources.add(resource);
-
-    return resources;
+    return getHostResource(request, predicate);
   }
 
   private Set<Resource> getHostResource(Request request, Predicate predicate)
