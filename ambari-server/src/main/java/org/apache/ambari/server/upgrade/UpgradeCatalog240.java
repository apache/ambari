/*
 * Licensed to the Apache Software Foundation (ASF) under one
 * or more contributor license agreements.  See the NOTICE file
 * distributed with this work for additional information
 * regarding copyright ownership.  The ASF licenses this file
 * to you under the Apache License, Version 2.0 (the
 * "License"); you may not use this file except in compliance
 * with the License.  You may obtain a copy of the License at
 *
 *     http://www.apache.org/licenses/LICENSE-2.0
 *
 * Unless required by applicable law or agreed to in writing, software
 * distributed under the License is distributed on an "AS IS" BASIS,
 * WITHOUT WARRANTIES OR CONDITIONS OF ANY KIND, either express or implied.
 * See the License for the specific language governing permissions and
 * limitations under the License.
 */

package org.apache.ambari.server.upgrade;

import java.sql.Clob;
import java.sql.ResultSet;
import java.sql.SQLException;
import java.sql.Statement;
import java.util.ArrayList;
import java.util.HashMap;
import java.util.Iterator;
import java.util.List;
import java.util.Map;
import java.util.UUID;
import java.util.concurrent.atomic.AtomicLong;

import org.apache.ambari.server.AmbariException;
import org.apache.ambari.server.controller.AmbariManagementController;
import org.apache.ambari.server.orm.DBAccessor.DBColumnInfo;
import org.apache.ambari.server.orm.dao.AlertDefinitionDAO;
import org.apache.ambari.server.orm.dao.DaoUtils;
import org.apache.ambari.server.orm.dao.PermissionDAO;
import org.apache.ambari.server.orm.dao.ResourceTypeDAO;
import org.apache.ambari.server.orm.entities.AlertDefinitionEntity;
import org.apache.ambari.server.orm.entities.PermissionEntity;
import org.apache.ambari.server.state.Cluster;
import org.apache.ambari.server.state.Clusters;
import org.apache.ambari.server.state.RepositoryType;
import org.slf4j.Logger;
import org.slf4j.LoggerFactory;
import org.springframework.jdbc.support.JdbcUtils;

import com.google.common.collect.Lists;
import com.google.gson.JsonArray;
import com.google.gson.JsonElement;
import com.google.gson.JsonObject;
import com.google.gson.JsonParser;
import com.google.gson.JsonPrimitive;
import com.google.inject.Inject;
import com.google.inject.Injector;
import com.google.inject.persist.Transactional;

/**
 * Upgrade catalog for version 2.4.0.
 */
public class UpgradeCatalog240 extends AbstractUpgradeCatalog {

  protected static final String ADMIN_PERMISSION_TABLE = "adminpermission";
  protected static final String PERMISSION_ID_COL = "permission_name";
  protected static final String SORT_ORDER_COL = "sort_order";
  protected static final String REPO_VERSION_TABLE = "repo_version";
  protected static final String SERVICE_COMPONENT_DS_TABLE = "servicecomponentdesiredstate";
  protected static final String HOST_COMPONENT_DS_TABLE = "hostcomponentdesiredstate";
  protected static final String HOST_COMPONENT_STATE_TABLE = "hostcomponentstate";
  protected static final String SERVICE_COMPONENT_HISTORY_TABLE = "servicecomponent_history";
  protected static final String UPGRADE_TABLE = "upgrade";
  protected static final String STACK_TABLE = "stack";

  @Inject
  DaoUtils daoUtils;

  @Inject
  PermissionDAO permissionDAO;

  @Inject
  ResourceTypeDAO resourceTypeDAO;

  /**
   * Logger.
   */
  private static final Logger LOG = LoggerFactory.getLogger(UpgradeCatalog240.class);

  private static final String ID = "id";
  private static final String SETTING_TABLE = "setting";

  protected static final String SERVICE_COMPONENT_DESIRED_STATE_TABLE = "servicecomponentdesiredstate";
  protected static final String RECOVERY_ENABLED_COL = "recovery_enabled";

  // ----- Constructors ------------------------------------------------------

  /**
   * Don't forget to register new UpgradeCatalogs in {@link org.apache.ambari.server.upgrade.SchemaUpgradeHelper.UpgradeHelperModule#configure()}
   *
   * @param injector Guice injector to track dependencies and uses bindings to inject them.
   */
  @Inject
  public UpgradeCatalog240(Injector injector) {
    super(injector);
    injector.injectMembers(this);
  }

  // ----- UpgradeCatalog ----------------------------------------------------

  /**
   * {@inheritDoc}
   */
  @Override
  public String getTargetVersion() {
    return "2.4.0";
  }

  // ----- AbstractUpgradeCatalog --------------------------------------------

  /**
   * {@inheritDoc}
   */
  @Override
  public String getSourceVersion() {
    return "2.3.0";
  }


  @Override
  protected void executeDDLUpdates() throws AmbariException, SQLException {
    updateAdminPermissionTable();
    updateServiceComponentDesiredStateTable();
    createSettingTable();
    updateRepoVersionTableDDL();
    updateServiceComponentDesiredStateTableDDL();
    createServiceComponentHistoryTable();
  }

  @Override
  protected void executePreDMLUpdates() throws AmbariException, SQLException {
    //To change body of implemented methods use File | Settings | File Templates.
  }

  @Override
  protected void executeDMLUpdates() throws AmbariException, SQLException {
    addNewConfigurationsFromXml();
    updateAlerts();
    setRoleSortOrder();
    addSettingPermission();
  }

  private void createSettingTable() throws SQLException {
    List<DBColumnInfo> columns = new ArrayList<>();

    //  Add setting table
    LOG.info("Creating " + SETTING_TABLE + " table");

    columns.add(new DBColumnInfo(ID, Long.class, null, null, false));
    columns.add(new DBColumnInfo("name", String.class, 255, null, false));
    columns.add(new DBColumnInfo("setting_type", String.class, 255, null, false));
    columns.add(new DBColumnInfo("content", String.class, 3000, null, false));
    columns.add(new DBColumnInfo("updated_by", String.class, 255, "_db", false));
    columns.add(new DBColumnInfo("update_timestamp", Long.class, null, null, false));
    dbAccessor.createTable(SETTING_TABLE, columns, ID);
    addSequence("setting_id_seq", 0L, false);
  }

  protected void addSettingPermission() throws SQLException {
    String administratorPermissionId =
            permissionDAO.findPermissionByNameAndType("AMBARI.ADMINISTRATOR", resourceTypeDAO.findByName("AMBARI")).getId().toString();
    String selectRoleSql = "select * from roleauthorization where authorization_id = 'AMBARI.MANAGE_SETTINGS'";
    if (executeAndCheckEmptyResult(selectRoleSql)) {
      dbAccessor.insertRow("roleauthorization", new String[]{"authorization_id", "authorization_name"},
              new String[]{"'AMBARI.MANAGE_SETTINGS'", "'Manage settings'"}, false);
    }

    String selectPermissionSql = "select * from permission_roleauthorization where authorization_id = 'AMBARI.MANAGE_SETTINGS'";
    if (executeAndCheckEmptyResult(selectPermissionSql)) {
      dbAccessor.insertRow("permission_roleauthorization", new String[]{"permission_id", "authorization_id"},
              new String[]{administratorPermissionId, "'AMBARI.MANAGE_SETTINGS'"}, false);
    }
  }

  protected void updateAlerts() {
    LOG.info("Updating alert definitions.");
    AmbariManagementController ambariManagementController = injector.getInstance(AmbariManagementController.class);
    AlertDefinitionDAO alertDefinitionDAO = injector.getInstance(AlertDefinitionDAO.class);
    Clusters clusters = ambariManagementController.getClusters();

    Map<String, Cluster> clusterMap = getCheckedClusterMap(clusters);
    for (final Cluster cluster : clusterMap.values()) {
      long clusterID = cluster.getClusterId();

      final AlertDefinitionEntity namenodeLastCheckpointAlertDefinitionEntity = alertDefinitionDAO.findByName(
              clusterID, "namenode_last_checkpoint");
      final AlertDefinitionEntity namenodeHAHealthAlertDefinitionEntity = alertDefinitionDAO.findByName(
              clusterID, "namenode_ha_health");
      final AlertDefinitionEntity nodemanagerHealthAlertDefinitionEntity = alertDefinitionDAO.findByName(
              clusterID, "yarn_nodemanager_health");
      final AlertDefinitionEntity nodemanagerHealthSummaryAlertDefinitionEntity = alertDefinitionDAO.findByName(
              clusterID, "nodemanager_health_summary");
      final AlertDefinitionEntity hiveMetastoreProcessAlertDefinitionEntity = alertDefinitionDAO.findByName(
              clusterID, "hive_metastore_process");
      final AlertDefinitionEntity hiveServerProcessAlertDefinitionEntity = alertDefinitionDAO.findByName(
              clusterID, "hive_server_process");
      final AlertDefinitionEntity hiveWebhcatServerStatusAlertDefinitionEntity = alertDefinitionDAO.findByName(
              clusterID, "hive_webhcat_server_status");
      final AlertDefinitionEntity flumeAgentStatusAlertDefinitionEntity = alertDefinitionDAO.findByName(
              clusterID, "flume_agent_status");

      Map<AlertDefinitionEntity, List<String>> alertDefinitionParams = new HashMap<>();
      checkedPutToMap(alertDefinitionParams, namenodeLastCheckpointAlertDefinitionEntity,
              Lists.newArrayList("connection.timeout", "checkpoint.time.warning.threshold", "checkpoint.time.critical.threshold"));
      checkedPutToMap(alertDefinitionParams, namenodeHAHealthAlertDefinitionEntity,
              Lists.newArrayList("connection.timeout"));
      checkedPutToMap(alertDefinitionParams, nodemanagerHealthAlertDefinitionEntity,
              Lists.newArrayList("connection.timeout"));
      checkedPutToMap(alertDefinitionParams, nodemanagerHealthSummaryAlertDefinitionEntity,
              Lists.newArrayList("connection.timeout"));
      checkedPutToMap(alertDefinitionParams, hiveMetastoreProcessAlertDefinitionEntity,
              Lists.newArrayList("default.smoke.user", "default.smoke.principal", "default.smoke.keytab"));
      checkedPutToMap(alertDefinitionParams, hiveServerProcessAlertDefinitionEntity,
              Lists.newArrayList("default.smoke.user", "default.smoke.principal", "default.smoke.keytab"));
      checkedPutToMap(alertDefinitionParams, hiveWebhcatServerStatusAlertDefinitionEntity,
              Lists.newArrayList("default.smoke.user", "connection.timeout"));
      checkedPutToMap(alertDefinitionParams, flumeAgentStatusAlertDefinitionEntity,
              Lists.newArrayList("run.directory"));

      for(Map.Entry<AlertDefinitionEntity, List<String>> entry : alertDefinitionParams.entrySet()){
        AlertDefinitionEntity alertDefinition = entry.getKey();
        String source = alertDefinition.getSource();

        alertDefinition.setSource(addParam(source, entry.getValue()));
        alertDefinition.setHash(UUID.randomUUID().toString());

        alertDefinitionDAO.merge(alertDefinition);
      }

    }
  }

  /*
  * Simple put method with check for key is not null
  * */
  private void checkedPutToMap(Map<AlertDefinitionEntity, List<String>> alertDefinitionParams, AlertDefinitionEntity alertDefinitionEntity,
                               List<String> params) {
    if (alertDefinitionEntity != null) {
      alertDefinitionParams.put(alertDefinitionEntity, params);
    }
  }

  private boolean executeAndCheckEmptyResult(String sql) throws SQLException {
    try(Statement statement = dbAccessor.getConnection().createStatement();
        ResultSet resultSet = statement.executeQuery(sql)) {
      if (resultSet != null && resultSet.next()) {
        return false;
      } else {
        return true;
      }
    }
  }

  protected String addParam(String source, List<String> params) {
    JsonObject sourceJson = new JsonParser().parse(source).getAsJsonObject();
    JsonArray parametersJson = sourceJson.getAsJsonArray("parameters");

    boolean parameterExists = parametersJson != null && !parametersJson.isJsonNull();

    if (parameterExists) {
      Iterator<JsonElement> jsonElementIterator = parametersJson.iterator();
      while(jsonElementIterator.hasNext()) {
        JsonElement element = jsonElementIterator.next();
        JsonElement name = element.getAsJsonObject().get("name");
        if (name != null && !name.isJsonNull() && params.contains(name.getAsString())) {
          params.remove(name.getAsString());
        }
      }
      if (params.size() == 0) {
        return sourceJson.toString();
      }
    }

    List<JsonObject> paramsToAdd = new ArrayList<>();

    if (params.contains("connection.timeout")) {
      JsonObject param = new JsonObject();
      param.add("name", new JsonPrimitive("connection.timeout"));
      param.add("display_name", new JsonPrimitive("Connection Timeout"));
      param.add("value", new JsonPrimitive(5.0));
      param.add("type", new JsonPrimitive("NUMERIC"));
      param.add("description", new JsonPrimitive("The maximum time before this alert is considered to be CRITICAL"));
      param.add("units", new JsonPrimitive("seconds"));
      param.add("threshold", new JsonPrimitive("CRITICAL"));

      paramsToAdd.add(param);

    }
    if (params.contains("checkpoint.time.warning.threshold")) {
      JsonObject param = new JsonObject();
      param.add("name", new JsonPrimitive("checkpoint.time.warning.threshold"));
      param.add("display_name", new JsonPrimitive("Checkpoint Warning"));
      param.add("value", new JsonPrimitive(2.0));
      param.add("type", new JsonPrimitive("PERCENT"));
      param.add("description", new JsonPrimitive("The percentage of the last checkpoint time greater than the interval in order to trigger a warning alert."));
      param.add("units", new JsonPrimitive("%"));
      param.add("threshold", new JsonPrimitive("WARNING"));

      paramsToAdd.add(param);

    }
    if (params.contains("checkpoint.time.critical.threshold")) {
      JsonObject param = new JsonObject();
      param.add("name", new JsonPrimitive("checkpoint.time.critical.threshold"));
      param.add("display_name", new JsonPrimitive("Checkpoint Critical"));
      param.add("value", new JsonPrimitive(2.0));
      param.add("type", new JsonPrimitive("PERCENT"));
      param.add("description", new JsonPrimitive("The percentage of the last checkpoint time greater than the interval in order to trigger a critical alert."));
      param.add("units", new JsonPrimitive("%"));
      param.add("threshold", new JsonPrimitive("CRITICAL"));

      paramsToAdd.add(param);

    }
    if (params.contains("default.smoke.user")) {
      JsonObject param = new JsonObject();
      param.add("name", new JsonPrimitive("default.smoke.user"));
      param.add("display_name", new JsonPrimitive("Default Smoke User"));
      param.add("value", new JsonPrimitive("ambari-qa"));
      param.add("type", new JsonPrimitive("STRING"));
      param.add("description", new JsonPrimitive("The user that will run the Hive commands if not specified in cluster-env/smokeuser"));

      paramsToAdd.add(param);

    }
    if (params.contains("default.smoke.principal")) {
      JsonObject param = new JsonObject();
      param.add("name", new JsonPrimitive("default.smoke.principal"));
      param.add("display_name", new JsonPrimitive("Default Smoke Principal"));
      param.add("value", new JsonPrimitive("ambari-qa@EXAMPLE.COM"));
      param.add("type", new JsonPrimitive("STRING"));
      param.add("description", new JsonPrimitive("The principal to use when retrieving the kerberos ticket if not specified in cluster-env/smokeuser_principal_name"));

      paramsToAdd.add(param);

    }
    if (params.contains("default.smoke.keytab")) {
      JsonObject param = new JsonObject();
      param.add("name", new JsonPrimitive("default.smoke.keytab"));
      param.add("display_name", new JsonPrimitive("Default Smoke Keytab"));
      param.add("value", new JsonPrimitive("/etc/security/keytabs/smokeuser.headless.keytab"));
      param.add("type", new JsonPrimitive("STRING"));
      param.add("description", new JsonPrimitive("The keytab to use when retrieving the kerberos ticket if not specified in cluster-env/smokeuser_keytab"));

      paramsToAdd.add(param);

    }
    if (params.contains("run.directory")) {
      JsonObject param = new JsonObject();
      param.add("name", new JsonPrimitive("run.directory"));
      param.add("display_name", new JsonPrimitive("Run Directory"));
      param.add("value", new JsonPrimitive("/var/run/flume"));
      param.add("type", new JsonPrimitive("STRING"));
      param.add("description", new JsonPrimitive("The directory where flume agent processes will place their PID files."));

      paramsToAdd.add(param);

    }


    if (!parameterExists) {
      parametersJson = new JsonArray();
      for (JsonObject param : paramsToAdd) {
        parametersJson.add(param);
      }
      sourceJson.add("parameters", parametersJson);
    } else {
      for (JsonObject param : paramsToAdd) {
        parametersJson.add(param);
      }
      sourceJson.remove("parameters");
      sourceJson.add("parameters", parametersJson);
    }

    return sourceJson.toString();
  }

  protected void updateAdminPermissionTable() throws SQLException {
    // Add the sort_order column to the adminpermission table
    dbAccessor.addColumn(ADMIN_PERMISSION_TABLE,
        new DBColumnInfo(SORT_ORDER_COL, Short.class, null, 1, false));
  }

  protected void setRoleSortOrder() throws SQLException {
    String updateStatement = "UPDATE " + ADMIN_PERMISSION_TABLE + " SET " + SORT_ORDER_COL + "=%d WHERE " + PERMISSION_ID_COL + "='%s'";

    LOG.info("Setting permission labels");
    dbAccessor.executeUpdate(String.format(updateStatement,
        1, PermissionEntity.AMBARI_ADMINISTRATOR_PERMISSION_NAME));
    dbAccessor.executeUpdate(String.format(updateStatement,
        2, PermissionEntity.CLUSTER_ADMINISTRATOR_PERMISSION_NAME));
    dbAccessor.executeUpdate(String.format(updateStatement,
        3, PermissionEntity.CLUSTER_OPERATOR_PERMISSION_NAME));
    dbAccessor.executeUpdate(String.format(updateStatement,
        4, PermissionEntity.SERVICE_ADMINISTRATOR_PERMISSION_NAME));
    dbAccessor.executeUpdate(String.format(updateStatement,
        5, PermissionEntity.SERVICE_OPERATOR_PERMISSION_NAME));
    dbAccessor.executeUpdate(String.format(updateStatement,
        6, PermissionEntity.CLUSTER_USER_PERMISSION_NAME));
    dbAccessor.executeUpdate(String.format(updateStatement,
        7, PermissionEntity.VIEW_USER_PERMISSION_NAME));
  }

  /**
<<<<<<< HEAD
   * Makes the following changes to the {@value #REPO_VERSION_TABLE} table:
   * <ul>
   * <li>repo_type VARCHAR(255) DEFAULT 'STANDARD' NOT NULL</li>
   * <li>version_url VARCHAR(1024)</li>
   * <li>version_xml MEDIUMTEXT</li>
   * <li>version_xsd VARCHAR(512)</li>
   * <li>parent_id BIGINT</li>
   * </ul>
   *
   * @throws SQLException
   */
  private void updateRepoVersionTableDDL() throws SQLException {
    DBColumnInfo repoTypeColumn = new DBColumnInfo("repo_type", String.class, 255, RepositoryType.STANDARD.name(), false);
    DBColumnInfo versionUrlColumn = new DBColumnInfo("version_url", String.class, 1024, null, true);
    DBColumnInfo versionXmlColumn = new DBColumnInfo("version_xml", Clob.class, null, null, true);
    DBColumnInfo versionXsdColumn = new DBColumnInfo("version_xsd", String.class, 512, null, true);
    DBColumnInfo parentIdColumn = new DBColumnInfo("parent_id", Long.class, null, null, true);

    dbAccessor.addColumn(REPO_VERSION_TABLE, repoTypeColumn);
    dbAccessor.addColumn(REPO_VERSION_TABLE, versionUrlColumn);
    dbAccessor.addColumn(REPO_VERSION_TABLE, versionXmlColumn);
    dbAccessor.addColumn(REPO_VERSION_TABLE, versionXsdColumn);
    dbAccessor.addColumn(REPO_VERSION_TABLE, parentIdColumn);
  }

  /**
   * Makes the following changes to the {@value #SERVICE_COMPONENT_DS_TABLE} table,
   * but only if the table doesn't have it's new PK set.
   * <ul>
   * <li>id BIGINT NOT NULL</li>
   * <li>Drops FKs on {@value #HOST_COMPONENT_DS_TABLE} and {@value #HOST_COMPONENT_STATE_TABLE}</li>
   * <li>Populates {@value #SQLException#ID} in {@value #SERVICE_COMPONENT_DS_TABLE}</li>
   * <li>Creates {@code UNIQUE} constraint on {@value #HOST_COMPONENT_DS_TABLE}</li>
   * <li>Adds FKs on {@value #HOST_COMPONENT_DS_TABLE} and {@value #HOST_COMPONENT_STATE_TABLE}</li>
   * <li>Adds new sequence value of {@code servicecomponentdesiredstate_id_seq}</li>
   * </ul>
   *
   * @throws SQLException
   */
  @Transactional
  private void updateServiceComponentDesiredStateTableDDL() throws SQLException {
    if (dbAccessor.tableHasPrimaryKey(SERVICE_COMPONENT_DS_TABLE, ID)) {
      LOG.info("Skipping {} table Primary Key modifications since the new {} column already exists",
          SERVICE_COMPONENT_DS_TABLE, ID);

      return;
    }

    // drop FKs to SCDS in both HCDS and HCS tables
    dbAccessor.dropFKConstraint(HOST_COMPONENT_DS_TABLE, "hstcmpnntdesiredstatecmpnntnme");
    dbAccessor.dropFKConstraint(HOST_COMPONENT_STATE_TABLE, "hstcomponentstatecomponentname");

    // remove existing compound PK
    dbAccessor.dropPKConstraint(SERVICE_COMPONENT_DS_TABLE, "servicecomponentdesiredstate_pkey");

    // add new PK column to SCDS, making it nullable for now
    DBColumnInfo idColumn = new DBColumnInfo(ID, Long.class, null, null, true);
    dbAccessor.addColumn(SERVICE_COMPONENT_DS_TABLE, idColumn);

    // populate SCDS id column
    AtomicLong scdsIdCounter = new AtomicLong(1);
    Statement statement = null;
    ResultSet resultSet = null;
    try {
      statement = dbAccessor.getConnection().createStatement();
      if (statement != null) {
        String selectSQL = String.format("SELECT cluster_id, service_name, component_name FROM %s",
            SERVICE_COMPONENT_DS_TABLE);

        resultSet = statement.executeQuery(selectSQL);
        while (null != resultSet && resultSet.next()) {
          final Long clusterId = resultSet.getLong("cluster_id");
          final String serviceName = resultSet.getString("service_name");
          final String componentName = resultSet.getString("component_name");

          String updateSQL = String.format(
              "UPDATE %s SET %s = %d WHERE cluster_id = %d AND service_name = '%s' AND component_name = '%s'",
              SERVICE_COMPONENT_DS_TABLE, ID, scdsIdCounter.getAndIncrement(), clusterId,
              serviceName, componentName);

          dbAccessor.executeQuery(updateSQL);
        }
      }
    } finally {
      JdbcUtils.closeResultSet(resultSet);
      JdbcUtils.closeStatement(statement);
    }

    // make the column NON NULL now
    dbAccessor.alterColumn(SERVICE_COMPONENT_DS_TABLE,
        new DBColumnInfo(ID, Long.class, null, null, false));

    // create a new PK, matching the name of the constraint found in SQL
    dbAccessor.addPKConstraint(SERVICE_COMPONENT_DS_TABLE, "pk_sc_desiredstate", ID);

    // create UNIQUE constraint, ensuring column order matches SQL files
    String[] uniqueColumns = new String[] { "component_name", "service_name", "cluster_id" };
    dbAccessor.addUniqueConstraint(SERVICE_COMPONENT_DS_TABLE, "unq_scdesiredstate_name",
        uniqueColumns);

    // add FKs back to SCDS in both HCDS and HCS tables
    dbAccessor.addFKConstraint(HOST_COMPONENT_DS_TABLE, "hstcmpnntdesiredstatecmpnntnme",
        uniqueColumns, SERVICE_COMPONENT_DS_TABLE, uniqueColumns, false);

    dbAccessor.addFKConstraint(HOST_COMPONENT_STATE_TABLE, "hstcomponentstatecomponentname",
        uniqueColumns, SERVICE_COMPONENT_DS_TABLE, uniqueColumns, false);

    // Add sequence for SCDS id
    addSequence("servicecomponentdesiredstate_id_seq", scdsIdCounter.get(), false);
  }

  /**
   * Makes the following changes to the {@value #SERVICE_COMPONENT_HISTORY_TABLE} table:
   * <ul>
   * <li>id BIGINT NOT NULL</li>
   * <li>component_id BIGINT NOT NULL</li>
   * <li>upgrade_id BIGINT NOT NULL</li>
   * <li>from_stack_id BIGINT NOT NULL</li>
   * <li>to_stack_id BIGINT NOT NULL</li>
   * <li>CONSTRAINT PK_sc_history PRIMARY KEY (id)</li>
   * <li>CONSTRAINT FK_sc_history_component_id FOREIGN KEY (component_id) REFERENCES servicecomponentdesiredstate (id)</li>
   * <li>CONSTRAINT FK_sc_history_upgrade_id FOREIGN KEY (upgrade_id) REFERENCES upgrade (upgrade_id)</li>
   * <li>CONSTRAINT FK_sc_history_from_stack_id FOREIGN KEY (from_stack_id) REFERENCES stack (stack_id)</li>
   * <li>CONSTRAINT FK_sc_history_to_stack_id FOREIGN KEY (to_stack_id) REFERENCES stack (stack_id)</li>
   * <li>Creates the {@code servicecomponent_history_id_seq}</li>
   * </ul>
   *
   * @throws SQLException
   */
  private void createServiceComponentHistoryTable() throws SQLException {
    List<DBColumnInfo> columns = new ArrayList<>();
    columns.add(new DBColumnInfo(ID, Long.class, null, null, false));
    columns.add(new DBColumnInfo("component_id", Long.class, null, null, false));
    columns.add(new DBColumnInfo("upgrade_id", Long.class, null, null, false));
    columns.add(new DBColumnInfo("from_stack_id", Long.class, null, null, false));
    columns.add(new DBColumnInfo("to_stack_id", Long.class, null, null, false));
    dbAccessor.createTable(SERVICE_COMPONENT_HISTORY_TABLE, columns, (String[]) null);

    dbAccessor.addPKConstraint(SERVICE_COMPONENT_HISTORY_TABLE, "PK_sc_history", ID);

    dbAccessor.addFKConstraint(SERVICE_COMPONENT_HISTORY_TABLE, "FK_sc_history_component_id",
        "component_id", SERVICE_COMPONENT_DS_TABLE, "id", false);

    dbAccessor.addFKConstraint(SERVICE_COMPONENT_HISTORY_TABLE, "FK_sc_history_upgrade_id",
        "upgrade_id", UPGRADE_TABLE, "upgrade_id", false);

    dbAccessor.addFKConstraint(SERVICE_COMPONENT_HISTORY_TABLE, "FK_sc_history_from_stack_id",
        "from_stack_id", STACK_TABLE, "stack_id", false);

    dbAccessor.addFKConstraint(SERVICE_COMPONENT_HISTORY_TABLE, "FK_sc_history_to_stack_id",
        "to_stack_id", STACK_TABLE, "stack_id", false);

    addSequence("servicecomponent_history_id_seq", 0L, false);
=======
   * Alter servicecomponentdesiredstate table to add recovery_enabled column.
   * @throws SQLException
   */
  private void updateServiceComponentDesiredStateTable() throws SQLException {
    // ALTER TABLE servicecomponentdesiredstate ADD COLUMN
    // recovery_enabled SMALLINT DEFAULT 0 NOT NULL
    dbAccessor.addColumn(SERVICE_COMPONENT_DESIRED_STATE_TABLE,
            new DBAccessor.DBColumnInfo(RECOVERY_ENABLED_COL, Short.class, null, 0, false));
>>>>>>> 4fcca627
  }
}<|MERGE_RESOLUTION|>--- conflicted
+++ resolved
@@ -411,7 +411,6 @@
   }
 
   /**
-<<<<<<< HEAD
    * Makes the following changes to the {@value #REPO_VERSION_TABLE} table:
    * <ul>
    * <li>repo_type VARCHAR(255) DEFAULT 'STANDARD' NOT NULL</li>
@@ -565,7 +564,9 @@
         "to_stack_id", STACK_TABLE, "stack_id", false);
 
     addSequence("servicecomponent_history_id_seq", 0L, false);
-=======
+  }
+
+  /**
    * Alter servicecomponentdesiredstate table to add recovery_enabled column.
    * @throws SQLException
    */
@@ -573,7 +574,6 @@
     // ALTER TABLE servicecomponentdesiredstate ADD COLUMN
     // recovery_enabled SMALLINT DEFAULT 0 NOT NULL
     dbAccessor.addColumn(SERVICE_COMPONENT_DESIRED_STATE_TABLE,
-            new DBAccessor.DBColumnInfo(RECOVERY_ENABLED_COL, Short.class, null, 0, false));
->>>>>>> 4fcca627
+            new DBColumnInfo(RECOVERY_ENABLED_COL, Short.class, null, 0, false));
   }
 }