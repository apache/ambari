--- conflicted
+++ resolved
@@ -116,11 +116,8 @@
     PROPERTY_IDS.add(STACK_NAME_PROPERTY_ID);
     PROPERTY_IDS.add(STACK_VERSION_PROPERTY_ID);
     PROPERTY_IDS.add(OS_PROPERTY_ID);
-<<<<<<< HEAD
     PROPERTY_IDS.add(DEFAULT_OS_PROPERTY_ID);
-=======
     PROPERTY_IDS.add(MPACK_DISPLAY_NAME);
->>>>>>> 128afd2f
 
     // keys
     KEY_PROPERTY_IDS.put(Resource.Type.Mpack, MPACK_RESOURCE_ID);
