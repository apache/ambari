--- conflicted
+++ resolved
@@ -18,26 +18,38 @@
 
 package org.apache.ambari.server.controller;
 
-<<<<<<< HEAD
-=======
 import static org.apache.ambari.server.agent.ExecutionCommand.KeyNames.AGENT_STACK_RETRY_COUNT;
 import static org.apache.ambari.server.agent.ExecutionCommand.KeyNames.AGENT_STACK_RETRY_ON_UNAVAILABILITY;
-import static org.apache.ambari.server.agent.ExecutionCommand.KeyNames.AMBARI_DB_RCA_DRIVER;
-import static org.apache.ambari.server.agent.ExecutionCommand.KeyNames.AMBARI_DB_RCA_PASSWORD;
-import static org.apache.ambari.server.agent.ExecutionCommand.KeyNames.AMBARI_DB_RCA_URL;
-import static org.apache.ambari.server.agent.ExecutionCommand.KeyNames.AMBARI_DB_RCA_USERNAME;
 import static org.apache.ambari.server.agent.ExecutionCommand.KeyNames.BLUEPRINT_PROVISIONING_STATE;
->>>>>>> dda8b504
 import static org.apache.ambari.server.agent.ExecutionCommand.KeyNames.CLIENTS_TO_UPDATE_CONFIGS;
+import static org.apache.ambari.server.agent.ExecutionCommand.KeyNames.CLUSTER_NAME;
 import static org.apache.ambari.server.agent.ExecutionCommand.KeyNames.COMMAND_RETRY_ENABLED;
 import static org.apache.ambari.server.agent.ExecutionCommand.KeyNames.COMMAND_TIMEOUT;
 import static org.apache.ambari.server.agent.ExecutionCommand.KeyNames.CUSTOM_FOLDER;
 import static org.apache.ambari.server.agent.ExecutionCommand.KeyNames.DB_DRIVER_FILENAME;
+import static org.apache.ambari.server.agent.ExecutionCommand.KeyNames.DB_NAME;
+import static org.apache.ambari.server.agent.ExecutionCommand.KeyNames.DFS_TYPE;
+import static org.apache.ambari.server.agent.ExecutionCommand.KeyNames.GPL_LICENSE_ACCEPTED;
+import static org.apache.ambari.server.agent.ExecutionCommand.KeyNames.GROUP_LIST;
+import static org.apache.ambari.server.agent.ExecutionCommand.KeyNames.HOOKS_FOLDER;
+import static org.apache.ambari.server.agent.ExecutionCommand.KeyNames.HOST_SYS_PREPPED;
+import static org.apache.ambari.server.agent.ExecutionCommand.KeyNames.JAVA_HOME;
+import static org.apache.ambari.server.agent.ExecutionCommand.KeyNames.JAVA_VERSION;
+import static org.apache.ambari.server.agent.ExecutionCommand.KeyNames.JCE_NAME;
+import static org.apache.ambari.server.agent.ExecutionCommand.KeyNames.JDK_LOCATION;
+import static org.apache.ambari.server.agent.ExecutionCommand.KeyNames.JDK_NAME;
 import static org.apache.ambari.server.agent.ExecutionCommand.KeyNames.MAX_DURATION_OF_RETRIES;
+import static org.apache.ambari.server.agent.ExecutionCommand.KeyNames.MYSQL_JDBC_URL;
+import static org.apache.ambari.server.agent.ExecutionCommand.KeyNames.NOT_MANAGED_HDFS_PATH_LIST;
+import static org.apache.ambari.server.agent.ExecutionCommand.KeyNames.ORACLE_JDBC_URL;
 import static org.apache.ambari.server.agent.ExecutionCommand.KeyNames.PACKAGE_LIST;
 import static org.apache.ambari.server.agent.ExecutionCommand.KeyNames.SCRIPT;
 import static org.apache.ambari.server.agent.ExecutionCommand.KeyNames.SCRIPT_TYPE;
 import static org.apache.ambari.server.agent.ExecutionCommand.KeyNames.SERVICE_PACKAGE_FOLDER;
+import static org.apache.ambari.server.agent.ExecutionCommand.KeyNames.STACK_NAME;
+import static org.apache.ambari.server.agent.ExecutionCommand.KeyNames.STACK_VERSION;
+import static org.apache.ambari.server.agent.ExecutionCommand.KeyNames.USER_GROUPS;
+import static org.apache.ambari.server.agent.ExecutionCommand.KeyNames.USER_LIST;
 import static org.apache.ambari.server.controller.AmbariCustomCommandExecutionHelper.masterToSlaveMappingForDecom;
 
 import java.io.File;
@@ -95,6 +107,8 @@
 import org.apache.ambari.server.agent.stomp.HostLevelParamsHolder;
 import org.apache.ambari.server.agent.stomp.TopologyHolder;
 import org.apache.ambari.server.agent.stomp.dto.HostRepositories;
+import org.apache.ambari.server.agent.stomp.dto.MetadataCluster;
+import org.apache.ambari.server.agent.stomp.dto.MetadataServiceInfo;
 import org.apache.ambari.server.agent.stomp.dto.TopologyCluster;
 import org.apache.ambari.server.agent.stomp.dto.TopologyComponent;
 import org.apache.ambari.server.api.services.AmbariMetaInfo;
@@ -117,6 +131,7 @@
 import org.apache.ambari.server.controller.spi.ResourceAlreadyExistsException;
 import org.apache.ambari.server.controller.spi.SystemException;
 import org.apache.ambari.server.customactions.ActionDefinition;
+import org.apache.ambari.server.events.MetadataUpdateEvent;
 import org.apache.ambari.server.events.TopologyUpdateEvent;
 import org.apache.ambari.server.events.UpdateEventType;
 import org.apache.ambari.server.events.publishers.AmbariEventPublisher;
@@ -223,6 +238,7 @@
 import org.apache.ambari.server.utils.SecretReference;
 import org.apache.ambari.server.utils.StageUtils;
 import org.apache.commons.collections.CollectionUtils;
+import org.apache.commons.collections.MapUtils;
 import org.apache.commons.lang.BooleanUtils;
 import org.apache.commons.lang.StringUtils;
 import org.apache.commons.lang.math.NumberUtils;
@@ -261,6 +277,9 @@
   private static final String CLUSTER_PHASE_PROPERTY = "phase";
   private static final String CLUSTER_PHASE_INITIAL_INSTALL = "INITIAL_INSTALL";
   private static final String CLUSTER_PHASE_INITIAL_START = "INITIAL_START";
+  private static final String AMBARI_SERVER_HOST = "ambari_server_host";
+  private static final String AMBARI_SERVER_PORT = "ambari_server_port";
+  private static final String AMBARI_SERVER_USE_SSL = "ambari_server_use_ssl";
 
   private static final String BASE_LOG_DIR = "/tmp/ambari";
 
@@ -805,6 +824,7 @@
   /**
    * {@inheritDoc}
    */
+  @Override
   public TopologyUpdateEvent getAddedComponentsTopologyEvent(Set<ServiceComponentHostRequest> requests)
     throws AmbariException {
     TreeMap<String, TopologyCluster> topologyUpdates = new TreeMap<>();
@@ -5455,6 +5475,57 @@
     return QuickLinkVisibilityControllerFactory.get(quickLinkProfileJson);
   }
 
+  /**
+   * Collects full metadata info about clusters for agent.
+   * @return metadata info about clusters
+   * @throws AmbariException
+   */
+  public MetadataUpdateEvent getClustersMetadata() throws AmbariException {
+    TreeMap<String, MetadataCluster> metadataClusters = new TreeMap<>();
+
+    for (Cluster cl : clusters.getClusters().values()) {
+      StackId stackId = cl.getDesiredStackVersion();
+
+      SecurityType securityType = cl.getSecurityType();
+
+      MetadataCluster metadataCluster = new MetadataCluster(securityType, getMetadataServiceLevelParams(cl), true, getMetadataClusterLevelParams(cl, stackId), null);
+      metadataClusters.put(Long.toString(cl.getClusterId()), metadataCluster);
+    }
+
+    MetadataUpdateEvent metadataUpdateEvent = new MetadataUpdateEvent(metadataClusters,
+        getMetadataAmbariLevelParams(), getMetadataAgentConfigs(), UpdateEventType.CREATE);
+    return metadataUpdateEvent;
+  }
+
+  public MetadataUpdateEvent getClusterMetadata(Cluster cl) throws AmbariException {
+    final TreeMap<String, MetadataCluster> metadataClusters = new TreeMap<>();
+    MetadataCluster metadataCluster = new MetadataCluster(cl.getSecurityType(), getMetadataServiceLevelParams(cl), true, getMetadataClusterLevelParams(cl, cl.getDesiredStackVersion()), null);
+    metadataClusters.put(Long.toString(cl.getClusterId()), metadataCluster);
+    return new MetadataUpdateEvent(metadataClusters, null, getMetadataAgentConfigs(), UpdateEventType.UPDATE);
+  }
+
+  @Override
+  public MetadataUpdateEvent getClusterMetadataOnConfigsUpdate(Cluster cl) throws AmbariException {
+    final TreeMap<String, MetadataCluster> metadataClusters = new TreeMap<>();
+    metadataClusters.put(Long.toString(cl.getClusterId()), MetadataCluster.clusterLevelParamsMetadataCluster(null, getMetadataClusterLevelParams(cl, cl.getDesiredStackVersion())));
+    return new MetadataUpdateEvent(metadataClusters, null, getMetadataAgentConfigs(), UpdateEventType.UPDATE);
+  }
+
+  public MetadataUpdateEvent getClusterMetadataOnRepoUpdate(Cluster cl) throws AmbariException {
+    TreeMap<String, MetadataCluster> metadataClusters = new TreeMap<>();
+    metadataClusters.put(Long.toString(cl.getClusterId()), MetadataCluster.serviceLevelParamsMetadataCluster(null, getMetadataServiceLevelParams(cl), true));
+    return new MetadataUpdateEvent(metadataClusters, null, getMetadataAgentConfigs(), UpdateEventType.UPDATE);
+  }
+
+  public MetadataUpdateEvent getClusterMetadataOnServiceInstall(Cluster cl, String serviceName) throws AmbariException {
+    return getClusterMetadataOnServiceCredentialStoreUpdate(cl, serviceName);
+  }
+
+  public MetadataUpdateEvent getClusterMetadataOnServiceCredentialStoreUpdate(Cluster cl, String serviceName) throws AmbariException {
+    final TreeMap<String, MetadataCluster> metadataClusters = new TreeMap<>();
+    metadataClusters.put(Long.toString(cl.getClusterId()), MetadataCluster.serviceLevelParamsMetadataCluster(null, getMetadataServiceLevelParams(cl), false));
+    return new MetadataUpdateEvent(metadataClusters, null, getMetadataAgentConfigs(), UpdateEventType.UPDATE);
+  }
 
   // TODO: synchronization?
   @Override
@@ -5649,15 +5720,19 @@
         throw new AmbariException(message);
       }
     }
-<<<<<<< HEAD
     String agentDefaultCommandTimeout = configs.getDefaultAgentTaskTimeout(false);
     String actualTimeout = (!scriptCommandTimeout.equals("") ? scriptCommandTimeout
         : agentDefaultCommandTimeout);
-=======
-    return repositoryVersion;
-  }
-
-  public TreeMap<String, String> getMetadataClusterLevelParams(Cluster cluster, StackId stackId) throws AmbariException {
+
+    commandParams.put(COMMAND_TIMEOUT, actualTimeout);
+    commandParams.put(SCRIPT, scriptName);
+    commandParams.put(SCRIPT_TYPE, script.getScriptType().toString());
+
+    return commandParams;
+  }
+
+  public TreeMap<String, String> getMetadataClusterLevelParams(Cluster cluster, StackId stackId)
+      throws AmbariException {
     TreeMap<String, String> clusterLevelParams = new TreeMap<>();
     clusterLevelParams.put(STACK_NAME, stackId.getStackName());
     clusterLevelParams.put(STACK_VERSION, stackId.getStackVersion());
@@ -5665,28 +5740,32 @@
     clusterLevelParams.putAll(getMetadataClusterLevelConfigsParams(cluster, stackId));
     clusterLevelParams.put(CLUSTER_NAME, cluster.getClusterName());
     clusterLevelParams.put(HOOKS_FOLDER, configs.getProperty(Configuration.HOOKS_FOLDER));
-    clusterLevelParams.put(BLUEPRINT_PROVISIONING_STATE, cluster.getBlueprintProvisioningState().toString());
+    clusterLevelParams.put(BLUEPRINT_PROVISIONING_STATE,
+        cluster.getBlueprintProvisioningState().toString());
 
     return clusterLevelParams;
   }
 
-  private TreeMap<String, String> getMetadataClusterLevelConfigsParams(Cluster cluster, StackId stackId) throws AmbariException {
+  private TreeMap<String, String> getMetadataClusterLevelConfigsParams(Cluster cluster,
+      StackId stackId) throws AmbariException {
     TreeMap<String, String> clusterLevelParams = new TreeMap<>();
 
     Map<String, DesiredConfig> desiredConfigs = cluster.getDesiredConfigs(false);
     if (MapUtils.isNotEmpty(desiredConfigs)) {
 
-      Set<String> userSet = configHelper.getPropertyValuesWithPropertyType(stackId, PropertyType.USER, cluster, desiredConfigs);
+      Set<String> userSet = configHelper.getPropertyValuesWithPropertyType(stackId,
+          PropertyType.USER, cluster, desiredConfigs);
       String userList = gson.toJson(userSet);
       clusterLevelParams.put(USER_LIST, userList);
 
-      //Create a user_group mapping and send it as part of the hostLevelParams
-      Map<String, Set<String>> userGroupsMap = configHelper.createUserGroupsMap(
-          stackId, cluster, desiredConfigs);
+      // Create a user_group mapping and send it as part of the hostLevelParams
+      Map<String, Set<String>> userGroupsMap = configHelper.createUserGroupsMap(stackId, cluster,
+          desiredConfigs);
       String userGroups = gson.toJson(userGroupsMap);
       clusterLevelParams.put(USER_GROUPS, userGroups);
 
-      Set<String> groupSet = configHelper.getPropertyValuesWithPropertyType(stackId, PropertyType.GROUP, cluster, desiredConfigs);
+      Set<String> groupSet = configHelper.getPropertyValuesWithPropertyType(stackId,
+          PropertyType.GROUP, cluster, desiredConfigs);
       String groupList = gson.toJson(groupSet);
       clusterLevelParams.put(GROUP_LIST, groupList);
     }
@@ -5694,13 +5773,13 @@
         PropertyType.NOT_MANAGED_HDFS_PATH, cluster, desiredConfigs);
     String notManagedHdfsPathList = gson.toJson(notManagedHdfsPathSet);
     clusterLevelParams.put(NOT_MANAGED_HDFS_PATH_LIST, notManagedHdfsPathList);
-    
-    for (Service service : cluster.getServices().values()) {
+
+    for (Service service : cluster.getServices()) {
       ServiceInfo serviceInfoInstance = ambariMetaInfo.getService(service);
       String serviceType = serviceInfoInstance.getServiceType();
       if (serviceType != null) {
         LOG.debug("Adding {} to command parameters for {}", serviceInfoInstance.getServiceType(),
-          serviceInfoInstance.getName());
+            serviceInfoInstance.getName());
         clusterLevelParams.put(DFS_TYPE, serviceInfoInstance.getServiceType());
         break;
       }
@@ -5709,56 +5788,95 @@
     return clusterLevelParams;
   }
 
-  public TreeMap<String, MetadataServiceInfo> getMetadataServiceLevelParams(Cluster cluster) throws AmbariException {
+  public TreeMap<String, MetadataServiceInfo> getMetadataServiceLevelParams(Cluster cluster)
+      throws AmbariException {
     TreeMap<String, MetadataServiceInfo> serviceLevelParams = new TreeMap<>();
-    for (Map.Entry<String, Service> serviceEntry : cluster.getServices().entrySet()) {
-      Service service = serviceEntry.getValue();
+    for (Service service : cluster.getServices()) {
       serviceLevelParams.putAll(getMetadataServiceLevelParams(service));
     }
     return serviceLevelParams;
   }
 
-  public TreeMap<String, MetadataServiceInfo> getMetadataServiceLevelParams(Service service) throws AmbariException {
+  public TreeMap<String, MetadataServiceInfo> getMetadataServiceLevelParams(Service service)
+      throws AmbariException {
     TreeMap<String, MetadataServiceInfo> serviceLevelParams = new TreeMap<>();
-
-    RepositoryVersionEntity repositoryVersion = service.getDesiredRepositoryVersion();
-
-    if (null != repositoryVersion) {
-      StackId serviceStackId = repositoryVersion.getStackId();
+    Cluster cluster = service.getCluster();
+    ServiceGroup serviceGroup = cluster.getServiceGroup(service.getServiceGroupId());
+
+    if (null != serviceGroup) {
+      long mpackId = serviceGroup.getMpackId();
+      Mpack mpack = ambariMetaInfo.getMpack(mpackId);
+      StackId serviceStackId = mpack.getStackId();
 
       ServiceInfo serviceInfo = ambariMetaInfo.getService(serviceStackId.getStackName(),
           serviceStackId.getStackVersion(), service.getName());
       Long statusCommandTimeout = null;
       if (serviceInfo.getCommandScript() != null) {
-        statusCommandTimeout = new Long(customCommandExecutionHelper.getStatusCommandTimeout(serviceInfo));
+        statusCommandTimeout = new Long(
+            customCommandExecutionHelper.getStatusCommandTimeout(serviceInfo));
       }
 
       String servicePackageFolder = serviceInfo.getServicePackageFolder();
 
-      // Get the map of service config type to password properties for the service
+      // Get the map of service config type to password properties for the
+      // service
       Map<String, Map<String, String>> configCredentials;
       configCredentials = configCredentialsForService.get(service.getName());
       if (configCredentials == null) {
-        configCredentials = configHelper.getCredentialStoreEnabledProperties(serviceStackId, service);
+        configCredentials = configHelper.getCredentialStoreEnabledProperties(serviceStackId,
+            service);
         configCredentialsForService.put(service.getName(), configCredentials);
       }
 
       serviceLevelParams.put(serviceInfo.getName(),
-          new MetadataServiceInfo(serviceInfo.getVersion(),
-              service.isCredentialStoreEnabled(),
-              configCredentials,
-              statusCommandTimeout,
+          new MetadataServiceInfo(serviceInfo.getServiceType(), serviceInfo.getVersion(),
+              service.isCredentialStoreEnabled(), configCredentials, statusCommandTimeout,
               servicePackageFolder));
     }
     return serviceLevelParams;
   }
->>>>>>> dda8b504
-
-    commandParams.put(COMMAND_TIMEOUT, actualTimeout);
-    commandParams.put(SCRIPT, scriptName);
-    commandParams.put(SCRIPT_TYPE, script.getScriptType().toString());
-
-    return commandParams;
+
+  public TreeMap<String, String> getMetadataAmbariLevelParams() {
+    TreeMap<String, String> clusterLevelParams = new TreeMap<>();
+    clusterLevelParams.put(JDK_LOCATION, getJdkResourceUrl());
+    clusterLevelParams.put(JAVA_HOME, getJavaHome());
+    clusterLevelParams.put(JAVA_VERSION, String.valueOf(configs.getJavaVersion()));
+    clusterLevelParams.put(JDK_NAME, getJDKName());
+    clusterLevelParams.put(JCE_NAME, getJCEName());
+    clusterLevelParams.put(DB_NAME, getServerDB());
+    clusterLevelParams.put(MYSQL_JDBC_URL, getMysqljdbcUrl());
+    clusterLevelParams.put(ORACLE_JDBC_URL, getOjdbcUrl());
+    clusterLevelParams.put(DB_DRIVER_FILENAME, configs.getMySQLJarName());
+    clusterLevelParams.put(HOST_SYS_PREPPED, configs.areHostsSysPrepped());
+    clusterLevelParams.put(AGENT_STACK_RETRY_ON_UNAVAILABILITY, configs.isAgentStackRetryOnInstallEnabled());
+    clusterLevelParams.put(AGENT_STACK_RETRY_COUNT, configs.getAgentStackRetryOnInstallCount());
+
+    boolean serverUseSsl = configs.getApiSSLAuthentication();
+    int port = serverUseSsl ? configs.getClientSSLApiPort() : configs.getClientApiPort();
+    clusterLevelParams.put(AMBARI_SERVER_HOST, StageUtils.getHostName());
+    clusterLevelParams.put(AMBARI_SERVER_PORT, Integer.toString(port));
+    clusterLevelParams.put(AMBARI_SERVER_USE_SSL, Boolean.toString(serverUseSsl));
+
+    for (Map.Entry<String, String> dbConnectorName : configs.getDatabaseConnectorNames().entrySet()) {
+      clusterLevelParams.put(dbConnectorName.getKey(), dbConnectorName.getValue());
+    }
+    for (Map.Entry<String, String> previousDBConnectorName : configs.getPreviousDatabaseConnectorNames().entrySet()) {
+      clusterLevelParams.put(previousDBConnectorName.getKey(), previousDBConnectorName.getValue());
+    }
+    clusterLevelParams.put(GPL_LICENSE_ACCEPTED, configs.getGplLicenseAccepted().toString());
+
+    return clusterLevelParams;
+  }
+
+  public SortedMap<String, SortedMap<String, String>> getMetadataAgentConfigs() {
+    SortedMap<String, SortedMap<String, String>> agentConfigs = new TreeMap<>();
+    Map<String, Map<String, String>> agentConfigsMap = configs.getAgentConfigsMap();
+
+    for (String key : agentConfigsMap.keySet()) {
+      agentConfigs.put(key, new TreeMap<>(agentConfigsMap.get(key)));
+    }
+
+    return agentConfigs;
   }
 
   @Override
