/*
 * Licensed to the Apache Software Foundation (ASF) under one
 * or more contributor license agreements.  See the NOTICE file
 * distributed with this work for additional information
 * regarding copyright ownership.  The ASF licenses this file
 * to you under the Apache License, Version 2.0 (the
 * "License"); you may not use this file except in compliance
 * with the License.  You may obtain a copy of the License at
 *
 *     http://www.apache.org/licenses/LICENSE-2.0
 *
 * Unless required by applicable law or agreed to in writing, software
 * distributed under the License is distributed on an "AS IS" BASIS,
 * WITHOUT WARRANTIES OR CONDITIONS OF ANY KIND, either express or implied.
 * See the License for the specific language governing permissions and
 * limitations under the License.
 */

package org.apache.ambari.server.controller;

import static org.apache.ambari.server.agent.ExecutionCommand.KeyNames.AGENT_STACK_RETRY_COUNT;
import static org.apache.ambari.server.agent.ExecutionCommand.KeyNames.AGENT_STACK_RETRY_ON_UNAVAILABILITY;
import static org.apache.ambari.server.agent.ExecutionCommand.KeyNames.CLIENTS_TO_UPDATE_CONFIGS;
import static org.apache.ambari.server.agent.ExecutionCommand.KeyNames.COMMAND_RETRY_ENABLED;
import static org.apache.ambari.server.agent.ExecutionCommand.KeyNames.COMMAND_TIMEOUT;
import static org.apache.ambari.server.agent.ExecutionCommand.KeyNames.CUSTOM_FOLDER;
import static org.apache.ambari.server.agent.ExecutionCommand.KeyNames.DB_DRIVER_FILENAME;
import static org.apache.ambari.server.agent.ExecutionCommand.KeyNames.DB_NAME;
import static org.apache.ambari.server.agent.ExecutionCommand.KeyNames.GPL_LICENSE_ACCEPTED;
import static org.apache.ambari.server.agent.ExecutionCommand.KeyNames.GROUP_LIST;
import static org.apache.ambari.server.agent.ExecutionCommand.KeyNames.HOOKS_FOLDER;
import static org.apache.ambari.server.agent.ExecutionCommand.KeyNames.HOST_SYS_PREPPED;
import static org.apache.ambari.server.agent.ExecutionCommand.KeyNames.JAVA_HOME;
import static org.apache.ambari.server.agent.ExecutionCommand.KeyNames.JAVA_VERSION;
import static org.apache.ambari.server.agent.ExecutionCommand.KeyNames.JCE_NAME;
import static org.apache.ambari.server.agent.ExecutionCommand.KeyNames.JDK_LOCATION;
import static org.apache.ambari.server.agent.ExecutionCommand.KeyNames.JDK_NAME;
import static org.apache.ambari.server.agent.ExecutionCommand.KeyNames.MAX_DURATION_OF_RETRIES;
import static org.apache.ambari.server.agent.ExecutionCommand.KeyNames.MYSQL_JDBC_URL;
import static org.apache.ambari.server.agent.ExecutionCommand.KeyNames.NOT_MANAGED_HDFS_PATH_LIST;
import static org.apache.ambari.server.agent.ExecutionCommand.KeyNames.ORACLE_JDBC_URL;
import static org.apache.ambari.server.agent.ExecutionCommand.KeyNames.PACKAGE_LIST;
import static org.apache.ambari.server.agent.ExecutionCommand.KeyNames.SCRIPT;
import static org.apache.ambari.server.agent.ExecutionCommand.KeyNames.SCRIPT_TYPE;
import static org.apache.ambari.server.agent.ExecutionCommand.KeyNames.SERVICE_PACKAGE_FOLDER;
import static org.apache.ambari.server.agent.ExecutionCommand.KeyNames.STACK_NAME;
import static org.apache.ambari.server.agent.ExecutionCommand.KeyNames.STACK_VERSION;
import static org.apache.ambari.server.agent.ExecutionCommand.KeyNames.USER_GROUPS;
import static org.apache.ambari.server.agent.ExecutionCommand.KeyNames.USER_LIST;
import static org.apache.ambari.server.controller.AmbariCustomCommandExecutionHelper.masterToSlaveMappingForDecom;

import java.io.File;
import java.io.FileReader;
import java.io.IOException;
import java.lang.reflect.Type;
import java.net.InetAddress;
import java.text.MessageFormat;
import java.util.ArrayList;
import java.util.Collection;
import java.util.Collections;
import java.util.EnumMap;
import java.util.EnumSet;
import java.util.HashMap;
import java.util.HashSet;
import java.util.Iterator;
import java.util.LinkedHashSet;
import java.util.LinkedList;
import java.util.List;
import java.util.Map;
import java.util.Map.Entry;
import java.util.Set;
import java.util.SortedMap;
import java.util.TreeMap;
import java.util.UUID;
import java.util.concurrent.TimeUnit;
import java.util.stream.Collectors;

import javax.persistence.RollbackException;

import org.apache.ambari.annotations.Experimental;
import org.apache.ambari.annotations.ExperimentalFeature;
import org.apache.ambari.server.AmbariException;
import org.apache.ambari.server.ClusterNotFoundException;
import org.apache.ambari.server.DuplicateResourceException;
import org.apache.ambari.server.HostNotFoundException;
import org.apache.ambari.server.ObjectNotFoundException;
import org.apache.ambari.server.ParentObjectNotFoundException;
import org.apache.ambari.server.Role;
import org.apache.ambari.server.RoleCommand;
import org.apache.ambari.server.ServiceComponentHostNotFoundException;
import org.apache.ambari.server.ServiceComponentNotFoundException;
import org.apache.ambari.server.ServiceNotFoundException;
import org.apache.ambari.server.StackAccessException;
import org.apache.ambari.server.actionmanager.ActionManager;
import org.apache.ambari.server.actionmanager.CommandExecutionType;
import org.apache.ambari.server.actionmanager.ExecutionCommandWrapper;
import org.apache.ambari.server.actionmanager.HostRoleCommand;
import org.apache.ambari.server.actionmanager.RequestFactory;
import org.apache.ambari.server.actionmanager.Stage;
import org.apache.ambari.server.actionmanager.StageFactory;
import org.apache.ambari.server.agent.CommandRepository;
import org.apache.ambari.server.agent.ExecutionCommand;
import org.apache.ambari.server.agent.rest.AgentResource;
import org.apache.ambari.server.agent.stomp.AgentConfigsHolder;
import org.apache.ambari.server.agent.stomp.HostLevelParamsHolder;
import org.apache.ambari.server.agent.stomp.MetadataHolder;
import org.apache.ambari.server.agent.stomp.TopologyHolder;
import org.apache.ambari.server.agent.stomp.dto.HostRepositories;
import org.apache.ambari.server.agent.stomp.dto.MetadataCluster;
import org.apache.ambari.server.agent.stomp.dto.MetadataServiceInfo;
import org.apache.ambari.server.agent.stomp.dto.TopologyCluster;
import org.apache.ambari.server.agent.stomp.dto.TopologyComponent;
import org.apache.ambari.server.api.services.AmbariMetaInfo;
import org.apache.ambari.server.api.services.LoggingService;
import org.apache.ambari.server.configuration.Configuration;
import org.apache.ambari.server.configuration.Configuration.DatabaseType;
import org.apache.ambari.server.controller.internal.DeleteHostComponentStatusMetaData;
import org.apache.ambari.server.controller.internal.DeleteStatusMetaData;
import org.apache.ambari.server.controller.internal.RequestOperationLevel;
import org.apache.ambari.server.controller.internal.RequestResourceFilter;
import org.apache.ambari.server.controller.internal.RequestStageContainer;
import org.apache.ambari.server.controller.internal.WidgetLayoutResourceProvider;
import org.apache.ambari.server.controller.internal.WidgetResourceProvider;
import org.apache.ambari.server.controller.logging.LoggingSearchPropertyProvider;
import org.apache.ambari.server.controller.metrics.MetricPropertyProviderFactory;
import org.apache.ambari.server.controller.metrics.MetricsCollectorHAManager;
import org.apache.ambari.server.controller.metrics.timeline.cache.TimelineMetricCacheProvider;
import org.apache.ambari.server.controller.spi.Resource;
import org.apache.ambari.server.controller.spi.ResourceAlreadyExistsException;
import org.apache.ambari.server.controller.spi.SystemException;
import org.apache.ambari.server.customactions.ActionDefinition;
import org.apache.ambari.server.events.MetadataUpdateEvent;
import org.apache.ambari.server.events.TopologyUpdateEvent;
import org.apache.ambari.server.events.publishers.AmbariEventPublisher;
import org.apache.ambari.server.metadata.ActionMetadata;
import org.apache.ambari.server.metadata.RoleCommandOrder;
import org.apache.ambari.server.metadata.RoleCommandOrderProvider;
import org.apache.ambari.server.orm.dao.ClusterDAO;
import org.apache.ambari.server.orm.dao.ClusterServiceDAO;
import org.apache.ambari.server.orm.dao.ExtensionDAO;
import org.apache.ambari.server.orm.dao.ExtensionLinkDAO;
import org.apache.ambari.server.orm.dao.HostComponentStateDAO;
import org.apache.ambari.server.orm.dao.ServiceComponentDesiredStateDAO;
import org.apache.ambari.server.orm.dao.SettingDAO;
import org.apache.ambari.server.orm.dao.StackDAO;
import org.apache.ambari.server.orm.dao.WidgetDAO;
import org.apache.ambari.server.orm.dao.WidgetLayoutDAO;
import org.apache.ambari.server.orm.entities.ClusterEntity;
import org.apache.ambari.server.orm.entities.ClusterServiceEntity;
import org.apache.ambari.server.orm.entities.ExtensionLinkEntity;
import org.apache.ambari.server.orm.entities.HostComponentStateEntity;
import org.apache.ambari.server.orm.entities.HostEntity;
import org.apache.ambari.server.orm.entities.MpackEntity;
import org.apache.ambari.server.orm.entities.ServiceComponentDesiredStateEntity;
import org.apache.ambari.server.orm.entities.SettingEntity;
import org.apache.ambari.server.orm.entities.StackEntity;
import org.apache.ambari.server.orm.entities.WidgetEntity;
import org.apache.ambari.server.orm.entities.WidgetLayoutEntity;
import org.apache.ambari.server.orm.entities.WidgetLayoutUserWidgetEntity;
import org.apache.ambari.server.registry.Registry;
import org.apache.ambari.server.registry.RegistryManager;
import org.apache.ambari.server.scheduler.ExecutionScheduleManager;
import org.apache.ambari.server.security.authorization.AuthorizationException;
import org.apache.ambari.server.security.authorization.AuthorizationHelper;
import org.apache.ambari.server.security.authorization.Group;
import org.apache.ambari.server.security.authorization.GroupType;
import org.apache.ambari.server.security.authorization.ResourceType;
import org.apache.ambari.server.security.authorization.RoleAuthorization;
import org.apache.ambari.server.security.authorization.User;
import org.apache.ambari.server.security.authorization.Users;
import org.apache.ambari.server.security.encryption.CredentialStoreService;
import org.apache.ambari.server.security.encryption.CredentialStoreType;
import org.apache.ambari.server.security.ldap.AmbariLdapDataPopulator;
import org.apache.ambari.server.security.ldap.LdapBatchDto;
import org.apache.ambari.server.security.ldap.LdapSyncDto;
import org.apache.ambari.server.serveraction.kerberos.KerberosInvalidConfigurationException;
import org.apache.ambari.server.serveraction.kerberos.KerberosOperationException;
import org.apache.ambari.server.stack.ExtensionHelper;
import org.apache.ambari.server.stageplanner.RoleGraph;
import org.apache.ambari.server.stageplanner.RoleGraphFactory;
import org.apache.ambari.server.state.Cluster;
import org.apache.ambari.server.state.ClusterSettingFactory;
import org.apache.ambari.server.state.Clusters;
import org.apache.ambari.server.state.CommandScriptDefinition;
import org.apache.ambari.server.state.ComponentInfo;
import org.apache.ambari.server.state.Config;
import org.apache.ambari.server.state.ConfigFactory;
import org.apache.ambari.server.state.ConfigHelper;
import org.apache.ambari.server.state.DesiredConfig;
import org.apache.ambari.server.state.ExtensionInfo;
import org.apache.ambari.server.state.Host;
import org.apache.ambari.server.state.HostState;
import org.apache.ambari.server.state.MaintenanceState;
import org.apache.ambari.server.state.Module;
import org.apache.ambari.server.state.Mpack;
import org.apache.ambari.server.state.OsSpecific;
import org.apache.ambari.server.state.PropertyDependencyInfo;
import org.apache.ambari.server.state.PropertyInfo;
import org.apache.ambari.server.state.PropertyInfo.PropertyType;
import org.apache.ambari.server.state.SecurityType;
import org.apache.ambari.server.state.Service;
import org.apache.ambari.server.state.ServiceComponent;
import org.apache.ambari.server.state.ServiceComponentFactory;
import org.apache.ambari.server.state.ServiceComponentHost;
import org.apache.ambari.server.state.ServiceComponentHostEvent;
import org.apache.ambari.server.state.ServiceComponentHostFactory;
import org.apache.ambari.server.state.ServiceFactory;
import org.apache.ambari.server.state.ServiceGroup;
import org.apache.ambari.server.state.ServiceGroupFactory;
import org.apache.ambari.server.state.ServiceInfo;
import org.apache.ambari.server.state.StackId;
import org.apache.ambari.server.state.StackInfo;
import org.apache.ambari.server.state.State;
import org.apache.ambari.server.state.UnlimitedKeyJCERequirement;
import org.apache.ambari.server.state.configgroup.ConfigGroupFactory;
import org.apache.ambari.server.state.fsm.InvalidStateTransitionException;
import org.apache.ambari.server.state.quicklinksprofile.QuickLinkVisibilityController;
import org.apache.ambari.server.state.quicklinksprofile.QuickLinkVisibilityControllerFactory;
import org.apache.ambari.server.state.quicklinksprofile.QuickLinksProfile;
import org.apache.ambari.server.state.scheduler.RequestExecutionFactory;
import org.apache.ambari.server.state.stack.OsFamily;
import org.apache.ambari.server.state.stack.WidgetLayout;
import org.apache.ambari.server.state.stack.WidgetLayoutInfo;
import org.apache.ambari.server.state.stack.upgrade.RepositoryVersionHelper;
import org.apache.ambari.server.state.svccomphost.ServiceComponentHostInstallEvent;
import org.apache.ambari.server.state.svccomphost.ServiceComponentHostOpInProgressEvent;
import org.apache.ambari.server.state.svccomphost.ServiceComponentHostOpSucceededEvent;
import org.apache.ambari.server.state.svccomphost.ServiceComponentHostStartEvent;
import org.apache.ambari.server.state.svccomphost.ServiceComponentHostStopEvent;
import org.apache.ambari.server.state.svccomphost.ServiceComponentHostUpgradeEvent;
import org.apache.ambari.server.topology.AmbariContext;
import org.apache.ambari.server.topology.Setting;
import org.apache.ambari.server.topology.TopologyDeleteFormer;
import org.apache.ambari.server.utils.SecretReference;
import org.apache.ambari.server.utils.StageUtils;
import org.apache.commons.collections.CollectionUtils;
import org.apache.commons.collections.MapUtils;
import org.apache.commons.lang.BooleanUtils;
import org.apache.commons.lang.StringUtils;
import org.apache.commons.lang.math.NumberUtils;
import org.apache.http.client.utils.URIBuilder;
import org.slf4j.Logger;
import org.slf4j.LoggerFactory;

import com.google.common.cache.Cache;
import com.google.common.cache.CacheBuilder;
import com.google.common.collect.ArrayListMultimap;
import com.google.common.collect.Multimap;
import com.google.gson.Gson;
import com.google.gson.reflect.TypeToken;
import com.google.inject.Inject;
import com.google.inject.Injector;
import com.google.inject.Provider;
import com.google.inject.Singleton;
import com.google.inject.persist.Transactional;

@Singleton
public class AmbariManagementControllerImpl implements AmbariManagementController {

  private final static Logger LOG =
      LoggerFactory.getLogger(AmbariManagementControllerImpl.class);
  private final static Logger configChangeLog = LoggerFactory.getLogger("configchange");

  /**
   * Property name of request context.
   */
  private static final String REQUEST_CONTEXT_PROPERTY = "context";

  private static final Type hostAttributesType =
          new TypeToken<Map<String, String>>() {}.getType();

  private static final String CLUSTER_PHASE_PROPERTY = "phase";
  private static final String CLUSTER_PHASE_INITIAL_INSTALL = "INITIAL_INSTALL";
  private static final String CLUSTER_PHASE_INITIAL_START = "INITIAL_START";
  private static final String AMBARI_SERVER_HOST = "ambari_server_host";
  private static final String AMBARI_SERVER_PORT = "ambari_server_port";
  private static final String AMBARI_SERVER_USE_SSL = "ambari_server_use_ssl";

  private static final String BASE_LOG_DIR = "/tmp/ambari";

  private static final String PASSWORD = "password";

  public static final String SKIP_INSTALL_FOR_COMPONENTS = "skipInstallForComponents";
  public static final String DONT_SKIP_INSTALL_FOR_COMPONENTS = "dontSkipInstallForComponents";

  private final Clusters clusters;

  private final ActionManager actionManager;

  private final Injector injector;

  private final Gson gson;


  @Inject
  private RoleCommandOrderProvider roleCommandOrderProvider;
  @Inject
  private ServiceGroupFactory serviceGroupFactory;
  @Inject
  private ClusterSettingFactory clusterSettingFactory;
  @Inject
  private ServiceFactory serviceFactory;
  @Inject
  private ServiceComponentFactory serviceComponentFactory;
  @Inject
  private ServiceComponentHostFactory serviceComponentHostFactory;
  @Inject
  private ConfigFactory configFactory;
  @Inject
  private StageFactory stageFactory;
  @Inject
  private RequestFactory requestFactory;
  @Inject
  private ActionMetadata actionMetadata;
  @Inject
  private AmbariMetaInfo ambariMetaInfo;
  @Inject
  private RegistryManager registryManager;
  @Inject
  private Users users;
  @Inject
  private Configuration configs;
  @Inject
  private AbstractRootServiceResponseFactory rootServiceResponseFactory;
  @Inject
  private RoleGraphFactory roleGraphFactory;
  @Inject
  private ConfigGroupFactory configGroupFactory;
  @Inject
  private ConfigHelper configHelper;
  @Inject
  private RequestExecutionFactory requestExecutionFactory;
  @Inject
  private ExecutionScheduleManager executionScheduleManager;
  @Inject
  private AmbariLdapDataPopulator ldapDataPopulator;
  @Inject
  private WidgetDAO widgetDAO;
  @Inject
  private WidgetLayoutDAO widgetLayoutDAO;
  @Inject
  private ClusterDAO clusterDAO;
  @Inject
  private CredentialStoreService credentialStoreService;
  @Inject
  private SettingDAO settingDAO;
  @Inject
  private AmbariContext ambariContext;

  private MaintenanceStateHelper maintenanceStateHelper;

  private AmbariManagementHelper helper;

  @Inject
  private ClusterServiceDAO clusterServiceDAO;

  @Inject
  private HostComponentStateDAO hostComponentStateDAO;

  @Inject
  private ExtensionDAO extensionDAO;
  @Inject
  private ExtensionLinkDAO linkDAO;
  @Inject
  private StackDAO stackDAO;
  @Inject
  protected OsFamily osFamily;

  @Inject
  private TopologyDeleteFormer topologyDeleteFormer;

  @Inject
  private Provider<TopologyHolder> m_topologyHolder;

  private Provider<MetadataHolder> m_metadataHolder;

  private Provider<AgentConfigsHolder> m_agentConfigsHolder;

  @Inject
  private Provider<HostLevelParamsHolder> m_hostLevelParamsHolder;

  @Inject
  private ServiceComponentDesiredStateDAO serviceComponentDesiredStateDAO;

  @Inject
  private RepositoryVersionHelper repoVersionHelper;

  /**
   * The KerberosHelper to help setup for enabling for disabling Kerberos
   */
  private KerberosHelper kerberosHelper;

  final private String masterHostname;
  final private Integer masterPort;
  final private String masterProtocol;

  final private static String JDK_RESOURCE_LOCATION = "/resources";

  final private static int REPO_URL_CONNECT_TIMEOUT = 3000;
  final private static int REPO_URL_READ_TIMEOUT = 2000;

  final private String jdkResourceUrl;
  final private String javaHome;
  final private String jdkName;
  final private String jceName;
  final private String ojdbcUrl;
  final private String serverDB;
  final private String mysqljdbcUrl;

  private boolean ldapSyncInProgress;

  private Cache<ClusterRequest, ClusterResponse> clusterUpdateCache =
      CacheBuilder.newBuilder().expireAfterWrite(5, TimeUnit.MINUTES).build();
  private Cache<ConfigGroupRequest, ConfigGroupResponse> configGroupUpdateCache =
          CacheBuilder.newBuilder().expireAfterWrite(5, TimeUnit.MINUTES).build();

  @Inject
  private AmbariCustomCommandExecutionHelper customCommandExecutionHelper;

  @Inject
  private AmbariActionExecutionHelper actionExecutionHelper;

  private Map<String, Map<String, Map<String, String>>> configCredentialsForService = new HashMap<>();

  @Inject
  public AmbariManagementControllerImpl(ActionManager actionManager,
      Clusters clusters, Injector injector) throws Exception {
    this.clusters = clusters;
    this.actionManager = actionManager;
    this.injector = injector;
    injector.injectMembers(this);
    gson = injector.getInstance(Gson.class);
    LOG.info("Initializing the AmbariManagementControllerImpl");
    masterHostname =  InetAddress.getLocalHost().getCanonicalHostName();
    maintenanceStateHelper = injector.getInstance(MaintenanceStateHelper.class);
    kerberosHelper = injector.getInstance(KerberosHelper.class);
    m_metadataHolder = injector.getProvider(MetadataHolder.class);
    m_agentConfigsHolder = injector.getProvider(AgentConfigsHolder.class);
    hostComponentStateDAO = injector.getInstance(HostComponentStateDAO.class);
    serviceComponentDesiredStateDAO = injector.getInstance(ServiceComponentDesiredStateDAO.class);
    if(configs != null)
    {
      if (configs.getApiSSLAuthentication()) {
        masterProtocol = "https";
        masterPort = configs.getClientSSLApiPort();
      } else {
        masterProtocol = "http";
        masterPort = configs.getClientApiPort();
      }
      jdkResourceUrl = getAmbariServerURI(JDK_RESOURCE_LOCATION);
      javaHome = configs.getJavaHome();
      jdkName = configs.getJDKName();
      jceName = configs.getJCEName();
      ojdbcUrl = getAmbariServerURI(JDK_RESOURCE_LOCATION + "/" + configs.getOjdbcJarName());
      mysqljdbcUrl = getAmbariServerURI(JDK_RESOURCE_LOCATION + "/" + configs.getMySQLJarName());

      serverDB = configs.getServerDBName();
    } else {
      masterProtocol = null;
      masterPort = null;

      jdkResourceUrl = null;
      javaHome = null;
      jdkName = null;
      jceName = null;
      ojdbcUrl = null;
      mysqljdbcUrl = null;
      serverDB = null;
    }
    helper = new AmbariManagementHelper(stackDAO, extensionDAO, linkDAO);
  }

  @Override
  public String getAmbariServerURI(String path) {
    if(masterProtocol==null || masterHostname==null || masterPort==null) {
      return null;
    }

    URIBuilder uriBuilder = new URIBuilder();
    uriBuilder.setScheme(masterProtocol);
    uriBuilder.setHost(masterHostname);
    uriBuilder.setPort(masterPort);

    String[] parts = path.split("\\?");

    if (parts.length > 1) {
      uriBuilder.setPath(parts[0]);
      uriBuilder.setQuery(parts[1]);
    } else {
      uriBuilder.setPath(path);
    }

    return uriBuilder.toString();
  }

  @Override
  public RoleCommandOrder getRoleCommandOrder(Cluster cluster) {
      return roleCommandOrderProvider.getRoleCommandOrder(cluster);
  }

  @Override
  public void createCluster(ClusterRequest request)
      throws AmbariException {
    if (request.getClusterName() == null
        || request.getClusterName().isEmpty()
        || request.getClusterId() != null) {
      throw new IllegalArgumentException(
          "Cluster name should be provided and clusterId should be null");
    }

    if (LOG.isDebugEnabled()) {
      LOG.debug("Received a createCluster request, clusterName={}, request={}",
          request.getClusterName(), request);
    }

    if (request.getStackVersion() == null
        || request.getStackVersion().isEmpty()) {
      throw new IllegalArgumentException(
          "Stack information should be provided when creating a cluster");
    }

    StackId stackId = new StackId(request.getStackVersion());
    StackInfo stackInfo = ambariMetaInfo.getStack(stackId.getStackName(),
      stackId.getStackVersion());

    if (stackInfo == null) {
      throw new StackAccessException("stackName=" + stackId.getStackName() + ", stackVersion=" + stackId.getStackVersion());
    }

    // FIXME add support for desired configs at cluster level

    boolean foundInvalidHosts = false;
    StringBuilder invalidHostsStr = new StringBuilder();
    if (request.getHostNames() != null) {
      for (String hostname : request.getHostNames()) {
        try {
          clusters.getHost(hostname);
        } catch (HostNotFoundException e) {
          if (foundInvalidHosts) {
            invalidHostsStr.append(",");
          }
          foundInvalidHosts = true;
          invalidHostsStr.append(hostname);
        }
      }
    }

    if (foundInvalidHosts) {
      throw new HostNotFoundException(invalidHostsStr.toString());
    }

    clusters.addCluster(request.getClusterName(), stackId, request.getSecurityType());
    Cluster c = clusters.getCluster(request.getClusterName());

    if (request.getHostNames() != null) {
      clusters.mapAndPublishHostsToCluster(request.getHostNames(),
          request.getClusterName());
    }
    // Create cluster widgets and layouts
    initializeWidgetsAndLayouts(c, null);
  }

  /**
   * {@inheritDoc}
   */
  @Override
  public RegistryResponse addRegistry(RegistryRequest request) throws AmbariException {
    Registry registry = registryManager.addRegistry(
      request.getRegistryName(), request.getRegistryType(), request.getRegistryUri());
    return new RegistryResponse(registry);
  }

  /**
   * {@inheritDoc}
   */
  @Override
  public Set<RegistryResponse> getRegistries(Set<RegistryRequest> requests)
    throws AmbariException {
    Set<RegistryResponse> responses = new HashSet<>();
    for (RegistryRequest request : requests) {
      responses.addAll(getRegistries(request));
    }
    return responses;
  }

  /**
   * {@inheritDoc}
   * @param registryId registry id
   *
   * @return
   * @throws AmbariException
   */
  @Override
  public Registry getRegistry(final Long registryId) throws AmbariException {
    return registryManager.getRegistry(registryId);
  }

  private Set<RegistryResponse> getRegistries(RegistryRequest request)
    throws AmbariException {
    Set<RegistryResponse> responses;

    Long registryId = request.getRegistryId();

    if (registryId != null) {
      Registry registry = registryManager.getRegistry(registryId);
      responses = Collections.singleton(new RegistryResponse(registry));
    } else {
      Collection<Registry> registries = registryManager.getRegistries().values();
      responses = new HashSet<>();
      for (Registry registry: registries) {
        responses.add(new RegistryResponse(registry));
      }
    }
    return responses;
  }

  /**
   * {@inheritDoc}
   */
  @Override
  public MpackResponse registerMpack(MpackRequest request)
    throws IOException, AuthorizationException, ResourceAlreadyExistsException{
    MpackResponse mpackResponse = ambariMetaInfo.registerMpack(request);
    updateStacks();
    return mpackResponse;
  }

  @Override
  public Set<MpackResponse> getMpacks(){
    Collection<Mpack> mpacks = ambariMetaInfo.getMpacks();
    Set<MpackResponse> responseSet = new HashSet<>();
    for (Mpack mpack : mpacks){
      responseSet.add(new MpackResponse(mpack));
    }
    return responseSet;
  }

  @Override
  public MpackResponse getMpack(Long mpackId) {
    Mpack mpack = ambariMetaInfo.getMpack(mpackId);
    if (mpack != null) {
      return new MpackResponse(mpack);
    }else{
      return null;
    }
  }

  @Override
  public List<Module> getModules(Long mpackId) {
    return ambariMetaInfo.getModules(mpackId);
  }

  @Override
  public synchronized Set<ServiceComponentHostResponse> createHostComponents(Set<ServiceComponentHostRequest> requests)
      throws AmbariException, AuthorizationException {

    if (requests.isEmpty()) {
      LOG.warn("Received an empty requests set");
      return null;
    }

    // do all validation checks
    Map<String, Map<String, Map<String, Map<String, Set<String>>>>> hostComponentNames =
            new HashMap<>();
    Set<String> duplicates = new HashSet<>();
    for (ServiceComponentHostRequest request : requests) {
      validateServiceComponentHostRequest(request);

      // TODO: Multi_Component_Instance. When we go into multiple component instance mode, we will need make
      // component_type as manadatory field. As of now, we are just copying component_name into component_type,
      // if not provided. Further, need to add validation check too.
      if(StringUtils.isBlank(request.getComponentType())) {
        request.setComponentType(request.getComponentName());
      }

      Cluster cluster;
      try {
        cluster = clusters.getCluster(request.getClusterName());
      } catch (ClusterNotFoundException e) {
        throw new ParentObjectNotFoundException(
            "Attempted to add a host_component to a cluster which doesn't exist: ", e);
      }

      if(!AuthorizationHelper.isAuthorized(ResourceType.CLUSTER, cluster.getResourceId(),
          EnumSet.of(RoleAuthorization.SERVICE_ADD_DELETE_SERVICES,RoleAuthorization.HOST_ADD_DELETE_COMPONENTS))) {
        throw new AuthorizationException("The authenticated user is not authorized to install service components on to hosts");
      }

      if (StringUtils.isEmpty(request.getServiceName())) {
        try {
          request.setServiceName(findServiceName(cluster, request.getComponentName()));
        } catch (ServiceNotFoundException e) {
          // handled below
        }
        // TODO : What if request.getServiceGroupName() is null ? Get it from service instead.
      }

      if (LOG.isDebugEnabled()) {
        LOG.debug("Received a createHostComponent request, clusterName={}, serviceGroupName={}, serviceName={}, " +
                  "componentName={}, componentType={}, hostname={}, request={}", request.getClusterName(),
                  request.getServiceGroupName(), request.getServiceName(), request.getComponentName(),
                  request.getComponentType(), request.getHostname(), request);
      }

      if (!hostComponentNames.containsKey(request.getClusterName())) {
        hostComponentNames.put(request.getClusterName(), new HashMap<>());
      }
      if (!hostComponentNames.get(request.getClusterName())
          .containsKey(request.getServiceGroupName())) {
        hostComponentNames.get(request.getClusterName()).put(
            request.getServiceGroupName(), new HashMap<>());
      }
      if (!hostComponentNames.get(request.getClusterName())
          .get(request.getServiceGroupName())
          .containsKey(request.getServiceName())) {
        hostComponentNames.get(request.getClusterName()).get(request.getServiceGroupName()).put(
            request.getServiceName(), new HashMap<String, Set<String>>());
      }
      if (!hostComponentNames.get(request.getClusterName())
          .get(request.getServiceGroupName())
          .get(request.getServiceName())
          .containsKey(request.getComponentName())) {
        hostComponentNames.get(request.getClusterName())
            .get(request.getServiceGroupName())
            .get(request.getServiceName()).put(request.getComponentName(),
                new HashSet<String>());
      }
      if (hostComponentNames.get(request.getClusterName())
          .get(request.getServiceGroupName())
          .get(request.getServiceName())
          .get(request.getComponentName())
          .contains(request.getHostname())) {
        duplicates.add("[clusterName=" + request.getClusterName() + ", hostName=" + request.getHostname() +
            ", componentName=" +request.getComponentName() +']');
        continue;
      }
      hostComponentNames.get(request.getClusterName())
          .get(request.getServiceGroupName())
          .get(request.getServiceName()).get(request.getComponentName())
          .add(request.getHostname());

      if (request.getDesiredState() != null
          && !request.getDesiredState().isEmpty()) {
        State state = State.valueOf(request.getDesiredState());
        if (!state.isValidDesiredState()
            || state != State.INIT) {
          throw new IllegalArgumentException("Invalid desired state"
              + " only INIT state allowed during creation"
              + ", providedDesiredState=" + request.getDesiredState());
        }
      }

      Service s;
      try {
        s = cluster.getService(request.getServiceGroupName(), request.getServiceName());
      } catch (ServiceNotFoundException e) {
        throw new IllegalArgumentException(
            "The service[" + request.getServiceName() + "] associated with the component[" +
            request.getComponentName() + "] doesn't exist for the cluster[" + request.getClusterName() + "]");
      }
      ServiceComponent sc = s.getServiceComponent(
          request.getComponentName());

      setRestartRequiredServices(s, request.getComponentName());

      Host host;
      try {
        host = clusters.getHost(request.getHostname());
      } catch (HostNotFoundException e) {
        throw new ParentObjectNotFoundException(
            "Attempted to add a host_component to a host that doesn't exist: ", e);
      }
      Set<Cluster> mappedClusters =
          clusters.getClustersForHost(request.getHostname());
      boolean validCluster = false;
      if (LOG.isDebugEnabled()) {
        LOG.debug("Looking to match host to cluster, hostnameViaReg={}, hostname={}, clusterName={}, hostClusterMapCount={}",
          host.getHostName(), request.getHostname(), request.getClusterName(), mappedClusters.size());
      }
      for (Cluster mappedCluster : mappedClusters) {
        if (LOG.isDebugEnabled()) {
          LOG.debug("Host belongs to cluster, hostname={}, clusterName={}", request.getHostname(), mappedCluster.getClusterName());
        }
        if (mappedCluster.getClusterName().equals(
            request.getClusterName())) {
          validCluster = true;
          break;
        }
      }
      if (!validCluster) {
        throw new ParentObjectNotFoundException("Attempted to add a host_component to a host that doesn't exist: " +
            "clusterName=" + request.getClusterName() + ", hostName=" + request.getHostname());
      }
      try {
        ServiceComponentHost sch = sc.getServiceComponentHost(request.getHostname());
        if (sch != null) {
          duplicates.add("[clusterName=" + request.getClusterName() + ", hostName=" + request.getHostname() +
              ", componentName=" +request.getComponentName() +']');
        }
      } catch (AmbariException e) {
        // Expected
      }
    }

    // ensure only a single cluster update
    if (hostComponentNames.size() != 1) {
      throw new IllegalArgumentException("Invalid arguments - updates allowed"
          + " on only one cluster at a time");
    }

    if (!duplicates.isEmpty()) {
      StringBuilder names = new StringBuilder();
      boolean first = true;
      for (String hName : duplicates) {
        if (!first) {
          names.append(",");
        }
        first = false;
        names.append(hName);
      }
      String msg;
      if (duplicates.size() == 1) {
        msg = "Attempted to create a host_component which already exists: ";
      } else {
        msg = "Attempted to create host_component's which already exist: ";
      }
      throw new DuplicateResourceException(msg + names);
    }

    // set restartRequired flag for  monitoring services
    setMonitoringServicesRestartRequired(requests);
    // now doing actual work
    Set<ServiceComponentHostResponse> responses = persistServiceComponentHosts(requests);
    m_topologyHolder.get().updateData(getAddedComponentsTopologyEvent(requests));
    return responses;
  }

  Set<ServiceComponentHostResponse> persistServiceComponentHosts(Set<ServiceComponentHostRequest> requests)
    throws AmbariException {
    Multimap<Cluster, ServiceComponentHost> schMap = ArrayListMultimap.create();
    Map<Long, Map<Long, List<String>>> serviceComponentNames = new HashMap<>();
    Map<Long, Map<String, Map<String, ServiceComponentDesiredStateEntity>>> serviceComponentDesiredStateEntities = new HashMap<>();

    for (ServiceComponentHostRequest request : requests) {
      Cluster cluster = clusters.getCluster(request.getClusterName());
      Service s = cluster.getService(request.getServiceName());
      ServiceComponent sc = s.getServiceComponent(
          request.getComponentName());
      serviceComponentNames.computeIfAbsent(sc.getClusterId(), c -> new HashMap<>())
          .computeIfAbsent(sc.getServiceId(), h ->new ArrayList<>()).add(sc.getName());
    }

    List<ServiceComponentDesiredStateEntity> entities = serviceComponentDesiredStateDAO.findByNames(serviceComponentNames);

    for (ServiceComponentDesiredStateEntity stateEntity : entities) {
      serviceComponentDesiredStateEntities.computeIfAbsent(stateEntity.getClusterId(), c -> new HashMap<>())
          .computeIfAbsent(stateEntity.getClusterServiceEntity().getServiceName(), h ->new HashMap<>())
          .putIfAbsent(stateEntity.getComponentName(), stateEntity);
    }

    for (ServiceComponentHostRequest request : requests) {
      Cluster cluster = clusters.getCluster(request.getClusterName());
      Service s = cluster.getService(request.getServiceGroupName(), request.getServiceName());
      ServiceComponent sc = s.getServiceComponent(
          request.getComponentName());

      ServiceComponentHost sch =
          serviceComponentHostFactory.createNew(sc, request.getHostname(),
              serviceComponentDesiredStateEntities.get(cluster.getClusterId()).get(s.getName()).get(sc.getName()));
      if (request.getDesiredState() != null
          && !request.getDesiredState().isEmpty()) {
        State state = State.valueOf(request.getDesiredState());
        sch.setDesiredState(state);
      }

      schMap.put(cluster, sch);
    }
    Set<ServiceComponentHostResponse> createdSvcHostCmpnt = null;
    for (Cluster cluster : schMap.keySet()) {
      createdSvcHostCmpnt = cluster.addServiceComponentHosts(schMap.get(cluster));
    }
    return createdSvcHostCmpnt;
  }

  private TopologyUpdateEvent getAddedComponentsTopologyEvent(Set<ServiceComponentHostRequest> requests)
    throws AmbariException {
    TreeMap<String, TopologyCluster> topologyUpdates = new TreeMap<>();
    Set<String> hostsToUpdate = new HashSet<>();
    for (ServiceComponentHostRequest request : requests) {
      String serviceName = request.getServiceName();
      String componentName = request.getComponentName();
      Cluster cluster = clusters.getCluster(request.getClusterName());
      Collection<Host> clusterHosts = cluster.getHosts();
      Service s = cluster.getService(serviceName);
      ServiceComponent sc = s.getServiceComponent(componentName);
      String hostName = request.getHostname();
      hostsToUpdate.add(hostName);
      Set<Long> hostIds = clusterHosts.stream()
          .filter(h -> hostName.equals(h.getHostName()))
          .map(h -> h.getHostId()).collect(Collectors.toSet());
      Set<String> publicHostNames = clusterHosts.stream()
          .filter(h -> hostName.equals(h.getHostName()))
          .map(h -> h.getPublicHostName()).collect(Collectors.toSet());
      Set<String> hostNames = new HashSet<>();
      hostNames.add(hostName);
      ServiceComponentHost sch = sc.getServiceComponentHost(request.getHostname());

      TopologyComponent newComponent = TopologyComponent.newBuilder()
          .setComponentName(sch.getServiceComponentName())
          .setServiceName(sch.getServiceType())
          .setDisplayName(sc.getServiceName())
          .setVersion(sch.getVersion())
          .setHostIds(hostIds)
          .setHostNames(hostNames)
          .setPublicHostNames(publicHostNames)
          .setComponentLevelParams(getTopologyComponentLevelParams(cluster.getClusterId(), serviceName, componentName,
              cluster.getSecurityType()))
          .setCommandParams(getTopologyCommandParams(cluster.getClusterId(), serviceName, componentName))
          .build();
      String clusterId = Long.toString(cluster.getClusterId());
      if (!topologyUpdates.containsKey(clusterId)) {
        topologyUpdates.put(clusterId, new TopologyCluster());
      }
      if (topologyUpdates.get(clusterId).getTopologyComponents().contains(newComponent)) {
        Set<TopologyComponent> newComponents = new HashSet<>();
        newComponents.add(newComponent);
        topologyUpdates.get(clusterId).update(newComponents, Collections.emptySet(),
            TopologyUpdateEvent.EventType.UPDATE);
      } else {
        topologyUpdates.get(clusterId).addTopologyComponent(newComponent);
      }
    }
    for (String hostName : hostsToUpdate) {
      Host host = clusters.getHost(hostName);
      m_hostLevelParamsHolder.get().updateData(m_hostLevelParamsHolder.get().getCurrentData(host.getHostId()));
    }
    return new TopologyUpdateEvent(topologyUpdates, TopologyUpdateEvent.EventType.UPDATE);
  }

  private void setMonitoringServicesRestartRequired(
    Set<ServiceComponentHostRequest> requests) throws AmbariException {

    for (ServiceComponentHostRequest request : requests) {
      Cluster cluster = clusters.getCluster(request.getClusterName());

      for (Service service : cluster.getServices().values()) {
        ServiceInfo serviceInfo = ambariMetaInfo.getService(service);

        if (!BooleanUtils.toBoolean(serviceInfo.isMonitoringService())) {
          continue;
        }

        for (ServiceComponent sc : service.getServiceComponents().values()) {
          if (sc.isMasterComponent()) {
            for (ServiceComponentHost sch : sc.getServiceComponentHosts().values()) {
              sch.setRestartRequired(true);
            }
            continue;
          }

          String hostname = request.getHostname();
          if (sc.getServiceComponentHosts().containsKey(hostname)) {
            ServiceComponentHost sch = sc.getServiceComponentHost(hostname);
            sch.setRestartRequired(true);
          }
        }
      }
    }
  }

  private void setRestartRequiredServices(
          Service service, String componentName) throws AmbariException {

    StackId stackId = service.getStackId();
    if (service.getServiceComponent(componentName).isClientComponent()) {
      return;
    }
    Set<String> needRestartServices = ambariMetaInfo.getRestartRequiredServicesNames(
      stackId.getStackName(), stackId.getStackVersion());

    if(needRestartServices.contains(service.getName())) {
      Map<String, ServiceComponent> m = service.getServiceComponents();
      for (Entry<String, ServiceComponent> entry : m.entrySet()) {
        ServiceComponent serviceComponent = entry.getValue();
        Map<String, ServiceComponentHost> schMap = serviceComponent.getServiceComponentHosts();

          for (Entry<String, ServiceComponentHost> sch : schMap.entrySet()) {
            ServiceComponentHost serviceComponentHost = sch.getValue();
            serviceComponentHost.setRestartRequired(true);
          }

      }
    }
  }

  @Override
  public void registerRackChange(String clusterName) throws AmbariException {
    Cluster cluster = clusters.getCluster(clusterName);

    for (Service service : cluster.getServices().values()) {
      ServiceInfo serviceInfo = ambariMetaInfo.getService(service);

      if (!BooleanUtils.toBoolean(serviceInfo.isRestartRequiredAfterRackChange())) {
        continue;
      }

      Map<String, ServiceComponent> serviceComponents = service.getServiceComponents();

      for (ServiceComponent serviceComponent : serviceComponents.values()) {
        Map<String, ServiceComponentHost> schMap = serviceComponent.getServiceComponentHosts();
        for (Entry<String, ServiceComponentHost> sch : schMap.entrySet()) {
          ServiceComponentHost serviceComponentHost = sch.getValue();
          serviceComponentHost.setRestartRequired(true);
        }
      }
    }
  }

  /**
   * Creates a configuration.
   * <p>
   * This implementation ensures the authenticated user is authorized to create the new configuration
   * based on the details of what properties are being changed and the authorizations the authenticated
   * user has been granted.
   * <p>
   * Example
   * <ul>
   * <li>
   * If the user is attempting to change a service-level configuration that user must be granted the
   * <code>SERVICE_MODIFY_CONFIGS</code> privilege (authorization)
   * </li>
   * <li>
   * If the user is attempting to change the cluster-wide value to enable or disable auto-start
   * (<code>cluster-env/recovery_enabled</code>), that user must be granted the
   * <code>CLUSTER_MANAGE_AUTO_START</code> privilege (authorization)
   * </li>
   * </ul>
   *
   * @param request the request object which defines the configuration.
   * @throws AmbariException when the configuration cannot be created.
   */
  @Override
  public synchronized ConfigurationResponse createConfiguration(
      ConfigurationRequest request) throws AmbariException, AuthorizationException {
    if (null == request.getClusterName() || request.getClusterName().isEmpty()
        || null == request.getType() || request.getType().isEmpty()
        || null == request.getProperties()) {
      throw new IllegalArgumentException("Invalid Arguments,"
          + " clustername, config type and configs should not"
          + " be null or empty");
    }

    Cluster cluster = clusters.getCluster(request.getClusterName());

    String configType = request.getType();

    // If the config type is for a service, then allow a user with SERVICE_MODIFY_CONFIGS to
    // update, else ensure the user has CLUSTER_MODIFY_CONFIGS
    Service service = cluster.getServiceByConfigType(configType);


    // Get the changes so that the user's intention can be determined. For example, maybe
    // the user wants to change the run-as user for a service or maybe the the cluster-wide
    // recovery mode setting.
    Map<String, String[]> propertyChanges = getPropertyChanges(cluster, request);

    if(service == null) {
      // If the configuration is not attached to a specific service, it is a cluster-wide configuration
      // type. For example, cluster-env.

      // If the user is trying to set the cluster-wide recovery mode, ensure that user
      // has the appropriate authorization
      validateAuthorizationToManageServiceAutoStartConfiguration(cluster, configType, propertyChanges);

      // If the user is trying to set any other cluster-wide property, ensure that user
      // has the appropriate authorization
      validateAuthorizationToModifyConfigurations(cluster, configType, propertyChanges,
          Collections.singletonMap("cluster-env", Collections.singleton("recovery_enabled")),
          false);
    }
    else {
      // If the user is trying to set any service-level property, ensure that user
      // has the appropriate authorization
      validateAuthorizationToModifyConfigurations(cluster, configType, propertyChanges, null, true);

      // Ensure the user is allowed to update service users and groups.
      validateAuthorizationToUpdateServiceUsersAndGroups(cluster, configType, propertyChanges);
    }

    Map<String, String> requestProperties = request.getProperties();

    // Configuration attributes are optional. If not present, use default(provided by stack), otherwise merge default
    // with request-provided
    Map<String, Map<String, String>> requestPropertiesAttributes = request.getPropertiesAttributes();

    if (requestPropertiesAttributes != null && requestPropertiesAttributes.containsKey(PASSWORD)) {
      for (Map.Entry<String, String> requestEntry : requestPropertiesAttributes.get(PASSWORD).entrySet()) {
        String passwordProperty = requestEntry.getKey();
        if(requestProperties.containsKey(passwordProperty) && requestEntry.getValue().equals("true")) {
          String passwordPropertyValue = requestProperties.get(passwordProperty);
          if (!SecretReference.isSecret(passwordPropertyValue)) {
            continue;
          }
          SecretReference ref = new SecretReference(passwordPropertyValue, cluster);
          String refValue = ref.getValue();
          requestProperties.put(passwordProperty, refValue);
        }
      }
    }

    Map<PropertyInfo.PropertyType, Set<String>> propertiesTypes = cluster.getConfigPropertiesTypes(request.getType());
    if(propertiesTypes.containsKey(PropertyType.PASSWORD)) {
      for(String passwordProperty : propertiesTypes.get(PropertyType.PASSWORD)) {
        if(requestProperties.containsKey(passwordProperty)) {
          String passwordPropertyValue = requestProperties.get(passwordProperty);
          if (!SecretReference.isSecret(passwordPropertyValue)) {
            continue;
          }
          SecretReference ref = new SecretReference(passwordPropertyValue, cluster);
          String refValue = ref.getValue();
          requestProperties.put(passwordProperty, refValue);
        }
      }
    }



    Map<String, Config> configs = cluster.getConfigsByType(
        request.getType());
    if (null == configs) {
      configs = new HashMap<>();
    }

    Map<String, Map<String, String>> propertiesAttributes = new HashMap<>();

    Set<StackId> visitedStacks = new HashSet<>();

    for (Service clusterService : cluster.getServices().values()) {
      StackId stackId = clusterService.getStackId();
      StackInfo stackInfo = ambariMetaInfo.getStack(clusterService.getStackId());

      if (visitedStacks.contains(stackId)) {
        continue;
      }

      Map<String, Map<String, String>> defaultConfigAttributes = stackInfo.getDefaultConfigAttributesForConfigType(configType);
      if (null != defaultConfigAttributes) {
        ConfigHelper.mergeConfigAttributes(propertiesAttributes, defaultConfigAttributes);
      }

      visitedStacks.add(stackId);
    }

    // overwrite default attributes with request attributes
    if(requestPropertiesAttributes != null){
      ConfigHelper.mergeConfigAttributes(propertiesAttributes, requestPropertiesAttributes);
    }

    if (configs.containsKey(request.getVersionTag())) {
      throw new AmbariException(MessageFormat.format("Configuration with tag ''{0}'' exists for ''{1}''",
          request.getVersionTag(),
          request.getType()));
    }

    StackId stackId = null;
    if (null != service) {
      stackId = service.getStackId();
    }

    if (null == stackId) {
      stackId = cluster.getDesiredStackVersion();
    }

    Config config = createConfig(cluster, stackId, request.getType(), requestProperties,
      request.getVersionTag(), propertiesAttributes, request.getServiceId() == null? null : request.getServiceId());

    LOG.info(MessageFormat.format("Creating configuration with tag ''{0}'' to cluster ''{1}''  for configuration type {2}",
        request.getVersionTag(),
        request.getClusterName(),
        configType));

    if(request.getServiceId() == null) {
      return new ConfigurationResponse(cluster.getClusterName(), config);
    }
    else {
      return new ConfigurationResponse(cluster.getClusterName(), config, request.getServiceId(), request.getServiceGroupId());
    }
  }

  @Override
  public Config createConfig(Cluster cluster, StackId stackId, String type, Map<String, String> properties,
                             String versionTag, Map<String, Map<String, String>> propertiesAttributes, Long serviceId) {

    Config config = configFactory.createNew(stackId, cluster, type, versionTag, properties,
        propertiesAttributes, serviceId);

    cluster.addConfig(config);
    return config;
  }

  @Override
  public void createGroups(Set<GroupRequest> requests) throws AmbariException {
    for (GroupRequest request : requests) {
      if (StringUtils.isBlank(request.getGroupName())) {
        throw new AmbariException("Group name must be supplied.");
      }
      final Group group = users.getGroup(request.getGroupName());
      if (group != null) {
        throw new AmbariException("Group already exists.");
      }
      users.createGroup(request.getGroupName(), GroupType.LOCAL);
    }
  }

  @Override
  public void createMembers(Set<MemberRequest> requests) throws AmbariException {
    for (MemberRequest request : requests) {
      if (StringUtils.isBlank(request.getGroupName()) || StringUtils.isBlank(request.getUserName())) {
        throw new AmbariException("Both group name and user name must be supplied.");
      }
      users.addMemberToGroup(request.getGroupName(), request.getUserName());
    }
  }

  @Override
  public Set<MemberResponse> getMembers(Set<MemberRequest> requests)
      throws AmbariException {
    final Set<MemberResponse> responses = new HashSet<>();
    for (MemberRequest request: requests) {
      LOG.debug("Received a getMembers request, {}", request);
      final Group group = users.getGroup(request.getGroupName());
      if (null == group) {
        if (requests.size() == 1) {
          // only throw exception if there is a single request
          // if there are multiple requests, this indicates an OR predicate
          throw new ObjectNotFoundException("Cannot find group '"
              + request.getGroupName() + "'");
        }
      } else {
        for (User user: users.getGroupMembers(group.getGroupName())) {
          final MemberResponse response = new MemberResponse(group.getGroupName(), user.getUserName());
          responses.add(response);
        }
      }
    }
    return responses;
  }

  @Override
  @SuppressWarnings("unchecked")
  public synchronized void updateMembers(Set<MemberRequest> requests) throws AmbariException {
    // validate
    String groupName = null;
    for (MemberRequest request: requests) {
      if (groupName != null && !request.getGroupName().equals(groupName)) {
        throw new AmbariException("Can't manage members of different groups in one request");
      }
      groupName = request.getGroupName();
    }
    final List<String> requiredMembers = new ArrayList<>();
    for (MemberRequest request: requests) {
      if (request.getUserName() != null) {
        requiredMembers.add(request.getUserName());
      }
    }
    final List<String> currentMembers = users.getAllMembers(groupName);
    for (String user: (Collection<String>) CollectionUtils.subtract(currentMembers, requiredMembers)) {
      users.removeMemberFromGroup(groupName, user);
    }
    for (String user: (Collection<String>) CollectionUtils.subtract(requiredMembers, currentMembers)) {
      users.addMemberToGroup(groupName, user);
    }
  }

  private Stage createNewStage(long id, Cluster cluster, long requestId,
                               String requestContext,
                               String commandParamsStage, String hostParamsStage) {
    String logDir = BASE_LOG_DIR + File.pathSeparator + requestId;
    Stage stage =
        stageFactory.createNew(requestId, logDir,
          null == cluster ? null : cluster.getClusterName(),
          null == cluster ? -1L : cluster.getClusterId(),
          requestContext, commandParamsStage,
          hostParamsStage);
    stage.setStageId(id);
    return stage;
  }

  private Set<ClusterResponse> getClusters(ClusterRequest request)
      throws AmbariException, AuthorizationException {

    Set<ClusterResponse> response = new HashSet<>();

    if (LOG.isDebugEnabled()) {
      LOG.debug("Received a getClusters request, clusterName={}, clusterId={}, stackInfo={}",
        request.getClusterName(), request.getClusterId(), request.getStackVersion());
    }

    Cluster singleCluster = null;
    try {
      if (request.getClusterName() != null) {
        singleCluster = clusters.getCluster(request.getClusterName());
      } else if (request.getClusterId() != null) {
        singleCluster = clusters.getClusterById(request.getClusterId());
      }
    }
    catch(ClusterNotFoundException e) {
      // the user shouldn't know the difference between a cluster that does not exist or one that
      // he doesn't have access to.
      if (AuthorizationHelper.isAuthorized(ResourceType.AMBARI, null, RoleAuthorization.AMBARI_ADD_DELETE_CLUSTERS)) {
        throw e;
      } else {
        throw new AuthorizationException();
      }
    }

    if (singleCluster != null) {
      ClusterResponse cr = singleCluster.convertToResponse();
      cr.setDesiredConfigs(singleCluster.getDesiredConfigs());
      cr.setDesiredServiceConfigVersions(singleCluster.getActiveServiceConfigVersions());
      cr.setCredentialStoreServiceProperties(getCredentialStoreServiceProperties());

     // If the user is authorized to view information about this cluster, add it to the response
// TODO: Uncomment this when the UI doesn't require view access for View-only users.
//      if (AuthorizationHelper.isAuthorized(ResourceType.CLUSTER, cr.getResourceId(),
//          RoleAuthorization.AUTHORIZATIONS_VIEW_CLUSTER)) {
      response.add(cr);
//      }
//      else {
//        // the user shouldn't know the difference between a cluster that does not exist or one that
//        // he doesn't have access to.
//        throw new AuthorizationException();
//      }

      return response;
    }


    Map<String, Cluster> allClusters = clusters.getClusters();
    for (Cluster c : allClusters.values()) {

// TODO: Uncomment this when the UI doesn't require view access for View-only users.
//       If the user is authorized to view information about this cluster, add it to the response
//       if (AuthorizationHelper.isAuthorized(ResourceType.CLUSTER, c.getResourceId(),
//        RoleAuthorization.AUTHORIZATIONS_VIEW_CLUSTER)) {
      ClusterResponse cr = c.convertToResponse();
      cr.setDesiredConfigs(c.getDesiredConfigs());
      cr.setDesiredServiceConfigVersions(c.getActiveServiceConfigVersions());
      cr.setCredentialStoreServiceProperties(getCredentialStoreServiceProperties());
      response.add(cr);
//       }
    }
    StringBuilder builder = new StringBuilder();
    if (LOG.isDebugEnabled()) {
      clusters.debugDump(builder);
      LOG.debug("Cluster State for cluster {}", builder);
    }
    return response;
  }

  private Set<ServiceComponentHostResponse> getHostComponents(
      ServiceComponentHostRequest request, boolean statusOnly) throws AmbariException {
    LOG.debug("Processing request {}", request);

    if (request.getClusterName() == null
        || request.getClusterName().isEmpty()) {
      IllegalArgumentException e = new IllegalArgumentException("Invalid arguments, cluster name should not be null");
      LOG.debug("Cluster not specified in request", e);
      throw e;
    }

    final Cluster cluster;
    try {
      cluster = clusters.getCluster(request.getClusterName());
    } catch (ClusterNotFoundException e) {
      LOG.error("Cluster not found ", e);
      throw new ParentObjectNotFoundException("Parent Cluster resource doesn't exist", e);
    }

    if (request.getHostname() != null) {
      try {
        if (!clusters.getClustersForHost(request.getHostname()).contains(cluster)) {
          // case where host exists but not associated with given cluster
          LOG.error("Host doesn't belong to cluster - " + request.getHostname());
          throw new ParentObjectNotFoundException("Parent Host resource doesn't exist",
              new HostNotFoundException(request.getClusterName(), request.getHostname()));
        }
      } catch (HostNotFoundException e) {
        LOG.error("Host not found", e);
        // creating new HostNotFoundException to add cluster name
        throw new ParentObjectNotFoundException("Parent Host resource doesn't exist",
            new HostNotFoundException(request.getClusterName(), request.getHostname()));
      }
    }

    if (request.getComponentName() != null) {
      if (StringUtils.isBlank(request.getServiceName())) {

        // !!! FIXME the assumption that a component is unique across all stacks is a ticking
        // time bomb.  Blueprints are making this assumption.
        String serviceName = "";
        try {
          serviceName = findServiceName(cluster, request.getComponentName());
        } catch (ServiceNotFoundException e) {
          // handled below
        }

        if (StringUtils.isBlank(serviceName)) {
          LOG.error("Unable to find service for componentName : {}", request.getComponentName());
          throw new ServiceComponentHostNotFoundException(
              cluster.getClusterName(), null, request.getComponentName(), request.getHostname());
        }

        request.setServiceName(serviceName);
      }
    }

    Set<Service> services = new HashSet<>();
    if (request.getServiceName() != null && !request.getServiceName().isEmpty()) {
      services.add(cluster.getService(request.getServiceName()));
    } else {
      services.addAll(cluster.getServices().values());
    }

    Set<ServiceComponentHostResponse> response =
        new HashSet<>();

    boolean checkDesiredState = false;
    State desiredStateToCheck = null;
    boolean checkState = false;
    State stateToCheck = null;
    boolean filterBasedConfigStaleness = false;
    boolean staleConfig = true;
    if (request.getStaleConfig() != null) {
      filterBasedConfigStaleness = true;
      staleConfig = "true".equals(request.getStaleConfig().toLowerCase());
    }
    if (request.getDesiredState() != null
        && !request.getDesiredState().isEmpty()) {
      desiredStateToCheck = State.valueOf(request.getDesiredState());
      if (!desiredStateToCheck.isValidDesiredState()) {
        throw new IllegalArgumentException("Invalid arguments, invalid desired"
            + " state, desiredState=" + desiredStateToCheck);
      }
      checkDesiredState = true;
    }

    if (!StringUtils.isEmpty(request.getState())) {
      stateToCheck = State.valueOf(request.getState());
      // maybe check should be more wider
      if (stateToCheck == null) {
        throw new IllegalArgumentException("Invalid arguments, invalid state, State=" + request.getState());
      }
      checkState = true;
    }

    Map<String, DesiredConfig> desiredConfigs = cluster.getDesiredConfigs();
    Map<String, Host> hosts = clusters.getHostsForCluster(cluster.getClusterName());

    /*
     This is a core step in retrieving a given component instance in multi-host component instances world.
     We fetch the 'HostComponentStateEntity' based on the 'host component Id' passed-in in the request. if it exists,
     we use the service group Id, service Id, componentName and componentType to query the unique ServiceComponentEntity
     associated with it.
     */
    ServiceComponentDesiredStateEntity serviceComponentDesiredStateEntity = null;
    HostComponentStateEntity hostComponentStateEntity = null;
    if (request.getComponentId() != null) {
      hostComponentStateEntity = hostComponentStateDAO.findById(request.getComponentId());
      if (hostComponentStateEntity == null) {
        throw new AmbariException("Could not find Host Component resource for"
                + " componentId = "+ request.getComponentId());
      }
      serviceComponentDesiredStateEntity = serviceComponentDesiredStateDAO.findByName(hostComponentStateEntity.getClusterId(),
              hostComponentStateEntity.getServiceGroupId(), hostComponentStateEntity.getServiceId(),
              hostComponentStateEntity.getComponentName(), hostComponentStateEntity.getComponentType());
      if (serviceComponentDesiredStateEntity == null) {
        throw new AmbariException("Could not find Service Component resource for"
                + " componentId = " + request.getComponentId() + ", serviceGroupId = " + hostComponentStateEntity.getServiceGroupId()
                + ", serviceId = " + hostComponentStateEntity.getServiceId() + ", componentName = " + hostComponentStateEntity.getComponentName()
                + ", componntType = " + hostComponentStateEntity.getComponentType());
        }
    }

    for (Service s : services) {
      // filter on component name if provided
      Set<ServiceComponent> components = new HashSet<>();
      if (request.getComponentName() != null) {
        components.add(s.getServiceComponent(request.getComponentName()));
      } else {
        components.addAll(s.getServiceComponents().values());
      }

      for (ServiceComponent sc : components) {
        if (serviceComponentDesiredStateEntity != null &&
                serviceComponentDesiredStateEntity.getId() != null &&
                sc.getId() != null) {
          if (!sc.getId().equals(serviceComponentDesiredStateEntity.getId())) {
            continue;
          }
        }

        // filter on hostname if provided
        // filter on desired state if provided

        Map<String, ServiceComponentHost> serviceComponentHostMap =
          sc.getServiceComponentHosts();

        if (request.getHostname() != null) {
          try {
            if (serviceComponentHostMap == null
                || !serviceComponentHostMap.containsKey(request.getHostname())) {
              throw new ServiceComponentHostNotFoundException(cluster.getClusterName(),
                s.getName(), sc.getName(), request.getHostname());
            }

            ServiceComponentHost sch = serviceComponentHostMap.get(request.getHostname());

            if (null == sch) {
              // It's possible that the host was deleted during the time that the request was generated.
              continue;
            }

            if (checkDesiredState && (desiredStateToCheck != sch.getDesiredState())) {
              continue;
            }

            if (checkState && stateToCheck != sch.getState()) {
              continue;
            }

            if (request.getAdminState() != null) {
              String stringToMatch =
                  sch.getComponentAdminState() == null ? "" : sch.getComponentAdminState().name();
              if (!request.getAdminState().equals(stringToMatch)) {
                continue;
              }
            }

            ServiceComponentHostResponse r = statusOnly ? sch.convertToResponseStatusOnly(desiredConfigs,
                filterBasedConfigStaleness)
                : sch.convertToResponse(desiredConfigs);
            if (null == r || (filterBasedConfigStaleness && r.isStaleConfig() != staleConfig)) {
              continue;
            }

            Host host = hosts.get(sch.getHostName());
            if (host == null) {
              throw new HostNotFoundException(cluster.getClusterName(), sch.getHostName());
            }

            MaintenanceState effectiveMaintenanceState = maintenanceStateHelper.getEffectiveState(sch, host);
            if(filterByMaintenanceState(request, effectiveMaintenanceState)) {
              continue;
            }
            r.setMaintenanceState(effectiveMaintenanceState.name());

            response.add(r);
          } catch (ServiceComponentHostNotFoundException e) {
            if (request.getServiceName() == null || request.getComponentId() == null) {
              // Ignore the exception if either the service name or component name are not specified.
              // This is an artifact of how we get host_components and can happen in the case where
              // we get all host_components for a host, for example.
              LOG.debug("Ignoring not specified host_component ", e);

            } else {
              // Otherwise rethrow the exception and let the caller decide if it's an error condition.
              // Logging the exception as debug since this does not necessarily indicate an error
              // condition.
              LOG.debug("ServiceComponentHost not found ", e);
              throw new ServiceComponentHostNotFoundException(cluster.getClusterName(),
                  request.getServiceName(), request.getComponentId(), request.getHostname());
            }
          }
        } else {
          for (ServiceComponentHost sch : serviceComponentHostMap.values()) {
            if (null == sch) {
              // It's possible that the host was deleted during the time that the request was generated.
              continue;
            }

            if (checkDesiredState && (desiredStateToCheck != sch.getDesiredState())) {
              continue;
            }

            if (checkState && stateToCheck != sch.getState()) {
              continue;
            }

            if (request.getAdminState() != null) {
              String stringToMatch =
                  sch.getComponentAdminState() == null ? "" : sch.getComponentAdminState().name();
              if (!request.getAdminState().equals(stringToMatch)) {
                continue;
              }
            }

            ServiceComponentHostResponse r = statusOnly ? sch.convertToResponseStatusOnly(desiredConfigs,
                filterBasedConfigStaleness)
                : sch.convertToResponse(desiredConfigs);
            if (null == r || (filterBasedConfigStaleness && r.isStaleConfig() != staleConfig)) {
              continue;
            }

            Host host = hosts.get(sch.getHostName());
            if (host == null) {
              throw new HostNotFoundException(cluster.getClusterName(), sch.getHostName());
            }

            MaintenanceState effectiveMaintenanceState = maintenanceStateHelper.getEffectiveState(sch, host);
            if(filterByMaintenanceState(request, effectiveMaintenanceState)) {
              continue;
            }
            r.setMaintenanceState(effectiveMaintenanceState.name());

            response.add(r);
          }
        }
      }
    }
    return response;
  }

  private boolean filterByMaintenanceState(ServiceComponentHostRequest request, MaintenanceState effectiveMaintenanceState) {
    if (request.getMaintenanceState() != null) {
      MaintenanceState desiredMaintenanceState = MaintenanceState.valueOf(request.getMaintenanceState());
      if (desiredMaintenanceState.equals(MaintenanceState.ON)) {
        /*
         * if we want components with ON state it can be one of IMPLIED_FROM_SERVICE,
         * IMPLIED_FROM_SERVICE_AND_HOST, IMPLIED_FROM_HOST, ON, ro simply - not OFF
         */
        if (effectiveMaintenanceState.equals(MaintenanceState.OFF)) {
          return true;
        }
      } else if (!desiredMaintenanceState.equals(effectiveMaintenanceState)){
        return true;
      }
    }
    return false;
  }

  @Override
  public MaintenanceState getEffectiveMaintenanceState(ServiceComponentHost sch)
      throws AmbariException {

    return maintenanceStateHelper.getEffectiveState(sch);
  }


  private Set<ConfigurationResponse> getConfigurations(
      ConfigurationRequest request) throws AmbariException {
    if (request.getClusterName() == null) {
      throw new IllegalArgumentException("Invalid arguments, cluster name"
          + " should not be null");
    }

    Cluster cluster = clusters.getCluster(request.getClusterName());

    Set<ConfigurationResponse> responses = new HashSet<>();

    // !!! if only one, then we need full properties
    if (null != request.getType() && null != request.getVersionTag()) {
      ConfigurationResponse response = null;
      Config config = null;
      //TODO : Remove after getting rid of cluster configurations
      if (request.getServiceId() != null) {
        config = cluster.getConfigByServiceId(request.getType(), request.getVersionTag(), request.getServiceId());
        if (null != config) {
          response = new ConfigurationResponse(
                  cluster.getClusterName(), config, request.getServiceId(), request.getServiceGroupId());
        }
      }
      if (response == null) {
        config = cluster.getConfig(request.getType(),
                request.getVersionTag());
        if (null != config) {
          response = new ConfigurationResponse(
                  cluster.getClusterName(), config);
        }
      }
      responses.add(response);
    }
    else {
      ConfigurationResponse response = null;
      boolean includeProps = request.includeProperties();
      Map<String, Config> configs = null;
      //Get by type
      if (null != request.getType()) {
        //TODO : Remove after getting rid of cluster configurations
        if (request.getServiceId() != null) {
          configs = cluster.getConfigsByServiceIdType(
                  request.getType(), request.getServiceId());
          if (null != configs) {
            for (Entry<String, Config> entry : configs.entrySet()) {
              Config config = entry.getValue();
              response = new ConfigurationResponse(
                      cluster.getClusterName(), config.getStackId(),
                      request.getType(),
                      config.getTag(), entry.getValue().getVersion(),
                      includeProps ? config.getProperties() : new HashMap<>(),
                      includeProps ? config.getPropertiesAttributes() : new HashMap<>(),
                      config.getPropertiesTypes(), request.getServiceId(), request.getServiceGroupId());
              responses.add(response);
            }
          }
        }
        if (responses == null || responses.isEmpty()) {
          configs = cluster.getConfigsByType(
                  request.getType());
          if (null != configs) {
            for (Entry<String, Config> entry : configs.entrySet()) {
              Config config = entry.getValue();
              response = new ConfigurationResponse(
                      cluster.getClusterName(), config.getStackId(),
                      request.getType(),
                      config.getTag(), entry.getValue().getVersion(),
                      includeProps ? config.getProperties() : new HashMap<>(),
                      includeProps ? config.getPropertiesAttributes() : new HashMap<>(),
                      config.getPropertiesTypes());
              responses.add(response);
            }
          }
        }
      } else {
        // !!! all configuration
        Collection<Config> all = null;
        //TODO : Remove after getting rid of cluster configurations
        if (request.getServiceId() != null) {
          all = cluster.getConfigsByServiceId(request.getServiceId());
          if (all != null) {
            for (Config config : all) {
              response = new ConfigurationResponse(
                      cluster.getClusterName(), config.getStackId(), config.getType(),
                      config.getTag(), config.getVersion(),
                      includeProps ? config.getProperties() : new HashMap<>(),
                      includeProps ? config.getPropertiesAttributes() : new HashMap<>(),
                      config.getPropertiesTypes(), request.getServiceId(), request.getServiceGroupId());
              responses.add(response);
            }
          }
        }
        if (responses == null || responses.isEmpty()) {
          all = cluster.getAllConfigs();
          for (Config config : all) {
            response = new ConfigurationResponse(
                    cluster.getClusterName(), config.getStackId(), config.getType(),
                    config.getTag(), config.getVersion(),
                    includeProps ? config.getProperties() : new HashMap<>(),
                    includeProps ? config.getPropertiesAttributes() : new HashMap<>(),
                    config.getPropertiesTypes());
            responses.add(response);
          }
        }
      }
    }
    return responses;
  }

  @Override
  @Transactional
  public synchronized RequestStatusResponse updateClusters(Set<ClusterRequest> requests,
                                                           Map<String, String> requestProperties)
      throws AmbariException, AuthorizationException {

    RequestStatusResponse response = null;

    // We have to allow for multiple requests to account for multiple
    // configuration updates (create multiple configuration resources)...
    for (ClusterRequest request : requests) {
      response = updateCluster(request, requestProperties);
    }
    return response;
  }

  /**
   * Get a dictionary of all config differences between existingConfig and newConfigValues where the key is the config name and the action is one of "changed", "added", or "deleted".
   * @param existingConfig
   * @param newConfigValues
   * @return Delta of configs
   */
  private Map<String, String> getConfigKeyDeltaToAction(Config existingConfig, Map<String, String> newConfigValues) {
    Map<String, String> configsChanged = new HashMap<>();

    if (null != existingConfig) {
      Map<String, String> existingConfigValues = existingConfig.getProperties();

      Iterator it = existingConfigValues.entrySet().iterator();
      while (it.hasNext()) {
        Map.Entry<String, String> pair = (Map.Entry) it.next();
        // Check the value if both keys exist
        if (newConfigValues.containsKey(pair.getKey())) {
          if (!newConfigValues.get(pair.getKey()).equals(pair.getValue())) {
            configsChanged.put(pair.getKey(), "changed");
          }
        } else {
          // Deleted
          configsChanged.put(pair.getKey(), "deleted");
        }
      }

      it = newConfigValues.entrySet().iterator();
      while (it.hasNext()) {
        Map.Entry<String, String> pair = (Map.Entry) it.next();
        if (!existingConfigValues.keySet().contains(pair.getKey())) {
          configsChanged.put(pair.getKey(), "added");
        }
      }
    } else {
      // All of the configs in this config type are new.
      for (String key : newConfigValues.keySet()) {
        configsChanged.put(key, "added");
      }
    }
    return configsChanged;
  }

  /**
   * Inverse a HashMap of the form key_i: value_j to value_j: [key_a, ..., key_z]
   * for all keys that contain that value.
   * This is useful for printing config deltas.
   * @param configKeyToAction Original dictionary
   * @return Inverse of the dictionary.
   */
  private Map<String, List<String>> inverseMapByValue(Map<String, String> configKeyToAction) {
    Map<String, List<String>> mapByValue = new HashMap<>();

    Iterator it = configKeyToAction.entrySet().iterator();
    while (it.hasNext()) {
      Map.Entry<String, String> pair = (Map.Entry) it.next();
      // Key is the config name, Value is the action (added, deleted, changed)
      if (mapByValue.containsKey(pair.getValue())) {
        mapByValue.get(pair.getValue()).add(pair.getKey());
      } else {
        List<String> configListForAction = new ArrayList<>();
        configListForAction.add(pair.getKey());
        mapByValue.put(pair.getValue(), configListForAction);
      }
    }
    return mapByValue;
  }

  /**
   * Get a string that represents config keys that are changed, added, or deleted.
   * @param actionToConfigKeyList Dictionary from the action to a list of configs in that category.
   * @return String that represents config keys that are changed, added, or deleted.
   */
  private String getActionToConfigListAsString(Map<String, List<String>> actionToConfigKeyList) {
    String output = "";

    String[] actions = {"added", "deleted", "changed"};
    int i = 0;
    for (String action : actions) {
      i++;
      output += action + ": [";
      if (actionToConfigKeyList.containsKey(action)) {
        List<String> values = actionToConfigKeyList.get(action);
        output += StringUtils.join(values, ", ");

      }
      if (i < actions.length) {
        output += "], ";
      } else {
        output += "]";
      }
    }
    return output;
  }

  private synchronized RequestStatusResponse updateCluster(ClusterRequest request, Map<String, String> requestProperties)
      throws AmbariException, AuthorizationException {

    RequestStageContainer requestStageContainer = null;

    if (request.getClusterId() == null
        && (request.getClusterName() == null
        || request.getClusterName().isEmpty())) {
      throw new IllegalArgumentException("Invalid arguments, cluster id or cluster name should not be null");
    }

    LOG.info("Received a updateCluster request"
        + ", clusterId=" + request.getClusterId()
        + ", clusterName=" + request.getClusterName()
        + ", securityType=" + request.getSecurityType()
        + ", request=" + request);

    final Cluster cluster;
    if (request.getClusterId() == null) {
      cluster = clusters.getCluster(request.getClusterName());
    } else {
      cluster = clusters.getClusterById(request.getClusterId());
    }

    List<ConfigurationRequest> desiredConfigs = request.getDesiredConfig();
    if (desiredConfigs != null) {
      for (ConfigurationRequest configurationRequest : desiredConfigs) {
        if (StringUtils.isEmpty(configurationRequest.getVersionTag())) {
          configurationRequest.setVersionTag(UUID.randomUUID().toString());
        }
      }
    }

    // Ensure the user has access to update this cluster
    AuthorizationHelper.verifyAuthorization(ResourceType.CLUSTER, cluster.getResourceId(), RoleAuthorization.AUTHORIZATIONS_UPDATE_CLUSTER);

    //save data to return configurations created
    List<ConfigurationResponse> configurationResponses =
      new LinkedList<>();
    ServiceConfigVersionResponse serviceConfigVersionResponse = null;
    boolean nonServiceConfigsChanged = false;

    if (desiredConfigs != null && request.getServiceConfigVersionRequest() != null) {
      String msg = "Unable to set desired configs and rollback at same time, request = " + request;
      LOG.error(msg);
      throw new IllegalArgumentException(msg);
    }

    // set the new name of the cluster if change is requested
    if (!cluster.getClusterName().equals(request.getClusterName())) {
      if (LOG.isDebugEnabled()) {
        LOG.debug("Received cluster name change request from {} to {}", cluster.getClusterName(), request.getClusterName());
      }

      if(!AuthorizationHelper.isAuthorized(ResourceType.AMBARI, null, EnumSet.of(RoleAuthorization.AMBARI_RENAME_CLUSTER))) {
        throw new AuthorizationException("The authenticated user does not have authorization to rename the cluster");
      }

      cluster.setClusterName(request.getClusterName());
    }

    //check if desired configs are available in request and they were changed
    boolean isConfigurationCreationNeeded = false;
    if (desiredConfigs != null) {
      for (ConfigurationRequest desiredConfig : desiredConfigs) {
        Map<String, String> requestConfigProperties = desiredConfig.getProperties();
        Map<String,Map<String,String>> requestConfigAttributes = desiredConfig.getPropertiesAttributes();

        // processing password properties
        if(requestConfigProperties != null && !requestConfigProperties.isEmpty()) {
          Map<PropertyInfo.PropertyType, Set<String>> propertiesTypes = cluster.getConfigPropertiesTypes(
              desiredConfig.getType()
          );
          for (Entry<String, String> property : requestConfigProperties.entrySet()) {
            String propertyName = property.getKey();
            String propertyValue = property.getValue();
            if ((propertiesTypes.containsKey(PropertyType.PASSWORD) &&
                propertiesTypes.get(PropertyType.PASSWORD).contains(propertyName)) ||
                (requestConfigAttributes != null && requestConfigAttributes.containsKey(PASSWORD) &&
                requestConfigAttributes.get(PASSWORD).containsKey(propertyName) &&
                requestConfigAttributes.get(PASSWORD).get(propertyName).equals("true"))) {
              if (SecretReference.isSecret(propertyValue)) {
                SecretReference ref = new SecretReference(propertyValue, cluster);
                requestConfigProperties.put(propertyName, ref.getValue());
              }
            }
          }
        }

        Config clusterConfig = cluster.getDesiredConfigByType(desiredConfig.getType());
        Map<String, String> clusterConfigProperties = null;
        Map<String,Map<String,String>> clusterConfigAttributes = null;
        if (clusterConfig != null) {
          clusterConfigProperties = clusterConfig.getProperties();
          clusterConfigAttributes = clusterConfig.getPropertiesAttributes();
          if (!isAttributeMapsEqual(requestConfigAttributes, clusterConfigAttributes)){
            isConfigurationCreationNeeded = true;
            break;
          }
        } else {
          isConfigurationCreationNeeded = true;
          break;
        }

        if (requestConfigProperties == null || requestConfigProperties.isEmpty()) {
          Config existingConfig = cluster.getConfig(desiredConfig.getType(), desiredConfig.getVersionTag());
          if (existingConfig != null) {
            if (!StringUtils.equals(existingConfig.getTag(), clusterConfig.getTag())) {
              isConfigurationCreationNeeded = true;
              break;
            }
          }
        }
        if (requestConfigProperties != null && clusterConfigProperties != null) {
          if (requestConfigProperties.size() != clusterConfigProperties.size()) {
            isConfigurationCreationNeeded = true;
            break;
          } else {
            if ( cluster.getServiceByConfigType(clusterConfig.getType()) != null &&  clusterConfig.getServiceConfigVersions().isEmpty() ) {

              //If there's no service config versions containing this config (except cluster configs), recreate it even if exactly equal
              LOG.warn("Existing desired config doesn't belong to any service config version, " +
                  "forcing config recreation, " +
                  "clusterName={}, type = {}, tag={}", cluster.getClusterName(), clusterConfig.getType(),
                  clusterConfig.getTag());
              isConfigurationCreationNeeded = true;
              break;
            }
            for (Entry<String, String> property : requestConfigProperties.entrySet()) {
              if (!StringUtils.equals(property.getValue(), clusterConfigProperties.get(property.getKey()))) {
                isConfigurationCreationNeeded = true;
                break;
              }
            }
          }
        }
      }
    }

    // set or create configuration mapping (and optionally create the map of properties)
    if (isConfigurationCreationNeeded) {

      if (!desiredConfigs.isEmpty()) {
        Set<Config> configs = new HashSet<>();
        String note = null;

        for (ConfigurationRequest cr : desiredConfigs) {
          String configType = cr.getType();

          if (null != cr.getProperties()) {
            // !!! empty property sets are supported, and need to be able to use
            // previously-defined configs (revert)
            Map<String, Config> all = cluster.getConfigsByType(configType);
            if (null == all ||                              // none set
                !all.containsKey(cr.getVersionTag()) ||     // tag not set
                cr.getProperties().size() > 0) {            // properties to set

              cr.setClusterName(cluster.getClusterName());
              configurationResponses.add(createConfiguration(cr));

              LOG.info(MessageFormat.format("Applying configuration with tag ''{0}'' to cluster ''{1}''  for configuration type {2}",
                  cr.getVersionTag(),
                  request.getClusterName(),
                  configType));
            }
          }
          note = cr.getServiceConfigVersionNote();
          Config config = cluster.getConfig(configType, cr.getVersionTag());
          if (null != config) {
            configs.add(config);
          }
        }
        if (!configs.isEmpty()) {
          Map<String, Config> existingConfigTypeToConfig = new HashMap();
          for (Config config : configs) {
            Config existingConfig = cluster.getDesiredConfigByType(config.getType());
            existingConfigTypeToConfig.put(config.getType(), existingConfig);
          }

          String authName = getAuthName();
          serviceConfigVersionResponse = cluster.addDesiredConfig(authName, configs, note);
          if (serviceConfigVersionResponse != null) {
            List<String> hosts = serviceConfigVersionResponse.getHosts();
            int numAffectedHosts = null != hosts ? hosts.size() : 0;
            configChangeLog.info("(configchange) Changing default config. cluster: '{}', changed by: '{}', service_name: '{}', config_group: '{}', num affected hosts during creation: '{}', note: '{}'",
                request.getClusterName(), authName, serviceConfigVersionResponse.getServiceName(),
                serviceConfigVersionResponse.getGroupName(), numAffectedHosts, serviceConfigVersionResponse.getNote());

            for (Config config : configs) {
              config.getVersion();
              serviceConfigVersionResponse.getNote();
              configChangeLog.info("(configchange)    type: '{}', tag: '{}', version: '{}'", config.getType(), config.getTag(), config.getVersion());

              Map<String, String> configKeyToAction = getConfigKeyDeltaToAction(existingConfigTypeToConfig.get(config.getType()), config.getProperties());
              Map<String, List<String>> actionToListConfigKeys = inverseMapByValue(configKeyToAction);

              if (!actionToListConfigKeys.isEmpty()) {
                String configOutput = getActionToConfigListAsString(actionToListConfigKeys);
                configChangeLog.info("(configchange)    Config type '{}' was modified with the following keys, {}", config.getType(), configOutput);
              }
            }
          } else {
            nonServiceConfigsChanged = true;
          }
        }
      }
    }

    StackId currentVersion = cluster.getCurrentStackVersion();
    StackId desiredVersion = cluster.getDesiredStackVersion();

    // Set the current version value if its not already set
    if (currentVersion == null) {
      if(!AuthorizationHelper.isAuthorized(ResourceType.CLUSTER, cluster.getResourceId(), EnumSet.of(RoleAuthorization.CLUSTER_UPGRADE_DOWNGRADE_STACK))) {
        throw new AuthorizationException("The authenticated user does not have authorization to modify stack version");
      }

      cluster.setCurrentStackVersion(desiredVersion);
    }

    boolean requiresHostListUpdate =
        request.getHostNames() != null && !request.getHostNames().isEmpty();

    if (requiresHostListUpdate) {
      clusters.mapAndPublishHostsToCluster(
          request.getHostNames(), request.getClusterName());
    }

    // set the provisioning state of the cluster
    if (null != request.getProvisioningState()) {
      State oldProvisioningState = cluster.getProvisioningState();
      State provisioningState = State.valueOf(request.getProvisioningState());

      if (provisioningState != State.INIT
          && provisioningState != State.INSTALLED) {
        LOG.warn(
            "Invalid cluster provisioning state {} cannot be set on the cluster {}",
            provisioningState, request.getClusterName());

        throw new IllegalArgumentException(
            "Invalid cluster provisioning state "
            + provisioningState + " cannot be set on cluster "
            + request.getClusterName());
      }

      if (provisioningState != oldProvisioningState) {
        boolean isStateTransitionValid = State.isValidDesiredStateTransition(
            oldProvisioningState, provisioningState);

        if (!isStateTransitionValid) {
          LOG.warn(
              "Invalid cluster provisioning state {} cannot be set on the cluster {} because the current state is {}",
              provisioningState, request.getClusterName(), oldProvisioningState);

          throw new AmbariException("Invalid transition for"
              + " cluster provisioning state" + ", clusterName="
              + cluster.getClusterName() + ", clusterId="
              + cluster.getClusterId() + ", currentProvisioningState="
              + oldProvisioningState + ", newProvisioningState="
              + provisioningState);
        }
      }

      cluster.setProvisioningState(provisioningState);
    }

    if (null != request.getServiceConfigVersionRequest()) {
      if(!AuthorizationHelper.isAuthorized(ResourceType.CLUSTER, cluster.getResourceId(), EnumSet.of(RoleAuthorization.SERVICE_MODIFY_CONFIGS))) {
        throw new AuthorizationException("The authenticated user does not have authorization to modify service configurations");
      }

      ServiceConfigVersionRequest serviceConfigVersionRequest = request.getServiceConfigVersionRequest();
      //TODO add serviceGroupName validation when the UI is updated to use them
      if (StringUtils.isEmpty(serviceConfigVersionRequest.getServiceName()) ||
          null == serviceConfigVersionRequest.getVersion()) {
        String msg = "Service name and version should be specified in service config version";
        LOG.error(msg);
        throw new IllegalArgumentException(msg);
      }

      serviceConfigVersionResponse = cluster.setServiceConfigVersion(
          cluster.getService(serviceConfigVersionRequest.getServiceGroupName(), serviceConfigVersionRequest.getServiceName()).getServiceId(),
          serviceConfigVersionRequest.getVersion(), getAuthName(),
          serviceConfigVersionRequest.getNote());
    }

    if (serviceConfigVersionResponse != null) {
      if (!configurationResponses.isEmpty()) {
        serviceConfigVersionResponse.setConfigurations(configurationResponses);
      }

      ClusterResponse clusterResponse =
          new ClusterResponse(cluster.getClusterId(), cluster.getClusterName(), null, null, null, 0, null, null);

      Map<String, Collection<ServiceConfigVersionResponse>> map =
        new HashMap<>();
      map.put(serviceConfigVersionResponse.getServiceName(), Collections.singletonList(serviceConfigVersionResponse));

      clusterResponse.setDesiredServiceConfigVersions(map);

      //workaround to be able to retrieve update results in resource provider
      //as this method only expected to return request response
      saveClusterUpdate(request, clusterResponse);
    }

    // set the new security type of the cluster if change is requested
    SecurityType securityType = request.getSecurityType();

    if(securityType != null) {
      // if any custom operations are valid and requested, the process of executing them should be initiated,
      // most of the validation logic will be left to the KerberosHelper to avoid polluting the controller
      if (kerberosHelper.shouldExecuteCustomOperations(securityType, requestProperties)) {
        if(!AuthorizationHelper.isAuthorized(ResourceType.CLUSTER, cluster.getResourceId(), EnumSet.of(RoleAuthorization.CLUSTER_TOGGLE_KERBEROS))) {
          throw new AuthorizationException("The authenticated user does not have authorization to perform Kerberos-specific operations");
        }

        try {
          requestStageContainer = kerberosHelper.executeCustomOperations(cluster, requestProperties, requestStageContainer,
              kerberosHelper.getManageIdentitiesDirective(requestProperties));
        } catch (KerberosOperationException e) {
          throw new IllegalArgumentException(e.getMessage(), e);
        }
      } else {
        // If force_toggle_kerberos is not specified, null will be returned. Therefore, perform an
        // equals check to yield true if the result is Boolean.TRUE, otherwise false.
        boolean forceToggleKerberos = kerberosHelper.getForceToggleKerberosDirective(requestProperties);

        if (forceToggleKerberos || (cluster.getSecurityType() != securityType)) {
          LOG.info("Received cluster security type change request from {} to {} (forced: {})",
              cluster.getSecurityType().name(), securityType.name(), forceToggleKerberos);

          if ((securityType == SecurityType.KERBEROS) || (securityType == SecurityType.NONE)) {
            if (!AuthorizationHelper.isAuthorized(ResourceType.CLUSTER, cluster.getResourceId(), EnumSet.of(RoleAuthorization.CLUSTER_TOGGLE_KERBEROS))) {
              throw new AuthorizationException("The authenticated user does not have authorization to enable or disable Kerberos");
            }

            // Since the security state of the cluster has changed, invoke toggleKerberos to handle
            // adding or removing Kerberos from the cluster. This may generate multiple stages
            // or not depending the current state of the cluster.
            try {
              requestStageContainer = kerberosHelper.toggleKerberos(cluster, securityType, requestStageContainer,
                  kerberosHelper.getManageIdentitiesDirective(requestProperties));
            } catch (KerberosOperationException e) {
              throw new IllegalArgumentException(e.getMessage(), e);
            }
          } else {
            throw new IllegalArgumentException(String.format("Unexpected security type encountered: %s", securityType.name()));
          }

          cluster.setSecurityType(securityType);
        }
      }
    }
    if (serviceConfigVersionResponse != null || nonServiceConfigsChanged) {
      configHelper.updateAgentConfigs(Collections.singleton(cluster.getClusterName()));
    }

    if (requestStageContainer != null) {
      requestStageContainer.persist();
      return requestStageContainer.getRequestStatusResponse();
    } else {
      return null;
    }
  }

  /**
   * Given a configuration request, compares the requested properties to the current set of desired
   * properties for the same configuration type and returns a map of property names to an array of
   * Strings representing the current value (index 0), and the requested value (index 1).
   * <p>
   * <ul>
   * <li>
   * If a property is set in the requested property set and not found in the current property set,
   * the current value (index 0) will be <code>null</code> - {<code>null</code>, "requested value"}
   * </li>
   * <li>
   * If a property is set in the current property set and not found in the requested property set,
   * the requested value (index 1) will be <code>null</code> - {"current value", <code>null</code>}
   * </li>
   * <li>
   * If a property found in bother current property set and the requested property set,
   * the requested value (index 1) will be <code>null</code> - {"current value", "requested value"}
   * </li>
   * </ul>
   *
   * @param cluster the relevant cluster
   * @param request the request data
   * @return a map lf property names to String arrays indicating the requsted changes ({current value, requested valiue})
   */
  private Map<String, String[]> getPropertyChanges(Cluster cluster, ConfigurationRequest request) {
    Map<String, String[]>  changedProperties = new HashMap<>();

    // Ensure that the requested property map is not null.
    Map<String, String> requestedProperties  = request.getProperties();
    if (requestedProperties == null) {
      requestedProperties = Collections.emptyMap();
    }

    // Get the current/desired properties for the relevant configuration type and ensure that the
    // property map is not null.
    Config existingConfig = cluster.getDesiredConfigByType(request.getType());
    Map<String, String> existingProperties = (existingConfig == null) ? null : existingConfig.getProperties();
    if (existingProperties == null) {
      existingProperties = Collections.emptyMap();
    }

    // Ensure all propery names are captured, including missing ones from either set.
    Set<String> propertyNames = new HashSet<>();
    propertyNames.addAll(requestedProperties.keySet());
    propertyNames.addAll(existingProperties.keySet());

    for(String propertyName:propertyNames) {
      String requestedValue = requestedProperties.get(propertyName);
      String existingValue = existingProperties.get(propertyName);

      // Perform case-sensitive match.  It is possible that case matters here.
      if((requestedValue == null) ? (existingValue != null) : !requestedValue.equals(existingValue)) {
        changedProperties.put(propertyName, new String[]{existingValue, requestedValue});
      }
    }

    return changedProperties;
  }

  /**
   * Comparison of two attributes maps
   * @param requestConfigAttributes - attribute map sent from API
   * @param clusterConfigAttributes - existed attribute map
   * @return true if maps is equal (have the same attributes and their values)
   */
  public boolean isAttributeMapsEqual(Map<String, Map<String, String>> requestConfigAttributes,
          Map<String, Map<String, String>> clusterConfigAttributes) {
    boolean isAttributesEqual = true;
    if ((requestConfigAttributes != null && clusterConfigAttributes == null)
            || (requestConfigAttributes == null && clusterConfigAttributes != null)
            || (requestConfigAttributes != null && clusterConfigAttributes != null
            && !requestConfigAttributes.keySet().equals(clusterConfigAttributes.keySet()))) {
      return false;
    } else if (clusterConfigAttributes != null && requestConfigAttributes != null) {
      for (Entry<String, Map<String, String>> ClusterEntrySet : clusterConfigAttributes.entrySet()) {
        Map<String, String> clusterMapAttributes = ClusterEntrySet.getValue();
        Map<String, String> requestMapAttributes = requestConfigAttributes.get(ClusterEntrySet.getKey());
        if ((requestMapAttributes != null && clusterMapAttributes == null)
                || (requestMapAttributes == null && clusterMapAttributes != null)
                || (requestMapAttributes != null && clusterMapAttributes != null
                && !requestMapAttributes.keySet().equals(clusterMapAttributes.keySet()))) {
          return false;
        } else if (requestMapAttributes != null && clusterMapAttributes != null) {
          for (Entry<String, String> requestPropertyEntrySet : requestMapAttributes.entrySet()) {
            String requestPropertyValue = requestPropertyEntrySet.getValue();
            String clusterPropertyValue = clusterMapAttributes.get(requestPropertyEntrySet.getKey());
            if ((requestPropertyValue != null && clusterPropertyValue == null)
                    || (requestPropertyValue == null && clusterPropertyValue != null)
                    || (requestPropertyValue != null && clusterPropertyValue != null
                    && !requestPropertyValue.equals(clusterPropertyValue))) {
              return false;
            }
          }
        }

      }
    }
    return isAttributesEqual;
  }

  /**
   * Save cluster update results to retrieve later
   * @param clusterRequest   cluster request info
   * @param clusterResponse  cluster response info
   */
  public void saveClusterUpdate(ClusterRequest clusterRequest, ClusterResponse clusterResponse) {
    clusterUpdateCache.put(clusterRequest, clusterResponse);
  }


  @Override
  public ClusterResponse getClusterUpdateResults(ClusterRequest clusterRequest) {
    return clusterUpdateCache.getIfPresent(clusterRequest);
  }

  @Override
  public ConfigGroupResponse getConfigGroupUpdateResults(ConfigGroupRequest configGroupRequest) {
    return configGroupUpdateCache.getIfPresent(configGroupRequest);
  }

  @Override
  public void saveConfigGroupUpdate(ConfigGroupRequest configGroupRequest, ConfigGroupResponse configGroupResponse) {
    configGroupUpdateCache.put(configGroupRequest, configGroupResponse);
  }

  @Override
  public String getJobTrackerHost(Cluster cluster) {
    try {
      Service svc = cluster.getService("MAPREDUCE");
      ServiceComponent sc = svc.getServiceComponent(Role.JOBTRACKER.toString());
      if (sc.getServiceComponentHosts() != null
          && !sc.getServiceComponentHosts().isEmpty()) {
        return sc.getServiceComponentHosts().keySet().iterator().next();
      }
    } catch (AmbariException ex) {
      return null;
    }
    return null;
  }

  private Set<Service> getServicesForSmokeTests(Cluster cluster,
             Map<State, List<Service>> changedServices,
             Map<String, Map<State, List<ServiceComponentHost>>> changedScHosts,
             boolean runSmokeTest) throws AmbariException {

    // We choose the most general (high-level) op level here. As a result,
    // service checks will be only launched for services/components that
    // are not in a Maintenance state.
    Resource.Type opLvl = Resource.Type.Cluster;

    Set<Service> smokeTestServices = new HashSet<>();

    // Adding smoke checks for changed services
    if (changedServices != null) {
      for (Entry<State, List<Service>> entry : changedServices.entrySet()) {
        if (State.STARTED != entry.getKey()) {
          continue;
        }
        for (Service s : entry.getValue()) {
          // Ignoring the "*_CLIENTS" services, as there won't be an separate
          // Service Check defined for them.
          if (!s.isClientOnlyService() && runSmokeTest && (State.INSTALLED == s.getDesiredState() &&
                  maintenanceStateHelper.isOperationAllowed(opLvl, s))) {
            smokeTestServices.add(s);
          }
        }
      }
    }

    // Adding smoke checks for changed host components
    Map<Long, Map<String, Integer>> changedComponentCount =
      new HashMap<>();
    for (Map<State, List<ServiceComponentHost>> stateScHostMap :
      changedScHosts.values()) {
      for (Entry<State, List<ServiceComponentHost>> entry :
        stateScHostMap.entrySet()) {
        if (State.STARTED != entry.getKey()) {
          continue;
        }
        for (ServiceComponentHost sch : entry.getValue()) {
          if (State.INSTALLED != sch.getState()) {
            continue;
          }
          if (! maintenanceStateHelper.isOperationAllowed(opLvl, sch)) {
            continue;
          }
          if (!changedComponentCount.containsKey(sch.getServiceId())) {
            changedComponentCount.put(sch.getServiceId(), new HashMap<>());
          }
          if (!changedComponentCount.get(sch.getServiceId())
            .containsKey(sch.getServiceComponentName())) {
            changedComponentCount.get(sch.getServiceId())
              .put(sch.getServiceComponentName(), 1);
          } else {
            Integer i = changedComponentCount.get(sch.getServiceId())
              .get(sch.getServiceComponentName());
            changedComponentCount.get(sch.getServiceId())
              .put(sch.getServiceComponentName(), ++i);
          }
        }
      }
    }

    // Add service checks for any changed master component hosts or if
    // more then one component has been changed for a service
    for (Entry<Long, Map<String, Integer>> entry :
      changedComponentCount.entrySet()) {
      Long serviceId = entry.getKey();
      Service s = cluster.getService(serviceId);
      // smoke test service if more than one component is started
      if (runSmokeTest && (entry.getValue().size() > 1) &&
              maintenanceStateHelper.isOperationAllowed(opLvl, s)) {
        smokeTestServices.add(cluster.getService(serviceId));
        continue;
      }
      for (String componentName :
        changedComponentCount.get(serviceId).keySet()) {
        ServiceComponent sc = cluster.getService(serviceId).
          getServiceComponent(componentName);
        StackId stackId = sc.getStackId();
        ComponentInfo compInfo = ambariMetaInfo.getComponent(
          stackId.getStackName(), stackId.getStackVersion(), s.getServiceType(),
          componentName);
        if (runSmokeTest && compInfo.isMaster() &&
                // op lvl handling for service component
                // is the same as for service
                maintenanceStateHelper.isOperationAllowed(opLvl, s)) {
          smokeTestServices.add(cluster.getService(serviceId));
        }
        // FIXME if master check if we need to run a smoke test for the master
      }
    }
    return smokeTestServices;
  }

  private void addClientSchForReinstall(Cluster cluster,
            Map<State, List<Service>> changedServices,
            Map<String, Map<State, List<ServiceComponentHost>>> changedScHosts)
            throws AmbariException {

    Set<String> services = new HashSet<>();

    // This is done to account for services with client only components.
    if (changedServices != null) {
      for (Entry<State, List<Service>> entry : changedServices.entrySet()) {
        if (State.STARTED != entry.getKey()) {
          continue;
        }
        for (Service s : entry.getValue()) {
          if (State.INSTALLED == s.getDesiredState()) {
            services.add(s.getName());
          }
        }
      }
    }

    // Flatten changed Schs that are going to be Started
    List<ServiceComponentHost> serviceComponentHosts = new ArrayList<>();
    if (changedScHosts != null && !changedScHosts.isEmpty()) {
      for (Entry<String, Map<State, List<ServiceComponentHost>>> stringMapEntry : changedScHosts.entrySet()) {
        for (State state : stringMapEntry.getValue().keySet()) {
          if (state == State.STARTED) {
            serviceComponentHosts.addAll(stringMapEntry.getValue().get(state));
          }
        }
      }
    }

    if (!serviceComponentHosts.isEmpty()) {
      for (ServiceComponentHost sch : serviceComponentHosts) {
        services.add(sch.getServiceName());
      }
    }

    if (services.isEmpty()) {
      return;
    }

    Map<String, List<ServiceComponentHost>> clientSchs = new HashMap<>();

    for (String serviceName : services) {
      Service s = cluster.getService(serviceName);
      for (String component : s.getServiceComponents().keySet()) {
        List<ServiceComponentHost> potentialHosts = new ArrayList<>();
        ServiceComponent sc = s.getServiceComponents().get(component);
        if (sc.isClientComponent()) {
          for (ServiceComponentHost potentialSch : sc.getServiceComponentHosts().values()) {
            Host host = clusters.getHost(potentialSch.getHostName());
            // Host is alive and neither host nor SCH is in Maintenance State
            if (!potentialSch.getHostState().equals(HostState.HEARTBEAT_LOST)
                && potentialSch.getMaintenanceState() != MaintenanceState.ON
                && host.getMaintenanceState(cluster.getClusterId()) == MaintenanceState.OFF) {
              potentialHosts.add(potentialSch);
            }
          }
        }
        if (!potentialHosts.isEmpty()) {
          clientSchs.put(sc.getName(), potentialHosts);
        }
      }
    }
    LOG.info("Client hosts for reinstall : " + clientSchs.size());

    if (changedScHosts != null) {
      for (Entry<String, List<ServiceComponentHost>> stringListEntry : clientSchs.entrySet()) {
        Map<State, List<ServiceComponentHost>> schMap = new EnumMap<>(State.class);
        schMap.put(State.INSTALLED, stringListEntry.getValue());
        changedScHosts.put(stringListEntry.getKey(), schMap);
      }
    }
  }

  @Override
  public Map<String, Map<String,String>> findConfigurationTagsWithOverrides(
          Cluster cluster, String hostName) throws AmbariException {

    return configHelper.getEffectiveDesiredTags(cluster, hostName);
  }

  @Override
  public RequestExecutionFactory getRequestExecutionFactory() {
    return requestExecutionFactory;
  }

  @Override
  public ExecutionScheduleManager getExecutionScheduleManager() {
    return executionScheduleManager;
  }

  /**
   * Creates and populates an EXECUTION_COMMAND for host
   */
  private void createHostAction(Cluster cluster,
                                Stage stage,
                                ServiceComponentHost scHost,
                                Map<String, Map<String, String>> configurations,
                                Map<String, Map<String, Map<String, String>>> configurationAttributes,
                                Map<String, Map<String, String>> configTags,
                                RoleCommand roleCommand,
                                Map<String, String> commandParamsInp,
                                ServiceComponentHostEvent event,
                                boolean skipFailure,
                                boolean isUpgradeSuspended,
                                DatabaseType databaseType,
                                Map<String, DesiredConfig> clusterDesiredConfigs,
                                boolean useLatestConfigs)
                                throws AmbariException {

    String serviceGroupName = scHost.getServiceGroupName();
    String serviceName = scHost.getServiceName();

    ServiceGroup serviceGroup = cluster.getServiceGroup(serviceGroupName);
    Long mpackId = serviceGroup.getMpackId();
    StackId stackId = serviceGroup.getStackId();

    stage.addHostRoleExecutionCommand(scHost.getHost(),
        Role.valueOf(scHost.getServiceComponentName()), roleCommand, event, cluster, mpackId,
        serviceGroupName, serviceName, false, skipFailure);

    String componentName = scHost.getServiceComponentName();
    String hostname = scHost.getHostName();
    Host host = clusters.getHost(hostname);
    HostEntity hostEntity = host.getHostEntity();
    Map<String, String> hostAttributes = gson.fromJson(hostEntity.getHostAttributes(), hostAttributesType);
    String osFamily = host.getOSFamilyFromHostAttributes(hostAttributes);
    Map<String, Service> services = cluster.getServices();
    Map<String, ServiceInfo> servicesMap = new HashMap<>();
    for(String clusterServiceName : services.keySet() ){
      //TODO fix matainfo
      servicesMap.put(clusterServiceName, ambariMetaInfo.getService(services.get(clusterServiceName)));
    }

    ServiceInfo serviceInfo = ambariMetaInfo.getService(stackId.getStackName(),
        stackId.getStackVersion(), scHost.getServiceType());
    ComponentInfo componentInfo = ambariMetaInfo.getComponent(
      stackId.getStackName(), stackId.getStackVersion(),
      scHost.getServiceType(), componentName);
    StackInfo stackInfo = ambariMetaInfo.getStack(stackId.getStackName(),
        stackId.getStackVersion());

    ExecutionCommandWrapper execCmdWrapper = stage.getExecutionCommandWrapper(hostname, componentName);
    ExecutionCommand execCmd = execCmdWrapper.getExecutionCommand();

    execCmd.setConfigurations(configurations);
    execCmd.setConfigurationAttributes(configurationAttributes);
    execCmd.setConfigurationTags(configTags);
    if (execCmd.getComponentName() == null) {
      execCmd.setComponentName(scHost.getServiceComponentName());
    }
    // Get the value of credential store enabled from the DB
    Service clusterService = cluster.getService(serviceGroupName, serviceName);
    execCmd.setCredentialStoreEnabled(String.valueOf(clusterService.isCredentialStoreEnabled()));

    ServiceComponent component = clusterService.getServiceComponent(componentName);

    // Get the map of service config type to password properties for the service
    Map<String, Map<String, String>> configCredentials;
    configCredentials = configCredentialsForService.get(clusterService.getName());
    if (configCredentials == null) {
      configCredentials = configHelper.getCredentialStoreEnabledProperties(stackId, clusterService);
      configCredentialsForService.put(clusterService.getName(), configCredentials);
    }

    execCmd.setConfigurationCredentials(configCredentials);

    // Create a local copy for each command
    Map<String, String> commandParams = new TreeMap<>();
    if (commandParamsInp != null) { // if not defined
      commandParams.putAll(commandParamsInp);
    }

    // Propagate HCFS service type info
    for (Service service : cluster.getServices().values()) {
      ServiceInfo serviceInfoInstance = servicesMap.get(service.getName());
      if(serviceInfoInstance != null){
        LOG.debug("Iterating service type Instance in createHostAction: {}", serviceInfoInstance.getName());
        String serviceType = serviceInfoInstance.getServiceType();
        if (serviceType != null) {
          LOG.info("Adding service type info in createHostAction: {}", serviceType);
          commandParams.put("dfs_type", serviceType);
          break;
        }
      }
    }

    boolean isInstallCommand = roleCommand.equals(RoleCommand.INSTALL);
    String agentDefaultCommandTimeout = configs.getDefaultAgentTaskTimeout(isInstallCommand);
    String scriptCommandTimeout = "";
    /*
     * This script is only used for
     * default commands like INSTALL/STOP/START
     */
    CommandScriptDefinition script = componentInfo.getCommandScript();
    if (serviceInfo.getSchemaVersion().equals(AmbariMetaInfo.SCHEMA_VERSION_2)) {
      if (script != null) {
        commandParams.put(SCRIPT, script.getScript());
        commandParams.put(SCRIPT_TYPE, script.getScriptType().toString());

        boolean retryEnabled = false;
        Integer retryMaxTime = 0;
        if (commandParams.containsKey(CLUSTER_PHASE_PROPERTY) &&
            (commandParams.get(CLUSTER_PHASE_PROPERTY).equals(CLUSTER_PHASE_INITIAL_INSTALL) ||
            commandParams.get(CLUSTER_PHASE_PROPERTY).equals(CLUSTER_PHASE_INITIAL_START))) {
          String retryEnabledStr =
              configHelper.getValueFromDesiredConfigurations(cluster, ConfigHelper.CLUSTER_ENV,
                                                             ConfigHelper.CLUSTER_ENV_RETRY_ENABLED);
          String commandsStr =
              configHelper.getValueFromDesiredConfigurations(cluster, ConfigHelper.CLUSTER_ENV,
                                                             ConfigHelper.CLUSTER_ENV_RETRY_COMMANDS);
          String retryMaxTimeStr =
              configHelper.getValueFromDesiredConfigurations(cluster,
                                                             ConfigHelper.CLUSTER_ENV,
                                                             ConfigHelper.CLUSTER_ENV_RETRY_MAX_TIME_IN_SEC);
          if (StringUtils.isNotEmpty(retryEnabledStr)) {
            retryEnabled = Boolean.TRUE.toString().equals(retryEnabledStr);
          }

          if (retryEnabled) {
            retryMaxTime = NumberUtils.toInt(retryMaxTimeStr, 0);
            if (retryMaxTime < 0) {
              retryMaxTime = 0;
            }

            if (StringUtils.isNotEmpty(commandsStr)) {
              boolean commandMayBeRetried = false;
              String[] commands = commandsStr.split(",");
              for (String command : commands) {
                if (roleCommand.toString().equals(command.trim())) {
                  commandMayBeRetried = true;
                }
              }
              retryEnabled = commandMayBeRetried;
            }
          }
          LOG.info("Auto retry setting for {}-{}-{} on {} is retryEnabled={} and retryMaxTime={}", serviceGroupName, serviceName, componentName, scHost.getHostName(), retryEnabled, retryMaxTime);
        }
        commandParams.put(MAX_DURATION_OF_RETRIES, Integer.toString(retryMaxTime));
        commandParams.put(COMMAND_RETRY_ENABLED, Boolean.toString(retryEnabled));

        if (script.getTimeout() > 0) {
          scriptCommandTimeout = String.valueOf(script.getTimeout());
        }
      } else {
        String message = String.format("Component %s of service %s of % service group has no " +
          "command script defined", componentName, serviceName, serviceGroupName);
        throw new AmbariException(message);
      }
    }

    String actualTimeout = (!scriptCommandTimeout.equals("") ? scriptCommandTimeout : agentDefaultCommandTimeout);

    // Because the INSTALL command can take much longer than typical commands, set the timeout to be the max
    // between the script's service component timeout and the agent default timeout.
    if (roleCommand.equals(RoleCommand.INSTALL) && !agentDefaultCommandTimeout.equals("") &&
        Integer.parseInt(actualTimeout) < Integer.parseInt(agentDefaultCommandTimeout)) {
      actualTimeout = agentDefaultCommandTimeout;
    }

    commandParams.put(COMMAND_TIMEOUT, actualTimeout);

    String customCacheDirectory = componentInfo.getCustomFolder();
    if (customCacheDirectory != null) {
      File customCache = new File(configs.getResourceDirPath(), customCacheDirectory);
      if (customCache.exists() && customCache.isDirectory()) {
        commandParams.put(CUSTOM_FOLDER, customCacheDirectory);
      }
    }

    String clusterName = cluster.getClusterName();
    if (customCommandExecutionHelper.isTopologyRefreshRequired(roleCommand.name(), clusterName, serviceGroupName, serviceName)) {
      commandParams.put(ExecutionCommand.KeyNames.REFRESH_TOPOLOGY, "True");
    }
    StageUtils.useAmbariJdkInCommandParams(commandParams, configs);

    String repoInfo;
    try {
      repoInfo = repoVersionHelper.getRepoInfoString(cluster, component, host);
    } catch (SystemException e) {
      throw new RuntimeException(e);
    }
    if (LOG.isDebugEnabled()) {
      LOG.debug("Sending repo information to agent, hostname={}, clusterName={}, stackInfo={}, repoInfo={}",
        scHost.getHostName(), clusterName, stackId.getStackId(), repoInfo);
    }

    Map<String, String> hostParams = new TreeMap<>();
<<<<<<< HEAD
=======
    hostParams.putAll(getRcaParameters());
>>>>>>> 7bedbef6

    if (roleCommand.equals(RoleCommand.INSTALL)) {
      List<OsSpecific.Package> packages =
              getPackagesForStackServiceHost(ambariMetaInfo.getStack(stackId), serviceInfo, hostParams, osFamily);
      String packageList = gson.toJson(packages);
      commandParams.put(PACKAGE_LIST, packageList);
    }
    Set<PropertyInfo> stackProperties = ambariMetaInfo.getStackProperties(stackInfo.getName(), stackInfo.getVersion());

    Set<PropertyInfo> clusterProperties = ambariMetaInfo.getClusterProperties();

    Set<String> userSet = configHelper.getPropertyValuesWithPropertyType(PropertyType.USER, cluster, clusterDesiredConfigs, servicesMap, stackProperties, clusterProperties);
    String userList = gson.toJson(userSet);
    hostParams.put(USER_LIST, userList);

    //Create a user_group mapping and send it as part of the hostLevelParams
    Map<String, Set<String>> userGroupsMap = configHelper.createUserGroupsMap(
      cluster, clusterDesiredConfigs, servicesMap, stackProperties, clusterProperties);
    String userGroups = gson.toJson(userGroupsMap);
    hostParams.put(USER_GROUPS, userGroups);


    // Set exec command with 'ClusterSettings' map
    execCmd.setClusterSettings(cluster.getClusterSettingsNameValueMap());

    // Set exec command with 'StackSettings' map
    execCmd.setStackSettings(ambariMetaInfo.getStackSettingsNameValueMap(stackId));

    Set<String> groupSet = configHelper.getPropertyValuesWithPropertyType(PropertyType.GROUP, cluster, clusterDesiredConfigs, servicesMap, stackProperties, clusterProperties);
    String groupList = gson.toJson(groupSet);
    hostParams.put(GROUP_LIST, groupList);

    Map<PropertyInfo, String> notManagedHdfsPathMap = configHelper.getPropertiesWithPropertyType(PropertyType.NOT_MANAGED_HDFS_PATH, cluster, clusterDesiredConfigs, servicesMap, stackProperties, clusterProperties);
    Set<String> notManagedHdfsPathSet = configHelper.filterInvalidPropertyValues(notManagedHdfsPathMap, NOT_MANAGED_HDFS_PATH_LIST);
    String notManagedHdfsPathList = gson.toJson(notManagedHdfsPathSet);
    hostParams.put(NOT_MANAGED_HDFS_PATH_LIST, notManagedHdfsPathList);

    if (databaseType == DatabaseType.ORACLE) {
      hostParams.put(DB_DRIVER_FILENAME, configs.getOjdbcJarName());
    } else if (databaseType == DatabaseType.MYSQL) {
      hostParams.put(DB_DRIVER_FILENAME, configs.getMySQLJarName());
    }

    hostParams.put(CLIENTS_TO_UPDATE_CONFIGS, getClientsToUpdateConfigs(componentInfo));

    execCmd.setHostLevelParams(hostParams);

    Map<String, String> roleParams = new TreeMap<>();

    // !!! consistent with where custom commands put variables
    // !!! after-INSTALL hook checks this such that the stack selection tool won't
    // select-all to a version that is not being upgraded, breaking RU
    if (isUpgradeSuspended) {
      cluster.addSuspendedUpgradeParameters(commandParams, roleParams);
    }

    execCmd.setRoleParams(roleParams);
    execCmd.setCommandParams(commandParams);

    CommandRepository commandRepository;
    try {
      commandRepository = repoVersionHelper.getCommandRepository(cluster, component, host);
    } catch (SystemException e) {
      throw new RuntimeException(e);
    }
    execCmd.setRepositoryFile(commandRepository);
    execCmdWrapper.setVersions(cluster);

    if ((execCmd != null) && (execCmd.getConfigurationTags().containsKey("cluster-env"))) {
      LOG.debug("AmbariManagementControllerImpl.createHostAction: created ExecutionCommand for host {}, role {}, roleCommand {}, and command ID {}, with cluster-env tags {}",
        execCmd.getHostname(), execCmd.getRole(), execCmd.getRoleCommand(), execCmd.getCommandId(), execCmd.getConfigurationTags().get("cluster-env").get("tag"));
    }
    if (useLatestConfigs) {
      execCmd.setUseLatestConfigs(useLatestConfigs);
    }
  }

  /**
   * Computes os-dependent packages for osSpecificMap. Does not take into
   * account package dependencies for ANY_OS. Instead of this method you should
   * use getPackagesForStackServiceHost() because it takes into account both
   * os-dependent and os-independent lists of packages for stack service.
   *
   * @param hostParams
   * @return a list of os-dependent packages for host
   */
  protected OsSpecific populatePackagesInfo(Map<String, OsSpecific> osSpecificMap, Map<String, String> hostParams,
                                                        String osFamily) {
    OsSpecific hostOs = new OsSpecific(osFamily);
    List<OsSpecific> foundOSSpecifics = getOSSpecificsByFamily(osSpecificMap, osFamily);
    if (!foundOSSpecifics.isEmpty()) {
      for (OsSpecific osSpecific : foundOSSpecifics) {
        hostOs.addPackages(osSpecific.getPackages());
      }
    }

    return hostOs;
  }

  @Override
  public List<OsSpecific.Package> getPackagesForStackServiceHost(StackInfo stackInfo, ServiceInfo serviceInfo, Map<String, String> hostParams, String osFamily) {
    List<OsSpecific.Package> packages = new ArrayList<>();
    //add all packages for ANY_OS
    if (stackInfo.getOsSpecifics().containsKey(AmbariMetaInfo.ANY_OS)) {
      packages.addAll(stackInfo.getOsSpecifics().get(AmbariMetaInfo.ANY_OS).getPackages());
    }

    if (serviceInfo.getOsSpecifics().containsKey(AmbariMetaInfo.ANY_OS)) {
      packages.addAll(serviceInfo.getOsSpecifics().get(AmbariMetaInfo.ANY_OS).getPackages());
    }

    //Each call for populatePackagesInfo might set SERVICE_REPO_INFO in hostParams, we assume service might override
    // those set on stack level. That's why we first call the stack level and then the service.
    OsSpecific stackHostOs = populatePackagesInfo(stackInfo.getOsSpecifics(), hostParams, osFamily);
    OsSpecific serviceHostOs = populatePackagesInfo(serviceInfo.getOsSpecifics(), hostParams, osFamily);

    if (stackHostOs != null) {
      packages.addAll(stackHostOs.getPackages());
    }

    if (serviceHostOs != null) {
      packages.addAll(serviceHostOs.getPackages());
    }

    return packages;
  }

  private List<OsSpecific> getOSSpecificsByFamily(Map<String, OsSpecific> osSpecifics, String osFamily) {
    List<OsSpecific> foundOSSpecifics = new ArrayList<>();
    for (Entry<String, OsSpecific> osSpecific : osSpecifics.entrySet()) {
      String[] osFamilyNames = osSpecific.getKey().split("\\s*,\\s*");

      for(String osFamilyName:osFamilyNames) {
        if (this.osFamily.isVersionedOsFamilyExtendedByVersionedFamily(osFamily, osFamilyName)) {
          foundOSSpecifics.add(osSpecific.getValue());
          break;
        }
      }
    }
    return foundOSSpecifics;
  }

  private ActionExecutionContext getActionExecutionContext
          (ExecuteActionRequest actionRequest) throws AmbariException {
    RequestOperationLevel operationLevel = actionRequest.getOperationLevel();
    if (actionRequest.isCommand()) {
      ActionExecutionContext actionExecutionContext =
              new ActionExecutionContext(actionRequest.getClusterName(),
              actionRequest.getCommandName(), actionRequest.getResourceFilters(),
              actionRequest.getParameters());
      actionExecutionContext.setOperationLevel(operationLevel);
      return actionExecutionContext;
    } else { // If action

      ActionDefinition actionDef =
              ambariMetaInfo.getActionDefinition(actionRequest.getActionName());

      if (actionDef == null) {
        throw new AmbariException(
                "Action " + actionRequest.getActionName() + " does not exist");
      }

      ActionExecutionContext actionExecutionContext =
              new ActionExecutionContext(actionRequest.getClusterName(),
              actionRequest.getActionName(), actionRequest.getResourceFilters(),
              actionRequest.getParameters(), actionDef.getTargetType(),
              actionDef.getDefaultTimeout(), null, actionDef.getTargetServiceGroup(),
              actionDef.getTargetService(), actionDef.getTargetComponent());
      actionExecutionContext.setOperationLevel(operationLevel);
      return actionExecutionContext;
    }
  }

  protected RequestStageContainer doStageCreation(RequestStageContainer requestStages,
      Cluster cluster,
      Map<State, List<Service>> changedServices,
      Map<State, List<ServiceComponent>> changedComps,
      Map<String, Map<State, List<ServiceComponentHost>>> changedScHosts,
      Map<String, String> requestParameters,
      Map<String, String> requestProperties,
      boolean runSmokeTest, boolean reconfigureClients, boolean useLatestConfigs, boolean useClusterHostInfo)
      throws AmbariException {


    // TODO handle different transitions?
    // Say HDFS to stopped and MR to started, what order should actions be done
    // in?

    // TODO additional validation?
    // verify all configs
    // verify all required components

    if ((changedServices == null || changedServices.isEmpty())
        && (changedComps == null || changedComps.isEmpty())
        && (changedScHosts == null || changedScHosts.isEmpty())) {
      LOG.info("Created 0 stages");
      return requestStages;
    }

    // check all stack configs are present in desired configs
    configHelper.checkAllStageConfigsPresentInDesiredConfigs(cluster);

    // caching upgrade suspended
    boolean isUpgradeSuspended = cluster.isUpgradeSuspended();

    // caching database type
    DatabaseType databaseType = configs.getDatabaseType();

    // smoke test any service that goes from installed to started
    Set<Service> smokeTestServices = getServicesForSmokeTests(cluster,
      changedServices, changedScHosts, runSmokeTest);

    if (reconfigureClients) {
      // Re-install client only hosts to reattach changed configs on service
      // restart
      addClientSchForReinstall(cluster, changedServices, changedScHosts);
    }

    if (!changedScHosts.isEmpty()
        || !smokeTestServices.isEmpty()) {
      long nowTimestamp = System.currentTimeMillis();

      // FIXME cannot work with a single stage
      // multiple stages may be needed for reconfigure
      Map<String, Set<String>> clusterHostInfo = StageUtils.getClusterHostInfo(cluster);

      String clusterHostInfoJson = StageUtils.getGson().toJson(clusterHostInfo);

      Stage stage = createNewStage(requestStages.getLastStageId(), cluster,
          requestStages.getId(), requestProperties.get(REQUEST_CONTEXT_PROPERTY),
          "{}", null);
      boolean skipFailure = false;
      if (requestProperties.containsKey(Setting.SETTING_NAME_SKIP_FAILURE) && requestProperties.get(Setting.SETTING_NAME_SKIP_FAILURE).equalsIgnoreCase("true")) {
        skipFailure = true;
      }
      stage.setAutoSkipFailureSupported(skipFailure);
      stage.setSkippable(skipFailure);

      Collection<ServiceComponentHost> componentsToEnableKerberos = new ArrayList<>();
      Set<String> hostsToForceKerberosOperations = new HashSet<>();

      /* *******************************************************************************************
       * If Kerberos is enabled, pre-process the changed components to update any configurations and
       * indicate which components may need to have principals or keytab files created.
       *
       * NOTE: Configurations need to be updated before tasks are created to install components
       *       so that any configuration changes are included before the task is queued.
       *
       *       Kerberos-related stages need to be inserted between the INSTALLED and STARTED states
       *       because some services need to set up the host (i,e, create user accounts, etc...)
       *       before Kerberos-related tasks an occur (like distribute keytabs)
       * **************************************************************************************** */
      if(kerberosHelper.isClusterKerberosEnabled(cluster)) {
        Collection<ServiceComponentHost> componentsToConfigureForKerberos = new ArrayList<>();

        for (Map<State, List<ServiceComponentHost>> changedScHostStates : changedScHosts.values()) {

          if (changedScHostStates != null) {
            for (Map.Entry<State, List<ServiceComponentHost>> changedScHostState : changedScHostStates.entrySet()) {
              State newState = changedScHostState.getKey();

              if (newState == State.INSTALLED) {
                List<ServiceComponentHost> scHosts = changedScHostState.getValue();

                if (scHosts != null) {
                  for (ServiceComponentHost scHost : scHosts) {
                    State oldSchState = scHost.getState();

                    // If the state is transitioning from INIT TO INSTALLED and the cluster has Kerberos
                    // enabled, mark this ServiceComponentHost to see if anything needs to be done to
                    // make sure it is properly configured.
                    //
                    // If the component is transitioning from an INSTALL_FAILED to an INSTALLED state
                    // indicates a failure attempt on install followed by a new installation attempt and
                    // will also need consideration for Kerberos-related tasks
                    if ((oldSchState == State.INIT || oldSchState == State.INSTALL_FAILED)) {
                      // Check if the host component already exists, if it exists there is no need to
                      // reset Kerberos-related configs.
                      // Check if it's blueprint install. If it is, then do not configure this service
                      // at this time.
                      if (!hostComponentAlreadyExists(cluster, scHost) && !("INITIAL_INSTALL".equals(requestProperties.get("phase")))) {
                        componentsToConfigureForKerberos.add(scHost);
                      }

                      // Add the ServiceComponentHost to the componentsToEnableKerberos Set to indicate
                      // it may need Kerberos-related operations to be performed on its behalf.
                      // For example, creating principals and keytab files.
                      componentsToEnableKerberos.add(scHost);

                      if (Service.Type.KERBEROS.name().equalsIgnoreCase(scHost.getServiceName()) &&
                          Role.KERBEROS_CLIENT.name().equalsIgnoreCase(scHost.getServiceComponentName())) {
                        // Since the KERBEROS/KERBEROS_CLIENT is about to be moved from the INIT to the
                        // INSTALLED state (and it should be by the time the stages (in this request)
                        // that need to be execute), collect the relevant hostname to make sure the
                        // Kerberos logic doest not skip operations for it.
                        hostsToForceKerberosOperations.add(scHost.getHostName());
                      }
                    }
                  }
                }
              }
            }
          }
        }

        // If there are any components that may need Kerberos-related configuration changes, do it
        // here - before the INSTALL tasks get created so the configuration updates are set and
        // get included in the task details.
        if (!componentsToConfigureForKerberos.isEmpty()) {
          // Build service/component filter to declare what services and components are being added
          // so kerberosHelper.configureServices know which to work on.  Null indicates no filter
          // and all services and components will be (re)configured, however null will not be
          // passed in from here.
          Map<String, Collection<String>> serviceFilter = new HashMap<>();

          for (ServiceComponentHost scHost : componentsToConfigureForKerberos) {
            String serviceName = scHost.getServiceName();
            Collection<String> componentFilter = serviceFilter.get(serviceName);

            if (componentFilter == null) {
              componentFilter = new HashSet<>();
              serviceFilter.put(serviceName, componentFilter);
            }

            componentFilter.add(scHost.getServiceComponentName());
          }

          try {
            kerberosHelper.configureServices(cluster, serviceFilter);
          } catch (KerberosInvalidConfigurationException e) {
            throw new AmbariException(e.getMessage(), e);
          }
        }
      }

      for (String compName : changedScHosts.keySet()) {
        for (State newState : changedScHosts.get(compName).keySet()) {
          for (ServiceComponentHost scHost :
              changedScHosts.get(compName).get(newState)) {

            Service service = cluster.getService(scHost.getServiceName());
            ServiceComponent serviceComponent = service.getServiceComponent(compName);
            StackId stackId = cluster.getServiceGroup(scHost.getServiceGroupId()).getStackId();

            if (StringUtils.isBlank(stage.getHostParamsStage())) {
              stage.setHostParamsStage(StageUtils.getGson().toJson(
                  customCommandExecutionHelper.createDefaultHostParams(cluster, stackId)));
            }


            // Do not create role command for hosts that are not responding
            if (scHost.getHostState().equals(HostState.HEARTBEAT_LOST)) {
              LOG.info("Command is not created for servicecomponenthost "
                  + ", clusterName=" + cluster.getClusterName()
                  + ", clusterId=" + cluster.getClusterId()
                  + ", serviceName=" + scHost.getServiceName()
                  + ", componentName=" + scHost.getServiceComponentName()
                  + ", hostname=" + scHost.getHostName()
                  + ", hostState=" + scHost.getHostState()
                  + ", targetNewState=" + newState);
              continue;
            }

            RoleCommand roleCommand;
            State oldSchState = scHost.getState();
            ServiceComponentHostEvent event;

            switch (newState) {
              case INSTALLED:
                if (oldSchState == State.INIT
                    || oldSchState == State.UNINSTALLED
                    || oldSchState == State.INSTALLED
                    || oldSchState == State.INSTALLING
                    || oldSchState == State.UNKNOWN
                    || oldSchState == State.INSTALL_FAILED) {
                  roleCommand = RoleCommand.INSTALL;

                  if (scHost.isClientComponent() && oldSchState == State.INSTALLED) {
                    // Client reinstalls are executed to reattach changed configs on service.
                    // Do not transition a client component to INSTALLING state if it was installed.
                    // Prevents INSTALL_FAILED state if a command gets aborted.
                    event = new ServiceComponentHostOpInProgressEvent(
                        scHost.getServiceComponentName(), scHost.getHostName(),
                        nowTimestamp);
                  } else {
                    event = new ServiceComponentHostInstallEvent(
                        scHost.getServiceComponentName(), scHost.getHostName(),
                        nowTimestamp,
                        serviceComponent.getStackId().getStackId());
                  }
                } else if (oldSchState == State.STARTED
                      // TODO: oldSchState == State.INSTALLED is always false, looks like a bug
                      //|| oldSchState == State.INSTALLED
                    || oldSchState == State.STOPPING) {
                  roleCommand = RoleCommand.STOP;
                  event = new ServiceComponentHostStopEvent(
                      scHost.getServiceComponentName(), scHost.getHostName(),
                      nowTimestamp);
                } else if (oldSchState == State.UPGRADING) {
                  roleCommand = RoleCommand.UPGRADE;
                  event = new ServiceComponentHostUpgradeEvent(
                      scHost.getServiceComponentName(), scHost.getHostName(),
                      nowTimestamp, serviceComponent.getStackId().getStackId());
                } else {
                  throw new AmbariException("Invalid transition for"
                      + " servicecomponenthost"
                      + ", clusterName=" + cluster.getClusterName()
                      + ", clusterId=" + cluster.getClusterId()
                      + ", serviceName=" + scHost.getServiceName()
                      + ", componentName=" + scHost.getServiceComponentName()
                      + ", hostname=" + scHost.getHostName()
                      + ", currentState=" + oldSchState
                      + ", newDesiredState=" + newState);
                }
                break;
              case STARTED:
                ComponentInfo compInfo = ambariMetaInfo.getComponent(
                    stackId.getStackName(), stackId.getStackVersion(), scHost.getServiceType(),
                    scHost.getServiceComponentName());

                if (oldSchState == State.INSTALLED ||
                    oldSchState == State.STARTING ||
                    //todo: after separating install and start, the install stage is no longer in request stage container
                    //todo: so projected state will not equal INSTALLED which causes an exception for invalid state transition
                    //todo: so for now disabling this check
                    //todo: this change breaks test AmbariManagementControllerTest.testServiceComponentHostUpdateRecursive()
                    true) {
//                    requestStages.getProjectedState(scHost.getHostName(),
//                        scHost.getServiceComponentName()) == State.INSTALLED) {
                  roleCommand = RoleCommand.START;
                  event = new ServiceComponentHostStartEvent(
                      scHost.getServiceComponentName(), scHost.getHostName(),
                      nowTimestamp);
                } else {
                  String error = "Invalid transition for"
                      + " servicecomponenthost"
                      + ", clusterName=" + cluster.getClusterName()
                      + ", clusterId=" + cluster.getClusterId()
                      + ", serviceName=" + scHost.getServiceName()
                      + ", componentName=" + scHost.getServiceComponentName()
                      + ", hostname=" + scHost.getHostName()
                      + ", currentState=" + oldSchState
                      + ", newDesiredState=" + newState;
                  if (compInfo.isMaster()) {
                    throw new AmbariException(error);
                  } else {
                    LOG.info("Ignoring: " + error);
                    continue;
                  }
                }
                break;
              case UNINSTALLED:
                if (oldSchState == State.INSTALLED
                    || oldSchState == State.UNINSTALLING) {
                  roleCommand = RoleCommand.UNINSTALL;
                  event = new ServiceComponentHostStartEvent(
                      scHost.getServiceComponentName(), scHost.getHostName(),
                      nowTimestamp);
                } else {
                  throw new AmbariException("Invalid transition for"
                      + " servicecomponenthost"
                      + ", clusterName=" + cluster.getClusterName()
                      + ", clusterId=" + cluster.getClusterId()
                      + ", serviceName=" + scHost.getServiceName()
                      + ", componentName=" + scHost.getServiceComponentName()
                      + ", hostname=" + scHost.getHostName()
                      + ", currentState=" + oldSchState
                      + ", newDesiredState=" + newState);
                }
                break;
              case INIT:
                if (oldSchState == State.INSTALLED ||
                    oldSchState == State.INSTALL_FAILED ||
                    oldSchState == State.INIT) {
                  scHost.setState(State.INIT);
                  continue;
                } else  {
                  throw new AmbariException("Unsupported transition to INIT for"
                      + " servicecomponenthost"
                      + ", clusterName=" + cluster.getClusterName()
                      + ", clusterId=" + cluster.getClusterId()
                      + ", serviceName=" + scHost.getServiceName()
                      + ", componentName=" + scHost.getServiceComponentName()
                      + ", hostname=" + scHost.getHostName()
                      + ", currentState=" + oldSchState
                      + ", newDesiredState=" + newState);
                }
              default:
                throw new AmbariException("Unsupported state change operation"
                    + ", newState=" + newState);
            }

            if (LOG.isDebugEnabled()) {
              LOG.debug("Create a new host action, requestId={}, componentName={}, hostname={}, roleCommand={}",
                requestStages.getId(), scHost.getServiceComponentName(), scHost.getHostName(), roleCommand.name());
            }

            // any targeted information
            String keyName = scHost.getServiceComponentName().toLowerCase();
            if (requestProperties.containsKey(keyName)) {
              // in the case where the command is targeted, but the states
              // of the old and new are the same, the targeted component
              // may still need to get the command.  This is true for Flume.
              if (oldSchState == newState) {
                switch (oldSchState) {
                  case INSTALLED:
                    roleCommand = RoleCommand.STOP;
                    event = new ServiceComponentHostStopEvent(
                        scHost.getServiceComponentName(), scHost.getHostName(),
                        nowTimestamp);
                    break;
                  case STARTED:
                    roleCommand = RoleCommand.START;
                    event = new ServiceComponentHostStartEvent(
                        scHost.getServiceComponentName(), scHost.getHostName(),
                        nowTimestamp);
                    break;
                  default:
                    break;
                }
              }

              if (null == requestParameters) {
                requestParameters = new HashMap<>();
              }
              requestParameters.put(keyName, requestProperties.get(keyName));
            }

            if (requestProperties.containsKey(CLUSTER_PHASE_PROPERTY)) {
              if (null == requestParameters) {
                requestParameters = new HashMap<>();
              }
              requestParameters.put(CLUSTER_PHASE_PROPERTY, requestProperties.get(CLUSTER_PHASE_PROPERTY));

            }

            Map<String, Map<String, String>> configurations = new TreeMap<>();
            Map<String, Map<String, Map<String, String>>>
                configurationAttributes =
                new TreeMap<>();
            Host host = clusters.getHost(scHost.getHostName());
            Map<String, DesiredConfig> clusterDesiredConfigs = cluster.getDesiredConfigs();

            Map<String, Map<String, String>> configTags =
                    configHelper.getEffectiveDesiredTags(cluster, host.getHostName(), clusterDesiredConfigs);


            // Skip INSTALL task in case SysPrepped hosts and in case of server components. In case of server component
            // START task should run configuration script.
            if (newState == State.INSTALLED && skipInstallTaskForComponent(requestProperties, cluster, scHost)) {
              LOG.info("Skipping create of INSTALL task for {} on {}.", scHost.getServiceComponentName(), scHost.getHostName());
              // set state to INSTALLING, then immediately send an ServiceComponentHostOpSucceededEvent to allow
              // transitioning from INSTALLING --> INSTALLED.
              scHost.setState(State.INSTALLING);
              long now = System.currentTimeMillis();
              try {
                scHost.handleEvent(new ServiceComponentHostOpSucceededEvent(scHost.getServiceComponentName(), scHost.getHostName(), now));
              } catch (InvalidStateTransitionException e) {
                LOG.error("Error transitioning ServiceComponentHost state to INSTALLED", e);
              }
            } else {
              // !!! can never be null
              createHostAction(cluster, stage, scHost, configurations, configurationAttributes, configTags,
<<<<<<< HEAD
                  roleCommand, requestParameters, event, skipFailure, isUpgradeSuspended,
                databaseType, clusterDesiredConfigs);
=======
                roleCommand, requestParameters, event, skipFailure, repoVersion, isUpgradeSuspended,
                databaseType, clusterDesiredConfigs, useLatestConfigs);
>>>>>>> 7bedbef6
            }

          }
        }
      }

      for (Service service : smokeTestServices) { // Creates smoke test commands
        String smokeTestRole = actionMetadata.getServiceCheckAction(service.getServiceType());
        try {
          // find service component host
          ServiceComponentHost componentForServiceCheck = customCommandExecutionHelper.
              calculateServiceComponentHostForServiceCheck(cluster, service);

          if (StringUtils.isBlank(stage.getHostParamsStage())) {
            long serviceGroupId = componentForServiceCheck.getServiceGroupId();
            ServiceGroup serviceGroup = cluster.getServiceGroup(serviceGroupId);
            StackId stackId = serviceGroup.getStackId();

<<<<<<< HEAD
            stage.setHostParamsStage(StageUtils.getGson().toJson(
                customCommandExecutionHelper.createDefaultHostParams(cluster, stackId)));
          }

          customCommandExecutionHelper.addServiceCheckAction(stage, componentForServiceCheck.getHostName(), smokeTestRole,
              nowTimestamp, componentForServiceCheck.getServiceGroupName(), componentForServiceCheck.getServiceName(),
              componentForServiceCheck.getServiceComponentName(), null, false, false, service.getName());

        } catch (AmbariException e) {
            LOG.warn("Nothing to do for service check as could not find role or"
                + " or host to run check on"
                + ", clusterName=" + cluster.getClusterName()
                + ", serviceGroupName=" + service.getServiceGroupName()
                + ", serviceName=" + service.getName()
                + ", serviceCheckRole=" + smokeTestRole
                + "Actual reason : " + e.getMessage());
        }
=======
        customCommandExecutionHelper.addServiceCheckAction(stage, clientHost, smokeTestRole,
            nowTimestamp, serviceName, componentName, null, false, false, useLatestConfigs);
>>>>>>> 7bedbef6
      }

      RoleCommandOrder rco = getRoleCommandOrder(cluster);
      RoleGraph rg = roleGraphFactory.createNew(rco);


      if (CommandExecutionType.DEPENDENCY_ORDERED == configs.getStageExecutionType() && "INITIAL_START".equals
        (requestProperties.get("phase"))) {
        LOG.info("Set DEPENDENCY_ORDERED CommandExecutionType on stage: {}", stage.getRequestContext());
        rg.setCommandExecutionType(CommandExecutionType.DEPENDENCY_ORDERED);
      }
      rg.build(stage);
      if (useClusterHostInfo) {
        requestStages.setClusterHostInfo(clusterHostInfoJson);
      }

      requestStages.addStages(rg.getStages());

      if (!componentsToEnableKerberos.isEmpty()) {
        Map<String, Collection<String>> serviceFilter = new HashMap<>();
        Set<String> hostFilter = new HashSet<>();

        for (ServiceComponentHost scHost : componentsToEnableKerberos) {
          String serviceName = scHost.getServiceName();
          Collection<String> componentFilter = serviceFilter.get(serviceName);

          if (componentFilter == null) {
            componentFilter = new HashSet<>();
            serviceFilter.put(serviceName, componentFilter);
          }

          componentFilter.add(scHost.getServiceComponentName());
          hostFilter.add(scHost.getHostName());
        }

        try {
          kerberosHelper.ensureIdentities(cluster, serviceFilter, hostFilter, null, hostsToForceKerberosOperations, requestStages,
              kerberosHelper.getManageIdentitiesDirective(requestProperties));
        } catch (KerberosOperationException e) {
          throw new IllegalArgumentException(e.getMessage(), e);
        }
      }

      List<Stage> stages = requestStages.getStages();
      LOG.debug("Created {} stages", ((stages != null) ? stages.size() : 0));

    } else {
      LOG.debug("Created 0 stages");
    }

    return requestStages;
  }

  private boolean hostComponentAlreadyExists(Cluster cluster, ServiceComponentHost sch) throws AmbariException {
    Service service = cluster.getService(sch.getServiceName());
    if (service != null) {
      ServiceComponent serviceComponent = service.getServiceComponent(sch.getServiceComponentName());
      if (serviceComponent != null) {
        Map<String, ServiceComponentHost> serviceComponentHostMap = serviceComponent.getServiceComponentHosts();
        for (ServiceComponentHost serviceComponentHost : serviceComponentHostMap.values()) {
          if (serviceComponentHost.getState() == State.INSTALLED || serviceComponentHost.getState() == State.STARTED) {
            return true;
          }
        }
      }
    }
    return false;
  }


  private boolean skipInstallTaskForComponent(Map<String, String> requestProperties, Cluster cluster,
                                              ServiceComponentHost sch) throws AmbariException {
    boolean isClientComponent = false;
    Service service = cluster.getService(sch.getServiceName());
    if (service != null) {
      ServiceComponent serviceComponent = service.getServiceComponent(sch.getServiceComponentName());
      if (serviceComponent != null) {
        isClientComponent = serviceComponent.isClientComponent();
      }
    }
    // Skip INSTALL for service components if START_ONLY is set for component, or if START_ONLY is set on cluster
    // level and no other provsion action is specified for component
    if (requestProperties.get(SKIP_INSTALL_FOR_COMPONENTS) != null &&
      (requestProperties.get(SKIP_INSTALL_FOR_COMPONENTS).contains(sch.getServiceComponentName()) ||
        (requestProperties.get(SKIP_INSTALL_FOR_COMPONENTS).equals("ALL") && !requestProperties.get
          (DONT_SKIP_INSTALL_FOR_COMPONENTS).contains(sch
          .getServiceComponentName()))) &&
      "INITIAL_INSTALL".equals(requestProperties.get("phase")) && !isClientComponent) {
      return true;
    }
    return false;

  }

  @Override
  public ExecutionCommand getExecutionCommand(Cluster cluster,
                                              ServiceComponentHost scHost,
                                              RoleCommand roleCommand) throws AmbariException {
    Map<String, Set<String>> clusterHostInfo = StageUtils.getClusterHostInfo(cluster);
    String clusterHostInfoJson = StageUtils.getGson().toJson(clusterHostInfo);


    Map<String, String> hostParamsCmd = customCommandExecutionHelper.createDefaultHostParams(
        cluster, scHost.getServiceComponent().getStackId());

    Stage stage = createNewStage(0, cluster, 1, "", "{}", "");

    Map<String, Map<String, String>> configTags = configHelper.getEffectiveDesiredTags(cluster, scHost.getHostName());
    Map<String, Map<String, String>> configurations = configHelper.getEffectiveConfigProperties(cluster, configTags);

    Map<String, Map<String, Map<String, String>>>
        configurationAttributes =
        new TreeMap<>();

    boolean isUpgradeSuspended = cluster.isUpgradeSuspended();
    DatabaseType databaseType = configs.getDatabaseType();
    Map<String, DesiredConfig> clusterDesiredConfigs = cluster.getDesiredConfigs();
    createHostAction(cluster, stage, scHost, configurations, configurationAttributes, configTags,
<<<<<<< HEAD
                     roleCommand, null, null, false, isUpgradeSuspended, databaseType,
                     clusterDesiredConfigs);
=======
                     roleCommand, null, null, false, repoVersion, isUpgradeSuspended, databaseType,
                     clusterDesiredConfigs, false);
>>>>>>> 7bedbef6
    ExecutionCommand ec = stage.getExecutionCommands().get(scHost.getHostName()).get(0).getExecutionCommand();

    // createHostAction does not take a hostLevelParams but creates one
    hostParamsCmd.putAll(ec.getHostLevelParams());
    ec.getHostLevelParams().putAll(hostParamsCmd);

    if (null != cluster) {
      // Generate localComponents
      for (ServiceComponentHost sch : cluster.getServiceComponentHosts(scHost.getHostName())) {
        ec.getLocalComponents().add(sch.getServiceComponentName());
      }
    }

    ConfigHelper.processHiddenAttribute(ec.getConfigurations(), ec.getConfigurationAttributes(), ec.getRole(), false);

    // Add attributes
    Map<String, Map<String, Map<String, String>>> configAttributes =
        configHelper.getEffectiveConfigAttributes(cluster,
          ec.getConfigurationTags());

    for (Map.Entry<String, Map<String, Map<String, String>>> attributesOccurrence : configAttributes.entrySet()) {
      String type = attributesOccurrence.getKey();
      Map<String, Map<String, String>> attributes = attributesOccurrence.getValue();

      if (ec.getConfigurationAttributes() != null) {
        if (!ec.getConfigurationAttributes().containsKey(type)) {
          ec.getConfigurationAttributes().put(type, new TreeMap<>());
        }
        configHelper.cloneAttributesMap(attributes, ec.getConfigurationAttributes().get(type));
      }
    }

    return ec;
  }

  @Override
  public Set<StackConfigurationDependencyResponse> getStackConfigurationDependencies(
          Set<StackConfigurationDependencyRequest> requests) throws AmbariException {
    Set<StackConfigurationDependencyResponse> response
            = new HashSet<>();
    if (requests != null) {
      for (StackConfigurationDependencyRequest request : requests) {

        String stackName = request.getStackName();
        String stackVersion = request.getStackVersion();
        String serviceName = request.getServiceName();
        String propertyName = request.getPropertyName();

        Set<StackConfigurationDependencyResponse> stackConfigurations
                = getStackConfigurationDependencies(request);

        for (StackConfigurationDependencyResponse dependencyResponse : stackConfigurations) {
          dependencyResponse.setStackName(stackName);
          dependencyResponse.setStackVersion(stackVersion);
          dependencyResponse.setServiceName(serviceName);
          dependencyResponse.setPropertyName(propertyName);
        }
        response.addAll(stackConfigurations);
      }
    }
    return response;
  }

  private Set<StackConfigurationDependencyResponse> getStackConfigurationDependencies(StackConfigurationDependencyRequest request) throws AmbariException {
    Set<StackConfigurationDependencyResponse> response =
      new HashSet<>();

    String stackName = request.getStackName();
    String stackVersion = request.getStackVersion();
    String serviceName = request.getServiceName();
    String propertyName = request.getPropertyName();
    String dependencyName = request.getDependencyName();

    Set<PropertyInfo> properties = ambariMetaInfo.getPropertiesByName(stackName, stackVersion, serviceName, propertyName);

    for (PropertyInfo property: properties) {
      for (PropertyDependencyInfo dependency: property.getDependedByProperties()) {
        if (dependencyName == null || dependency.getName().equals(dependencyName)) {
          response.add(dependency.convertToResponse());
        }
      }
    }

    return response;  }

  @Transactional
  void updateServiceStates(
      Cluster cluster,
      Map<State, List<Service>> changedServices,
      Map<State, List<ServiceComponent>> changedComps,
      Map<String, Map<State, List<ServiceComponentHost>>> changedScHosts,
      Collection<ServiceComponentHost> ignoredScHosts
  ) {
    if (changedServices != null) {
      for (Entry<State, List<Service>> entry : changedServices.entrySet()) {
        State newState = entry.getKey();
        for (Service s : entry.getValue()) {
          if (s.isClientOnlyService()
              && newState == State.STARTED) {
            continue;
          }
          s.setDesiredState(newState);
        }
      }
    }

    if (changedComps != null) {
      for (Entry<State, List<ServiceComponent>> entry :
          changedComps.entrySet()) {
        State newState = entry.getKey();
        for (ServiceComponent sc : entry.getValue()) {
          sc.setDesiredState(newState);
        }
      }
    }

    //keep 2 maps for simpler maintenance
    Map<String, Map<String, String>> serviceGroupServiceMasterForDecommissionMap = new HashMap<>();
    Map<String, Set<String>> masterSlaveHostsMap = new HashMap<>();
    for (Map<State, List<ServiceComponentHost>> stateScHostMap :
        changedScHosts.values()) {
      for (Entry<State, List<ServiceComponentHost>> entry :
          stateScHostMap.entrySet()) {
        State newState = entry.getKey();
        for (ServiceComponentHost sch : entry.getValue()) {
          String componentName = sch.getServiceComponentName();
          //Create map for include/exclude files refresh
          if (masterToSlaveMappingForDecom.containsValue(componentName) &&
            sch.getState() == State.INIT && newState == State.INSTALLED) {
            String serviceGroupName = sch.getServiceGroupName();
            String serviceName = sch.getServiceName();
            String masterComponentName = null;
            for (Entry<String, String> entrySet : masterToSlaveMappingForDecom.entrySet()) {
              if (entrySet.getValue().equals(componentName)) {
                masterComponentName = entrySet.getKey();
              }
            }
            try {
              //Filter services whose masters are not started
              if (isServiceComponentStartedOnAnyHost(cluster, serviceGroupName, serviceName, masterComponentName)) {
                serviceGroupServiceMasterForDecommissionMap.putIfAbsent(serviceGroupName, new HashMap<>());
                serviceGroupServiceMasterForDecommissionMap.get(serviceGroupName).put(serviceName, masterComponentName);
                masterSlaveHostsMap.putIfAbsent(masterComponentName, new HashSet<>());
                masterSlaveHostsMap.get(masterComponentName).add(sch.getHostName());
              } else {
                LOG.info(String.format("Not adding %s service from include/exclude files refresh map because it's master is not started", serviceName));
              }
            } catch (AmbariException e) {
              LOG.error("Exception during INIT masters cleanup : ", e);
            }
          }

          //actually set the new state
          sch.setDesiredState(newState);
        }
      }
    }

    try {
      createAndExecuteRefreshIncludeExcludeFilesActionForMasters(serviceGroupServiceMasterForDecommissionMap, masterSlaveHostsMap, cluster.getClusterName(), false);
    } catch (AmbariException e) {
      LOG.error("Exception during refresh include exclude files action : ", e);
    }

    if (ignoredScHosts != null) {
      for (ServiceComponentHost scHost : ignoredScHosts) {
        scHost.setDesiredState(scHost.getState());
      }
    }
  }

  private boolean isServiceComponentStartedOnAnyHost(Cluster cluster, String serviceGroupName, String serviceName, String masterComponentName) throws AmbariException {
    Service service = cluster.getService(serviceGroupName, serviceName);
    ServiceComponent serviceComponent = service.getServiceComponent(masterComponentName);
    Map<String, ServiceComponentHost> schMap = serviceComponent.getServiceComponentHosts();
    for (ServiceComponentHost sch : schMap.values()) {
       if (sch.getState() == State.STARTED) {
         return true;
       }
    }
    return false;
  }

  @Override
  public RequestStatusResponse createAndPersistStages(Cluster cluster, Map<String, String> requestProperties,
                                                      Map<String, String> requestParameters,
                                                      Map<State, List<Service>> changedServices,
                                                      Map<State, List<ServiceComponent>> changedComponents,
                                                      Map<String, Map<State, List<ServiceComponentHost>>> changedHosts,
                                                      Collection<ServiceComponentHost> ignoredHosts,
                                                      boolean runSmokeTest, boolean reconfigureClients) throws AmbariException {

    RequestStageContainer request = addStages(null, cluster, requestProperties, requestParameters, changedServices,
      changedComponents, changedHosts, ignoredHosts, runSmokeTest, reconfigureClients, false);

    request.persist();
    return request.getRequestStatusResponse();
  }

  @Override
  public RequestStageContainer addStages(RequestStageContainer requestStages, Cluster cluster, Map<String, String> requestProperties,
                                 Map<String, String> requestParameters, Map<State, List<Service>> changedServices,
                                 Map<State, List<ServiceComponent>> changedComponents,
                                 Map<String, Map<State, List<ServiceComponentHost>>> changedHosts,
                                 Collection<ServiceComponentHost> ignoredHosts, boolean runSmokeTest,
                                 boolean reconfigureClients, boolean useGeneratedConfigs) throws AmbariException {

    return addStages(requestStages, cluster, requestProperties, requestParameters, changedServices, changedComponents,
        changedHosts, ignoredHosts, runSmokeTest, reconfigureClients, useGeneratedConfigs, false);
  }

  @Override
  public RequestStageContainer addStages(RequestStageContainer requestStages, Cluster cluster, Map<String, String> requestProperties,
                                 Map<String, String> requestParameters, Map<State, List<Service>> changedServices,
                                 Map<State, List<ServiceComponent>> changedComponents,
                                 Map<String, Map<State, List<ServiceComponentHost>>> changedHosts,
                                 Collection<ServiceComponentHost> ignoredHosts, boolean runSmokeTest,
                                 boolean reconfigureClients, boolean useGeneratedConfigs, boolean useClusterHostInfo) throws AmbariException {

    if (requestStages == null) {
      requestStages = new RequestStageContainer(actionManager.getNextRequestId(), null, requestFactory, actionManager);
    }

    requestStages = doStageCreation(requestStages, cluster, changedServices, changedComponents,
        changedHosts, requestParameters, requestProperties,
        runSmokeTest, reconfigureClients, useGeneratedConfigs, useClusterHostInfo);

    updateServiceStates(cluster, changedServices, changedComponents, changedHosts, ignoredHosts);

    return requestStages;
  }

  //todo: for now made this public since is is still used by createHostComponents
  //todo: delete after all host component logic is in HostComponentResourceProvider
  public void validateServiceComponentHostRequest(ServiceComponentHostRequest request) {
    if (request.getClusterName() == null
        || request.getClusterName().isEmpty()
        || request.getComponentName() == null
        || request.getComponentName().isEmpty()
        || request.getServiceName() == null
        || request.getServiceName().isEmpty()
        || request.getServiceGroupName() == null
        || request.getServiceGroupName().isEmpty()
        || request.getHostname() == null
        || request.getHostname().isEmpty()) {
      throw new IllegalArgumentException("Invalid arguments"
          + ", cluster name, component name, service name, service group name and host name should be"
          + " provided");
    }

    if (request.getAdminState() != null) {
      throw new IllegalArgumentException("Property adminState cannot be modified through update. Use service " +
          "specific DECOMMISSION action to decommision/recommission components.");
    }
  }

  private void checkIfHostComponentsInDeleteFriendlyState(ServiceComponentHostRequest request, Cluster cluster) throws AmbariException {
    Service service = cluster.getService(request.getServiceName());
    ServiceComponent component = service.getServiceComponent(request.getComponentName());
    ServiceComponentHost componentHost = component.getServiceComponentHost(request.getHostname());

    if (!componentHost.canBeRemoved()) {
      throw new AmbariException("Host Component cannot be removed"
              + ", clusterName=" + request.getClusterName()
              + ", serviceName=" + request.getServiceName()
              + ", componentName=" + request.getComponentName()
              + ", hostname=" + request.getHostname()
              + ", request=" + request);
    }
  }

  @Override
  public String findServiceName(Cluster cluster, String componentName) throws AmbariException {
    return cluster.getServiceByComponentName(componentName).getName();
  }

  @Override
  public String findServiceName(Cluster cluster, Long componentId) throws AmbariException {
    return cluster.getServiceByComponentId(componentId).getName();
  }

  @Override
  public Service findService(Cluster cluster, Long componentId) throws AmbariException {
    return cluster.getServiceByComponentId(componentId);
  }

  @Override
  public synchronized void deleteCluster(ClusterRequest request)
      throws AmbariException {

    if (request.getClusterName() == null
        || request.getClusterName().isEmpty()) {
      // FIXME throw correct error
      throw new AmbariException("Invalid arguments");
    }
    LOG.info("Received a delete cluster request, clusterName = " + request.getClusterName());
    if (request.getHostNames() != null) {
      // FIXME treat this as removing a host from a cluster?
    } else {
      // deleting whole cluster
      clusters.deleteCluster(request.getClusterName());
    }
  }

  @Override
  public DeleteStatusMetaData deleteHostComponents(
      Set<ServiceComponentHostRequest> requests) throws AmbariException, AuthorizationException {

    Set<ServiceComponentHostRequest> expanded = new HashSet<>();

    // if any request are for the whole host, they need to be expanded
    for (ServiceComponentHostRequest request : requests) {
      if (null == request.getComponentId()) {
        if (null == request.getClusterName() || request.getClusterName().isEmpty() ||
            null == request.getHostname() || request.getHostname().isEmpty()) {
          throw new IllegalArgumentException("Cluster name and hostname must be specified.");
        }
        Cluster cluster = clusters.getCluster(request.getClusterName());

        if (!AuthorizationHelper.isAuthorized(ResourceType.CLUSTER, cluster.getResourceId(),
            EnumSet.of(RoleAuthorization.SERVICE_ADD_DELETE_SERVICES,RoleAuthorization.HOST_ADD_DELETE_COMPONENTS))) {
          throw new AuthorizationException("The authenticated user is not authorized to delete service components from hosts");
        }

        for (ServiceComponentHost sch : cluster.getServiceComponentHosts(request.getHostname())) {
          ServiceComponentHostRequest schr = new ServiceComponentHostRequest(request.getClusterName(),
                  sch.getServiceGroupName(), sch.getServiceName(), sch.getServiceComponentId(), sch.getServiceComponentName(),
                  sch.getServiceComponentType(), sch.getHostName(), null);
          expanded.add(schr);
        }
      }
      else {
        expanded.add(request);
      }
    }

    Map<ServiceComponent, Set<ServiceComponentHost>> safeToRemoveSCHs = new HashMap<>();
    DeleteHostComponentStatusMetaData deleteMetaData = new DeleteHostComponentStatusMetaData();

    for (ServiceComponentHostRequest request : expanded) {

      Cluster cluster = clusters.getCluster(request.getClusterName());

      HostComponentStateEntity hostComponentStateEntity = null;
      Service s = null;

      if (StringUtils.isEmpty(request.getServiceName())) {
        hostComponentStateEntity = hostComponentStateDAO.findById(request.getComponentId());
        if (hostComponentStateEntity == null) {
          throw new AmbariException("Could not find Host Component resource for"
                  + " componentId = "+ request.getComponentId());
        }
        s = cluster.getService(hostComponentStateEntity.getServiceId());
        request.setServiceGroupName(s.getServiceGroupName());
        request.setServiceName(s.getName());
        request.setComponentName(hostComponentStateEntity.getComponentName());
        request.setComponentType(hostComponentStateEntity.getComponentType());
      }

      LOG.info("Received a hostComponent DELETE request"
        + ", clusterName=" + request.getClusterName()
        + ", serviceGroupName=" + request.getServiceGroupName()
        + ", serviceName=" + request.getServiceName()
        + ", componentId=" + request.getComponentId()
        + ", componentName=" + request.getComponentName()
        + ", componentType=" + request.getComponentType()
        + ", hostname=" + request.getHostname()
        + ", request=" + request);

      ServiceComponent component = s.getServiceComponent(request.getComponentName());
      ServiceComponentHost componentHost = component.getServiceComponentHost(request.getHostname());

      setRestartRequiredServices(s, request.getComponentName());
      try {
        checkIfHostComponentsInDeleteFriendlyState(request, cluster);
        if (!safeToRemoveSCHs.containsKey(component)) {
          safeToRemoveSCHs.put(component, new HashSet<>());
        }
        safeToRemoveSCHs.get(component).add(componentHost);
      } catch (Exception ex) {
        deleteMetaData.addException(request.getHostname() + "/" + request.getComponentName(), ex);
      }
    }

    //keep 2 maps for simpler maintenance
    Map<String, Map<String, Map<String, String>>> clusterServiceGroupServiceMasterForDecommissionMap = new HashMap<>();
    Map<String, Map<String, Set<String>>> clusterMasterSlaveHostsMap = new HashMap<>();
    for (Entry<ServiceComponent, Set<ServiceComponentHost>> entry : safeToRemoveSCHs.entrySet()) {
      for (ServiceComponentHost componentHost : entry.getValue()) {
        try {
          //actually delete the component
          //TODO update metadata processing according to AMBARI-21587
          entry.getKey().deleteServiceComponentHosts(componentHost.getHostName(), deleteMetaData);

          //create cluster-master-service map to update all include/exclude files in one action
          String componentName = componentHost.getServiceComponentName();
          if (masterToSlaveMappingForDecom.containsValue(componentName)) {
            String masterComponentName = null;
            for (Entry<String, String> entrySet : masterToSlaveMappingForDecom.entrySet()) {
              if (entrySet.getValue().equals(componentName)) {
                masterComponentName = entrySet.getKey();
              }
            }
            String clusterName = componentHost.getClusterName();
            String serviceGroupName = componentHost.getServiceGroupName();
            String serviceName = componentHost.getServiceName();
            if (clusterServiceGroupServiceMasterForDecommissionMap.containsKey(clusterName)) {
              Map<String, Map<String, String>> serviceGroupServiceMasterMap = clusterServiceGroupServiceMasterForDecommissionMap.get(clusterName);
              serviceGroupServiceMasterMap.putIfAbsent(serviceGroupName, new HashMap<>());
              serviceGroupServiceMasterMap.get(serviceGroupName).put(serviceName, masterComponentName);
              Map<String, Set<String>> masterSlaveMap  = clusterMasterSlaveHostsMap.get(componentHost.getClusterName());
              masterSlaveMap.putIfAbsent(masterComponentName, new HashSet<>());
              masterSlaveMap.get(masterComponentName).add(componentHost.getHostName());
            } else {
              Map<String, Map<String, String>> serviceGroupServiceMasterMap = new HashMap<>();
              serviceGroupServiceMasterMap.putIfAbsent(serviceGroupName, new HashMap<>());
              serviceGroupServiceMasterMap.get(serviceGroupName).put(serviceName, masterComponentName);
              clusterServiceGroupServiceMasterForDecommissionMap.put(clusterName, serviceGroupServiceMasterMap);

              Map<String, Set<String>> masterSlaveHostsMap = new HashMap<>();
              masterSlaveHostsMap.put(masterComponentName, new HashSet<>(Collections.singletonList(componentHost.getHostName())));
              clusterMasterSlaveHostsMap.put(componentHost.getClusterName(), masterSlaveHostsMap);
            }
          }
        } catch (Exception ex) {
          deleteMetaData.addException(componentHost.getHostName() + "/" + componentHost.getServiceComponentName(), ex);
        }
      }
    }

    for (String cluster : clusterServiceGroupServiceMasterForDecommissionMap.keySet()) {
      createAndExecuteRefreshIncludeExcludeFilesActionForMasters(clusterServiceGroupServiceMasterForDecommissionMap.get(cluster), clusterMasterSlaveHostsMap.get(cluster), cluster, true);
    }

    //Do not break behavior for existing clients where delete request contains only 1 host component.
    //Response for these requests will have empty body with appropriate error code.
    if (deleteMetaData.getDeletedKeys().size() + deleteMetaData.getExceptionForKeys().size() == 1) {
      if (deleteMetaData.getDeletedKeys().size() == 1) {
        topologyDeleteFormer.processDeleteMetaData(deleteMetaData);
        return null;
      }
      Exception ex = deleteMetaData.getExceptionForKeys().values().iterator().next();
      if (ex instanceof AmbariException) {
        throw (AmbariException)ex;
      } else {
        throw new AmbariException(ex.getMessage(), ex);
      }
    }

    // set restartRequired flag for  monitoring services
    if (!safeToRemoveSCHs.isEmpty()) {
      setMonitoringServicesRestartRequired(requests);
    }
    topologyDeleteFormer.processDeleteMetaData(deleteMetaData);
    return deleteMetaData;
  }

  @Override
  public void deleteGroups(Set<GroupRequest> requests) throws AmbariException {
    for (GroupRequest request: requests) {
      LOG.debug("Received a delete group request, groupname={}", request.getGroupName());
      final Group group = users.getGroup(request.getGroupName());
      if (group != null) {
        users.removeGroup(group);
      }
    }
  }

  /**
   * Creates and triggers an action to update include and exclude files for the master components depending on current cluster topology and components state
   * @param serviceGroupServiceMasterMap
   * @param masterSlaveHostsMap
   *@param clusterName  @throws AmbariException
   */
  private void createAndExecuteRefreshIncludeExcludeFilesActionForMasters(Map<String, Map<String, String>> serviceGroupServiceMasterMap, Map<String, Set<String>> masterSlaveHostsMap, String clusterName, boolean isDecommission) throws AmbariException {
    //Clear include/exclude files or draining list except HBASE
    serviceGroupServiceMasterMap.remove(Service.Type.HBASE.toString());
    //exit if empty
    if (serviceGroupServiceMasterMap.isEmpty()) {
      return;
    }
    LOG.debug("Refresh include/exclude files action will be executed for " + serviceGroupServiceMasterMap);
    HashMap<String, String> requestProperties = new HashMap<>();
    if (serviceGroupServiceMasterMap.size() == 1) {
      requestProperties.put("context", "Update Include/Exclude Files for " + serviceGroupServiceMasterMap.get(serviceGroupServiceMasterMap.keySet().iterator().next()).keySet());
    } else {
      requestProperties.put("context", "Update Include/Exclude Files for " + serviceGroupServiceMasterMap);
    }
    HashMap<String, String> params = new HashMap<>();
    params.put(AmbariCustomCommandExecutionHelper.UPDATE_FILES_ONLY, String.valueOf(isDecommission));

    for (String masterName : masterSlaveHostsMap.keySet()) {
      if (!isDecommission) {
        params.put(masterName + "_" + AmbariCustomCommandExecutionHelper.DECOM_INCLUDED_HOSTS, StringUtils.join(masterSlaveHostsMap.get(masterName).toArray(), ","));
      }
    }

    params.put(AmbariCustomCommandExecutionHelper.IS_ADD_OR_DELETE_SLAVE_REQUEST, "true");

    //Create filter for command
    List<RequestResourceFilter> resourceFilters = new ArrayList<>(serviceGroupServiceMasterMap.size());
    for (String serviceGroupName : serviceGroupServiceMasterMap.keySet()) {
      for (String serviceName : serviceGroupServiceMasterMap.get(serviceGroupName).keySet()) {
        resourceFilters.add(new RequestResourceFilter(serviceGroupName, serviceName,
            serviceGroupServiceMasterMap.get(serviceGroupName).get(serviceName), null));
      }
    }

    //Create request for command
    ExecuteActionRequest actionRequest = new ExecuteActionRequest(
      clusterName, AmbariCustomCommandExecutionHelper.DECOMMISSION_COMMAND_NAME, null,
      resourceFilters, null, params, false);
    //Send action
    createAction(actionRequest, requestProperties);
  }

  @Override
  public void deleteMembers(java.util.Set<MemberRequest> requests) throws AmbariException {
    for (MemberRequest request : requests) {
      LOG.debug("Received a delete member request, {}", request);
      users.removeMemberFromGroup(request.getGroupName(), request.getUserName());
    }
  }

  /**
   * {@inheritDoc}
   */
  @Override
  public void removeMpack(MpackEntity mpackEntity, StackEntity stackEntity) throws IOException{

    ambariMetaInfo.removeMpack(mpackEntity, stackEntity);
  }

  /**
   * Get a request response for the given request ids.  Note that this method
   * fully populates a request resource including the set of task sub-resources
   * in the request response.
   */
  RequestStatusResponse getRequestStatusResponse(long requestId) {
    RequestStatusResponse response = new RequestStatusResponse(requestId);
    List<HostRoleCommand> hostRoleCommands =
        actionManager.getRequestTasks(requestId);

    response.setRequestContext(actionManager.getRequestContext(requestId));
    List<ShortTaskStatus> tasks = new ArrayList<>();

    for (HostRoleCommand hostRoleCommand : hostRoleCommands) {
      tasks.add(new ShortTaskStatus(hostRoleCommand));
    }
    response.setTasks(tasks);

    return response;
  }

  @Override
  public Set<ClusterResponse> getClusters(Set<ClusterRequest> requests) throws AmbariException, AuthorizationException {
    Set<ClusterResponse> response = new HashSet<>();
    for (ClusterRequest request : requests) {
      try {
        response.addAll(getClusters(request));
      } catch (ClusterNotFoundException e) {
        if (requests.size() == 1) {
          // only throw exception if 1 request.
          // there will be > 1 request in case of OR predicate
          throw e;
        }
      }
    }
    return response;
  }

  @Override
  public Set<ServiceComponentHostResponse> getHostComponents(
      Set<ServiceComponentHostRequest> requests) throws AmbariException {
    return getHostComponents(requests, false);
  }

  @Override
  public Set<ServiceComponentHostResponse> getHostComponents(
      Set<ServiceComponentHostRequest> requests, boolean statusOnly) throws AmbariException {
    LOG.debug("Processing requests: {}", requests);
    Set<ServiceComponentHostResponse> response =
        new HashSet<>();
    for (ServiceComponentHostRequest request : requests) {
      try {
        response.addAll(getHostComponents(request, statusOnly));
      } catch (ServiceComponentHostNotFoundException | ServiceComponentNotFoundException | ServiceNotFoundException e) {
        if (requests.size() == 1) {
          // only throw exception if 1 request.
          // there will be > 1 request in case of OR predicate
          throw e;
        } else {
          LOG.debug("Ignoring not found exception due to other requests", e);
        }
      } catch (ParentObjectNotFoundException e) {
        // If there is only one request, always throw exception.
        // There will be > 1 request in case of OR predicate.

        // For HostNotFoundException, only throw exception if host_name is
        // provided in URL.  If host_name is part of query, don't throw exception.
        boolean throwException = true;
        if (requests.size() > 1 && HostNotFoundException.class.isInstance(e.getCause())) {
          for (ServiceComponentHostRequest r : requests) {
            if (r.getHostname() == null) {
              // host_name provided in query since all requests don't have host_name set
              throwException = false;
              LOG.debug("HostNotFoundException ignored", e);
              break;
            }
          }
        }
        if (throwException) {
          throw e;
        }
      }
    }
    return response;
  }

  @Override
  public Set<ConfigurationResponse> getConfigurations(
      Set<ConfigurationRequest> requests) throws AmbariException {
    Set<ConfigurationResponse> response =
        new HashSet<>();
    for (ConfigurationRequest request : requests) {
      response.addAll(getConfigurations(request));
    }
    return response;
  }

  @Override
  public Set<ServiceConfigVersionResponse> getServiceConfigVersions(Set<ServiceConfigVersionRequest> requests)
      throws AmbariException {
    Set<ServiceConfigVersionResponse> responses = new LinkedHashSet<>();

    for (ServiceConfigVersionRequest request : requests) {
      responses.addAll(getServiceConfigVersions(request));
    }

    return responses;
  }

  private Set<ServiceConfigVersionResponse> getServiceConfigVersions(ServiceConfigVersionRequest request)
      throws AmbariException {
    if (request.getClusterName() == null) {
      throw new IllegalArgumentException("Invalid arguments, cluster name"
          + " should not be null");
    }

    Cluster cluster = clusters.getCluster(request.getClusterName());

    Set<ServiceConfigVersionResponse> result = new LinkedHashSet<>();
    String serviceName = request.getServiceName();
    List<ServiceConfigVersionResponse> serviceConfigVersionResponses =  new ArrayList<>();

    if (Boolean.TRUE.equals(request.getIsCurrent()) && serviceName != null) {
      //TODO add serviceGroupName validation when the UI is updated to use them
      try {
        Long serviceId = cluster.getService(request.getServiceGroupName(), request.getServiceName()).getServiceId();
        serviceConfigVersionResponses.addAll(cluster.getActiveServiceConfigVersionResponse(serviceId));
      } catch (ServiceNotFoundException e) {
        LOG.warn("Service {} not found on cluster {}", serviceName, cluster.getClusterName());
      }
    } else {
      serviceConfigVersionResponses.addAll(cluster.getServiceConfigVersions());
    }

    for (ServiceConfigVersionResponse response : serviceConfigVersionResponses) {
      if (serviceName != null && !StringUtils.equals(serviceName, response.getServiceName())) {
        continue;
      }
      if (request.getVersion() != null && NumberUtils.compare(request.getVersion(), response.getVersion()) != 0) {
        continue;
      }
      if (request.getUserName() != null && !StringUtils.equals(request.getUserName(), response.getUserName())) {
        continue;
      }
      result.add(response);
    }

    return result;
  }

  @Override
  public Set<GroupResponse> getGroups(Set<GroupRequest> requests)
      throws AmbariException {
    final Set<GroupResponse> responses = new HashSet<>();
    for (GroupRequest request: requests) {
      LOG.debug("Received a getGroups request, groupRequest={}", request);
      // get them all
      if (null == request.getGroupName()) {
        for (Group group: users.getAllGroups()) {
          final GroupResponse response = new GroupResponse(group.getGroupName(), group.isLdapGroup(), group.getGroupType());
          responses.add(response);
        }
      } else {
        final Group group = users.getGroup(request.getGroupName());
        if (null == group) {
          if (requests.size() == 1) {
            // only throw exception if there is a single request
            // if there are multiple requests, this indicates an OR predicate
            throw new ObjectNotFoundException("Cannot find group '"
                + request.getGroupName() + "'");
          }
        } else {
          final GroupResponse response = new GroupResponse(group.getGroupName(), group.isLdapGroup(), group.getGroupType());
          responses.add(response);
        }
      }
    }
    return responses;
  }

  @Override
  public void updateGroups(Set<GroupRequest> requests) throws AmbariException {
    // currently no group updates are supported
  }

  /**
   * Filters hosts to only select healthy ones that are heartbeating.
   * <p/>
   * The host's {@link HostState} is used to determine if a host is healthy.
   *
   * @return a List of healthy hosts, or an empty List if none exist.
   * @throws AmbariException
   * @see {@link HostState#HEALTHY}
   */
  @Override
  public List<String> selectHealthyHosts(Set<String> hostList) throws AmbariException {
    List<String> healthyHosts = new ArrayList<>();

    for (String candidateHostName : hostList) {
      Host candidateHost = clusters.getHost(candidateHostName);
      if (candidateHost.getState() == HostState.HEALTHY) {
        healthyHosts.add(candidateHostName);
      }
    }

    return healthyHosts;
  }

  /**
   * Chooses a healthy host from the list of candidate hosts randomly. If there
   * are no healthy hosts, then this method will return {@code null}.
   * <p/>
   * The host's {@link HostState} is used to determine if a host is healthy.
   *
   * @return a random healthy host, or {@code null}.
   * @throws AmbariException
   * @see {@link HostState#HEALTHY}
   */
  @Override
  public String getHealthyHost(Set<String> hostList) throws AmbariException {
    List<String> healthyHosts = selectHealthyHosts(hostList);

    if (!healthyHosts.isEmpty()) {
      Collections.shuffle(healthyHosts);
      return healthyHosts.get(0);
    }

    return null;
  }

  @Override
  public RequestStatusResponse createAction(ExecuteActionRequest actionRequest,
      Map<String, String> requestProperties)
      throws AmbariException {
    String clusterName = actionRequest.getClusterName();

    String requestContext = "";

    if (requestProperties != null) {
      requestContext = requestProperties.get(REQUEST_CONTEXT_PROPERTY);
      if (requestContext == null) {
        // guice needs a non-null value as there is no way to mark this parameter @Nullable
        requestContext = "";
      }
    }

    Cluster cluster = null;
    if (null != clusterName) {
      cluster = clusters.getCluster(clusterName);

      LOG.info("Received action execution request"
        + ", clusterName=" + actionRequest.getClusterName()
        + ", request=" + actionRequest);
    }

    ActionExecutionContext actionExecContext = getActionExecutionContext(actionRequest);
    if (actionRequest.isCommand()) {
      customCommandExecutionHelper.validateAction(actionRequest);
    } else {
      actionExecutionHelper.validateAction(actionRequest);
    }
    // TODO Alejandro, Called First. insert params.version. Called during Rebalance HDFS, ZOOKEEPER Restart, Zookeeper Service Check.
    long requestId = actionManager.getNextRequestId();
    RequestStageContainer requestStageContainer = new RequestStageContainer(
        requestId,
        null,
        requestFactory,
        actionManager,
        actionRequest);

    @Experimental(feature=ExperimentalFeature.MULTI_SERVICE,
        comment = "This must change with Multi-Service since the cluster won't have a desired stack version")
    ExecuteCommandJson jsons = customCommandExecutionHelper.getCommandJson(actionExecContext, cluster,
        null == cluster ? null : cluster.getDesiredStackVersion(), requestContext);

    String commandParamsForStage = jsons.getCommandParamsForStage();

    Map<String, String> commandParamsStage = gson.fromJson(commandParamsForStage, new TypeToken<Map<String, String>>()
      {}.getType());
    // Ensure that the specified requestContext (if any) is set as the request context
    if (!requestContext.isEmpty()) {
      requestStageContainer.setRequestContext(requestContext);
    }

    // replace password references in requestProperties
    SecretReference.replaceReferencesWithPasswords(commandParamsStage, cluster);

    // If the request is to perform the Kerberos service check, set up the stages to
    // ensure that the (cluster-level) smoke user principal and keytab is available on all hosts
    boolean kerberosServiceCheck = Role.KERBEROS_SERVICE_CHECK.name().equals(actionRequest.getCommandName());
    if (kerberosServiceCheck) {
      // Parse the command parameters into a map so that additional values may be added to it

      try {
        requestStageContainer = kerberosHelper.createTestIdentity(cluster, commandParamsStage, requestStageContainer);
      } catch (KerberosOperationException e) {
        throw new IllegalArgumentException(e.getMessage(), e);
      }
    }

    commandParamsForStage = gson.toJson(commandParamsStage);

    Stage stage = createNewStage(requestStageContainer.getLastStageId(), cluster, requestId, requestContext,
        commandParamsForStage, jsons.getHostParamsForStage());

    if (actionRequest.isCommand()) {
      customCommandExecutionHelper.addExecutionCommandsToStage(actionExecContext, stage,
          requestProperties, jsons);
    } else {
      actionExecutionHelper.addExecutionCommandsToStage(actionExecContext, stage, requestProperties);
    }

    RoleGraph rg;
    if (null != cluster) {
      RoleCommandOrder rco = getRoleCommandOrder(cluster);
      rg = roleGraphFactory.createNew(rco);
    } else {
      rg = roleGraphFactory.createNew();
    }

    rg.build(stage);
    List<Stage> stages = rg.getStages();

    if (stages != null && !stages.isEmpty()) {
      requestStageContainer.addStages(stages);
    }

    // If the request is to perform the Kerberos service check, delete the test-specific principal
    // and keytab that was created for this service check
    if (kerberosServiceCheck) {
      // Parse the command parameters into a map so that existing values may be accessed and
      // additional values may be added to it.
      commandParamsStage = gson.fromJson(commandParamsForStage,
          new TypeToken<Map<String, String>>() {
          }.getType());

      try {
        requestStageContainer = kerberosHelper.deleteTestIdentity(cluster, commandParamsStage, requestStageContainer);
      } catch (KerberosOperationException e) {
        throw new IllegalArgumentException(e.getMessage(), e);
      }
    }

    requestStageContainer.persist();
    return requestStageContainer.getRequestStatusResponse();
  }

  @Override
  public Set<StackResponse> getStacks(Set<StackRequest> requests)
      throws AmbariException {
    Set<StackResponse> response = new HashSet<>();
    for (StackRequest request : requests) {
      try {
        response.addAll(getStacks(request));
      } catch (StackAccessException e) {
        if (requests.size() == 1) {
          // only throw exception if 1 request.
          // there will be > 1 request in case of OR predicate
          throw e;
        }
      }
    }
    return response;

  }


  private Set<StackResponse> getStacks(StackRequest request)
      throws AmbariException {
    Set<StackResponse> response;

    String stackName = request.getStackName();

    if (stackName != null) {
      // this will throw an exception if the stack doesn't exist
      ambariMetaInfo.getStacks(stackName);
      response = Collections.singleton(new StackResponse(stackName));
    } else {
      Collection<StackInfo> supportedStacks = ambariMetaInfo.getStacks();
      response = new HashSet<>();
      for (StackInfo stack: supportedStacks) {
        response.add(new StackResponse(stack.getName()));
      }
    }
    return response;
  }

  @Override
  public synchronized RequestStatusResponse updateStacks() throws AmbariException {

    try {
      // Refresh stacks API endpoint and refresh archives
      ambariMetaInfo.init();
      // Add "refreshCache" command in the next agent hearbeat for all hosts
      AgentResource.addRefreshCacheForHosts(clusters.getHosts());
    } catch (AmbariException e) {
      throw e;
    } catch (Exception e) {
      throw new AmbariException(
          "Ambari Meta Information can't be read from the stack root directory");
    }
    return null;
  }

  @Override
  public Set<ExtensionResponse> getExtensions(Set<ExtensionRequest> requests)
      throws AmbariException {
    Set<ExtensionResponse> response = new HashSet<>();
    for (ExtensionRequest request : requests) {
      try {
        response.addAll(getExtensions(request));
      } catch (StackAccessException e) {
        if (requests.size() == 1) {
          // only throw exception if 1 request.
          // there will be > 1 request in case of OR predicate
          throw e;
        }
      }
    }
    return response;

  }


  private Set<ExtensionResponse> getExtensions(ExtensionRequest request)
      throws AmbariException {
    Set<ExtensionResponse> response;

    String extensionName = request.getExtensionName();

    if (extensionName != null) {
      // this will throw an exception if the extension doesn't exist
      ambariMetaInfo.getExtensions(extensionName);
      response = Collections.singleton(new ExtensionResponse(extensionName));
    } else {
      Collection<ExtensionInfo> supportedExtensions = ambariMetaInfo.getExtensions();
      response = new HashSet<>();
      for (ExtensionInfo extension: supportedExtensions) {
        response.add(new ExtensionResponse(extension.getName()));
      }
    }
    return response;
  }

  @Override
  public Set<ExtensionVersionResponse> getExtensionVersions(
      Set<ExtensionVersionRequest> requests) throws AmbariException {
    Set<ExtensionVersionResponse> response = new HashSet<>();
    for (ExtensionVersionRequest request : requests) {
      String extensionName = request.getExtensionName();
      try {
        Set<ExtensionVersionResponse> stackVersions = getExtensionVersions(request);
        for (ExtensionVersionResponse stackVersionResponse : stackVersions) {
          stackVersionResponse.setExtensionName(extensionName);
        }
        response.addAll(stackVersions);
      } catch (StackAccessException e) {
        if (requests.size() == 1) {
          // only throw exception if 1 request.
          // there will be > 1 request in case of OR predicate
          throw e;
        }
      }
    }

    return response;
  }

  private Set<ExtensionVersionResponse> getExtensionVersions(ExtensionVersionRequest request) throws AmbariException {
    Set<ExtensionVersionResponse> response;

    String extensionName = request.getExtensionName();
    String extensionVersion = request.getExtensionVersion();

    if (extensionVersion != null) {
      ExtensionInfo extensionInfo = ambariMetaInfo.getExtension(extensionName, extensionVersion);
      response = Collections.singleton(extensionInfo.convertToResponse());
    } else {
      try {
        Collection<ExtensionInfo> extensionInfos = ambariMetaInfo.getExtensions(extensionName);
        response = new HashSet<>();
        for (ExtensionInfo extensionInfo: extensionInfos) {
          response.add(extensionInfo.convertToResponse());
        }
      } catch (StackAccessException e) {
        response = Collections.emptySet();
      }
    }

    return response;
  }

  @Override
  public Set<StackVersionResponse> getStackVersions(
      Set<StackVersionRequest> requests) throws AmbariException {
    Set<StackVersionResponse> response = new HashSet<>();
    for (StackVersionRequest request : requests) {
      String stackName = request.getStackName();
      try {
        Set<StackVersionResponse> stackVersions = getStackVersions(request);
        for (StackVersionResponse stackVersionResponse : stackVersions) {
          stackVersionResponse.setStackName(stackName);
        }
        response.addAll(stackVersions);
      } catch (StackAccessException e) {
        if (requests.size() == 1) {
          // only throw exception if 1 request.
          // there will be > 1 request in case of OR predicate
          throw e;
        }
      }
    }

    return response;

  }

  private Set<StackVersionResponse> getStackVersions(StackVersionRequest request) throws AmbariException {
    Set<StackVersionResponse> response;

    String stackName = request.getStackName();
    String stackVersion = request.getStackVersion();

    if (stackVersion != null) {
      StackInfo stackInfo = ambariMetaInfo.getStack(stackName, stackVersion);
      response = Collections.singleton(stackInfo.convertToResponse());
    } else {
      try {
        Collection<StackInfo> stackInfos = ambariMetaInfo.getStacks(stackName);
        response = new HashSet<>();
        for (StackInfo stackInfo: stackInfos) {
          response.add(stackInfo.convertToResponse());
        }
      } catch (StackAccessException e) {
        response = Collections.emptySet();
      }
    }

    return response;
  }

  @Override
  public Set<StackServiceResponse> getStackServices(
      Set<StackServiceRequest> requests) throws AmbariException {

    Set<StackServiceResponse> response = new HashSet<>();

    for (StackServiceRequest request : requests) {
      String stackName    = request.getStackName();
      String stackVersion = request.getStackVersion();

      try {
        Set<StackServiceResponse> stackServices = getStackServices(request);

        for (StackServiceResponse stackServiceResponse : stackServices) {
          stackServiceResponse.setStackName(stackName);
          stackServiceResponse.setStackVersion(stackVersion);
        }

        response.addAll(stackServices);
      } catch (StackAccessException e) {
        if (requests.size() == 1) {
          // only throw exception if 1 request.
          // there will be > 1 request in case of OR predicate
          throw e;
        }
      }
    }

    return response;
  }

  private Set<StackServiceResponse> getStackServices(StackServiceRequest request) throws AmbariException {
    Set<StackServiceResponse> response;

    String stackName = request.getStackName();
    String stackVersion = request.getStackVersion();
    String serviceName = request.getServiceName();

    if (serviceName != null) {
      ServiceInfo service = ambariMetaInfo.getService(stackName, stackVersion, serviceName);
      response = Collections.singleton(new StackServiceResponse(service));
    } else {
      Map<String, ServiceInfo> services = ambariMetaInfo.getServices(stackName, stackVersion);
      response = new HashSet<>();
      for (ServiceInfo service : services.values()) {
        response.add(new StackServiceResponse(service));
      }
    }
    return response;
  }

  @Override
  public Set<ReadOnlyConfigurationResponse> getStackLevelConfigurations(
      Set<StackLevelConfigurationRequest> requests) throws AmbariException {
    Set<ReadOnlyConfigurationResponse> response = new HashSet<>();
    for (StackLevelConfigurationRequest request : requests) {

      String stackName    = request.getStackName();
      String stackVersion = request.getStackVersion();

      Set<ReadOnlyConfigurationResponse> stackConfigurations = getStackLevelConfigurations(request);

      for (ReadOnlyConfigurationResponse stackConfigurationResponse : stackConfigurations) {
        stackConfigurationResponse.setStackName(stackName);
        stackConfigurationResponse.setStackVersion(stackVersion);
      }

      response.addAll(stackConfigurations);
    }

    return response;
  }

  private Set<ReadOnlyConfigurationResponse> getStackLevelConfigurations(
      StackLevelConfigurationRequest request) throws AmbariException {

    Set<ReadOnlyConfigurationResponse> response = new HashSet<>();

    String stackName = request.getStackName();
    String stackVersion = request.getStackVersion();
    String propertyName = request.getPropertyName();
    Set<PropertyInfo> configs;

    //properties : cluster-env
    //TODO: Remove after getting rid of cluster-env
    if (propertyName != null) {
      configs = ambariMetaInfo.getStackPropertiesByName(stackName, stackVersion, propertyName);
    } else {
      configs = ambariMetaInfo.getStackProperties(stackName, stackVersion);
    }

    //settings : stackSettings
    if(configs.size() == 0){
      if (propertyName != null) {
        configs = ambariMetaInfo.getStackSettingsByName(stackName, stackVersion, propertyName);
      } else {
        configs = ambariMetaInfo.getStackSettings(stackName, stackVersion);
      }
    }
    for (PropertyInfo property: configs) {
      response.add(property.convertToResponse());
    }

    return response;
  }

  @Override
  public Set<ReadOnlyConfigurationResponse> getResourceLevelClusterSettings(
          Set<RootClusterSettingRequest> requests) throws AmbariException {
    Set<ReadOnlyConfigurationResponse> response = new HashSet<>();
    for (RootClusterSettingRequest request : requests) {
      Set<ReadOnlyConfigurationResponse> clusterSettings = getResourceLevelClusterSettings(request);
      response.addAll(clusterSettings);
    }

    return response;
  }

  private Set<ReadOnlyConfigurationResponse> getResourceLevelClusterSettings(
          RootClusterSettingRequest request) throws AmbariException {
    Set<ReadOnlyConfigurationResponse> response = new HashSet<>();
    String propertyName = request.getPropertyName();

    Set<PropertyInfo> properties;
    if (propertyName != null) {
      properties = ambariMetaInfo.getClusterPropertiesByName(propertyName);
    } else {
      properties = ambariMetaInfo.getClusterProperties();
    }
    for (PropertyInfo property : properties) {
      response.add(property.convertToResponse());
    }
    return response;
  }

  @Override
  public Set<ReadOnlyConfigurationResponse> getReadOnlyStackSettings(
          Set<StackConfigurationRequest> requests) throws AmbariException {
    Set<ReadOnlyConfigurationResponse> response = new HashSet<>();
    for (StackConfigurationRequest request : requests) {
      String stackName    = request.getStackName();
      String stackVersion = request.getStackVersion();
      Set<ReadOnlyConfigurationResponse> stackSettings = getReadOnlyStackSettings(request);

      for (ReadOnlyConfigurationResponse stackSetting : stackSettings) {
        stackSetting.setStackName(stackName);
        stackSetting.setStackVersion(stackVersion);
      }
      response.addAll(stackSettings);
    }

    return response;
  }

  private Set<ReadOnlyConfigurationResponse> getReadOnlyStackSettings(
          StackConfigurationRequest request) throws AmbariException {
    Set<ReadOnlyConfigurationResponse> response = new HashSet<>();

    String stackName = request.getStackName();
    String stackVersion = request.getStackVersion();
    String settingName = request.getPropertyName();

    Set<PropertyInfo> settings;
    if (settingName != null) {
      settings = ambariMetaInfo.getStackSettingsByName(stackName, stackVersion, settingName);
    } else {
      settings = ambariMetaInfo.getStackSettings(stackName, stackVersion);
    }

    for (PropertyInfo setting : settings) {
      response.add(setting.convertToResponse());
    }
    return response;
  }

  @Override
  public Set<ReadOnlyConfigurationResponse> getStackConfigurations(
      Set<StackConfigurationRequest> requests) throws AmbariException {
    Set<ReadOnlyConfigurationResponse> response = new HashSet<>();
    for (StackConfigurationRequest request : requests) {

      String stackName    = request.getStackName();
      String stackVersion = request.getStackVersion();
      String serviceName  = request.getServiceName();

      Set<ReadOnlyConfigurationResponse> stackConfigurations = getStackConfigurations(request);

      for (ReadOnlyConfigurationResponse stackConfigurationResponse : stackConfigurations) {
        stackConfigurationResponse.setStackName(stackName);
        stackConfigurationResponse.setStackVersion(stackVersion);
        stackConfigurationResponse.setServiceName(serviceName);
      }

      response.addAll(stackConfigurations);
    }

    return response;
  }

  private Set<ReadOnlyConfigurationResponse> getStackConfigurations(
      StackConfigurationRequest request) throws AmbariException {

    Set<ReadOnlyConfigurationResponse> response = new HashSet<>();

    String stackName = request.getStackName();
    String stackVersion = request.getStackVersion();
    String serviceName = request.getServiceName();
    String propertyName = request.getPropertyName();

    Set<PropertyInfo> properties;
    if (propertyName != null) {
      properties = ambariMetaInfo.getPropertiesByName(stackName, stackVersion, serviceName, propertyName);
    } else {
      properties = ambariMetaInfo.getServiceProperties(stackName, stackVersion, serviceName);
    }
    for (PropertyInfo property: properties) {
      response.add(property.convertToResponse());
    }

    return response;
  }

  @Override
  public Set<StackServiceComponentResponse> getStackComponents(
      Set<StackServiceComponentRequest> requests) throws AmbariException {
    Set<StackServiceComponentResponse> response = new HashSet<>();
    for (StackServiceComponentRequest request : requests) {
      String stackName    = request.getStackName();
      String stackVersion = request.getStackVersion();
      String serviceName  = request.getServiceName();

      try {
        Set<StackServiceComponentResponse> stackComponents = getStackComponents(request);

        for (StackServiceComponentResponse stackServiceComponentResponse : stackComponents) {
          stackServiceComponentResponse.setStackName(stackName);
          stackServiceComponentResponse.setStackVersion(stackVersion);
          stackServiceComponentResponse.setServiceName(serviceName);
        }

        response.addAll(stackComponents);
      } catch (StackAccessException e) {
        if (requests.size() == 1) {
          // only throw exception if 1 request.
          // there will be > 1 request in case of OR predicate
          throw e;
        }
      }
    }

    return response;
  }

  private Set<StackServiceComponentResponse> getStackComponents(
      StackServiceComponentRequest request) throws AmbariException {
    Set<StackServiceComponentResponse> response;

    String stackName     = request.getStackName();
    String stackVersion  = request.getStackVersion();
    String serviceName   = request.getServiceName();
    String componentName = request.getComponentName();

    if (componentName != null) {
      ComponentInfo component = ambariMetaInfo.getComponent(stackName, stackVersion, serviceName, componentName);
      response = Collections.singleton(new StackServiceComponentResponse(
          component));

    } else {
      List<ComponentInfo> components = ambariMetaInfo.getComponentsByService(stackName, stackVersion, serviceName);
      response = new HashSet<>();

      for (ComponentInfo component: components) {
        response.add(new StackServiceComponentResponse(component));
      }
    }
    return response;
  }

  @Override
  public String getAuthName() {
    return AuthorizationHelper.getAuthenticatedName(configs.getAnonymousAuditName());
  }

  @Override
  public int getAuthId() {
    return AuthorizationHelper.getAuthenticatedId();
  }

  @Override
  public Set<RootServiceResponse> getRootServices(
      Set<RootServiceRequest> requests) throws AmbariException {
    Set<RootServiceResponse> response = new HashSet<>();
    for (RootServiceRequest request : requests) {
      try {
        response.addAll(getRootServices(request));
      } catch (AmbariException e) {
        if (requests.size() == 1) {
          // only throw exception if 1 request.
          // there will be > 1 request in case of OR predicate
          throw e;
        }
      }
    }
    return response;
  }

  private Set<RootServiceResponse> getRootServices (RootServiceRequest request)
      throws AmbariException{
    return rootServiceResponseFactory.getRootServices(request);
  }

  @Override
  public Set<RootServiceComponentResponse> getRootServiceComponents(
      Set<RootServiceComponentRequest> requests) throws AmbariException {
    Set<RootServiceComponentResponse> response = new HashSet<>();
    for (RootServiceComponentRequest request : requests) {
      try {
        Set<RootServiceComponentResponse> rootServiceComponents = getRootServiceComponents(request);
        response.addAll(rootServiceComponents);
      } catch (AmbariException e) {
        if (requests.size() == 1) {
          // only throw exception if 1 request.
          // there will be > 1 request in case of OR predicate
          throw e;
        }
      }
    }
    return response;
  }

  private Set<RootServiceComponentResponse> getRootServiceComponents(
      RootServiceComponentRequest request) throws AmbariException{
    return rootServiceResponseFactory.getRootServiceComponents(request);
  }

  @Override
  public Clusters getClusters() {
    return clusters;
  }

  @Override
  public ConfigHelper getConfigHelper() {
    return configHelper;
  }

  @Override
  public AmbariMetaInfo getAmbariMetaInfo() {
    return ambariMetaInfo;
  }

  @Override
  public AmbariContext getAmbariContext() {
    return ambariContext;
  }

  @Override
  public ServiceGroupFactory getServiceGroupFactory() {
    return serviceGroupFactory;
  }

  @Override
  public ClusterSettingFactory getClusterSettingFactory() {
    return clusterSettingFactory;
  }

  @Override
  public ServiceFactory getServiceFactory() { return serviceFactory; }

  @Override
  public ServiceComponentFactory getServiceComponentFactory() {
    return serviceComponentFactory;
  }

  @Override
  public ConfigGroupFactory getConfigGroupFactory() {
    return configGroupFactory;
  }

  @Override
  public RoleGraphFactory getRoleGraphFactory() {
    return roleGraphFactory;
  }

  @Override
  public AbstractRootServiceResponseFactory getRootServiceResponseFactory() {
    return rootServiceResponseFactory;

  }

  @Override
  public ActionManager getActionManager() {
    return actionManager;
  }

  @Override
  public String getJdkResourceUrl() {
    return jdkResourceUrl;
  }

  @Override
  public String getJavaHome() {
    return javaHome;
  }

  @Override
  public String getJDKName() {
    return jdkName;
  }

  @Override
  public String getJCEName() {
    return jceName;
  }

  @Override
  public String getServerDB() {
    return serverDB;
  }

  @Override
  public String getOjdbcUrl() {
    return ojdbcUrl;
  }

  @Override
  public String getMysqljdbcUrl() {
    return mysqljdbcUrl;
  }

  @Override
  public boolean checkLdapConfigured() {
    return ldapDataPopulator.isLdapEnabled();
  }

  @Override
  public LdapSyncDto getLdapSyncInfo() throws AmbariException {
    return ldapDataPopulator.getLdapSyncInfo();
  }

  @Override
  public boolean isLdapSyncInProgress() {
    return ldapSyncInProgress;
  }

  @Override
  public synchronized LdapBatchDto synchronizeLdapUsersAndGroups(
      LdapSyncRequest userRequest, LdapSyncRequest groupRequest)
      throws AmbariException {
    ldapSyncInProgress = true;
    try {

      final LdapBatchDto batchInfo = new LdapBatchDto();

      if (userRequest != null) {
        switch (userRequest.getType()) {
          case ALL:
            ldapDataPopulator.synchronizeAllLdapUsers(batchInfo);
            break;
          case EXISTING:
            ldapDataPopulator.synchronizeExistingLdapUsers(batchInfo);
            break;
          case SPECIFIC:
            ldapDataPopulator.synchronizeLdapUsers(userRequest.getPrincipalNames(), batchInfo);
            break;
        }
      }
      if (groupRequest != null) {
        switch (groupRequest.getType()) {
          case ALL:
            ldapDataPopulator.synchronizeAllLdapGroups(batchInfo);
            break;
          case EXISTING:
            ldapDataPopulator.synchronizeExistingLdapGroups(batchInfo);
            break;
          case SPECIFIC:
            ldapDataPopulator.synchronizeLdapGroups(groupRequest.getPrincipalNames(), batchInfo);
            break;
        }
      }

      users.processLdapSync(batchInfo);
      return batchInfo;
    } finally {
      ldapSyncInProgress = false;
    }
  }

  @SuppressWarnings("unchecked")
  @Override
  public void initializeWidgetsAndLayouts(Cluster cluster, Service service) throws AmbariException {
    Type widgetLayoutType = new TypeToken<Map<String, List<WidgetLayout>>>(){}.getType();

    Set<File> widgetDescriptorFiles = new HashSet<>();

    if (null != service) {
      ServiceInfo serviceInfo = ambariMetaInfo.getService(service);
      File widgetDescriptorFile = serviceInfo.getWidgetsDescriptorFile();
      if (widgetDescriptorFile != null && widgetDescriptorFile.exists()) {
        widgetDescriptorFiles.add(widgetDescriptorFile);
      }
    } else {
      // common cluster level widgets
      File commonWidgetsFile = ambariMetaInfo.getCommonWidgetsDescriptorFile();
      if (commonWidgetsFile != null && commonWidgetsFile.exists()) {
        widgetDescriptorFiles.add(commonWidgetsFile);
      } else {
        LOG.warn("Common widgets file with path {%s} doesn't exist. No cluster widgets will be created.", commonWidgetsFile);
      }
    }

    for (File widgetDescriptorFile : widgetDescriptorFiles) {
      Map<String, Object> widgetDescriptor = null;

      try {
        widgetDescriptor = gson.fromJson(new FileReader(widgetDescriptorFile), widgetLayoutType);

        for (Object artifact : widgetDescriptor.values()) {
          List<WidgetLayout> widgetLayouts = (List<WidgetLayout>) artifact;
          createWidgetsAndLayouts(cluster, widgetLayouts);
        }

      } catch (Exception ex) {
        String msg = "Error loading widgets from file: " + widgetDescriptorFile;
        LOG.error(msg, ex);
        throw new AmbariException(msg);
      }
    }
  }

  private WidgetEntity addIfNotExistsWidgetEntity(WidgetLayoutInfo layoutInfo, ClusterEntity clusterEntity,
                                          String user, long createTime) {
    List<WidgetEntity> createdEntities =
      widgetDAO.findByName(clusterEntity.getClusterId(), layoutInfo.getWidgetName(),
        user, layoutInfo.getDefaultSectionName());

    if (createdEntities == null || createdEntities.isEmpty()) {
      WidgetEntity widgetEntity = new WidgetEntity();
      widgetEntity.setClusterId(clusterEntity.getClusterId());
      widgetEntity.setClusterEntity(clusterEntity);
      widgetEntity.setScope(WidgetResourceProvider.SCOPE.CLUSTER.name());
      widgetEntity.setWidgetName(layoutInfo.getWidgetName());
      widgetEntity.setDefaultSectionName(layoutInfo.getDefaultSectionName());
      widgetEntity.setAuthor(user);
      widgetEntity.setDescription(layoutInfo.getDescription());
      widgetEntity.setTimeCreated(createTime);
      widgetEntity.setWidgetType(layoutInfo.getType());
      widgetEntity.setMetrics(gson.toJson(layoutInfo.getMetricsInfo()));
      widgetEntity.setProperties(gson.toJson(layoutInfo.getProperties()));
      widgetEntity.setWidgetValues(gson.toJson(layoutInfo.getValues()));
      widgetEntity.setListWidgetLayoutUserWidgetEntity(new LinkedList<>());
      LOG.info("Creating cluster widget with: name = " +
        layoutInfo.getWidgetName() + ", type = " + layoutInfo.getType() + ", " +
        "cluster = " + clusterEntity.getClusterName());
      // Persisting not visible widgets
      // visible one will be cascaded on creation of layout
      if (!layoutInfo.isVisible()) {
        widgetDAO.create(widgetEntity);
      }
      return widgetEntity;
    } else {
      LOG.warn("Skip creating widget from stack artifact since one or more " +
        "already exits with name = " + layoutInfo.getWidgetName() + ", " +
          "clusterId = " + clusterEntity.getClusterId() + ", user = " + user);
    }
    return null;
  }

  @Transactional
  void createWidgetsAndLayouts(Cluster cluster, List<WidgetLayout> widgetLayouts) {
    String user = "ambari";
    Long clusterId = cluster.getClusterId();
    ClusterEntity clusterEntity = clusterDAO.findById(clusterId);
    if (clusterEntity == null) {
      return;
    }
    Long now = System.currentTimeMillis();

    if (widgetLayouts != null) {
      for (WidgetLayout widgetLayout : widgetLayouts) {
        List<WidgetLayoutEntity> existingEntities =
          widgetLayoutDAO.findByName(clusterId, widgetLayout.getLayoutName(), user);
        // Update layout properties if the layout exists
        if (existingEntities == null || existingEntities.isEmpty()) {
          WidgetLayoutEntity layoutEntity = new WidgetLayoutEntity();
          layoutEntity.setClusterEntity(clusterEntity);
          layoutEntity.setClusterId(clusterId);
          layoutEntity.setLayoutName(widgetLayout.getLayoutName());
          layoutEntity.setDisplayName(widgetLayout.getDisplayName());
          layoutEntity.setSectionName(widgetLayout.getSectionName());
          layoutEntity.setScope(WidgetLayoutResourceProvider.SCOPE.CLUSTER.name());
          layoutEntity.setUserName(user);

          List<WidgetLayoutUserWidgetEntity> widgetLayoutUserWidgetEntityList = new LinkedList<>();
          int order = 0;
          for (WidgetLayoutInfo layoutInfo : widgetLayout.getWidgetLayoutInfoList()) {
            if (layoutInfo.getDefaultSectionName() == null) {
              layoutInfo.setDefaultSectionName(layoutEntity.getSectionName());
            }
            WidgetEntity widgetEntity = addIfNotExistsWidgetEntity(layoutInfo, clusterEntity, user, now);
            // Add to layout if visibility is true and widget was newly added
            if (widgetEntity != null && layoutInfo.isVisible()) {
              WidgetLayoutUserWidgetEntity widgetLayoutUserWidgetEntity = new WidgetLayoutUserWidgetEntity();
              widgetLayoutUserWidgetEntity.setWidget(widgetEntity);
              widgetLayoutUserWidgetEntity.setWidgetOrder(order++);
              widgetLayoutUserWidgetEntity.setWidgetLayout(layoutEntity);
              widgetLayoutUserWidgetEntityList.add(widgetLayoutUserWidgetEntity);
              widgetEntity.getListWidgetLayoutUserWidgetEntity().add(widgetLayoutUserWidgetEntity);
            }
          }
          layoutEntity.setListWidgetLayoutUserWidgetEntity(widgetLayoutUserWidgetEntityList);
          widgetLayoutDAO.createWithFlush(layoutEntity);
        } else {
          if (existingEntities.size() > 1) {
            LOG.warn("Skip updating layout since multiple widget layouts " +
              "found with: name = " + widgetLayout.getLayoutName() + ", " +
              "user = " + user + ", cluster = " + cluster.getClusterName());
          } else {
            WidgetLayoutEntity existingLayoutEntity = existingEntities.iterator().next();
            existingLayoutEntity.setSectionName(widgetLayout.getSectionName());
            existingLayoutEntity.setDisplayName(widgetLayout.getDisplayName());
            // Add new widgets to end of the existing ones
            List<WidgetLayoutUserWidgetEntity> layoutUserWidgetEntities = existingLayoutEntity.getListWidgetLayoutUserWidgetEntity();
            if (layoutUserWidgetEntities == null) {
              layoutUserWidgetEntities = new LinkedList<>();
              existingLayoutEntity.setListWidgetLayoutUserWidgetEntity(layoutUserWidgetEntities);
            }
            int order = layoutUserWidgetEntities.size() - 1;
            List<WidgetLayoutInfo> layoutInfoList = widgetLayout.getWidgetLayoutInfoList();
            if (layoutInfoList != null && !layoutInfoList.isEmpty()) {
              for (WidgetLayoutInfo layoutInfo : layoutInfoList) {
                WidgetEntity widgetEntity = addIfNotExistsWidgetEntity(layoutInfo, clusterEntity, user, now);
                if (widgetEntity != null && layoutInfo.isVisible()) {
                  WidgetLayoutUserWidgetEntity widgetLayoutUserWidgetEntity = new WidgetLayoutUserWidgetEntity();
                  widgetLayoutUserWidgetEntity.setWidget(widgetEntity);
                  widgetLayoutUserWidgetEntity.setWidgetOrder(order++);
                  widgetLayoutUserWidgetEntity.setWidgetLayout(existingLayoutEntity);
                  layoutUserWidgetEntities.add(widgetLayoutUserWidgetEntity);
                  widgetEntity.getListWidgetLayoutUserWidgetEntity().add(widgetLayoutUserWidgetEntity);
                }
              }
            }
            widgetLayoutDAO.mergeWithFlush(existingLayoutEntity);
          }
        }
      }
    }
  }

  @Override
  public TimelineMetricCacheProvider getTimelineMetricCacheProvider() {
    return injector.getInstance(TimelineMetricCacheProvider.class);
  }

  /**
   * {@inheritDoc}
   */
  @Override
  public MetricPropertyProviderFactory getMetricPropertyProviderFactory() {
    return injector.getInstance(MetricPropertyProviderFactory.class);
  }

  @Override
  public LoggingSearchPropertyProvider getLoggingSearchPropertyProvider() {
    return injector.getInstance(LoggingSearchPropertyProvider.class);
  }

  @Override
  public LoggingService getLoggingService(String clusterName) {
    LoggingService loggingService = new LoggingService(clusterName);
    injector.injectMembers(loggingService);
    return loggingService;
  }

  /**
   * {@inheritDoc}
   */
  @Override
  public AmbariEventPublisher getAmbariEventPublisher() {
    return injector.getInstance(AmbariEventPublisher.class);
  }

  @Override
  public KerberosHelper getKerberosHelper() {
    return kerberosHelper;
  }

  @Override
  public CredentialStoreService getCredentialStoreService() {
    return credentialStoreService;
  }

  /**
   * Queries the CredentialStoreService to gather properties about it.
   * <p/>
   * In particular, the details about which storage facilities are avaialble are returned via Boolean
   * properties.
   *
   * @return a map of properties
   */
  public Map<String,String> getCredentialStoreServiceProperties() {
    Map<String,String> properties = new HashMap<>();
    properties.put("storage.persistent", String.valueOf(credentialStoreService.isInitialized(CredentialStoreType.PERSISTED)));
    properties.put("storage.temporary", String.valueOf(credentialStoreService.isInitialized(CredentialStoreType.TEMPORARY)));
    return properties;
  }

  @Override
  public MetricsCollectorHAManager getMetricsCollectorHAManager() {
    return injector.getInstance(MetricsCollectorHAManager.class);
  }

  /**
   * Validates that the authenticated user can set a service's (run-as) user and group.
   * <p/>
   * If the user is authorized to set service users and groups, than this method exits quickly.
   * If the user is not authorized to set service users and groups, then this method verifies that
   * the properties of types USER and GROUP have not been changed. If they have been, an
   * AuthorizationException is thrown.
   *
   * @param cluster         the relevant cluster
   * @param configType      the changed configuration type
   * @param propertyChanges a map of the property changes for the relevant configuration type
   * @throws AuthorizationException if the user is not authorized to perform this operation
   */
  protected void validateAuthorizationToUpdateServiceUsersAndGroups(Cluster cluster,
                                                                    String configType,
                                                                    Map<String, String[]> propertyChanges)
      throws AuthorizationException {

    if ((propertyChanges != null) && !propertyChanges.isEmpty()) {
      // If the authenticated user is not authorized to set service users or groups, make sure the
      // relevant properties are not changed. However, if the user is authorized to set service
      // users and groups, there is nothing to check.
      if (!AuthorizationHelper.isAuthorized(ResourceType.CLUSTER, cluster.getResourceId(),
          RoleAuthorization.SERVICE_SET_SERVICE_USERS_GROUPS)) {

        Map<PropertyInfo.PropertyType, Set<String>> propertyTypes = cluster.getConfigPropertiesTypes(configType);

        //  Create a composite set of properties to check...
        Set<String> propertiesToCheck = new HashSet<>();

        Set<String> userProperties = propertyTypes.get(PropertyType.USER);
        if (userProperties != null) {
          propertiesToCheck.addAll(userProperties);
        }

        Set<String> groupProperties = propertyTypes.get(PropertyType.GROUP);
        if (groupProperties != null) {
          propertiesToCheck.addAll(groupProperties);
        }

        // If there are no USER or GROUP type properties, skip the validation check...
        for (String propertyName : propertiesToCheck) {
          String[] values = propertyChanges.get(propertyName);
          if (values != null) {
            String existingValue = values[0];
            String requestedValue = values[1];

            // If the properties don't match, so thrown an authorization exception
            if ((existingValue == null) ? (requestedValue != null) : !existingValue.equals(requestedValue)) {
              throw new AuthorizationException("The authenticated user is not authorized to set service user and groups");
            }
          }
        }
      }
    }
  }

  /**
   * Validates that the authenticated user can manage the cluster-wide configuration for a service's
   * ability to be set to auto-start.
   * <p/>
   * If the user is authorized, than this method exits quickly.
   * If the user is not authorized, then this method verifies that the configuration property
   * <code>cluster-env/recovery_enabled</code> is not changed. If it was, an
   * {@link AuthorizationException} is thrown.
   *
   * @param cluster         the relevant cluster
   * @param configType      the changed configuration type
   * @param propertyChanges a map of the property changes for the relevant configuration type
   * @throws AuthorizationException if the user is not authorized to perform this operation
   */
  protected void validateAuthorizationToManageServiceAutoStartConfiguration(Cluster cluster,
                                                                            String configType,
                                                                            Map<String, String[]> propertyChanges)
      throws AuthorizationException {
    // If the authenticated user is authorized to manage the cluster-wide configuration for a
    // service's ability to be set to auto-start, there is nothing to check.
    if (!AuthorizationHelper.isAuthorized(ResourceType.CLUSTER, cluster.getResourceId(),
        RoleAuthorization.CLUSTER_MANAGE_AUTO_START)) {

      if ("cluster-env".equals(configType) && propertyChanges.containsKey("recovery_enabled")) {
        throw new AuthorizationException("The authenticated user is not authorized to set service user and groups");
      }
    }
  }

  /**
   * Validates that the authenticated user can modify configurations for either a service or the
   * cluster.
   * <p>
   * Since some properties have special meaning, they may be ignored when perfoming this authorization
   * check. For example, to change the cluster's overall auto-start setting (cluster-env/recovery_enabled)
   * requires a specific permission that is not the same as the ability to set cluster-wide properties
   * (in general).  Because of this, the <code>cluster-env/recovery_enabled</code> propery should be
   * ignored in this check since permission to change it is expected to be validated elsewhere.
   *
   * @param cluster                the relevant cluster
   * @param configType             the changed configuration type
   * @param propertyChanges        a map of the property changes for the relevant configuration type
   * @param changesToIgnore        a map of configuration type names to sets of propery names to be ignored
   * @param isServiceConfiguration <code>true</code>, if the configuration type is a service-level configuration;
   *                               <code>false</code>, if the configuration type is a cluster-level configuration
   * @throws AuthorizationException if the authenticated user is not authorized to change the requested configuration
   */
  private void validateAuthorizationToModifyConfigurations(Cluster cluster, String configType,
                                                           Map<String, String[]> propertyChanges,
                                                           Map<String, Set<String>> changesToIgnore,
                                                           boolean isServiceConfiguration)
      throws AuthorizationException {
    // If the authenticated user is authorized to update cluster-wide/service-level configurations
    // there is nothing to check, else ensure no (relevant) configurations are being changed - ignoring
    // the specified configurations which may fall under a special category.
    // For example cluster-env/recovery_enabled requires a special permission - CLUSTER.MANAGE_AUTO_START
    if ((propertyChanges != null) && !propertyChanges.isEmpty()) {
      boolean isAuthorized = (isServiceConfiguration)
          ? AuthorizationHelper.isAuthorized(ResourceType.CLUSTER, cluster.getResourceId(), RoleAuthorization.SERVICE_MODIFY_CONFIGS)
          : AuthorizationHelper.isAuthorized(ResourceType.CLUSTER, cluster.getResourceId(), RoleAuthorization.CLUSTER_MODIFY_CONFIGS);

      if (!isAuthorized && changesToIgnore != null) {
        Set<String> relevantChangesToIgnore = changesToIgnore.get(configType);
        Map<String, String[]> relevantPropertyChanges;

        // If necessary remove any non-relevant property changes.
        if (relevantChangesToIgnore == null) {
          relevantPropertyChanges = propertyChanges;
        } else {
          relevantPropertyChanges = new HashMap<>(propertyChanges);

          for (String propertyName : relevantChangesToIgnore) {
            relevantPropertyChanges.remove(propertyName);
          }
        }

        // If relevant configuration changes have been made, then the user is not authorized to
        // perform the requested operation and an AuthorizationException must be thrown
        if (relevantPropertyChanges.size() == 0) {
          return;
        }
      }
      if (!isAuthorized) {
        throw new AuthorizationException(String.format("The authenticated user does not have authorization to modify %s configurations",
          (isServiceConfiguration) ? "service" : "cluster"));
      }
    }
  }

  /**
   * This method will delete a link between an extension version and a stack version (Extension Link).
   *
   * An extension version is like a stack version but it contains custom services.  Linking an extension
   * version to the current stack version allows the cluster to install the custom services contained in
   * the extension version.
   */
  @Override
  public void deleteExtensionLink(ExtensionLinkRequest request) throws AmbariException {
    if (request.getLinkId() == null) {
      throw new IllegalArgumentException("Link ID should be provided");
    }
    ExtensionLinkEntity linkEntity = null;
    try {
      linkEntity = linkDAO.findById(new Long(request.getLinkId()));
    } catch (RollbackException e) {
      throw new AmbariException("Unable to find extension link"
            + ", linkId=" + request.getLinkId(), e);
    }

    StackInfo stackInfo = ambariMetaInfo.getStack(linkEntity.getStack().getStackName(), linkEntity.getStack().getStackVersion());

    if (stackInfo == null) {
      throw new StackAccessException("stackName=" + linkEntity.getStack().getStackName() + ", stackVersion=" + linkEntity.getStack().getStackVersion());
    }

    ExtensionInfo extensionInfo = ambariMetaInfo.getExtension(linkEntity.getExtension().getExtensionName(), linkEntity.getExtension().getExtensionVersion());

    if (extensionInfo == null) {
      throw new StackAccessException("extensionName=" + linkEntity.getExtension().getExtensionName() + ", extensionVersion=" + linkEntity.getExtension().getExtensionVersion());
    }

    ExtensionHelper.validateDeleteLink(getClusters(), stackInfo, extensionInfo);
    ambariMetaInfo.getStackManager().unlinkStackAndExtension(stackInfo, extensionInfo);

    try {
      linkDAO.remove(linkEntity);
    } catch (RollbackException e) {
      throw new AmbariException("Unable to delete extension link"
              + ", linkId=" + request.getLinkId()
              + ", stackName=" + request.getStackName()
              + ", stackVersion=" + request.getStackVersion()
              + ", extensionName=" + request.getExtensionName()
              + ", extensionVersion=" + request.getExtensionVersion(), e);
    }
  }

  /**
   * This method will create a link between an extension version and a stack version (Extension Link).
   *
   * An extension version is like a stack version but it contains custom services.  Linking an extension
   * version to the current stack version allows the cluster to install the custom services contained in
   * the extension version.
   */
  @Override
  public void createExtensionLink(ExtensionLinkRequest request) throws AmbariException {
    if (StringUtils.isBlank(request.getStackName())
            || StringUtils.isBlank(request.getStackVersion())
            || StringUtils.isBlank(request.getExtensionName())
            || StringUtils.isBlank(request.getExtensionVersion())) {

      throw new IllegalArgumentException("Stack name, stack version, extension name and extension version should be provided");
    }

    StackInfo stackInfo = ambariMetaInfo.getStack(request.getStackName(), request.getStackVersion());

    if (stackInfo == null) {
      throw new StackAccessException("stackName=" + request.getStackName() + ", stackVersion=" + request.getStackVersion());
    }

    ExtensionInfo extensionInfo = ambariMetaInfo.getExtension(request.getExtensionName(), request.getExtensionVersion());

    if (extensionInfo == null) {
      throw new StackAccessException("extensionName=" + request.getExtensionName() + ", extensionVersion=" + request.getExtensionVersion());
    }

    helper.createExtensionLink(ambariMetaInfo.getStackManager(), stackInfo, extensionInfo);
  }

  /**
   * Update a link - switch the link's extension version while keeping the same stack version and extension name
   *
   * @throws AmbariException if we fail to link the extension to the stack
   */
  @Override
  public void updateExtensionLink(ExtensionLinkRequest request) throws AmbariException {
    if (request.getLinkId() == null) {
      throw new AmbariException("Link ID should be provided");
    }
    ExtensionLinkEntity linkEntity = null;
    try {
      linkEntity = linkDAO.findById(new Long(request.getLinkId()));
    } catch (RollbackException e) {
      throw new AmbariException("Unable to find extension link"
            + ", linkId=" + request.getLinkId(), e);
    }
    updateExtensionLink(linkEntity, request);
  }

  /**
   * Update a link - switch the link's extension version while keeping the same stack version and extension name
   *
   * @throws AmbariException if we fail to link the extension to the stack
   */
  @Override
  public void updateExtensionLink(ExtensionLinkEntity oldLinkEntity, ExtensionLinkRequest newLinkRequest) throws AmbariException {
    StackInfo stackInfo = ambariMetaInfo.getStack(oldLinkEntity.getStack().getStackName(), oldLinkEntity.getStack().getStackVersion());

    if (stackInfo == null) {
      throw new StackAccessException(String.format("stackName=%s, stackVersion=%s", oldLinkEntity.getStack().getStackName(), oldLinkEntity.getStack().getStackVersion()));
    }

    if (newLinkRequest.getExtensionName() == null || newLinkRequest.getExtensionVersion() == null) {
      throw new AmbariException(String.format("Invalid extension name or version: %s/%s",
		  newLinkRequest.getExtensionName(), newLinkRequest.getExtensionVersion()));
    }

    if (!newLinkRequest.getExtensionName().equals(oldLinkEntity.getExtension().getExtensionName())) {
      throw new AmbariException(String.format("Update is not allowed to switch the extension name, only the version.  Old name/new name: %s/%s",
		  oldLinkEntity.getExtension().getExtensionName(), newLinkRequest.getExtensionName()));
    }

    ExtensionInfo oldExtensionInfo = ambariMetaInfo.getExtension(oldLinkEntity.getExtension().getExtensionName(), oldLinkEntity.getExtension().getExtensionVersion());
    ExtensionInfo newExtensionInfo = ambariMetaInfo.getExtension(newLinkRequest.getExtensionName(), newLinkRequest.getExtensionVersion());

    if (oldExtensionInfo == null) {
      throw new StackAccessException(String.format("Old extensionName=%s, extensionVersion=%s", oldLinkEntity.getExtension().getExtensionName(), oldLinkEntity.getExtension().getExtensionVersion()));
    }
    if (newExtensionInfo == null) {
      throw new StackAccessException(String.format("New extensionName=%s, extensionVersion=%s", newLinkRequest.getExtensionName(), newLinkRequest.getExtensionVersion()));
    }

    helper.updateExtensionLink(ambariMetaInfo.getStackManager(), oldLinkEntity, stackInfo, oldExtensionInfo, newExtensionInfo);
  }

  @Override
  public QuickLinkVisibilityController getQuicklinkVisibilityController() {
    SettingEntity entity = settingDAO.findByName(QuickLinksProfile.SETTING_NAME_QUICKLINKS_PROFILE);
    String quickLinkProfileJson = null != entity ? entity.getContent() : null;
    return QuickLinkVisibilityControllerFactory.get(quickLinkProfileJson);
  }


  @Override
  public Set<ServiceConfigVersionResponse> createServiceConfigVersion(Set<ServiceConfigVersionRequest> requests) throws AmbariException, AuthorizationException {

    Set<ServiceConfigVersionResponse> serviceConfigVersionResponses = new HashSet<>();
    for (ServiceConfigVersionRequest request : requests) {
      request.setIsCurrent(true);
      Cluster cluster = getClusters().getCluster(request.getClusterName());
      //save data to return configurations created
      List<ConfigurationResponse> configurationResponses =
              new LinkedList<>();
      ServiceConfigVersionResponse serviceConfigVersionResponse = null;
      List<ConfigurationRequest> desiredConfigs = request.getConfigs();

      if (desiredConfigs != null && request.getVersion() != null) {
        String msg = "Unable to set desired configs and rollback at same time, request = " + request;
        LOG.error(msg);
        throw new IllegalArgumentException(msg);
      }

      //check if desired configs are available in request and they were changed
      boolean isConfigurationCreationNeeded = false;
      if (desiredConfigs != null) {
        for (ConfigurationRequest configurationRequest : desiredConfigs) {
          Map<String, String> requestConfigProperties = configurationRequest.getProperties();
          Map<String, Map<String, String>> requestConfigAttributes = configurationRequest.getPropertiesAttributes();

          // processing password properties
          if (requestConfigProperties != null && !requestConfigProperties.isEmpty()) {
            Map<PropertyInfo.PropertyType, Set<String>> propertiesTypes = cluster.getConfigPropertiesTypes(
                    configurationRequest.getType()
            );
            for (Entry<String, String> property : requestConfigProperties.entrySet()) {
              String propertyName = property.getKey();
              String propertyValue = property.getValue();
              if ((propertiesTypes.containsKey(PropertyType.PASSWORD) &&
                      propertiesTypes.get(PropertyType.PASSWORD).contains(propertyName)) ||
                      (requestConfigAttributes != null && requestConfigAttributes.containsKey(PASSWORD) &&
                              requestConfigAttributes.get(PASSWORD).containsKey(propertyName) &&
                              requestConfigAttributes.get(PASSWORD).get(propertyName).equals("true"))) {
                if (SecretReference.isSecret(propertyValue)) {
                  SecretReference ref = new SecretReference(propertyValue, cluster);
                  requestConfigProperties.put(propertyName, ref.getValue());
                }
              }
            }
          }

          Config clusterConfig = cluster.getDesiredConfigByType(configurationRequest.getType());
          Map<String, String> clusterConfigProperties = null;
          Map<String, Map<String, String>> clusterConfigAttributes = null;
          if (clusterConfig != null) {
            clusterConfigProperties = clusterConfig.getProperties();
            clusterConfigAttributes = clusterConfig.getPropertiesAttributes();
            if (!isAttributeMapsEqual(requestConfigAttributes, clusterConfigAttributes)) {
              isConfigurationCreationNeeded = true;
              break;
            }
          } else {
            isConfigurationCreationNeeded = true;
            break;
          }

          if (requestConfigProperties == null || requestConfigProperties.isEmpty()) {
            Config existingConfig = cluster.getConfig(configurationRequest.getType(), configurationRequest.getVersionTag());
            if (existingConfig != null) {
              if (!StringUtils.equals(existingConfig.getTag(), clusterConfig.getTag())) {
                isConfigurationCreationNeeded = true;
                break;
              }
            }
          }
          if (requestConfigProperties != null && clusterConfigProperties != null) {
            if (requestConfigProperties.size() != clusterConfigProperties.size()) {
              isConfigurationCreationNeeded = true;
              break;
            } else {
              if (cluster.getServiceByConfigType(clusterConfig.getType()) != null && clusterConfig.getServiceConfigVersions().isEmpty()) {
                //If there's no service config versions containing this config (except cluster configs), recreate it even if exactly equal
                LOG.warn("Existing desired config doesn't belong to any service config version, " +
                                "forcing config recreation, " +
                                "clusterName={}, type = {}, tag={}", cluster.getClusterName(), clusterConfig.getType(),
                        clusterConfig.getTag());
                isConfigurationCreationNeeded = true;
                break;
              }
              for (Entry<String, String> property : requestConfigProperties.entrySet()) {
                if (!StringUtils.equals(property.getValue(), clusterConfigProperties.get(property.getKey()))) {
                  isConfigurationCreationNeeded = true;
                  break;
                }
              }
            }
          }
        }
      }

      // set or create configuration mapping (and optionally create the map of properties)
      if (isConfigurationCreationNeeded) {

        if (!desiredConfigs.isEmpty()) {
          Set<Config> configs = new HashSet<>();
          String note = null;

          for (ConfigurationRequest cr : desiredConfigs) {
            String configType = cr.getType();

            if (null != cr.getProperties()) {
              // !!! empty property sets are supported, and need to be able to use
              // previously-defined configs (revert)
              Map<String, Config> all = cluster.getConfigsByType(configType);
              if (null == all ||                              // none set
                      !all.containsKey(cr.getVersionTag()) ||     // tag not set
                      cr.getProperties().size() > 0) {            // properties to set

                cr.setClusterName(cluster.getClusterName());

                ClusterServiceEntity clusterServiceEntity = clusterServiceDAO.findByName(cluster.getClusterName(), request.getServiceGroupName(), request.getServiceName());
                cr.setServiceId(clusterServiceEntity.getServiceId());
                cr.setServiceGroupId(clusterServiceEntity.getServiceGroupId());
                configurationResponses.add(createConfiguration(cr));

                LOG.info(MessageFormat.format("Applying configuration with tag ''{0}'' to cluster ''{1}''  for configuration type {2}",
                        cr.getVersionTag(),
                        request.getClusterName(),
                        configType));
              }
            }
            note = request.getNote();
            Config config = cluster.getConfig(configType, cr.getVersionTag());
            if (null != config) {
              configs.add(config);
            }
          }
          if (!configs.isEmpty()) {
            Map<String, Config> existingConfigTypeToConfig = new HashMap<>();
            for (Config config : configs) {
              Config existingConfig = cluster.getDesiredConfigByType(config.getType());
              existingConfigTypeToConfig.put(config.getType(), existingConfig);
            }

            String authName = getAuthName();
            serviceConfigVersionResponse = cluster.addDesiredConfig(authName, configs, note);
            if (serviceConfigVersionResponse != null) {
              List<String> hosts = serviceConfigVersionResponse.getHosts();
              int numAffectedHosts = null != hosts ? hosts.size() : 0;
              configChangeLog.info("(configchange) Changing default config. cluster: '{}', changed by: '{}', service_name: '{}', config_group: '{}', num affected hosts during creation: '{}', note: '{}'",
                      request.getClusterName(), authName, serviceConfigVersionResponse.getServiceName(),
                      serviceConfigVersionResponse.getGroupName(), numAffectedHosts, serviceConfigVersionResponse.getNote());

              for (Config config : configs) {
                configChangeLog.info("(configchange)    type: '{}', tag: '{}', version: '{}'", config.getType(), config.getTag(), config.getVersion());

                Map<String, String> configKeyToAction = getConfigKeyDeltaToAction(existingConfigTypeToConfig.get(config.getType()), config.getProperties());
                Map<String, List<String>> actionToListConfigKeys = inverseMapByValue(configKeyToAction);

                if (!actionToListConfigKeys.isEmpty()) {
                  String configOutput = getActionToConfigListAsString(actionToListConfigKeys);
                  configChangeLog.info("(configchange)    Config type '{}' was modified with the following keys, {}", config.getType(), configOutput);
                }
              }
            }
          }
        }
      }

      m_metadataHolder.get().updateData(getClusterMetadataOnConfigsUpdate(cluster));
      m_agentConfigsHolder.get().updateData(cluster.getClusterId(), null);

      if (request.getVersion() != null) {
        if (!AuthorizationHelper.isAuthorized(ResourceType.CLUSTER, cluster.getResourceId(), EnumSet.of(RoleAuthorization.SERVICE_MODIFY_CONFIGS))) {
          throw new AuthorizationException("The authenticated user does not have authorization to modify service configurations");
        }

        if (StringUtils.isEmpty(request.getServiceName())) {
          String msg = "Service name and version should be specified in service config version";
          LOG.error(msg);
          throw new IllegalArgumentException(msg);
        }
        serviceConfigVersionResponse = cluster.setServiceConfigVersion(
                cluster.getService(request.getServiceGroupName(), request.getServiceName()).getServiceId(),
                request.getVersion(), getAuthName(),
                request.getNote());
      }

      if (serviceConfigVersionResponse != null) {
        if (!configurationResponses.isEmpty()) {
          serviceConfigVersionResponse.setConfigurations(configurationResponses);
        }
      }
      serviceConfigVersionResponses.add(serviceConfigVersionResponse);
    }
    return serviceConfigVersionResponses;
  }

  /**
   * Collects metadata info about clusters for agent.
   * @return metadata info about clusters
   * @throws AmbariException
   */
  public MetadataUpdateEvent getClustersMetadata() throws AmbariException {
    TreeMap<String, MetadataCluster> metadataClusters = new TreeMap<>();

    for (Cluster cl : clusters.getClusters().values()) {
      StackId stackId = cl.getDesiredStackVersion();

      SecurityType securityType = cl.getSecurityType();

      MetadataCluster metadataCluster = new MetadataCluster(securityType,
          getMetadataServiceLevelParams(cl),
          getMetadataClusterLevelParams(cl, stackId),
          null);
      metadataClusters.put(Long.toString(cl.getClusterId()), metadataCluster);
    }

    MetadataUpdateEvent metadataUpdateEvent = new MetadataUpdateEvent(metadataClusters,
        getMetadataAmbariLevelParams(), getMetadataAgentConfigs());
    return metadataUpdateEvent;
  }

  public MetadataUpdateEvent getClusterMetadata(Cluster cl) throws AmbariException {
    TreeMap<String, MetadataCluster> metadataClusters = new TreeMap<>();
    StackId stackId = cl.getDesiredStackVersion();

    SecurityType securityType = cl.getSecurityType();

    MetadataCluster metadataCluster = new MetadataCluster(securityType,
        getMetadataServiceLevelParams(cl),
        getMetadataClusterLevelParams(cl, stackId),
        null);
    metadataClusters.put(Long.toString(cl.getClusterId()), metadataCluster);

    MetadataUpdateEvent metadataUpdateEvent = new MetadataUpdateEvent(metadataClusters,
        null, getMetadataAgentConfigs());
    return metadataUpdateEvent;
  }

  @Override
  public MetadataUpdateEvent getClusterMetadataOnConfigsUpdate(Cluster cl) throws AmbariException {
    TreeMap<String, MetadataCluster> metadataClusters = new TreeMap<>();
    StackId stackId = cl.getDesiredStackVersion();

    MetadataCluster metadataCluster = new MetadataCluster(null,
        new TreeMap<>(),
        getMetadataClusterLevelConfigsParams(cl, stackId),
        null);
    metadataClusters.put(Long.toString(cl.getClusterId()), metadataCluster);

    MetadataUpdateEvent metadataUpdateEvent = new MetadataUpdateEvent(metadataClusters,
        null, getMetadataAgentConfigs());
    return metadataUpdateEvent;
  }

  public MetadataUpdateEvent getClusterMetadataOnRepoUpdate(Cluster cl) throws AmbariException {
    TreeMap<String, MetadataCluster> metadataClusters = new TreeMap<>();

    MetadataCluster metadataCluster = new MetadataCluster(null,
        getMetadataServiceLevelParams(cl),
        new TreeMap<>(),
        null);
    metadataClusters.put(Long.toString(cl.getClusterId()), metadataCluster);

    MetadataUpdateEvent metadataUpdateEvent = new MetadataUpdateEvent(metadataClusters,
        null, getMetadataAgentConfigs());
    return metadataUpdateEvent;
  }

  public MetadataUpdateEvent getClusterMetadataOnServiceInstall(Cluster cl, String serviceName) throws AmbariException {
    TreeMap<String, MetadataCluster> metadataClusters = new TreeMap<>();

    MetadataCluster metadataCluster = new MetadataCluster(null,
        getMetadataServiceLevelParams(cl.getService(serviceName)),
        new TreeMap<>(),
        null);
    metadataClusters.put(Long.toString(cl.getClusterId()), metadataCluster);

    MetadataUpdateEvent metadataUpdateEvent = new MetadataUpdateEvent(metadataClusters,
        null, getMetadataAgentConfigs());
    return metadataUpdateEvent;
  }

  public MetadataUpdateEvent getClusterMetadataOnServiceCredentialStoreUpdate(Cluster cl, String serviceName) throws AmbariException {
    TreeMap<String, MetadataCluster> metadataClusters = new TreeMap<>();

    MetadataCluster metadataCluster = new MetadataCluster(null,
        getMetadataServiceLevelParams(cl.getService(serviceName)),
        new TreeMap<>(),
        null);
    metadataClusters.put(Long.toString(cl.getClusterId()), metadataCluster);

    MetadataUpdateEvent metadataUpdateEvent = new MetadataUpdateEvent(metadataClusters,
        null, getMetadataAgentConfigs());
    return metadataUpdateEvent;
  }

  private String getClientsToUpdateConfigs(ComponentInfo componentInfo) {
    List<String> clientsToUpdateConfigsList = componentInfo.getClientsToUpdateConfigs();
    if (clientsToUpdateConfigsList == null) {
      clientsToUpdateConfigsList = new ArrayList<>();
      clientsToUpdateConfigsList.add("*");
    }
    return gson.toJson(clientsToUpdateConfigsList);
  }

  private Boolean getUnlimitedKeyJCERequirement(ComponentInfo componentInfo, SecurityType clusterSecurityType) {
    UnlimitedKeyJCERequirement unlimitedKeyJCERequirement = componentInfo.getUnlimitedKeyJCERequired();
    // Ensure that the unlimited key requirement is set. If null, the default value should be used.
    if(unlimitedKeyJCERequirement == null) {
      unlimitedKeyJCERequirement = UnlimitedKeyJCERequirement.DEFAULT;
    }

    return (UnlimitedKeyJCERequirement.ALWAYS == unlimitedKeyJCERequirement) ||
        ((UnlimitedKeyJCERequirement.KERBEROS_ENABLED == unlimitedKeyJCERequirement) &&
            (clusterSecurityType == SecurityType.KERBEROS));

  }

  //TODO will be a need to change to multi-instance usage
  public TreeMap<String, String> getTopologyComponentLevelParams(Long clusterId, String serviceName, String componentName,
                                                             SecurityType clusterSecurityType) throws AmbariException {

    TreeMap<String, String> statusCommandParams = new TreeMap<>();
<<<<<<< HEAD
    Cluster cluster = clusters.getCluster(clusterId);
    Service service = cluster.getService(serviceName);

    StackId stackId = service.getStackId();
    ComponentInfo componentInfo = ambariMetaInfo.getComponent(stackId.getStackName(),
        stackId.getStackVersion(), serviceName, componentName);

    statusCommandParams.put(ExecutionCommand.KeyNames.CLIENTS_TO_UPDATE_CONFIGS,
        getClientsToUpdateConfigs(componentInfo));
    statusCommandParams.put(ExecutionCommand.KeyNames.UNLIMITED_KEY_JCE_REQUIRED,
        Boolean.toString(getUnlimitedKeyJCERequirement(componentInfo, clusterSecurityType)));

=======
    RepositoryVersionEntity repositoryVersion = getComponentRepositoryVersion(clusterId, serviceName, componentName);
    if (null != repositoryVersion) {
      StackId stackId = repositoryVersion.getStackId();
      ComponentInfo componentInfo = ambariMetaInfo.getComponent(
          stackId.getStackName(), stackId.getStackVersion(),
          serviceName, componentName);

      statusCommandParams.put(ExecutionCommand.KeyNames.CLIENTS_TO_UPDATE_CONFIGS,
          getClientsToUpdateConfigs(componentInfo));

      // If we are starting a component, calculate whether the unlimited key JCE policy is
      // required for the relevant host.  One of the following indicates that the unlimited
      // key JCE policy is required:
      //
      //   * The component explicitly requires it whether Kerberos is enabled or not (example, SMARTSENSE/HST_SERVER)
      //   * The component explicitly requires it only when Kerberos is enabled AND Kerberos is enabled (example, most components)
      //
      // Set/update the unlimited_key_jce_required value as needed
      statusCommandParams.put(ExecutionCommand.KeyNames.UNLIMITED_KEY_JCE_REQUIRED,
          Boolean.toString(getUnlimitedKeyJCERequirement(componentInfo, clusterSecurityType)));
    }
>>>>>>> 7bedbef6
    return statusCommandParams;
  }

  //TODO will be a need to change to multi-instance usage
  public TreeMap<String, String> getTopologyCommandParams(Long clusterId, String serviceName, String componentName) throws AmbariException {
    TreeMap<String, String> commandParams = new TreeMap<>();
    Cluster cluster = clusters.getCluster(clusterId);
    Service service = cluster.getService(serviceName);

    StackId stackId = service.getStackId();
    ServiceInfo serviceInfo = ambariMetaInfo.getService(stackId.getStackName(),
        stackId.getStackVersion(), serviceName);
    ComponentInfo componentInfo = ambariMetaInfo.getComponent(stackId.getStackName(),
        stackId.getStackVersion(), serviceName, componentName);

    commandParams.put(SERVICE_PACKAGE_FOLDER, serviceInfo.getServicePackageFolder());
    String scriptName = null;
    String scriptCommandTimeout = "";
    CommandScriptDefinition script = componentInfo.getCommandScript();
    if (serviceInfo.getSchemaVersion().equals(AmbariMetaInfo.SCHEMA_VERSION_2)) {
      if (script != null) {
        scriptName = script.getScript();
        if (script.getTimeout() > 0) {
          scriptCommandTimeout = String.valueOf(script.getTimeout());
        }
      } else {
        String message = String.format(
            "Component %s of service %s has not " + "command script defined", componentName,
            serviceName);
        throw new AmbariException(message);
      }
    }
    String agentDefaultCommandTimeout = configs.getDefaultAgentTaskTimeout(false);
    String actualTimeout = (!scriptCommandTimeout.equals("") ? scriptCommandTimeout
        : agentDefaultCommandTimeout);

    commandParams.put(COMMAND_TIMEOUT, actualTimeout);
    commandParams.put(SCRIPT, scriptName);
    commandParams.put(SCRIPT_TYPE, script.getScriptType().toString());

    return commandParams;
  }

  public TreeMap<String, String> getMetadataClusterLevelParams(Cluster cluster, StackId stackId) throws AmbariException {
    TreeMap<String, String> clusterLevelParams = new TreeMap<>();
    clusterLevelParams.put(STACK_NAME, stackId.getStackName());
    clusterLevelParams.put(STACK_VERSION, stackId.getStackVersion());

    Map<String, DesiredConfig> desiredConfigs = cluster.getDesiredConfigs();
    if (MapUtils.isNotEmpty(desiredConfigs)) {

      Set<String> userSet = configHelper.getPropertyValuesWithPropertyType(stackId, PropertyType.USER, cluster, desiredConfigs);
      String userList = gson.toJson(userSet);
      clusterLevelParams.put(USER_LIST, userList);

      //Create a user_group mapping and send it as part of the hostLevelParams
      Map<String, Set<String>> userGroupsMap = configHelper.createUserGroupsMap(
          stackId, cluster, desiredConfigs);
      String userGroups = gson.toJson(userGroupsMap);
      clusterLevelParams.put(USER_GROUPS, userGroups);

      Set<String> groupSet = configHelper.getPropertyValuesWithPropertyType(stackId, PropertyType.GROUP, cluster, desiredConfigs);
      String groupList = gson.toJson(groupSet);
      clusterLevelParams.put(GROUP_LIST, groupList);
    }
    Set<String> notManagedHdfsPathSet = configHelper.getPropertyValuesWithPropertyType(stackId,
        PropertyType.NOT_MANAGED_HDFS_PATH, cluster, desiredConfigs);
    String notManagedHdfsPathList = gson.toJson(notManagedHdfsPathSet);
    clusterLevelParams.put(NOT_MANAGED_HDFS_PATH_LIST, notManagedHdfsPathList);
    clusterLevelParams.put(HOOKS_FOLDER, configs.getProperty(Configuration.HOOKS_FOLDER));

    return clusterLevelParams;
  }

  public TreeMap<String, String> getMetadataClusterLevelConfigsParams(Cluster cluster, StackId stackId) throws AmbariException {
    TreeMap<String, String> clusterLevelParams = new TreeMap<>();

    Map<String, DesiredConfig> desiredConfigs = cluster.getDesiredConfigs();
    if (MapUtils.isNotEmpty(desiredConfigs)) {

      Set<String> userSet = configHelper.getPropertyValuesWithPropertyType(stackId, PropertyType.USER, cluster, desiredConfigs);
      String userList = gson.toJson(userSet);
      clusterLevelParams.put(USER_LIST, userList);

      //Create a user_group mapping and send it as part of the hostLevelParams
      Map<String, Set<String>> userGroupsMap = configHelper.createUserGroupsMap(
          stackId, cluster, desiredConfigs);
      String userGroups = gson.toJson(userGroupsMap);
      clusterLevelParams.put(USER_GROUPS, userGroups);

      Set<String> groupSet = configHelper.getPropertyValuesWithPropertyType(stackId, PropertyType.GROUP, cluster, desiredConfigs);
      String groupList = gson.toJson(groupSet);
      clusterLevelParams.put(GROUP_LIST, groupList);
    }
    Set<String> notManagedHdfsPathSet = configHelper.getPropertyValuesWithPropertyType(stackId,
        PropertyType.NOT_MANAGED_HDFS_PATH, cluster, desiredConfigs);
    String notManagedHdfsPathList = gson.toJson(notManagedHdfsPathSet);
    clusterLevelParams.put(NOT_MANAGED_HDFS_PATH_LIST, notManagedHdfsPathList);

    return clusterLevelParams;
  }

  public TreeMap<String, MetadataServiceInfo> getMetadataServiceLevelParams(Cluster cluster) throws AmbariException {
    TreeMap<String, MetadataServiceInfo> serviceLevelParams = new TreeMap<>();
    for (Map.Entry<String, Service> serviceEntry : cluster.getServices().entrySet()) {
      Service service = serviceEntry.getValue();
      serviceLevelParams.putAll(getMetadataServiceLevelParams(service));
    }
    return serviceLevelParams;
  }

  public TreeMap<String, MetadataServiceInfo> getMetadataServiceLevelParams(Service service) throws AmbariException {
    TreeMap<String, MetadataServiceInfo> serviceLevelParams = new TreeMap<>();

    StackId serviceStackId = service.getStackId();

    ServiceInfo serviceInfo = ambariMetaInfo.getService(serviceStackId.getStackName(),
        serviceStackId.getStackVersion(), service.getName());
    Long statusCommandTimeout = null;
    if (serviceInfo.getCommandScript() != null) {
      statusCommandTimeout = new Long(
          ambariCustomCommandExecutionHelper.getStatusCommandTimeout(serviceInfo));
    }

<<<<<<< HEAD
    String servicePackageFolder = serviceInfo.getServicePackageFolder();
=======
      ServiceInfo serviceInfo = ambariMetaInfo.getService(serviceStackId.getStackName(),
          serviceStackId.getStackVersion(), service.getName());
      Long statusCommandTimeout = null;
      if (serviceInfo.getCommandScript() != null) {
        statusCommandTimeout = new Long(customCommandExecutionHelper.getStatusCommandTimeout(serviceInfo));
      }
>>>>>>> 7bedbef6

    serviceLevelParams.put(serviceInfo.getName(), new MetadataServiceInfo(serviceInfo.getVersion(),
        serviceInfo.isCredentialStoreEnabled(), statusCommandTimeout, servicePackageFolder));

<<<<<<< HEAD
=======
      // Get the map of service config type to password properties for the service
      Map<String, Map<String, String>> configCredentials;
      configCredentials = configCredentialsForService.get(service.getName());
      if (configCredentials == null) {
        configCredentials = configHelper.getCredentialStoreEnabledProperties(serviceStackId, service);
        configCredentialsForService.put(service.getName(), configCredentials);
      }

      serviceLevelParams.put(serviceInfo.getName(),
          new MetadataServiceInfo(serviceInfo.getVersion(),
              service.isCredentialStoreEnabled(),
              configCredentials,
              statusCommandTimeout,
              servicePackageFolder));
    }
>>>>>>> 7bedbef6
    return serviceLevelParams;
  }

  public TreeMap<String, String> getMetadataAmbariLevelParams() throws AmbariException {
    TreeMap<String, String> ambariLevelParams = new TreeMap<>();
    ambariLevelParams.put(JDK_LOCATION, getJdkResourceUrl());
    ambariLevelParams.put(JAVA_HOME, getJavaHome());
    ambariLevelParams.put(JAVA_VERSION, String.valueOf(configs.getJavaVersion()));
    ambariLevelParams.put(JDK_NAME, getJDKName());
    ambariLevelParams.put(JCE_NAME, getJCEName());
    ambariLevelParams.put(DB_NAME, getServerDB());
    ambariLevelParams.put(MYSQL_JDBC_URL, getMysqljdbcUrl());
    ambariLevelParams.put(ORACLE_JDBC_URL, getOjdbcUrl());
    ambariLevelParams.put(DB_DRIVER_FILENAME, configs.getMySQLJarName());
    ambariLevelParams.put(HOST_SYS_PREPPED, configs.areHostsSysPrepped());
    ambariLevelParams.put(AGENT_STACK_RETRY_ON_UNAVAILABILITY, configs.isAgentStackRetryOnInstallEnabled());
    ambariLevelParams.put(AGENT_STACK_RETRY_COUNT, configs.getAgentStackRetryOnInstallCount());

    boolean serverUseSsl = configs.getApiSSLAuthentication();
    int port = serverUseSsl ? configs.getClientSSLApiPort() : configs.getClientApiPort();
    ambariLevelParams.put(AMBARI_SERVER_HOST, StageUtils.getHostName());
    ambariLevelParams.put(AMBARI_SERVER_PORT, Integer.toString(port));
    ambariLevelParams.put(AMBARI_SERVER_USE_SSL, Boolean.toString(serverUseSsl));

    for (Map.Entry<String, String> dbConnectorName : configs.getDatabaseConnectorNames().entrySet()) {
      ambariLevelParams.put(dbConnectorName.getKey(), dbConnectorName.getValue());
    }
    for (Map.Entry<String, String> previousDBConnectorName : configs.getPreviousDatabaseConnectorNames().entrySet()) {
      ambariLevelParams.put(previousDBConnectorName.getKey(), previousDBConnectorName.getValue());
    }
    ambariLevelParams.put(GPL_LICENSE_ACCEPTED, configs.getGplLicenseAccepted().toString());

    return ambariLevelParams;
  }

  public SortedMap<String, SortedMap<String,String>> getMetadataAgentConfigs() {
    SortedMap<String, SortedMap<String,String>> agentConfigs = new TreeMap<>();
    Map<String, Map<String,String>> agentConfigsMap = configs.getAgentConfigsMap();

    for (String key : agentConfigsMap.keySet()) {
      agentConfigs.put(key, new TreeMap<String, String>(agentConfigsMap.get(key)));
    }

    return agentConfigs;
  }

  @Override
  //TODO : Revisit, trunk merge 03/20
  public HostRepositories retrieveHostRepositories(Cluster cluster, Host host) throws AmbariException {
    List<ServiceComponentHost> hostComponents = cluster.getServiceComponentHosts(host.getHostName());
    Map<String, CommandRepository> hostRepositories = new HashMap<>();
    Map<String, String> componentsRepos = new HashMap<>();
    for (ServiceComponentHost serviceComponentHost : hostComponents) {

      CommandRepository commandRepository;
      try {
        commandRepository = repoVersionHelper.getCommandRepository(cluster,
            serviceComponentHost.getServiceComponent(), host);
      } catch (SystemException e) {
        throw new RuntimeException(e);
      }
      ArrayList<CommandRepository.Repository> repositories = (ArrayList<CommandRepository.Repository>) commandRepository.getRepositories();
      hostRepositories.put(repositories.get(0).getRepoName(), commandRepository);
      componentsRepos.put(serviceComponentHost.getServiceComponentName(), repositories.get(0).getRepoName());
    }
    return new HostRepositories(hostRepositories, componentsRepos);
  }
}<|MERGE_RESOLUTION|>--- conflicted
+++ resolved
@@ -2757,14 +2757,10 @@
     }
 
     Map<String, String> hostParams = new TreeMap<>();
-<<<<<<< HEAD
-=======
-    hostParams.putAll(getRcaParameters());
->>>>>>> 7bedbef6
 
     if (roleCommand.equals(RoleCommand.INSTALL)) {
       List<OsSpecific.Package> packages =
-              getPackagesForStackServiceHost(ambariMetaInfo.getStack(stackId), serviceInfo, hostParams, osFamily);
+              getPackagesForStackServiceHost(ambariMetaInfo.getStack(stackId), serviceInfo, osFamily);
       String packageList = gson.toJson(packages);
       commandParams.put(PACKAGE_LIST, packageList);
     }
@@ -2844,11 +2840,9 @@
    * use getPackagesForStackServiceHost() because it takes into account both
    * os-dependent and os-independent lists of packages for stack service.
    *
-   * @param hostParams
    * @return a list of os-dependent packages for host
    */
-  protected OsSpecific populatePackagesInfo(Map<String, OsSpecific> osSpecificMap, Map<String, String> hostParams,
-                                                        String osFamily) {
+  protected OsSpecific populatePackagesInfo(Map<String, OsSpecific> osSpecificMap, String osFamily) {
     OsSpecific hostOs = new OsSpecific(osFamily);
     List<OsSpecific> foundOSSpecifics = getOSSpecificsByFamily(osSpecificMap, osFamily);
     if (!foundOSSpecifics.isEmpty()) {
@@ -2861,7 +2855,7 @@
   }
 
   @Override
-  public List<OsSpecific.Package> getPackagesForStackServiceHost(StackInfo stackInfo, ServiceInfo serviceInfo, Map<String, String> hostParams, String osFamily) {
+  public List<OsSpecific.Package> getPackagesForStackServiceHost(StackInfo stackInfo, ServiceInfo serviceInfo, String osFamily) {
     List<OsSpecific.Package> packages = new ArrayList<>();
     //add all packages for ANY_OS
     if (stackInfo.getOsSpecifics().containsKey(AmbariMetaInfo.ANY_OS)) {
@@ -2872,10 +2866,8 @@
       packages.addAll(serviceInfo.getOsSpecifics().get(AmbariMetaInfo.ANY_OS).getPackages());
     }
 
-    //Each call for populatePackagesInfo might set SERVICE_REPO_INFO in hostParams, we assume service might override
-    // those set on stack level. That's why we first call the stack level and then the service.
-    OsSpecific stackHostOs = populatePackagesInfo(stackInfo.getOsSpecifics(), hostParams, osFamily);
-    OsSpecific serviceHostOs = populatePackagesInfo(serviceInfo.getOsSpecifics(), hostParams, osFamily);
+    OsSpecific stackHostOs = populatePackagesInfo(stackInfo.getOsSpecifics(), osFamily);
+    OsSpecific serviceHostOs = populatePackagesInfo(serviceInfo.getOsSpecifics(), osFamily);
 
     if (stackHostOs != null) {
       packages.addAll(stackHostOs.getPackages());
@@ -3324,13 +3316,8 @@
             } else {
               // !!! can never be null
               createHostAction(cluster, stage, scHost, configurations, configurationAttributes, configTags,
-<<<<<<< HEAD
-                  roleCommand, requestParameters, event, skipFailure, isUpgradeSuspended,
-                databaseType, clusterDesiredConfigs);
-=======
-                roleCommand, requestParameters, event, skipFailure, repoVersion, isUpgradeSuspended,
+                roleCommand, requestParameters, event, skipFailure, isUpgradeSuspended,
                 databaseType, clusterDesiredConfigs, useLatestConfigs);
->>>>>>> 7bedbef6
             }
 
           }
@@ -3349,14 +3336,13 @@
             ServiceGroup serviceGroup = cluster.getServiceGroup(serviceGroupId);
             StackId stackId = serviceGroup.getStackId();
 
-<<<<<<< HEAD
             stage.setHostParamsStage(StageUtils.getGson().toJson(
                 customCommandExecutionHelper.createDefaultHostParams(cluster, stackId)));
           }
 
           customCommandExecutionHelper.addServiceCheckAction(stage, componentForServiceCheck.getHostName(), smokeTestRole,
               nowTimestamp, componentForServiceCheck.getServiceGroupName(), componentForServiceCheck.getServiceName(),
-              componentForServiceCheck.getServiceComponentName(), null, false, false, service.getName());
+              componentForServiceCheck.getServiceComponentName(), null, false, false, service.getName(), useLatestConfigs);
 
         } catch (AmbariException e) {
             LOG.warn("Nothing to do for service check as could not find role or"
@@ -3367,10 +3353,6 @@
                 + ", serviceCheckRole=" + smokeTestRole
                 + "Actual reason : " + e.getMessage());
         }
-=======
-        customCommandExecutionHelper.addServiceCheckAction(stage, clientHost, smokeTestRole,
-            nowTimestamp, serviceName, componentName, null, false, false, useLatestConfigs);
->>>>>>> 7bedbef6
       }
 
       RoleCommandOrder rco = getRoleCommandOrder(cluster);
@@ -3489,13 +3471,8 @@
     DatabaseType databaseType = configs.getDatabaseType();
     Map<String, DesiredConfig> clusterDesiredConfigs = cluster.getDesiredConfigs();
     createHostAction(cluster, stage, scHost, configurations, configurationAttributes, configTags,
-<<<<<<< HEAD
                      roleCommand, null, null, false, isUpgradeSuspended, databaseType,
-                     clusterDesiredConfigs);
-=======
-                     roleCommand, null, null, false, repoVersion, isUpgradeSuspended, databaseType,
                      clusterDesiredConfigs, false);
->>>>>>> 7bedbef6
     ExecutionCommand ec = stage.getExecutionCommands().get(scHost.getHostName()).get(0).getExecutionCommand();
 
     // createHostAction does not take a hostLevelParams but creates one
@@ -5891,7 +5868,6 @@
                                                              SecurityType clusterSecurityType) throws AmbariException {
 
     TreeMap<String, String> statusCommandParams = new TreeMap<>();
-<<<<<<< HEAD
     Cluster cluster = clusters.getCluster(clusterId);
     Service service = cluster.getService(serviceName);
 
@@ -5904,29 +5880,6 @@
     statusCommandParams.put(ExecutionCommand.KeyNames.UNLIMITED_KEY_JCE_REQUIRED,
         Boolean.toString(getUnlimitedKeyJCERequirement(componentInfo, clusterSecurityType)));
 
-=======
-    RepositoryVersionEntity repositoryVersion = getComponentRepositoryVersion(clusterId, serviceName, componentName);
-    if (null != repositoryVersion) {
-      StackId stackId = repositoryVersion.getStackId();
-      ComponentInfo componentInfo = ambariMetaInfo.getComponent(
-          stackId.getStackName(), stackId.getStackVersion(),
-          serviceName, componentName);
-
-      statusCommandParams.put(ExecutionCommand.KeyNames.CLIENTS_TO_UPDATE_CONFIGS,
-          getClientsToUpdateConfigs(componentInfo));
-
-      // If we are starting a component, calculate whether the unlimited key JCE policy is
-      // required for the relevant host.  One of the following indicates that the unlimited
-      // key JCE policy is required:
-      //
-      //   * The component explicitly requires it whether Kerberos is enabled or not (example, SMARTSENSE/HST_SERVER)
-      //   * The component explicitly requires it only when Kerberos is enabled AND Kerberos is enabled (example, most components)
-      //
-      // Set/update the unlimited_key_jce_required value as needed
-      statusCommandParams.put(ExecutionCommand.KeyNames.UNLIMITED_KEY_JCE_REQUIRED,
-          Boolean.toString(getUnlimitedKeyJCERequirement(componentInfo, clusterSecurityType)));
-    }
->>>>>>> 7bedbef6
     return statusCommandParams;
   }
 
@@ -6047,42 +6000,25 @@
         serviceStackId.getStackVersion(), service.getName());
     Long statusCommandTimeout = null;
     if (serviceInfo.getCommandScript() != null) {
-      statusCommandTimeout = new Long(
-          ambariCustomCommandExecutionHelper.getStatusCommandTimeout(serviceInfo));
-    }
-
-<<<<<<< HEAD
+      statusCommandTimeout = new Long(customCommandExecutionHelper.getStatusCommandTimeout(serviceInfo));
+    }
+
     String servicePackageFolder = serviceInfo.getServicePackageFolder();
-=======
-      ServiceInfo serviceInfo = ambariMetaInfo.getService(serviceStackId.getStackName(),
-          serviceStackId.getStackVersion(), service.getName());
-      Long statusCommandTimeout = null;
-      if (serviceInfo.getCommandScript() != null) {
-        statusCommandTimeout = new Long(customCommandExecutionHelper.getStatusCommandTimeout(serviceInfo));
-      }
->>>>>>> 7bedbef6
-
-    serviceLevelParams.put(serviceInfo.getName(), new MetadataServiceInfo(serviceInfo.getVersion(),
-        serviceInfo.isCredentialStoreEnabled(), statusCommandTimeout, servicePackageFolder));
-
-<<<<<<< HEAD
-=======
-      // Get the map of service config type to password properties for the service
-      Map<String, Map<String, String>> configCredentials;
-      configCredentials = configCredentialsForService.get(service.getName());
-      if (configCredentials == null) {
-        configCredentials = configHelper.getCredentialStoreEnabledProperties(serviceStackId, service);
-        configCredentialsForService.put(service.getName(), configCredentials);
-      }
-
-      serviceLevelParams.put(serviceInfo.getName(),
-          new MetadataServiceInfo(serviceInfo.getVersion(),
-              service.isCredentialStoreEnabled(),
-              configCredentials,
-              statusCommandTimeout,
-              servicePackageFolder));
-    }
->>>>>>> 7bedbef6
+
+    // Get the map of service config type to password properties for the service
+    Map<String, Map<String, String>> configCredentials;
+    configCredentials = configCredentialsForService.get(service.getName());
+    if (configCredentials == null) {
+      configCredentials = configHelper.getCredentialStoreEnabledProperties(serviceStackId, service);
+      configCredentialsForService.put(service.getName(), configCredentials);
+    }
+
+    serviceLevelParams.put(serviceInfo.getName(),
+        new MetadataServiceInfo(serviceInfo.getVersion(),
+            service.isCredentialStoreEnabled(),
+            configCredentials,
+            statusCommandTimeout,
+            servicePackageFolder));
     return serviceLevelParams;
   }
 
