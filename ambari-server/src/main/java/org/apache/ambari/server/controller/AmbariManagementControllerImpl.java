/*
 * Licensed to the Apache Software Foundation (ASF) under one
 * or more contributor license agreements.  See the NOTICE file
 * distributed with this work for additional information
 * regarding copyright ownership.  The ASF licenses this file
 * to you under the Apache License, Version 2.0 (the
 * "License"); you may not use this file except in compliance
 * with the License.  You may obtain a copy of the License at
 *
 *     http://www.apache.org/licenses/LICENSE-2.0
 *
 * Unless required by applicable law or agreed to in writing, software
 * distributed under the License is distributed on an "AS IS" BASIS,
 * WITHOUT WARRANTIES OR CONDITIONS OF ANY KIND, either express or implied.
 * See the License for the specific language governing permissions and
 * limitations under the License.
 */

package org.apache.ambari.server.controller;

import static org.apache.ambari.server.agent.ExecutionCommand.KeyNames.CLIENTS_TO_UPDATE_CONFIGS;
import static org.apache.ambari.server.agent.ExecutionCommand.KeyNames.COMMAND_RETRY_ENABLED;
import static org.apache.ambari.server.agent.ExecutionCommand.KeyNames.COMMAND_TIMEOUT;
import static org.apache.ambari.server.agent.ExecutionCommand.KeyNames.CUSTOM_FOLDER;
import static org.apache.ambari.server.agent.ExecutionCommand.KeyNames.DB_DRIVER_FILENAME;
import static org.apache.ambari.server.agent.ExecutionCommand.KeyNames.MAX_DURATION_OF_RETRIES;
import static org.apache.ambari.server.agent.ExecutionCommand.KeyNames.PACKAGE_LIST;
import static org.apache.ambari.server.agent.ExecutionCommand.KeyNames.SCRIPT;
import static org.apache.ambari.server.agent.ExecutionCommand.KeyNames.SCRIPT_TYPE;
import static org.apache.ambari.server.agent.ExecutionCommand.KeyNames.SERVICE_PACKAGE_FOLDER;
import static org.apache.ambari.server.controller.AmbariCustomCommandExecutionHelper.masterToSlaveMappingForDecom;

import java.io.File;
import java.io.FileReader;
import java.io.IOException;
import java.lang.reflect.Type;
import java.text.MessageFormat;
import java.util.ArrayList;
import java.util.Collection;
import java.util.Collections;
import java.util.EnumMap;
import java.util.EnumSet;
import java.util.HashMap;
import java.util.HashSet;
import java.util.Iterator;
import java.util.LinkedHashSet;
import java.util.LinkedList;
import java.util.List;
import java.util.Map;
import java.util.Map.Entry;
import java.util.Set;
import java.util.SortedMap;
import java.util.TreeMap;
import java.util.UUID;
import java.util.concurrent.TimeUnit;
import java.util.stream.Collectors;

import javax.persistence.RollbackException;

import org.apache.ambari.annotations.Experimental;
import org.apache.ambari.annotations.ExperimentalFeature;
import org.apache.ambari.server.AmbariException;
import org.apache.ambari.server.ClusterNotFoundException;
import org.apache.ambari.server.DuplicateResourceException;
import org.apache.ambari.server.HostNotFoundException;
import org.apache.ambari.server.ObjectNotFoundException;
import org.apache.ambari.server.ParentObjectNotFoundException;
import org.apache.ambari.server.Role;
import org.apache.ambari.server.RoleCommand;
import org.apache.ambari.server.ServiceComponentHostNotFoundException;
import org.apache.ambari.server.ServiceComponentNotFoundException;
import org.apache.ambari.server.ServiceNotFoundException;
import org.apache.ambari.server.StackAccessException;
import org.apache.ambari.server.actionmanager.ActionManager;
import org.apache.ambari.server.actionmanager.CommandExecutionType;
import org.apache.ambari.server.actionmanager.ExecutionCommandWrapper;
import org.apache.ambari.server.actionmanager.HostRoleCommand;
import org.apache.ambari.server.actionmanager.RequestFactory;
import org.apache.ambari.server.actionmanager.Stage;
import org.apache.ambari.server.actionmanager.StageFactory;
import org.apache.ambari.server.actionmanager.StageHelper;
import org.apache.ambari.server.agent.CommandRepository;
import org.apache.ambari.server.agent.ExecutionCommand;
import org.apache.ambari.server.agent.rest.AgentResource;
import org.apache.ambari.server.agent.stomp.AgentConfigsHolder;
import org.apache.ambari.server.agent.stomp.HostLevelParamsHolder;
import org.apache.ambari.server.agent.stomp.MetadataHolder;
import org.apache.ambari.server.agent.stomp.TopologyHolder;
import org.apache.ambari.server.agent.stomp.dto.HostRepositories;
import org.apache.ambari.server.agent.stomp.dto.TopologyCluster;
import org.apache.ambari.server.agent.stomp.dto.TopologyComponent;
import org.apache.ambari.server.api.services.AmbariMetaInfo;
import org.apache.ambari.server.api.services.LoggingService;
import org.apache.ambari.server.configuration.AmbariConfig;
import org.apache.ambari.server.configuration.Configuration;
import org.apache.ambari.server.configuration.Configuration.DatabaseType;
import org.apache.ambari.server.controller.internal.DeleteHostComponentStatusMetaData;
import org.apache.ambari.server.controller.internal.DeleteStatusMetaData;
import org.apache.ambari.server.controller.internal.RequestOperationLevel;
import org.apache.ambari.server.controller.internal.RequestResourceFilter;
import org.apache.ambari.server.controller.internal.RequestStageContainer;
import org.apache.ambari.server.controller.internal.WidgetLayoutResourceProvider;
import org.apache.ambari.server.controller.internal.WidgetResourceProvider;
import org.apache.ambari.server.controller.logging.LoggingSearchPropertyProvider;
import org.apache.ambari.server.controller.metrics.MetricPropertyProviderFactory;
import org.apache.ambari.server.controller.metrics.MetricsCollectorHAManager;
import org.apache.ambari.server.controller.metrics.timeline.cache.TimelineMetricCacheProvider;
import org.apache.ambari.server.controller.spi.Resource;
import org.apache.ambari.server.controller.spi.ResourceAlreadyExistsException;
import org.apache.ambari.server.controller.spi.SystemException;
import org.apache.ambari.server.customactions.ActionDefinition;
import org.apache.ambari.server.events.TopologyUpdateEvent;
import org.apache.ambari.server.events.UpdateEventType;
import org.apache.ambari.server.events.publishers.AmbariEventPublisher;
import org.apache.ambari.server.metadata.ActionMetadata;
import org.apache.ambari.server.metadata.ClusterMetadataGenerator;
import org.apache.ambari.server.metadata.RoleCommandOrder;
import org.apache.ambari.server.metadata.RoleCommandOrderProvider;
import org.apache.ambari.server.orm.dao.ClusterDAO;
import org.apache.ambari.server.orm.dao.ClusterServiceDAO;
import org.apache.ambari.server.orm.dao.ExtensionDAO;
import org.apache.ambari.server.orm.dao.ExtensionLinkDAO;
import org.apache.ambari.server.orm.dao.HostComponentStateDAO;
import org.apache.ambari.server.orm.dao.ServiceComponentDesiredStateDAO;
import org.apache.ambari.server.orm.dao.SettingDAO;
import org.apache.ambari.server.orm.dao.StackDAO;
import org.apache.ambari.server.orm.dao.WidgetDAO;
import org.apache.ambari.server.orm.dao.WidgetLayoutDAO;
import org.apache.ambari.server.orm.entities.ClusterEntity;
import org.apache.ambari.server.orm.entities.ClusterServiceEntity;
import org.apache.ambari.server.orm.entities.ExtensionLinkEntity;
import org.apache.ambari.server.orm.entities.HostComponentStateEntity;
import org.apache.ambari.server.orm.entities.HostEntity;
import org.apache.ambari.server.orm.entities.MpackEntity;
import org.apache.ambari.server.orm.entities.ServiceComponentDesiredStateEntity;
import org.apache.ambari.server.orm.entities.SettingEntity;
import org.apache.ambari.server.orm.entities.StackEntity;
import org.apache.ambari.server.orm.entities.WidgetEntity;
import org.apache.ambari.server.orm.entities.WidgetLayoutEntity;
import org.apache.ambari.server.orm.entities.WidgetLayoutUserWidgetEntity;
import org.apache.ambari.server.registry.Registry;
import org.apache.ambari.server.registry.RegistryManager;
import org.apache.ambari.server.scheduler.ExecutionScheduleManager;
import org.apache.ambari.server.security.authorization.AuthorizationException;
import org.apache.ambari.server.security.authorization.AuthorizationHelper;
import org.apache.ambari.server.security.authorization.Group;
import org.apache.ambari.server.security.authorization.GroupType;
import org.apache.ambari.server.security.authorization.ResourceType;
import org.apache.ambari.server.security.authorization.RoleAuthorization;
import org.apache.ambari.server.security.authorization.User;
import org.apache.ambari.server.security.authorization.Users;
import org.apache.ambari.server.security.encryption.CredentialStoreService;
import org.apache.ambari.server.security.encryption.CredentialStoreType;
import org.apache.ambari.server.security.ldap.AmbariLdapDataPopulator;
import org.apache.ambari.server.security.ldap.LdapBatchDto;
import org.apache.ambari.server.security.ldap.LdapSyncDto;
import org.apache.ambari.server.serveraction.kerberos.KerberosInvalidConfigurationException;
import org.apache.ambari.server.serveraction.kerberos.KerberosOperationException;
import org.apache.ambari.server.stack.ExtensionHelper;
import org.apache.ambari.server.stageplanner.RoleGraph;
import org.apache.ambari.server.stageplanner.RoleGraphFactory;
import org.apache.ambari.server.state.Cluster;
import org.apache.ambari.server.state.ClusterSettingFactory;
import org.apache.ambari.server.state.Clusters;
import org.apache.ambari.server.state.CommandScriptDefinition;
import org.apache.ambari.server.state.ComponentInfo;
import org.apache.ambari.server.state.Config;
import org.apache.ambari.server.state.ConfigFactory;
import org.apache.ambari.server.state.ConfigHelper;
import org.apache.ambari.server.state.DesiredConfig;
import org.apache.ambari.server.state.ExtensionInfo;
import org.apache.ambari.server.state.Host;
import org.apache.ambari.server.state.HostState;
import org.apache.ambari.server.state.MaintenanceState;
import org.apache.ambari.server.state.Module;
import org.apache.ambari.server.state.Mpack;
import org.apache.ambari.server.state.OsSpecific;
import org.apache.ambari.server.state.PropertyDependencyInfo;
import org.apache.ambari.server.state.PropertyInfo;
import org.apache.ambari.server.state.PropertyInfo.PropertyType;
import org.apache.ambari.server.state.SecurityType;
import org.apache.ambari.server.state.Service;
import org.apache.ambari.server.state.ServiceComponent;
import org.apache.ambari.server.state.ServiceComponentFactory;
import org.apache.ambari.server.state.ServiceComponentHost;
import org.apache.ambari.server.state.ServiceComponentHostEvent;
import org.apache.ambari.server.state.ServiceComponentHostFactory;
import org.apache.ambari.server.state.ServiceFactory;
import org.apache.ambari.server.state.ServiceGroup;
import org.apache.ambari.server.state.ServiceGroupFactory;
import org.apache.ambari.server.state.ServiceInfo;
import org.apache.ambari.server.state.StackId;
import org.apache.ambari.server.state.StackInfo;
import org.apache.ambari.server.state.State;
import org.apache.ambari.server.state.UnlimitedKeyJCERequirement;
import org.apache.ambari.server.state.configgroup.ConfigGroupFactory;
import org.apache.ambari.server.state.fsm.InvalidStateTransitionException;
import org.apache.ambari.server.state.quicklinksprofile.QuickLinkVisibilityController;
import org.apache.ambari.server.state.quicklinksprofile.QuickLinkVisibilityControllerFactory;
import org.apache.ambari.server.state.quicklinksprofile.QuickLinksProfile;
import org.apache.ambari.server.state.scheduler.RequestExecutionFactory;
import org.apache.ambari.server.state.stack.OsFamily;
import org.apache.ambari.server.state.stack.WidgetLayout;
import org.apache.ambari.server.state.stack.WidgetLayoutInfo;
import org.apache.ambari.server.state.stack.upgrade.RepositoryVersionHelper;
import org.apache.ambari.server.state.svccomphost.ServiceComponentHostInstallEvent;
import org.apache.ambari.server.state.svccomphost.ServiceComponentHostOpInProgressEvent;
import org.apache.ambari.server.state.svccomphost.ServiceComponentHostOpSucceededEvent;
import org.apache.ambari.server.state.svccomphost.ServiceComponentHostStartEvent;
import org.apache.ambari.server.state.svccomphost.ServiceComponentHostStopEvent;
import org.apache.ambari.server.state.svccomphost.ServiceComponentHostUpgradeEvent;
import org.apache.ambari.server.topology.AmbariContext;
import org.apache.ambari.server.topology.STOMPComponentsDeleteHandler;
import org.apache.ambari.server.topology.Setting;
import org.apache.ambari.server.utils.SecretReference;
import org.apache.ambari.server.utils.StageUtils;
import org.apache.commons.collections.CollectionUtils;
import org.apache.commons.lang.BooleanUtils;
import org.apache.commons.lang.StringUtils;
import org.apache.commons.lang.math.NumberUtils;
import org.slf4j.Logger;
import org.slf4j.LoggerFactory;

import com.google.common.base.Strings;
import com.google.common.cache.Cache;
import com.google.common.cache.CacheBuilder;
import com.google.common.collect.ArrayListMultimap;
import com.google.common.collect.ImmutableList;
import com.google.common.collect.Multimap;
import com.google.gson.Gson;
import com.google.gson.reflect.TypeToken;
import com.google.inject.Inject;
import com.google.inject.Injector;
import com.google.inject.Provider;
import com.google.inject.Singleton;
import com.google.inject.persist.Transactional;

@Singleton
public class AmbariManagementControllerImpl implements AmbariManagementController {

  private final static Logger LOG =
      LoggerFactory.getLogger(AmbariManagementControllerImpl.class);
  private final static Logger configChangeLog = LoggerFactory.getLogger("configchange");

  /**
   * Property name of request context.
   */
  private static final String REQUEST_CONTEXT_PROPERTY = "context";

  private static final Type hostAttributesType =
          new TypeToken<Map<String, String>>() {}.getType();

  private static final String CLUSTER_PHASE_PROPERTY = "phase";
  private static final String CLUSTER_PHASE_INITIAL_INSTALL = "INITIAL_INSTALL";
  private static final String CLUSTER_PHASE_INITIAL_START = "INITIAL_START";

  private static final String BASE_LOG_DIR = "/tmp/ambari";

  private static final String PASSWORD = "password";

  public static final String SKIP_INSTALL_FOR_COMPONENTS = "skipInstallForComponents";
  public static final String DONT_SKIP_INSTALL_FOR_COMPONENTS = "dontSkipInstallForComponents";

  private final Clusters clusters;

  private final ActionManager actionManager;

  private final Injector injector;

  private final Gson gson;
  private final AmbariConfig ambariConfig;


  @Inject
  private RoleCommandOrderProvider roleCommandOrderProvider;
  @Inject
  private ServiceGroupFactory serviceGroupFactory;
  @Inject
  private ClusterSettingFactory clusterSettingFactory;
  @Inject
  private ServiceFactory serviceFactory;
  @Inject
  private ServiceComponentFactory serviceComponentFactory;
  @Inject
  private ServiceComponentHostFactory serviceComponentHostFactory;
  @Inject
  private ConfigFactory configFactory;
  @Inject
  private StageFactory stageFactory;
  @Inject
  private RequestFactory requestFactory;
  @Inject
  private ActionMetadata actionMetadata;
  @Inject
  private AmbariMetaInfo ambariMetaInfo;
  @Inject
  private RegistryManager registryManager;
  @Inject
  private Users users;
  @Inject
  private Configuration configs;
  @Inject
  private AbstractRootServiceResponseFactory rootServiceResponseFactory;
  @Inject
  private RoleGraphFactory roleGraphFactory;
  @Inject
  private ConfigGroupFactory configGroupFactory;
  @Inject
  private ConfigHelper configHelper;
  @Inject
  private RequestExecutionFactory requestExecutionFactory;
  @Inject
  private ExecutionScheduleManager executionScheduleManager;
  @Inject
  private AmbariLdapDataPopulator ldapDataPopulator;
  @Inject
  private WidgetDAO widgetDAO;
  @Inject
  private WidgetLayoutDAO widgetLayoutDAO;
  @Inject
  private ClusterDAO clusterDAO;
  @Inject
  private CredentialStoreService credentialStoreService;
  @Inject
  private SettingDAO settingDAO;
  @Inject
  private AmbariContext ambariContext;

  private MaintenanceStateHelper maintenanceStateHelper;

  private AmbariManagementHelper helper;

  @Inject
  private ClusterServiceDAO clusterServiceDAO;

  @Inject
  private HostComponentStateDAO hostComponentStateDAO;

  @Inject
  private ExtensionDAO extensionDAO;
  @Inject
  private ExtensionLinkDAO linkDAO;
  @Inject
  private StackDAO stackDAO;
  @Inject
  protected OsFamily osFamily;

  @Inject
  private STOMPComponentsDeleteHandler STOMPComponentsDeleteHandler;

  @Inject
  private Provider<TopologyHolder> m_topologyHolder;

  private Provider<MetadataHolder> m_metadataHolder;

  private Provider<AgentConfigsHolder> m_agentConfigsHolder;

  @Inject
  private Provider<HostLevelParamsHolder> m_hostLevelParamsHolder;

  @Inject
  private ServiceComponentDesiredStateDAO serviceComponentDesiredStateDAO;

  @Inject
  private RepositoryVersionHelper repoVersionHelper;

  private final ClusterMetadataGenerator metadataGenerator;

  /**
   * The KerberosHelper to help setup for enabling for disabling Kerberos
   */
  private final KerberosHelper kerberosHelper;

  private boolean ldapSyncInProgress;

  private Cache<ClusterRequest, ClusterResponse> clusterUpdateCache =
      CacheBuilder.newBuilder().expireAfterWrite(5, TimeUnit.MINUTES).build();
  private Cache<ConfigGroupRequest, ConfigGroupResponse> configGroupUpdateCache =
          CacheBuilder.newBuilder().expireAfterWrite(5, TimeUnit.MINUTES).build();

  @Inject
  private AmbariCustomCommandExecutionHelper customCommandExecutionHelper;

  @Inject
  private AmbariActionExecutionHelper actionExecutionHelper;

  private Map<String, Map<String, Map<String, String>>> configCredentialsForService = new HashMap<>();

  @Inject
  public AmbariManagementControllerImpl(ActionManager actionManager,
      Clusters clusters, ClusterMetadataGenerator metadataGenerator, Injector injector) throws Exception {
    this.clusters = clusters;
    this.actionManager = actionManager;
    this.injector = injector;
    injector.injectMembers(this);
    gson = injector.getInstance(Gson.class);
    LOG.info("Initializing the AmbariManagementControllerImpl");
    maintenanceStateHelper = injector.getInstance(MaintenanceStateHelper.class);
    kerberosHelper = injector.getInstance(KerberosHelper.class);
    hostComponentStateDAO = injector.getInstance(HostComponentStateDAO.class);
    serviceComponentDesiredStateDAO = injector.getInstance(ServiceComponentDesiredStateDAO.class);
    this.metadataGenerator = metadataGenerator;
    ambariConfig = metadataGenerator != null ? metadataGenerator.getAmbariConfig() : new AmbariConfig(configs);
    helper = new AmbariManagementHelper(stackDAO, extensionDAO, linkDAO);
  }

  @Override
  public String getAmbariServerURI(String path) {
    return ambariConfig.getAmbariServerURI(path);
  }

  @Override
  public RoleCommandOrder getRoleCommandOrder(Cluster cluster) {
      return roleCommandOrderProvider.getRoleCommandOrder(cluster);
  }

  @Override
  public void createCluster(ClusterRequest request)
      throws AmbariException {
    if (request.getClusterName() == null
        || request.getClusterName().isEmpty()
        || request.getClusterId() != null) {
      throw new IllegalArgumentException(
          "Cluster name should be provided and clusterId should be null");
    }

    if (LOG.isDebugEnabled()) {
      LOG.debug("Received a createCluster request, clusterName={}, request={}",
          request.getClusterName(), request);
    }

    if (request.getStackVersion() == null
        || request.getStackVersion().isEmpty()) {
      throw new IllegalArgumentException(
          "Stack information should be provided when creating a cluster");
    }

    StackId stackId = new StackId(request.getStackVersion());
    StackInfo stackInfo = ambariMetaInfo.getStack(stackId.getStackName(),
      stackId.getStackVersion());

    if (stackInfo == null) {
      throw new StackAccessException("stackName=" + stackId.getStackName() + ", stackVersion=" + stackId.getStackVersion());
    }

    // FIXME add support for desired configs at cluster level

    boolean foundInvalidHosts = false;
    StringBuilder invalidHostsStr = new StringBuilder();
    if (request.getHostNames() != null) {
      for (String hostname : request.getHostNames()) {
        try {
          clusters.getHost(hostname);
        } catch (HostNotFoundException e) {
          if (foundInvalidHosts) {
            invalidHostsStr.append(",");
          }
          foundInvalidHosts = true;
          invalidHostsStr.append(hostname);
        }
      }
    }

    if (foundInvalidHosts) {
      throw new HostNotFoundException(invalidHostsStr.toString());
    }

    clusters.addCluster(request.getClusterName(), stackId, request.getSecurityType());
    Cluster c = clusters.getCluster(request.getClusterName());

    if (request.getHostNames() != null) {
      clusters.mapAndPublishHostsToCluster(request.getHostNames(),
          request.getClusterName());
    }
    // Create cluster widgets and layouts
    initializeWidgetsAndLayouts(c, null);
  }

  /**
   * {@inheritDoc}
   */
  @Override
  public RegistryResponse addRegistry(RegistryRequest request) throws AmbariException {
    Registry registry = registryManager.addRegistry(
      request.getRegistryName(), request.getRegistryType(), request.getRegistryUri());
    return new RegistryResponse(registry);
  }

  /**
   * {@inheritDoc}
   */
  @Override
  public Set<RegistryResponse> getRegistries(Set<RegistryRequest> requests)
    throws AmbariException {
    Set<RegistryResponse> responses = new HashSet<>();
    for (RegistryRequest request : requests) {
      responses.addAll(getRegistries(request));
    }
    return responses;
  }

  /**
   * {@inheritDoc}
   * @param registryId registry id
   *
   * @return
   * @throws AmbariException
   */
  @Override
  public Registry getRegistry(final Long registryId) throws AmbariException {
    return registryManager.getRegistry(registryId);
  }

  private Set<RegistryResponse> getRegistries(RegistryRequest request)
    throws AmbariException {
    Set<RegistryResponse> responses;

    Long registryId = request.getRegistryId();

    if (registryId != null) {
      Registry registry = registryManager.getRegistry(registryId);
      responses = Collections.singleton(new RegistryResponse(registry));
    } else {
      Collection<Registry> registries = registryManager.getRegistries().values();
      responses = new HashSet<>();
      for (Registry registry: registries) {
        responses.add(new RegistryResponse(registry));
      }
    }
    return responses;
  }

  /**
   * {@inheritDoc}
   */
  @Override
  public MpackResponse registerMpack(MpackRequest request)
    throws IOException, AuthorizationException, ResourceAlreadyExistsException{
    MpackResponse mpackResponse = ambariMetaInfo.registerMpack(request);
    updateStacks();
    return mpackResponse;
  }

  @Override
  public Set<MpackResponse> getMpacks(){
    Collection<Mpack> mpacks = ambariMetaInfo.getMpacks();
    Set<MpackResponse> responseSet = new HashSet<>();
    for (Mpack mpack : mpacks){
      responseSet.add(new MpackResponse(mpack));
    }
    return responseSet;
  }

  @Override
  public MpackResponse getMpack(Long mpackId) {
    Mpack mpack = ambariMetaInfo.getMpack(mpackId);
    if (mpack != null) {
      return new MpackResponse(mpack);
    }else{
      return null;
    }
  }

  @Override
  public List<Module> getModules(Long mpackId) {
    return ambariMetaInfo.getModules(mpackId);
  }

  @Override
  public synchronized Set<ServiceComponentHostResponse> createHostComponents(Set<ServiceComponentHostRequest> requests)
      throws AmbariException, AuthorizationException {

    if (requests.isEmpty()) {
      LOG.warn("Received an empty requests set");
      return null;
    }

    // do all validation checks
    Map<String, Map<String, Map<String, Map<String, Set<String>>>>> hostComponentNames =
            new HashMap<>();
    Set<String> duplicates = new HashSet<>();
    for (ServiceComponentHostRequest request : requests) {
      validateServiceComponentHostRequest(request);

      // TODO: Multi_Component_Instance. When we go into multiple component instance mode, we will need make
      // component_type as manadatory field. As of now, we are just copying component_name into component_type,
      // if not provided. Further, need to add validation check too.
      if(StringUtils.isBlank(request.getComponentType())) {
        request.setComponentType(request.getComponentName());
      }

      Cluster cluster;
      try {
        cluster = clusters.getCluster(request.getClusterName());
      } catch (ClusterNotFoundException e) {
        throw new ParentObjectNotFoundException(
            "Attempted to add a host_component to a cluster which doesn't exist: ", e);
      }

      if(!AuthorizationHelper.isAuthorized(ResourceType.CLUSTER, cluster.getResourceId(),
          EnumSet.of(RoleAuthorization.SERVICE_ADD_DELETE_SERVICES,RoleAuthorization.HOST_ADD_DELETE_COMPONENTS))) {
        throw new AuthorizationException("The authenticated user is not authorized to install service components on to hosts");
      }

      if (StringUtils.isEmpty(request.getServiceName())) {
        try {
          request.setServiceName(findServiceName(cluster, request.getComponentName()));
        } catch (ServiceNotFoundException e) {
          // handled below
        }
        // TODO : What if request.getServiceGroupName() is null ? Get it from service instead.
      }

      if (LOG.isDebugEnabled()) {
        LOG.debug("Received a createHostComponent request, clusterName={}, serviceGroupName={}, serviceName={}, " +
                  "componentName={}, componentType={}, hostname={}, request={}", request.getClusterName(),
                  request.getServiceGroupName(), request.getServiceName(), request.getComponentName(),
                  request.getComponentType(), request.getHostname(), request);
      }

      if (!hostComponentNames.containsKey(request.getClusterName())) {
        hostComponentNames.put(request.getClusterName(), new HashMap<>());
      }
      if (!hostComponentNames.get(request.getClusterName())
          .containsKey(request.getServiceGroupName())) {
        hostComponentNames.get(request.getClusterName()).put(
            request.getServiceGroupName(), new HashMap<>());
      }
      if (!hostComponentNames.get(request.getClusterName())
          .get(request.getServiceGroupName())
          .containsKey(request.getServiceName())) {
        hostComponentNames.get(request.getClusterName()).get(request.getServiceGroupName()).put(
            request.getServiceName(), new HashMap<String, Set<String>>());
      }
      if (!hostComponentNames.get(request.getClusterName())
          .get(request.getServiceGroupName())
          .get(request.getServiceName())
          .containsKey(request.getComponentName())) {
        hostComponentNames.get(request.getClusterName())
            .get(request.getServiceGroupName())
            .get(request.getServiceName()).put(request.getComponentName(),
                new HashSet<String>());
      }
      if (hostComponentNames.get(request.getClusterName())
          .get(request.getServiceGroupName())
          .get(request.getServiceName())
          .get(request.getComponentName())
          .contains(request.getHostname())) {
        duplicates.add("[clusterName=" + request.getClusterName() + ", hostName=" + request.getHostname() +
            ", componentName=" +request.getComponentName() +']');
        continue;
      }
      hostComponentNames.get(request.getClusterName())
          .get(request.getServiceGroupName())
          .get(request.getServiceName()).get(request.getComponentName())
          .add(request.getHostname());

      if (request.getDesiredState() != null
          && !request.getDesiredState().isEmpty()) {
        State state = State.valueOf(request.getDesiredState());
        if (!state.isValidDesiredState()
            || state != State.INIT) {
          throw new IllegalArgumentException("Invalid desired state"
              + " only INIT state allowed during creation"
              + ", providedDesiredState=" + request.getDesiredState());
        }
      }

      Service s;
      try {
        s = cluster.getService(request.getServiceGroupName(), request.getServiceName());
      } catch (ServiceNotFoundException e) {
        throw new IllegalArgumentException(
            "The service[" + request.getServiceName() + "] associated with the component[" +
            request.getComponentName() + "] doesn't exist for the cluster[" + request.getClusterName() + "]");
      }
      ServiceComponent sc = s.getServiceComponent(
          request.getComponentName());

      setRestartRequiredServices(s, request.getComponentName());

      Host host;
      try {
        host = clusters.getHost(request.getHostname());
      } catch (HostNotFoundException e) {
        throw new ParentObjectNotFoundException(
            "Attempted to add a host_component to a host that doesn't exist: ", e);
      }
      Set<Cluster> mappedClusters =
          clusters.getClustersForHost(request.getHostname());
      boolean validCluster = false;
      if (LOG.isDebugEnabled()) {
        LOG.debug("Looking to match host to cluster, hostnameViaReg={}, hostname={}, clusterName={}, hostClusterMapCount={}",
          host.getHostName(), request.getHostname(), request.getClusterName(), mappedClusters.size());
      }
      for (Cluster mappedCluster : mappedClusters) {
        if (LOG.isDebugEnabled()) {
          LOG.debug("Host belongs to cluster, hostname={}, clusterName={}", request.getHostname(), mappedCluster.getClusterName());
        }
        if (mappedCluster.getClusterName().equals(
            request.getClusterName())) {
          validCluster = true;
          break;
        }
      }
      if (!validCluster) {
        throw new ParentObjectNotFoundException("Attempted to add a host_component to a host that doesn't exist: " +
            "clusterName=" + request.getClusterName() + ", hostName=" + request.getHostname());
      }
      try {
        ServiceComponentHost sch = sc.getServiceComponentHost(request.getHostname());
        if (sch != null) {
          duplicates.add("[clusterName=" + request.getClusterName() + ", hostName=" + request.getHostname() +
              ", componentName=" +request.getComponentName() +']');
        }
      } catch (AmbariException e) {
        // Expected
      }
    }

    // ensure only a single cluster update
    if (hostComponentNames.size() != 1) {
      throw new IllegalArgumentException("Invalid arguments - updates allowed"
          + " on only one cluster at a time");
    }

    if (!duplicates.isEmpty()) {
      StringBuilder names = new StringBuilder();
      boolean first = true;
      for (String hName : duplicates) {
        if (!first) {
          names.append(",");
        }
        first = false;
        names.append(hName);
      }
      String msg;
      if (duplicates.size() == 1) {
        msg = "Attempted to create a host_component which already exists: ";
      } else {
        msg = "Attempted to create host_component's which already exist: ";
      }
      throw new DuplicateResourceException(msg + names);
    }

    // set restartRequired flag for  monitoring services
    setMonitoringServicesRestartRequired(requests);
    // now doing actual work
    Set<ServiceComponentHostResponse> responses = persistServiceComponentHosts(requests);
    m_topologyHolder.get().updateData(getAddedComponentsTopologyEvent(requests));
    return responses;
  }

  Set<ServiceComponentHostResponse> persistServiceComponentHosts(Set<ServiceComponentHostRequest> requests)
    throws AmbariException {
    Multimap<Cluster, ServiceComponentHost> schMap = ArrayListMultimap.create();
    Map<Long, Map<Long, List<String>>> serviceComponentNames = new HashMap<>();
    Map<Long, Map<String, Map<String, ServiceComponentDesiredStateEntity>>> serviceComponentDesiredStateEntities = new HashMap<>();

    for (ServiceComponentHostRequest request : requests) {
      Cluster cluster = clusters.getCluster(request.getClusterName());
      Service s = cluster.getService(request.getServiceGroupName(), request.getServiceName());
      ServiceComponent sc = s.getServiceComponent(
          request.getComponentName());
      serviceComponentNames.computeIfAbsent(sc.getClusterId(), c -> new HashMap<>())
          .computeIfAbsent(sc.getServiceId(), h ->new ArrayList<>()).add(sc.getName());
    }

    List<ServiceComponentDesiredStateEntity> entities = serviceComponentDesiredStateDAO.findByNames(serviceComponentNames);

    for (ServiceComponentDesiredStateEntity stateEntity : entities) {
      serviceComponentDesiredStateEntities.computeIfAbsent(stateEntity.getClusterId(), c -> new HashMap<>())
          .computeIfAbsent(stateEntity.getClusterServiceEntity().getServiceName(), h ->new HashMap<>())
          .putIfAbsent(stateEntity.getComponentName(), stateEntity);
    }

    for (ServiceComponentHostRequest request : requests) {
      Cluster cluster = clusters.getCluster(request.getClusterName());
      Service s = cluster.getService(request.getServiceGroupName(), request.getServiceName());
      ServiceComponent sc = s.getServiceComponent(
          request.getComponentName());

      ServiceComponentHost sch =
          serviceComponentHostFactory.createNew(sc, request.getHostname(),
              serviceComponentDesiredStateEntities.get(cluster.getClusterId()).get(s.getName()).get(sc.getName()));
      if (request.getDesiredState() != null
          && !request.getDesiredState().isEmpty()) {
        State state = State.valueOf(request.getDesiredState());
        sch.setDesiredState(state);
      }

      schMap.put(cluster, sch);
    }
    Set<ServiceComponentHostResponse> createdSvcHostCmpnt = null;
    for (Cluster cluster : schMap.keySet()) {
      createdSvcHostCmpnt = cluster.addServiceComponentHosts(schMap.get(cluster));
    }
    return createdSvcHostCmpnt;
  }

  /**
   * {@inheritDoc}
   */
  public TopologyUpdateEvent getAddedComponentsTopologyEvent(Set<ServiceComponentHostRequest> requests)
    throws AmbariException {
    TreeMap<String, TopologyCluster> topologyUpdates = new TreeMap<>();
    Set<String> hostsToUpdate = new HashSet<>();
    for (ServiceComponentHostRequest request : requests) {
      String serviceGroupName = request.getServiceGroupName();
      String serviceName = request.getServiceName();
      String componentName = request.getComponentName();
      Cluster cluster = clusters.getCluster(request.getClusterName());
      Collection<Host> clusterHosts = cluster.getHosts();
      Service s = cluster.getService(serviceGroupName, serviceName);
      ServiceComponent sc = s.getServiceComponent(componentName);
      String hostName = request.getHostname();
      hostsToUpdate.add(hostName);
      Set<Long> hostIds = clusterHosts.stream()
          .filter(h -> hostName.equals(h.getHostName()))
          .map(h -> h.getHostId()).collect(Collectors.toSet());
      Set<String> publicHostNames = clusterHosts.stream()
          .filter(h -> hostName.equals(h.getHostName()))
          .map(h -> h.getPublicHostName()).collect(Collectors.toSet());
      Set<String> hostNames = new HashSet<>();
      hostNames.add(hostName);
      ServiceComponentHost sch = sc.getServiceComponentHost(request.getHostname());

      TopologyComponent newComponent = TopologyComponent.newBuilder()
          .setComponentName(sch.getServiceComponentName())
          .setServiceName(sc.getServiceName())
          .setServiceType(sc.getServiceType())
          .setVersion(sch.getVersion())
          .setHostIds(hostIds)
          .setHostNames(hostNames)
          .setPublicHostNames(publicHostNames)
<<<<<<< HEAD
          .setComponentLevelParams(getTopologyComponentLevelParams(sch))
          .setCommandParams(getTopologyCommandParams(sch))
=======
          .setComponentLevelParams(getTopologyComponentLevelParams(cluster.getClusterId(), serviceName, componentName,
              cluster.getSecurityType()))
          .setCommandParams(getTopologyCommandParams(cluster.getClusterId(), serviceName, componentName, sch))
>>>>>>> fce9f214
          .build();

      String clusterId = Long.toString(cluster.getClusterId());
      if (!topologyUpdates.containsKey(clusterId)) {
        topologyUpdates.put(clusterId, new TopologyCluster());
      }
      if (topologyUpdates.get(clusterId).getTopologyComponents().contains(newComponent)) {
        Set<TopologyComponent> newComponents = new HashSet<>();
        newComponents.add(newComponent);
        topologyUpdates.get(clusterId).update(newComponents, Collections.emptySet(),
            UpdateEventType.UPDATE);
      } else {
        topologyUpdates.get(clusterId).addTopologyComponent(newComponent);
      }
    }
    for (String hostName : hostsToUpdate) {
      Host host = clusters.getHost(hostName);
      m_hostLevelParamsHolder.get().updateData(m_hostLevelParamsHolder.get().getCurrentData(host.getHostId()));
    }
    return new TopologyUpdateEvent(topologyUpdates, UpdateEventType.UPDATE);
  }

  private void setMonitoringServicesRestartRequired(
    Set<ServiceComponentHostRequest> requests) throws AmbariException {

    for (ServiceComponentHostRequest request : requests) {
      Cluster cluster = clusters.getCluster(request.getClusterName());

      for (Service service : cluster.getServices()) {
        ServiceInfo serviceInfo = ambariMetaInfo.getService(service);

        if (!BooleanUtils.toBoolean(serviceInfo.isMonitoringService())) {
          continue;
        }

        for (ServiceComponent sc : service.getServiceComponents().values()) {
          if (sc.isMasterComponent()) {
            for (ServiceComponentHost sch : sc.getServiceComponentHosts().values()) {
              sch.setRestartRequired(true);
            }
            continue;
          }

          String hostname = request.getHostname();
          if (sc.getServiceComponentHosts().containsKey(hostname)) {
            ServiceComponentHost sch = sc.getServiceComponentHost(hostname);
            sch.setRestartRequired(true);
          }
        }
      }
    }
  }

  private void setRestartRequiredServices(
          Service service, String componentName) throws AmbariException {

    StackId stackId = service.getStackId();
    if (service.getServiceComponent(componentName).isClientComponent()) {
      return;
    }
    Set<String> needRestartServices = ambariMetaInfo.getRestartRequiredServicesNames(
      stackId.getStackName(), stackId.getStackVersion());

    if(needRestartServices.contains(service.getName())) {
      Map<String, ServiceComponent> m = service.getServiceComponents();
      for (Entry<String, ServiceComponent> entry : m.entrySet()) {
        ServiceComponent serviceComponent = entry.getValue();
        Map<String, ServiceComponentHost> schMap = serviceComponent.getServiceComponentHosts();

          for (Entry<String, ServiceComponentHost> sch : schMap.entrySet()) {
            ServiceComponentHost serviceComponentHost = sch.getValue();
            serviceComponentHost.setRestartRequired(true);
          }

      }
    }
  }

  @Override
  public void registerRackChange(String clusterName) throws AmbariException {
    Cluster cluster = clusters.getCluster(clusterName);

    for (Service service : cluster.getServices()) {
      ServiceInfo serviceInfo = ambariMetaInfo.getService(service);

      if (!BooleanUtils.toBoolean(serviceInfo.isRestartRequiredAfterRackChange())) {
        continue;
      }

      Map<String, ServiceComponent> serviceComponents = service.getServiceComponents();

      for (ServiceComponent serviceComponent : serviceComponents.values()) {
        Map<String, ServiceComponentHost> schMap = serviceComponent.getServiceComponentHosts();
        for (Entry<String, ServiceComponentHost> sch : schMap.entrySet()) {
          ServiceComponentHost serviceComponentHost = sch.getValue();
          serviceComponentHost.setRestartRequired(true);
        }
      }
    }
  }

  /**
   * Creates a configuration.
   * <p>
   * This implementation ensures the authenticated user is authorized to create the new configuration
   * based on the details of what properties are being changed and the authorizations the authenticated
   * user has been granted.
   * <p>
   * Example
   * <ul>
   * <li>
   * If the user is attempting to change a service-level configuration that user must be granted the
   * <code>SERVICE_MODIFY_CONFIGS</code> privilege (authorization)
   * </li>
   * <li>
   * If the user is attempting to change the cluster-wide value to enable or disable auto-start
   * (<code>cluster-env/recovery_enabled</code>), that user must be granted the
   * <code>CLUSTER_MANAGE_AUTO_START</code> privilege (authorization)
   * </li>
   * </ul>
   *
   * @param request the request object which defines the configuration.
   * @throws AmbariException when the configuration cannot be created.
   */
  @Override
  public synchronized ConfigurationResponse createConfiguration(
      ConfigurationRequest request) throws AmbariException, AuthorizationException {
    if (null == request.getClusterName() || request.getClusterName().isEmpty()
        || null == request.getType() || request.getType().isEmpty()
        || null == request.getProperties()) {
      throw new IllegalArgumentException("Invalid Arguments,"
          + " clustername, config type and configs should not"
          + " be null or empty");
    }

    Cluster cluster = clusters.getCluster(request.getClusterName());

    String configType = request.getType();

    // If the config type is for a service, then allow a user with SERVICE_MODIFY_CONFIGS to
    // update, else ensure the user has CLUSTER_MODIFY_CONFIGS
    Service service = request.getServiceId() != null
      ? cluster.getService(request.getServiceId())
      : cluster.getServiceByConfigType(configType);


    // Get the changes so that the user's intention can be determined. For example, maybe
    // the user wants to change the run-as user for a service or maybe the the cluster-wide
    // recovery mode setting.
    Map<String, String[]> propertyChanges = getPropertyChanges(cluster, request);

    if(service == null) {
      // If the configuration is not attached to a specific service, it is a cluster-wide configuration
      // type. For example, cluster-env.

      // If the user is trying to set the cluster-wide recovery mode, ensure that user
      // has the appropriate authorization
      validateAuthorizationToManageServiceAutoStartConfiguration(cluster, configType, propertyChanges);

      // If the user is trying to set any other cluster-wide property, ensure that user
      // has the appropriate authorization
      validateAuthorizationToModifyConfigurations(cluster, configType, propertyChanges,
          Collections.singletonMap("cluster-env", Collections.singleton("recovery_enabled")),
          false);
    }
    else {
      // If the user is trying to set any service-level property, ensure that user
      // has the appropriate authorization
      validateAuthorizationToModifyConfigurations(cluster, configType, propertyChanges, null, true);

      // Ensure the user is allowed to update service users and groups.
      validateAuthorizationToUpdateServiceUsersAndGroups(cluster, configType, propertyChanges);
    }

    Map<String, String> requestProperties = request.getProperties();

    // Configuration attributes are optional. If not present, use default(provided by stack), otherwise merge default
    // with request-provided
    Map<String, Map<String, String>> requestPropertiesAttributes = request.getPropertiesAttributes();

    if (requestPropertiesAttributes != null && requestPropertiesAttributes.containsKey(PASSWORD)) {
      for (Map.Entry<String, String> requestEntry : requestPropertiesAttributes.get(PASSWORD).entrySet()) {
        String passwordProperty = requestEntry.getKey();
        if(requestProperties.containsKey(passwordProperty) && requestEntry.getValue().equals("true")) {
          String passwordPropertyValue = requestProperties.get(passwordProperty);
          if (!SecretReference.isSecret(passwordPropertyValue)) {
            continue;
          }
          SecretReference ref = new SecretReference(passwordPropertyValue, cluster);
          String refValue = ref.getValue();
          requestProperties.put(passwordProperty, refValue);
        }
      }
    }

    Map<PropertyInfo.PropertyType, Set<String>> propertiesTypes = cluster.getConfigPropertiesTypes(request.getType());
    if(propertiesTypes.containsKey(PropertyType.PASSWORD)) {
      for(String passwordProperty : propertiesTypes.get(PropertyType.PASSWORD)) {
        if(requestProperties.containsKey(passwordProperty)) {
          String passwordPropertyValue = requestProperties.get(passwordProperty);
          if (!SecretReference.isSecret(passwordPropertyValue)) {
            continue;
          }
          SecretReference ref = new SecretReference(passwordPropertyValue, cluster);
          String refValue = ref.getValue();
          requestProperties.put(passwordProperty, refValue);
        }
      }
    }

    Map<String, Config> configs = cluster.getConfigsByServiceIdType(request.getType(), request.getServiceId());
    if (null == configs) {
      configs = new HashMap<>();
    }

    Map<String, Map<String, String>> propertiesAttributes = new HashMap<>();

    Set<StackId> visitedStacks = new HashSet<>();

    for (Service clusterService : cluster.getServices()) {
      StackId stackId = clusterService.getStackId();
      StackInfo stackInfo = ambariMetaInfo.getStack(clusterService.getStackId());

      if (visitedStacks.contains(stackId)) {
        continue;
      }

      Map<String, Map<String, String>> defaultConfigAttributes = stackInfo.getDefaultConfigAttributesForConfigType(configType);
      if (null != defaultConfigAttributes) {
        ConfigHelper.mergeConfigAttributes(propertiesAttributes, defaultConfigAttributes);
      }

      visitedStacks.add(stackId);
    }

    // overwrite default attributes with request attributes
    if(requestPropertiesAttributes != null){
      ConfigHelper.mergeConfigAttributes(propertiesAttributes, requestPropertiesAttributes);
    }

    if (configs.containsKey(request.getVersionTag())) {
      throw new AmbariException(MessageFormat.format("Configuration with tag ''{0}'' exists for ''{1}''",
          request.getVersionTag(),
          request.getType()));
    }

    StackId stackId = null;
    if (null != service) {
      stackId = service.getStackId();
    }

    if (null == stackId) {
      stackId = cluster.getDesiredStackVersion();
    }

    Config config = createConfig(cluster, stackId, request.getType(), requestProperties,
      request.getVersionTag(), propertiesAttributes, request.getServiceId());

    LOG.info(MessageFormat.format("Creating configuration with tag ''{0}'' to cluster ''{1}''  for configuration type {2}",
        request.getVersionTag(),
        request.getClusterName(),
        configType));

    if(request.getServiceId() == null) {
      return new ConfigurationResponse(cluster.getClusterName(), config);
    }
    else {
      return new ConfigurationResponse(cluster.getClusterName(), config, request.getServiceId(), request.getServiceGroupId());
    }
  }

  @Override
  public Config createConfig(Cluster cluster, StackId stackId, String type, Map<String, String> properties,
                             String versionTag, Map<String, Map<String, String>> propertiesAttributes, Long serviceId) {

    Config config = configFactory.createNew(stackId, cluster, type, versionTag, properties,
        propertiesAttributes, serviceId);

    cluster.addConfig(config);
    return config;
  }

  @Override
  public void createGroups(Set<GroupRequest> requests) throws AmbariException {
    for (GroupRequest request : requests) {
      if (StringUtils.isBlank(request.getGroupName())) {
        throw new AmbariException("Group name must be supplied.");
      }
      final Group group = users.getGroup(request.getGroupName());
      if (group != null) {
        throw new AmbariException("Group already exists.");
      }
      users.createGroup(request.getGroupName(), GroupType.LOCAL);
    }
  }

  @Override
  public void createMembers(Set<MemberRequest> requests) throws AmbariException {
    for (MemberRequest request : requests) {
      if (StringUtils.isBlank(request.getGroupName()) || StringUtils.isBlank(request.getUserName())) {
        throw new AmbariException("Both group name and user name must be supplied.");
      }
      users.addMemberToGroup(request.getGroupName(), request.getUserName());
    }
  }

  @Override
  public Set<MemberResponse> getMembers(Set<MemberRequest> requests)
      throws AmbariException {
    final Set<MemberResponse> responses = new HashSet<>();
    for (MemberRequest request: requests) {
      LOG.debug("Received a getMembers request, {}", request);
      final Group group = users.getGroup(request.getGroupName());
      if (null == group) {
        if (requests.size() == 1) {
          // only throw exception if there is a single request
          // if there are multiple requests, this indicates an OR predicate
          throw new ObjectNotFoundException("Cannot find group '"
              + request.getGroupName() + "'");
        }
      } else {
        for (User user: users.getGroupMembers(group.getGroupName())) {
          final MemberResponse response = new MemberResponse(group.getGroupName(), user.getUserName());
          responses.add(response);
        }
      }
    }
    return responses;
  }

  @Override
  @SuppressWarnings("unchecked")
  public synchronized void updateMembers(Set<MemberRequest> requests) throws AmbariException {
    // validate
    String groupName = null;
    for (MemberRequest request: requests) {
      if (groupName != null && !request.getGroupName().equals(groupName)) {
        throw new AmbariException("Can't manage members of different groups in one request");
      }
      groupName = request.getGroupName();
    }
    final List<String> requiredMembers = new ArrayList<>();
    for (MemberRequest request: requests) {
      if (request.getUserName() != null) {
        requiredMembers.add(request.getUserName());
      }
    }
    final List<String> currentMembers = users.getAllMembers(groupName);
    for (String user: (Collection<String>) CollectionUtils.subtract(currentMembers, requiredMembers)) {
      users.removeMemberFromGroup(groupName, user);
    }
    for (String user: (Collection<String>) CollectionUtils.subtract(requiredMembers, currentMembers)) {
      users.addMemberToGroup(groupName, user);
    }
  }

  private Stage createNewStage(long id, Cluster cluster, long requestId,
                               String requestContext,
                               String commandParamsStage, String hostParamsStage) {
    String logDir = BASE_LOG_DIR + File.pathSeparator + requestId;
    Stage stage =
        stageFactory.createNew(requestId, logDir,
          null == cluster ? null : cluster.getClusterName(),
          null == cluster ? -1L : cluster.getClusterId(),
          requestContext, commandParamsStage,
          hostParamsStage);
    stage.setStageId(id);
    return stage;
  }

  private Set<ClusterResponse> getClusters(ClusterRequest request)
      throws AmbariException, AuthorizationException {

    Set<ClusterResponse> response = new HashSet<>();

    if (LOG.isDebugEnabled()) {
      LOG.debug("Received a getClusters request, clusterName={}, clusterId={}, stackInfo={}",
        request.getClusterName(), request.getClusterId(), request.getStackVersion());
    }

    Cluster singleCluster = null;
    try {
      if (request.getClusterName() != null) {
        singleCluster = clusters.getCluster(request.getClusterName());
      } else if (request.getClusterId() != null) {
        singleCluster = clusters.getClusterById(request.getClusterId());
      }
    }
    catch(ClusterNotFoundException e) {
      // the user shouldn't know the difference between a cluster that does not exist or one that
      // he doesn't have access to.
      if (AuthorizationHelper.isAuthorized(ResourceType.AMBARI, null, RoleAuthorization.AMBARI_ADD_DELETE_CLUSTERS)) {
        throw e;
      } else {
        throw new AuthorizationException();
      }
    }

    if (singleCluster != null) {
      ClusterResponse cr = singleCluster.convertToResponse();
      cr.setDesiredConfigs(singleCluster.getDesiredConfigs());
      cr.setDesiredServiceConfigVersions(singleCluster.getActiveServiceConfigVersions());
      cr.setCredentialStoreServiceProperties(getCredentialStoreServiceProperties());

     // If the user is authorized to view information about this cluster, add it to the response
// TODO: Uncomment this when the UI doesn't require view access for View-only users.
//      if (AuthorizationHelper.isAuthorized(ResourceType.CLUSTER, cr.getResourceId(),
//          RoleAuthorization.AUTHORIZATIONS_VIEW_CLUSTER)) {
      response.add(cr);
//      }
//      else {
//        // the user shouldn't know the difference between a cluster that does not exist or one that
//        // he doesn't have access to.
//        throw new AuthorizationException();
//      }

      return response;
    }


    Map<String, Cluster> allClusters = clusters.getClusters();
    for (Cluster c : allClusters.values()) {

// TODO: Uncomment this when the UI doesn't require view access for View-only users.
//       If the user is authorized to view information about this cluster, add it to the response
//       if (AuthorizationHelper.isAuthorized(ResourceType.CLUSTER, c.getResourceId(),
//        RoleAuthorization.AUTHORIZATIONS_VIEW_CLUSTER)) {
      ClusterResponse cr = c.convertToResponse();
      cr.setDesiredConfigs(c.getDesiredConfigs());
      cr.setDesiredServiceConfigVersions(c.getActiveServiceConfigVersions());
      cr.setCredentialStoreServiceProperties(getCredentialStoreServiceProperties());
      response.add(cr);
//       }
    }
    StringBuilder builder = new StringBuilder();
    if (LOG.isDebugEnabled()) {
      clusters.debugDump(builder);
      LOG.debug("Cluster State for cluster {}", builder);
    }
    return response;
  }

  private Set<ServiceComponentHostResponse> getHostComponents(
      ServiceComponentHostRequest request, boolean statusOnly) throws AmbariException {
    LOG.debug("Processing request {}", request);

    if (request.getClusterName() == null
        || request.getClusterName().isEmpty()) {
      IllegalArgumentException e = new IllegalArgumentException("Invalid arguments, cluster name should not be null");
      LOG.debug("Cluster not specified in request", e);
      throw e;
    }

    final Cluster cluster;
    try {
      cluster = clusters.getCluster(request.getClusterName());
    } catch (ClusterNotFoundException e) {
      LOG.error("Cluster not found ", e);
      throw new ParentObjectNotFoundException("Parent Cluster resource doesn't exist", e);
    }

    if (request.getHostname() != null) {
      try {
        if (!clusters.getClustersForHost(request.getHostname()).contains(cluster)) {
          // case where host exists but not associated with given cluster
          LOG.error("Host doesn't belong to cluster - " + request.getHostname());
          throw new ParentObjectNotFoundException("Parent Host resource doesn't exist",
              new HostNotFoundException(request.getClusterName(), request.getHostname()));
        }
      } catch (HostNotFoundException e) {
        LOG.error("Host not found", e);
        // creating new HostNotFoundException to add cluster name
        throw new ParentObjectNotFoundException("Parent Host resource doesn't exist",
            new HostNotFoundException(request.getClusterName(), request.getHostname()));
      }
    }

    if (request.getHostComponentId() != null) {
      ServiceComponentHost sch = cluster.getHostComponentById(request.getHostComponentId());
      if (sch != null) {
        if (Strings.isNullOrEmpty(request.getServiceGroupName())) {
          request.setServiceGroupName(sch.getServiceGroupName());
        }
        if (Strings.isNullOrEmpty(request.getServiceName())) {
          request.setServiceName(sch.getServiceName());
        }
      }
    }

    List<Service> services;
    if (!Strings.isNullOrEmpty(request.getServiceName())) {
      services = ImmutableList.of(cluster.getService(request.getServiceGroupName(), request.getServiceName()));
    } else if (!Strings.isNullOrEmpty(request.getServiceGroupName())) {
      services = ImmutableList.copyOf(cluster.getServicesByServiceGroup(request.getServiceGroupName()));
    } else {
      services = ImmutableList.copyOf(cluster.getServices());
    }

    Set<ServiceComponentHostResponse> response =
        new HashSet<>();

    boolean checkDesiredState = false;
    State desiredStateToCheck = null;
    boolean checkState = false;
    State stateToCheck = null;
    boolean filterBasedConfigStaleness = false;
    boolean staleConfig = true;
    if (request.getStaleConfig() != null) {
      filterBasedConfigStaleness = true;
      staleConfig = "true".equals(request.getStaleConfig().toLowerCase());
    }
    if (request.getDesiredState() != null
        && !request.getDesiredState().isEmpty()) {
      desiredStateToCheck = State.valueOf(request.getDesiredState());
      if (!desiredStateToCheck.isValidDesiredState()) {
        throw new IllegalArgumentException("Invalid arguments, invalid desired"
            + " state, desiredState=" + desiredStateToCheck);
      }
      checkDesiredState = true;
    }

    if (!StringUtils.isEmpty(request.getState())) {
      stateToCheck = State.valueOf(request.getState());
      // maybe check should be more wider
      if (stateToCheck == null) {
        throw new IllegalArgumentException("Invalid arguments, invalid state, State=" + request.getState());
      }
      checkState = true;
    }

    Map<String, DesiredConfig> desiredConfigs = cluster.getDesiredConfigs();
    Map<String, Host> hosts = clusters.getHostsForCluster(cluster.getClusterName());

    /*
     This is a core step in retrieving a given component instance in multi-host component instances world.
     We fetch the 'HostComponentStateEntity' based on the 'host component Id' passed-in in the request. if it exists,
     we use the service group Id, service Id, componentName and componentType to query the unique ServiceComponentEntity
     associated with it.
     */
    ServiceComponentDesiredStateEntity serviceComponentDesiredStateEntity = null;
    HostComponentStateEntity hostComponentStateEntity = null;
    if (request.getHostComponentId() != null) {
      hostComponentStateEntity = hostComponentStateDAO.findById(request.getHostComponentId());
      if (hostComponentStateEntity == null) {
        throw new AmbariException("Could not find Host Component resource for"
                + " componentId = "+ request.getHostComponentId());
      }
      serviceComponentDesiredStateEntity = serviceComponentDesiredStateDAO.findByName(hostComponentStateEntity.getClusterId(),
              hostComponentStateEntity.getServiceGroupId(), hostComponentStateEntity.getServiceId(),
              hostComponentStateEntity.getComponentName(), hostComponentStateEntity.getComponentType());
      if (serviceComponentDesiredStateEntity == null) {
        throw new AmbariException("Could not find Service Component resource for"
                + " componentId = " + request.getHostComponentId() + ", serviceGroupId = " + hostComponentStateEntity.getServiceGroupId()
                + ", serviceId = " + hostComponentStateEntity.getServiceId() + ", componentName = " + hostComponentStateEntity.getComponentName()
                + ", componntType = " + hostComponentStateEntity.getComponentType());
        }
    }

    for (Service s : services) {
      // filter on component name if provided
      Set<ServiceComponent> components = new HashSet<>();
      if (request.getComponentName() != null) {
        if (s.getServiceComponents().keySet().contains(request.getComponentName())) {
          components.add(s.getServiceComponent(request.getComponentName()));
        }
      } else {
        components.addAll(s.getServiceComponents().values());
      }

      for (ServiceComponent sc : components) {
        if (serviceComponentDesiredStateEntity != null &&
                serviceComponentDesiredStateEntity.getId() != null &&
                sc.getId() != null) {
          if (!sc.getId().equals(serviceComponentDesiredStateEntity.getId())) {
            continue;
          }
        }

        // filter on hostname if provided
        // filter on desired state if provided

        Map<String, ServiceComponentHost> serviceComponentHostMap =
          sc.getServiceComponentHosts();

        if (request.getHostname() != null) {
          try {
            if (serviceComponentHostMap == null
                || !serviceComponentHostMap.containsKey(request.getHostname())) {
              LOG.debug("Host {} not found in service component's map {}", request.getHostname(), serviceComponentHostMap);
              throw new ServiceComponentHostNotFoundException(cluster.getClusterName(),
                s.getName(), sc.getName(), request.getHostname());
            }

            ServiceComponentHost sch = serviceComponentHostMap.get(request.getHostname());

            if (null == sch) {
              // It's possible that the host was deleted during the time that the request was generated.
              continue;
            }

            if (checkDesiredState && (desiredStateToCheck != sch.getDesiredState())) {
              continue;
            }

            if (checkState && stateToCheck != sch.getState()) {
              continue;
            }

            if (request.getAdminState() != null) {
              String stringToMatch =
                  sch.getComponentAdminState() == null ? "" : sch.getComponentAdminState().name();
              if (!request.getAdminState().equals(stringToMatch)) {
                continue;
              }
            }

            ServiceComponentHostResponse r = statusOnly ? sch.convertToResponseStatusOnly(desiredConfigs,
                filterBasedConfigStaleness)
                : sch.convertToResponse(desiredConfigs);
            if (null == r || (filterBasedConfigStaleness && r.isStaleConfig() != staleConfig)) {
              continue;
            }

            Host host = hosts.get(sch.getHostName());
            if (host == null) {
              throw new HostNotFoundException(cluster.getClusterName(), sch.getHostName());
            }

            MaintenanceState effectiveMaintenanceState = maintenanceStateHelper.getEffectiveState(sch, host);
            if(filterByMaintenanceState(request, effectiveMaintenanceState)) {
              continue;
            }
            r.setMaintenanceState(effectiveMaintenanceState.name());

            response.add(r);
          } catch (ServiceComponentHostNotFoundException e) {
            if (request.getServiceName() == null || request.getHostComponentId() == null) {
              // Ignore the exception if either the service name or component name are not specified.
              // This is an artifact of how we get host_components and can happen in the case where
              // we get all host_components for a host, for example.
              LOG.debug("Ignoring not specified host_component ", e);

            } else {
              // Otherwise rethrow the exception and let the caller decide if it's an error condition.
              // Logging the exception as debug since this does not necessarily indicate an error
              // condition.
              LOG.debug("ServiceComponentHost not found ", e);
              throw new ServiceComponentHostNotFoundException(cluster.getClusterName(),
                  request.getServiceName(), request.getHostComponentId(), request.getHostname());
            }
          }
        } else {
          for (ServiceComponentHost sch : serviceComponentHostMap.values()) {
            if (null == sch) {
              // It's possible that the host was deleted during the time that the request was generated.
              continue;
            }

            if (checkDesiredState && (desiredStateToCheck != sch.getDesiredState())) {
              continue;
            }

            if (checkState && stateToCheck != sch.getState()) {
              continue;
            }

            if (request.getAdminState() != null) {
              String stringToMatch =
                  sch.getComponentAdminState() == null ? "" : sch.getComponentAdminState().name();
              if (!request.getAdminState().equals(stringToMatch)) {
                continue;
              }
            }

            ServiceComponentHostResponse r = statusOnly ? sch.convertToResponseStatusOnly(desiredConfigs,
                filterBasedConfigStaleness)
                : sch.convertToResponse(desiredConfigs);
            if (null == r || (filterBasedConfigStaleness && r.isStaleConfig() != staleConfig)) {
              continue;
            }

            Host host = hosts.get(sch.getHostName());
            if (host == null) {
              throw new HostNotFoundException(cluster.getClusterName(), sch.getHostName());
            }

            MaintenanceState effectiveMaintenanceState = maintenanceStateHelper.getEffectiveState(sch, host);
            if(filterByMaintenanceState(request, effectiveMaintenanceState)) {
              continue;
            }
            r.setMaintenanceState(effectiveMaintenanceState.name());

            response.add(r);
          }
        }
      }
    }
    return response;
  }

  private boolean filterByMaintenanceState(ServiceComponentHostRequest request, MaintenanceState effectiveMaintenanceState) {
    if (request.getMaintenanceState() != null) {
      MaintenanceState desiredMaintenanceState = MaintenanceState.valueOf(request.getMaintenanceState());
      if (desiredMaintenanceState.equals(MaintenanceState.ON)) {
        /*
         * if we want components with ON state it can be one of IMPLIED_FROM_SERVICE,
         * IMPLIED_FROM_SERVICE_AND_HOST, IMPLIED_FROM_HOST, ON, ro simply - not OFF
         */
        if (effectiveMaintenanceState.equals(MaintenanceState.OFF)) {
          return true;
        }
      } else if (!desiredMaintenanceState.equals(effectiveMaintenanceState)){
        return true;
      }
    }
    return false;
  }

  @Override
  public MaintenanceState getEffectiveMaintenanceState(ServiceComponentHost sch)
      throws AmbariException {

    return maintenanceStateHelper.getEffectiveState(sch);
  }


  private Set<ConfigurationResponse> getConfigurations(
      ConfigurationRequest request) throws AmbariException {
    if (request.getClusterName() == null) {
      throw new IllegalArgumentException("Invalid arguments, cluster name"
          + " should not be null");
    }

    Cluster cluster = clusters.getCluster(request.getClusterName());

    Set<ConfigurationResponse> responses = new HashSet<>();

    // !!! if only one, then we need full properties
    if (null != request.getType() && null != request.getVersionTag()) {
      ConfigurationResponse response = null;
      Config config = null;
      //TODO : Remove after getting rid of cluster configurations
      if (request.getServiceId() != null) {
        config = cluster.getConfigByServiceId(request.getType(), request.getVersionTag(), request.getServiceId());
        if (null != config) {
          response = new ConfigurationResponse(
                  cluster.getClusterName(), config, request.getServiceId(), request.getServiceGroupId());
        }
      }
      if (response == null) {
        config = cluster.getConfig(request.getType(),
                request.getVersionTag());
        if (null != config) {
          response = new ConfigurationResponse(
                  cluster.getClusterName(), config);
        }
      }
      responses.add(response);
    }
    else {
      ConfigurationResponse response = null;
      boolean includeProps = request.includeProperties();
      Map<String, Config> configs = null;
      //Get by type
      if (null != request.getType()) {
        configs = cluster.getConfigsByServiceIdType(request.getType(), request.getServiceId());
        if (null != configs) {
          for (Entry<String, Config> entry : configs.entrySet()) {
            Config config = entry.getValue();
            response = new ConfigurationResponse(
                    cluster.getClusterName(), config.getStackId(),
                    request.getType(),
                    config.getTag(), entry.getValue().getVersion(),
                    includeProps ? config.getProperties() : new HashMap<>(),
                    includeProps ? config.getPropertiesAttributes() : new HashMap<>(),
                    config.getPropertiesTypes(), request.getServiceId(), request.getServiceGroupId());
            responses.add(response);
          }
        }
      } else {
        // !!! all configuration
        Collection<Config> all = null;
        //TODO : Remove after getting rid of cluster configurations
        if (request.getServiceId() != null) {
          all = cluster.getConfigsByServiceId(request.getServiceId());
          if (all != null) {
            for (Config config : all) {
              response = new ConfigurationResponse(
                      cluster.getClusterName(), config.getStackId(), config.getType(),
                      config.getTag(), config.getVersion(),
                      includeProps ? config.getProperties() : new HashMap<>(),
                      includeProps ? config.getPropertiesAttributes() : new HashMap<>(),
                      config.getPropertiesTypes(), request.getServiceId(), request.getServiceGroupId());
              responses.add(response);
            }
          }
        }
        if (responses == null || responses.isEmpty()) {
          all = cluster.getAllConfigs();
          for (Config config : all) {
            response = new ConfigurationResponse(
                    cluster.getClusterName(), config.getStackId(), config.getType(),
                    config.getTag(), config.getVersion(),
                    includeProps ? config.getProperties() : new HashMap<>(),
                    includeProps ? config.getPropertiesAttributes() : new HashMap<>(),
                    config.getPropertiesTypes());
            responses.add(response);
          }
        }
      }
    }
    return responses;
  }

  @Override
  @Transactional
  public synchronized RequestStatusResponse updateClusters(Set<ClusterRequest> requests,
                                                           Map<String, String> requestProperties)
      throws AmbariException, AuthorizationException {
    return updateClusters(requests, requestProperties, true);
  }

  @Override
  @Transactional
  public synchronized RequestStatusResponse updateClusters(Set<ClusterRequest> requests,
                                                           Map<String, String> requestProperties,
                                                           boolean fireAgentUpdates)
      throws AmbariException, AuthorizationException {

    RequestStatusResponse response = null;

    // We have to allow for multiple requests to account for multiple
    // configuration updates (create multiple configuration resources)...
    for (ClusterRequest request : requests) {
      response = updateCluster(request, requestProperties, fireAgentUpdates);
    }
    return response;
  }

  /**
   * Get a dictionary of all config differences between existingConfig and newConfigValues where the key is the config name and the action is one of "changed", "added", or "deleted".
   * @param existingConfig
   * @param newConfigValues
   * @return Delta of configs
   */
  private Map<String, String> getConfigKeyDeltaToAction(Config existingConfig, Map<String, String> newConfigValues) {
    Map<String, String> configsChanged = new HashMap<>();

    if (null != existingConfig) {
      Map<String, String> existingConfigValues = existingConfig.getProperties();

      Iterator it = existingConfigValues.entrySet().iterator();
      while (it.hasNext()) {
        Map.Entry<String, String> pair = (Map.Entry) it.next();
        // Check the value if both keys exist
        if (newConfigValues.containsKey(pair.getKey())) {
          if (!newConfigValues.get(pair.getKey()).equals(pair.getValue())) {
            configsChanged.put(pair.getKey(), "changed");
          }
        } else {
          // Deleted
          configsChanged.put(pair.getKey(), "deleted");
        }
      }

      it = newConfigValues.entrySet().iterator();
      while (it.hasNext()) {
        Map.Entry<String, String> pair = (Map.Entry) it.next();
        if (!existingConfigValues.keySet().contains(pair.getKey())) {
          configsChanged.put(pair.getKey(), "added");
        }
      }
    } else {
      // All of the configs in this config type are new.
      for (String key : newConfigValues.keySet()) {
        configsChanged.put(key, "added");
      }
    }
    return configsChanged;
  }

  /**
   * Inverse a HashMap of the form key_i: value_j to value_j: [key_a, ..., key_z]
   * for all keys that contain that value.
   * This is useful for printing config deltas.
   * @param configKeyToAction Original dictionary
   * @return Inverse of the dictionary.
   */
  private Map<String, List<String>> inverseMapByValue(Map<String, String> configKeyToAction) {
    Map<String, List<String>> mapByValue = new HashMap<>();

    Iterator it = configKeyToAction.entrySet().iterator();
    while (it.hasNext()) {
      Map.Entry<String, String> pair = (Map.Entry) it.next();
      // Key is the config name, Value is the action (added, deleted, changed)
      if (mapByValue.containsKey(pair.getValue())) {
        mapByValue.get(pair.getValue()).add(pair.getKey());
      } else {
        List<String> configListForAction = new ArrayList<>();
        configListForAction.add(pair.getKey());
        mapByValue.put(pair.getValue(), configListForAction);
      }
    }
    return mapByValue;
  }

  /**
   * Get a string that represents config keys that are changed, added, or deleted.
   * @param actionToConfigKeyList Dictionary from the action to a list of configs in that category.
   * @return String that represents config keys that are changed, added, or deleted.
   */
  private String getActionToConfigListAsString(Map<String, List<String>> actionToConfigKeyList) {
    String output = "";

    String[] actions = {"added", "deleted", "changed"};
    int i = 0;
    for (String action : actions) {
      i++;
      output += action + ": [";
      if (actionToConfigKeyList.containsKey(action)) {
        List<String> values = actionToConfigKeyList.get(action);
        output += StringUtils.join(values, ", ");

      }
      if (i < actions.length) {
        output += "], ";
      } else {
        output += "]";
      }
    }
    return output;
  }

  private synchronized RequestStatusResponse updateCluster(ClusterRequest request,
                                                           Map<String, String> requestProperties,
                                                           boolean fireAgentUpdates
  )
      throws AmbariException, AuthorizationException {

    RequestStageContainer requestStageContainer = null;

    if (request.getClusterId() == null
        && (request.getClusterName() == null
        || request.getClusterName().isEmpty())) {
      throw new IllegalArgumentException("Invalid arguments, cluster id or cluster name should not be null");
    }

    LOG.info("Received a updateCluster request"
        + ", clusterId=" + request.getClusterId()
        + ", clusterName=" + request.getClusterName()
        + ", securityType=" + request.getSecurityType()
        + ", request=" + request);

    final Cluster cluster;
    if (request.getClusterId() == null) {
      cluster = clusters.getCluster(request.getClusterName());
    } else {
      cluster = clusters.getClusterById(request.getClusterId());
    }

    List<ConfigurationRequest> desiredConfigs = request.getDesiredConfig();
    if (desiredConfigs != null) {
      for (ConfigurationRequest configurationRequest : desiredConfigs) {
        if (StringUtils.isEmpty(configurationRequest.getVersionTag())) {
          configurationRequest.setVersionTag(UUID.randomUUID().toString());
        }
      }
    }

    // Ensure the user has access to update this cluster
    AuthorizationHelper.verifyAuthorization(ResourceType.CLUSTER, cluster.getResourceId(), RoleAuthorization.AUTHORIZATIONS_UPDATE_CLUSTER);

    //save data to return configurations created
    List<ConfigurationResponse> configurationResponses =
      new LinkedList<>();
    ServiceConfigVersionResponse serviceConfigVersionResponse = null;
    boolean nonServiceConfigsChanged = false;

    if (desiredConfigs != null && request.getServiceConfigVersionRequest() != null) {
      String msg = "Unable to set desired configs and rollback at same time, request = " + request;
      LOG.error(msg);
      throw new IllegalArgumentException(msg);
    }

    // set the new name of the cluster if change is requested
    if (!cluster.getClusterName().equals(request.getClusterName())) {
      if (LOG.isDebugEnabled()) {
        LOG.debug("Received cluster name change request from {} to {}", cluster.getClusterName(), request.getClusterName());
      }

      if(!AuthorizationHelper.isAuthorized(ResourceType.AMBARI, null, EnumSet.of(RoleAuthorization.AMBARI_RENAME_CLUSTER))) {
        throw new AuthorizationException("The authenticated user does not have authorization to rename the cluster");
      }

      cluster.setClusterName(request.getClusterName());
    }

    //check if desired configs are available in request and they were changed
    boolean isConfigurationCreationNeeded = updateClusterConfiguration(cluster, desiredConfigs);

    // set or create configuration mapping (and optionally create the map of properties)
    if (isConfigurationCreationNeeded) {

      if (!desiredConfigs.isEmpty()) {
        Set<Config> configs = new HashSet<>();
        String note = null;

        for (ConfigurationRequest cr : desiredConfigs) {
          String configType = cr.getType();

          if (null != cr.getProperties()) {
            // !!! empty property sets are supported, and need to be able to use
            // previously-defined configs (revert)
            Map<String, Config> all = cluster.getConfigsByServiceIdType(configType, cr.getServiceId());
            if (null == all ||                              // none set
                !all.containsKey(cr.getVersionTag()) ||     // tag not set
                cr.getProperties().size() > 0) {            // properties to set

              cr.setClusterName(cluster.getClusterName());
              configurationResponses.add(createConfiguration(cr));

              LOG.info(MessageFormat.format("Applying configuration with tag ''{0}'' to cluster ''{1}''  for configuration type {2}",
                  cr.getVersionTag(),
                  request.getClusterName(),
                  configType));
            }
          }
          note = cr.getServiceConfigVersionNote();
          Config config = cluster.getConfig(configType, cr.getVersionTag());
          if (null != config) {
            configs.add(config);
          }
        }
        if (!configs.isEmpty()) {
          Map<String, Config> existingConfigTypeToConfig = new HashMap<>();
          for (Config config : configs) {
            Config existingConfig = cluster.getDesiredConfigByType(config.getType());
            existingConfigTypeToConfig.put(config.getType(), existingConfig);
          }

          String authName = getAuthName();
          serviceConfigVersionResponse = cluster.addDesiredConfig(authName, configs, note);
          if (serviceConfigVersionResponse != null) {
            List<String> hosts = serviceConfigVersionResponse.getHosts();
            int numAffectedHosts = null != hosts ? hosts.size() : 0;
            configChangeLog.info("(configchange) Changing default config. cluster: '{}', changed by: '{}', service_name: '{}', config_group: '{}', num affected hosts during creation: '{}', note: '{}'",
                request.getClusterName(), authName, serviceConfigVersionResponse.getServiceName(),
                serviceConfigVersionResponse.getGroupName(), numAffectedHosts, serviceConfigVersionResponse.getNote());

            for (Config config : configs) {
              config.getVersion();
              serviceConfigVersionResponse.getNote();
              configChangeLog.info("(configchange)    type: '{}', tag: '{}', version: '{}'", config.getType(), config.getTag(), config.getVersion());

              Map<String, String> configKeyToAction = getConfigKeyDeltaToAction(existingConfigTypeToConfig.get(config.getType()), config.getProperties());
              Map<String, List<String>> actionToListConfigKeys = inverseMapByValue(configKeyToAction);

              if (!actionToListConfigKeys.isEmpty()) {
                String configOutput = getActionToConfigListAsString(actionToListConfigKeys);
                configChangeLog.info("(configchange)    Config type '{}' was modified with the following keys, {}", config.getType(), configOutput);
              }
            }
          } else {
            nonServiceConfigsChanged = true;
          }
        }
      }
    }

    StackId currentVersion = cluster.getCurrentStackVersion();
    StackId desiredVersion = cluster.getDesiredStackVersion();

    // Set the current version value if its not already set
    if (currentVersion == null) {
      if(!AuthorizationHelper.isAuthorized(ResourceType.CLUSTER, cluster.getResourceId(), EnumSet.of(RoleAuthorization.CLUSTER_UPGRADE_DOWNGRADE_STACK))) {
        throw new AuthorizationException("The authenticated user does not have authorization to modify stack version");
      }

      cluster.setCurrentStackVersion(desiredVersion);
    }

    boolean requiresHostListUpdate =
        request.getHostNames() != null && !request.getHostNames().isEmpty();

    if (requiresHostListUpdate) {
      clusters.mapAndPublishHostsToCluster(
          request.getHostNames(), request.getClusterName());
    }

    // set the provisioning state of the cluster
    if (null != request.getProvisioningState()) {
      State oldProvisioningState = cluster.getProvisioningState();
      State provisioningState = State.valueOf(request.getProvisioningState());

      if (provisioningState != State.INIT
          && provisioningState != State.INSTALLED) {
        LOG.warn(
            "Invalid cluster provisioning state {} cannot be set on the cluster {}",
            provisioningState, request.getClusterName());

        throw new IllegalArgumentException(
            "Invalid cluster provisioning state "
            + provisioningState + " cannot be set on cluster "
            + request.getClusterName());
      }

      if (provisioningState != oldProvisioningState) {
        boolean isStateTransitionValid = State.isValidDesiredStateTransition(
            oldProvisioningState, provisioningState);

        if (!isStateTransitionValid) {
          LOG.warn(
              "Invalid cluster provisioning state {} cannot be set on the cluster {} because the current state is {}",
              provisioningState, request.getClusterName(), oldProvisioningState);

          throw new AmbariException("Invalid transition for"
              + " cluster provisioning state" + ", clusterName="
              + cluster.getClusterName() + ", clusterId="
              + cluster.getClusterId() + ", currentProvisioningState="
              + oldProvisioningState + ", newProvisioningState="
              + provisioningState);
        }
      }

      cluster.setProvisioningState(provisioningState);
    }

    if (null != request.getServiceConfigVersionRequest()) {
      if(!AuthorizationHelper.isAuthorized(ResourceType.CLUSTER, cluster.getResourceId(), EnumSet.of(RoleAuthorization.SERVICE_MODIFY_CONFIGS))) {
        throw new AuthorizationException("The authenticated user does not have authorization to modify service configurations");
      }

      ServiceConfigVersionRequest serviceConfigVersionRequest = request.getServiceConfigVersionRequest();
      //TODO add serviceGroupName validation when the UI is updated to use them
      if (StringUtils.isEmpty(serviceConfigVersionRequest.getServiceName()) ||
          null == serviceConfigVersionRequest.getVersion()) {
        String msg = "Service name and version should be specified in service config version";
        LOG.error(msg);
        throw new IllegalArgumentException(msg);
      }

      serviceConfigVersionResponse = cluster.setServiceConfigVersion(
          cluster.getService(serviceConfigVersionRequest.getServiceGroupName(), serviceConfigVersionRequest.getServiceName()).getServiceId(),
          serviceConfigVersionRequest.getVersion(), getAuthName(),
          serviceConfigVersionRequest.getNote());
    }

    if (serviceConfigVersionResponse != null) {
      if (!configurationResponses.isEmpty()) {
        serviceConfigVersionResponse.setConfigurations(configurationResponses);
      }

      ClusterResponse clusterResponse =
          new ClusterResponse(cluster.getClusterId(), cluster.getClusterName(), null, null, null, 0, null, null);

      Map<String, Collection<ServiceConfigVersionResponse>> map =
        new HashMap<>();
      map.put(serviceConfigVersionResponse.getServiceName(), Collections.singletonList(serviceConfigVersionResponse));

      clusterResponse.setDesiredServiceConfigVersions(map);

      //workaround to be able to retrieve update results in resource provider
      //as this method only expected to return request response
      saveClusterUpdate(request, clusterResponse);
    }

    // set the new security type of the cluster if change is requested
    SecurityType securityType = request.getSecurityType();

    if(securityType != null) {
      // if any custom operations are valid and requested, the process of executing them should be initiated,
      // most of the validation logic will be left to the KerberosHelper to avoid polluting the controller
      if (kerberosHelper.shouldExecuteCustomOperations(securityType, requestProperties)) {
        if(!AuthorizationHelper.isAuthorized(ResourceType.CLUSTER, cluster.getResourceId(), EnumSet.of(RoleAuthorization.CLUSTER_TOGGLE_KERBEROS))) {
          throw new AuthorizationException("The authenticated user does not have authorization to perform Kerberos-specific operations");
        }

        try {
          requestStageContainer = kerberosHelper.executeCustomOperations(cluster, requestProperties, requestStageContainer,
              kerberosHelper.getManageIdentitiesDirective(requestProperties));
        } catch (KerberosOperationException e) {
          throw new IllegalArgumentException(e.getMessage(), e);
        }
      } else {
        // If force_toggle_kerberos is not specified, null will be returned. Therefore, perform an
        // equals check to yield true if the result is Boolean.TRUE, otherwise false.
        boolean forceToggleKerberos = kerberosHelper.getForceToggleKerberosDirective(requestProperties);

        if (forceToggleKerberos || (cluster.getSecurityType() != securityType)) {
          LOG.info("Received cluster security type change request from {} to {} (forced: {})",
              cluster.getSecurityType().name(), securityType.name(), forceToggleKerberos);

          if ((securityType == SecurityType.KERBEROS) || (securityType == SecurityType.NONE)) {
            if (!AuthorizationHelper.isAuthorized(ResourceType.CLUSTER, cluster.getResourceId(), EnumSet.of(RoleAuthorization.CLUSTER_TOGGLE_KERBEROS))) {
              throw new AuthorizationException("The authenticated user does not have authorization to enable or disable Kerberos");
            }

            // Since the security state of the cluster has changed, invoke toggleKerberos to handle
            // adding or removing Kerberos from the cluster. This may generate multiple stages
            // or not depending the current state of the cluster.
            try {
              requestStageContainer = kerberosHelper.toggleKerberos(cluster, securityType, requestStageContainer,
                  kerberosHelper.getManageIdentitiesDirective(requestProperties));
            } catch (KerberosOperationException e) {
              throw new IllegalArgumentException(e.getMessage(), e);
            }
          } else {
            throw new IllegalArgumentException(String.format("Unexpected security type encountered: %s", securityType.name()));
          }

          cluster.setSecurityType(securityType);
        }
      }
    }
    if (fireAgentUpdates && (serviceConfigVersionResponse != null || nonServiceConfigsChanged)) {
      configHelper.updateAgentConfigs(Collections.singleton(cluster.getClusterName()));
    }

    if (requestStageContainer != null) {
      requestStageContainer.persist();
      return requestStageContainer.getRequestStatusResponse();
    } else {
      return null;
    }
  }


  private boolean updateClusterConfiguration(Cluster cluster, List<ConfigurationRequest> desiredConfigs) throws AmbariException {
    //check if desired configs are available in request and they were changed
    boolean isConfigurationCreationNeeded = false;
    if (desiredConfigs != null) {
      for (ConfigurationRequest configurationRequest: desiredConfigs) {
        Map<String, String> requestConfigProperties = configurationRequest.getProperties();
        Map<String,Map<String,String>> requestConfigAttributes = configurationRequest.getPropertiesAttributes();

        // processing password properties
        if(requestConfigProperties != null && !requestConfigProperties.isEmpty()) {
          Map<PropertyInfo.PropertyType, Set<String>> propertiesTypes = cluster.getConfigPropertiesTypes(
            configurationRequest.getType()
          );
          for (Entry<String, String> property : requestConfigProperties.entrySet()) {
            String propertyName = property.getKey();
            String propertyValue = property.getValue();
            if ((propertiesTypes.containsKey(PropertyType.PASSWORD) &&
              propertiesTypes.get(PropertyType.PASSWORD).contains(propertyName)) ||
              (requestConfigAttributes != null && requestConfigAttributes.containsKey(PASSWORD) &&
                requestConfigAttributes.get(PASSWORD).containsKey(propertyName) &&
                requestConfigAttributes.get(PASSWORD).get(propertyName).equals("true"))) {
              if (SecretReference.isSecret(propertyValue)) {
                SecretReference ref = new SecretReference(propertyValue, cluster);
                requestConfigProperties.put(propertyName, ref.getValue());
              }
            }
          }
        }

        Config clusterConfig = cluster.getDesiredConfigByType(configurationRequest.getType());
        Map<String, String> clusterConfigProperties = null;
        Map<String,Map<String,String>> clusterConfigAttributes = null;
        if (clusterConfig != null) {
          clusterConfigProperties = clusterConfig.getProperties();
          clusterConfigAttributes = clusterConfig.getPropertiesAttributes();
          if (!isAttributeMapsEqual(requestConfigAttributes, clusterConfigAttributes)){
            isConfigurationCreationNeeded = true;
            break;
          }
        } else {
          isConfigurationCreationNeeded = true;
          break;
        }

        if (requestConfigProperties == null || requestConfigProperties.isEmpty()) {
          Config existingConfig = cluster.getConfig(configurationRequest.getType(), configurationRequest.getVersionTag());
          if (existingConfig != null) {
            if (!StringUtils.equals(existingConfig.getTag(), clusterConfig.getTag())) {
              isConfigurationCreationNeeded = true;
              break;
            }
          }
        }
        if (requestConfigProperties != null && clusterConfigProperties != null) {
          if (requestConfigProperties.size() != clusterConfigProperties.size()) {
            isConfigurationCreationNeeded = true;
            break;
          } else {
            if ( cluster.getServiceByConfigType(clusterConfig.getType()) != null &&  clusterConfig.getServiceConfigVersions().isEmpty() ) {

              //If there's no service config versions containing this config (except cluster configs), recreate it even if exactly equal
              LOG.warn("Existing desired config doesn't belong to any service config version, " +
                  "forcing config recreation, " +
                  "clusterName={}, type = {}, tag={}", cluster.getClusterName(), clusterConfig.getType(),
                clusterConfig.getTag());
              isConfigurationCreationNeeded = true;
              break;
            }
            for (Entry<String, String> property : requestConfigProperties.entrySet()) {
              if (!StringUtils.equals(property.getValue(), clusterConfigProperties.get(property.getKey()))) {
                isConfigurationCreationNeeded = true;
                break;
              }
            }
          }
        }
      }
    }
    return isConfigurationCreationNeeded;
  }

  /**
   * Given a configuration request, compares the requested properties to the current set of desired
   * properties for the same configuration type and returns a map of property names to an array of
   * Strings representing the current value (index 0), and the requested value (index 1).
   * <p>
   * <ul>
   * <li>
   * If a property is set in the requested property set and not found in the current property set,
   * the current value (index 0) will be <code>null</code> - {<code>null</code>, "requested value"}
   * </li>
   * <li>
   * If a property is set in the current property set and not found in the requested property set,
   * the requested value (index 1) will be <code>null</code> - {"current value", <code>null</code>}
   * </li>
   * <li>
   * If a property found in bother current property set and the requested property set,
   * the requested value (index 1) will be <code>null</code> - {"current value", "requested value"}
   * </li>
   * </ul>
   *
   * @param cluster the relevant cluster
   * @param request the request data
   * @return a map lf property names to String arrays indicating the requsted changes ({current value, requested valiue})
   */
  private Map<String, String[]> getPropertyChanges(Cluster cluster, ConfigurationRequest request) {
    Map<String, String[]>  changedProperties = new HashMap<>();

    // Ensure that the requested property map is not null.
    Map<String, String> requestedProperties  = request.getProperties();
    if (requestedProperties == null) {
      requestedProperties = Collections.emptyMap();
    }

    // Get the current/desired properties for the relevant configuration type and ensure that the
    // property map is not null.
    Config existingConfig = cluster.getDesiredConfigByType(request.getType());
    Map<String, String> existingProperties = (existingConfig == null) ? null : existingConfig.getProperties();
    if (existingProperties == null) {
      existingProperties = Collections.emptyMap();
    }

    // Ensure all propery names are captured, including missing ones from either set.
    Set<String> propertyNames = new HashSet<>();
    propertyNames.addAll(requestedProperties.keySet());
    propertyNames.addAll(existingProperties.keySet());

    for(String propertyName:propertyNames) {
      String requestedValue = requestedProperties.get(propertyName);
      String existingValue = existingProperties.get(propertyName);

      // Perform case-sensitive match.  It is possible that case matters here.
      if((requestedValue == null) ? (existingValue != null) : !requestedValue.equals(existingValue)) {
        changedProperties.put(propertyName, new String[]{existingValue, requestedValue});
      }
    }

    return changedProperties;
  }

  /**
   * Comparison of two attributes maps
   * @param requestConfigAttributes - attribute map sent from API
   * @param clusterConfigAttributes - existed attribute map
   * @return true if maps is equal (have the same attributes and their values)
   */
  public boolean isAttributeMapsEqual(Map<String, Map<String, String>> requestConfigAttributes,
          Map<String, Map<String, String>> clusterConfigAttributes) {
    boolean isAttributesEqual = true;
    if ((requestConfigAttributes != null && clusterConfigAttributes == null)
            || (requestConfigAttributes == null && clusterConfigAttributes != null)
            || (requestConfigAttributes != null && clusterConfigAttributes != null
            && !requestConfigAttributes.keySet().equals(clusterConfigAttributes.keySet()))) {
      return false;
    } else if (clusterConfigAttributes != null && requestConfigAttributes != null) {
      for (Entry<String, Map<String, String>> ClusterEntrySet : clusterConfigAttributes.entrySet()) {
        Map<String, String> clusterMapAttributes = ClusterEntrySet.getValue();
        Map<String, String> requestMapAttributes = requestConfigAttributes.get(ClusterEntrySet.getKey());
        if ((requestMapAttributes != null && clusterMapAttributes == null)
                || (requestMapAttributes == null && clusterMapAttributes != null)
                || (requestMapAttributes != null && clusterMapAttributes != null
                && !requestMapAttributes.keySet().equals(clusterMapAttributes.keySet()))) {
          return false;
        } else if (requestMapAttributes != null && clusterMapAttributes != null) {
          for (Entry<String, String> requestPropertyEntrySet : requestMapAttributes.entrySet()) {
            String requestPropertyValue = requestPropertyEntrySet.getValue();
            String clusterPropertyValue = clusterMapAttributes.get(requestPropertyEntrySet.getKey());
            if ((requestPropertyValue != null && clusterPropertyValue == null)
                    || (requestPropertyValue == null && clusterPropertyValue != null)
                    || (requestPropertyValue != null && clusterPropertyValue != null
                    && !requestPropertyValue.equals(clusterPropertyValue))) {
              return false;
            }
          }
        }

      }
    }
    return isAttributesEqual;
  }

  /**
   * Save cluster update results to retrieve later
   * @param clusterRequest   cluster request info
   * @param clusterResponse  cluster response info
   */
  public void saveClusterUpdate(ClusterRequest clusterRequest, ClusterResponse clusterResponse) {
    clusterUpdateCache.put(clusterRequest, clusterResponse);
  }


  @Override
  public ClusterResponse getClusterUpdateResults(ClusterRequest clusterRequest) {
    return clusterUpdateCache.getIfPresent(clusterRequest);
  }

  @Override
  public ConfigGroupResponse getConfigGroupUpdateResults(ConfigGroupRequest configGroupRequest) {
    return configGroupUpdateCache.getIfPresent(configGroupRequest);
  }

  @Override
  public void saveConfigGroupUpdate(ConfigGroupRequest configGroupRequest, ConfigGroupResponse configGroupResponse) {
    configGroupUpdateCache.put(configGroupRequest, configGroupResponse);
  }

  @Override
  public String getJobTrackerHost(Cluster cluster) {
    try {
      Service svc = cluster.getService("MAPREDUCE");
      ServiceComponent sc = svc.getServiceComponent(Role.JOBTRACKER.toString());
      if (sc.getServiceComponentHosts() != null
          && !sc.getServiceComponentHosts().isEmpty()) {
        return sc.getServiceComponentHosts().keySet().iterator().next();
      }
    } catch (AmbariException ex) {
      return null;
    }
    return null;
  }

  private Set<Service> getServicesForSmokeTests(Cluster cluster,
             Map<State, List<Service>> changedServices,
             Map<String, Map<State, List<ServiceComponentHost>>> changedScHosts,
             boolean runSmokeTest) throws AmbariException {

    // We choose the most general (high-level) op level here. As a result,
    // service checks will be only launched for services/components that
    // are not in a Maintenance state.
    Resource.Type opLvl = Resource.Type.Cluster;

    Set<Service> smokeTestServices = new HashSet<>();

    // Adding smoke checks for changed services
    if (changedServices != null) {
      for (Entry<State, List<Service>> entry : changedServices.entrySet()) {
        if (State.STARTED != entry.getKey()) {
          continue;
        }
        for (Service s : entry.getValue()) {
          // Ignoring the "*_CLIENTS" services, as there won't be an separate
          // Service Check defined for them.
          if (!s.isClientOnlyService() && runSmokeTest && (State.INSTALLED == s.getDesiredState() &&
                  maintenanceStateHelper.isOperationAllowed(opLvl, s))) {
            smokeTestServices.add(s);
          }
        }
      }
    }

    // Adding smoke checks for changed host components
    Map<Long, Map<String, Integer>> changedComponentCount =
      new HashMap<>();
    for (Map<State, List<ServiceComponentHost>> stateScHostMap :
      changedScHosts.values()) {
      for (Entry<State, List<ServiceComponentHost>> entry :
        stateScHostMap.entrySet()) {
        if (State.STARTED != entry.getKey()) {
          continue;
        }
        for (ServiceComponentHost sch : entry.getValue()) {
          if (State.INSTALLED != sch.getState()) {
            continue;
          }
          if (! maintenanceStateHelper.isOperationAllowed(opLvl, sch)) {
            continue;
          }
          if (!changedComponentCount.containsKey(sch.getServiceId())) {
            changedComponentCount.put(sch.getServiceId(), new HashMap<>());
          }
          if (!changedComponentCount.get(sch.getServiceId())
            .containsKey(sch.getServiceComponentName())) {
            changedComponentCount.get(sch.getServiceId())
              .put(sch.getServiceComponentName(), 1);
          } else {
            Integer i = changedComponentCount.get(sch.getServiceId())
              .get(sch.getServiceComponentName());
            changedComponentCount.get(sch.getServiceId())
              .put(sch.getServiceComponentName(), ++i);
          }
        }
      }
    }

    // Add service checks for any changed master component hosts or if
    // more then one component has been changed for a service
    for (Entry<Long, Map<String, Integer>> entry :
      changedComponentCount.entrySet()) {
      Long serviceId = entry.getKey();
      Service s = cluster.getService(serviceId);
      // smoke test service if more than one component is started
      if (runSmokeTest && (entry.getValue().size() > 1) &&
              maintenanceStateHelper.isOperationAllowed(opLvl, s)) {
        smokeTestServices.add(cluster.getService(serviceId));
        continue;
      }
      for (String componentName :
        changedComponentCount.get(serviceId).keySet()) {
        ServiceComponent sc = cluster.getService(serviceId).
          getServiceComponent(componentName);
        StackId stackId = sc.getStackId();
        ComponentInfo compInfo = ambariMetaInfo.getComponent(
          stackId.getStackName(), stackId.getStackVersion(), s.getServiceType(),
          componentName);
        if (runSmokeTest && compInfo.isMaster() &&
                // op lvl handling for service component
                // is the same as for service
                maintenanceStateHelper.isOperationAllowed(opLvl, s)) {
          smokeTestServices.add(cluster.getService(serviceId));
        }
        // FIXME if master check if we need to run a smoke test for the master
      }
    }
    return smokeTestServices;
  }

  private void addClientSchForReinstall(Cluster cluster,
            Map<State, List<Service>> changedServices,
            Map<String, Map<State, List<ServiceComponentHost>>> changedScHosts)
            throws AmbariException {

    Set<String> services = new HashSet<>();

    // This is done to account for services with client only components.
    if (changedServices != null) {
      for (Entry<State, List<Service>> entry : changedServices.entrySet()) {
        if (State.STARTED != entry.getKey()) {
          continue;
        }
        for (Service s : entry.getValue()) {
          if (State.INSTALLED == s.getDesiredState()) {
            services.add(s.getName());
          }
        }
      }
    }

    // Flatten changed Schs that are going to be Started
    List<ServiceComponentHost> serviceComponentHosts = new ArrayList<>();
    if (changedScHosts != null && !changedScHosts.isEmpty()) {
      for (Entry<String, Map<State, List<ServiceComponentHost>>> stringMapEntry : changedScHosts.entrySet()) {
        for (State state : stringMapEntry.getValue().keySet()) {
          if (state == State.STARTED) {
            serviceComponentHosts.addAll(stringMapEntry.getValue().get(state));
          }
        }
      }
    }

    if (!serviceComponentHosts.isEmpty()) {
      for (ServiceComponentHost sch : serviceComponentHosts) {
        services.add(sch.getServiceName());
      }
    }

    if (services.isEmpty()) {
      return;
    }

    Map<String, List<ServiceComponentHost>> clientSchs = new HashMap<>();

    for (String serviceName : services) {
      Service s = cluster.getService(serviceName);
      for (String component : s.getServiceComponents().keySet()) {
        List<ServiceComponentHost> potentialHosts = new ArrayList<>();
        ServiceComponent sc = s.getServiceComponents().get(component);
        if (sc.isClientComponent()) {
          for (ServiceComponentHost potentialSch : sc.getServiceComponentHosts().values()) {
            Host host = clusters.getHost(potentialSch.getHostName());
            // Host is alive and neither host nor SCH is in Maintenance State
            if (!potentialSch.getHostState().equals(HostState.HEARTBEAT_LOST)
                && potentialSch.getMaintenanceState() != MaintenanceState.ON
                && host.getMaintenanceState(cluster.getClusterId()) == MaintenanceState.OFF) {
              potentialHosts.add(potentialSch);
            }
          }
        }
        if (!potentialHosts.isEmpty()) {
          clientSchs.put(sc.getName(), potentialHosts);
        }
      }
    }
    LOG.info("Client hosts for reinstall : " + clientSchs.size());

    if (changedScHosts != null) {
      for (Entry<String, List<ServiceComponentHost>> stringListEntry : clientSchs.entrySet()) {
        Map<State, List<ServiceComponentHost>> schMap = new EnumMap<>(State.class);
        schMap.put(State.INSTALLED, stringListEntry.getValue());
        changedScHosts.put(stringListEntry.getKey(), schMap);
      }
    }
  }

  @Override
  public Map<String, Map<String,String>> findConfigurationTagsWithOverrides(
          Cluster cluster, String hostName) throws AmbariException {

    return configHelper.getEffectiveDesiredTags(cluster, hostName);
  }

  @Override
  public RequestExecutionFactory getRequestExecutionFactory() {
    return requestExecutionFactory;
  }

  @Override
  public ExecutionScheduleManager getExecutionScheduleManager() {
    return executionScheduleManager;
  }

  /**
   * Creates and populates an EXECUTION_COMMAND for host
   */
  private void createHostAction(Cluster cluster,
                                Stage stage,
                                ServiceComponentHost scHost,
                                Map<String, Map<String, String>> configurations,
                                Map<String, Map<String, Map<String, String>>> configurationAttributes,
                                Map<String, Map<String, String>> configTags,
                                RoleCommand roleCommand,
                                Map<String, String> commandParamsInp,
                                ServiceComponentHostEvent event,
                                boolean skipFailure,
                                boolean isUpgradeSuspended,
                                DatabaseType databaseType,
                                Map<String, DesiredConfig> clusterDesiredConfigs,
                                boolean useLatestConfigs)
                                throws AmbariException {

    String serviceGroupName = scHost.getServiceGroupName();
    String serviceName = scHost.getServiceName();

    ServiceGroup serviceGroup = cluster.getServiceGroup(serviceGroupName);
    Long mpackId = serviceGroup.getMpackId();
    StackId stackId = serviceGroup.getStackId();

    stage.addHostRoleExecutionCommand(scHost.getHost(),
        Role.valueOf(scHost.getServiceComponentName()), roleCommand, event, cluster, mpackId,
        serviceGroupName, scHost.getServiceType(), serviceName, false, skipFailure);

    String componentName = scHost.getServiceComponentName();
    String hostname = scHost.getHostName();
    Host host = clusters.getHost(hostname);
    HostEntity hostEntity = host.getHostEntity();
    Map<String, String> hostAttributes = gson.fromJson(hostEntity.getHostAttributes(), hostAttributesType);
    String osFamily = host.getOSFamilyFromHostAttributes(hostAttributes);

    ServiceInfo serviceInfo = ambariMetaInfo.getService(stackId.getStackName(),
        stackId.getStackVersion(), scHost.getServiceType());
    ComponentInfo componentInfo = ambariMetaInfo.getComponent(
      stackId.getStackName(), stackId.getStackVersion(),
      scHost.getServiceType(), componentName);
    StackInfo stackInfo = ambariMetaInfo.getStack(stackId.getStackName(),
        stackId.getStackVersion());

    ExecutionCommandWrapper execCmdWrapper = stage.getExecutionCommandWrapper(hostname, componentName);
    ExecutionCommand execCmd = execCmdWrapper.getExecutionCommand();

    execCmd.setConfigurations(configurations);
    execCmd.setConfigurationAttributes(configurationAttributes);
    execCmd.setConfigurationTags(configTags);
    if (execCmd.getComponentName() == null) {
      execCmd.setComponentName(scHost.getServiceComponentName());
    }
    // Get the value of credential store enabled from the DB
    Service clusterService = cluster.getService(serviceGroupName, serviceName);
    execCmd.setCredentialStoreEnabled(String.valueOf(clusterService.isCredentialStoreEnabled()));

    ServiceComponent component = clusterService.getServiceComponent(componentName);

    // Get the map of service config type to password properties for the service
    Map<String, Map<String, String>> configCredentials;
    configCredentials = configCredentialsForService.get(clusterService.getName());
    if (configCredentials == null) {
      configCredentials = configHelper.getCredentialStoreEnabledProperties(stackId, clusterService);
      configCredentialsForService.put(clusterService.getName(), configCredentials);
    }

    execCmd.setConfigurationCredentials(configCredentials);

    // Create a local copy for each command
    Map<String, String> commandParams = new TreeMap<>();
    if (commandParamsInp != null) { // if not defined
      commandParams.putAll(commandParamsInp);
    }

    // Propagate HCFS service type info
    for (Service service : cluster.getServices()) {
      // FIXME revisit performance (AMBARI-19755)
      ServiceInfo serviceInfoInstance = ambariMetaInfo.getService(service);
      if(serviceInfoInstance != null){
        LOG.debug("Iterating service type Instance in createHostAction: {}", serviceInfoInstance.getName());
        String serviceType = serviceInfoInstance.getServiceType();
        if (serviceType != null) {
          LOG.info("Adding service type info in createHostAction: {}", serviceType);
          commandParams.put("dfs_type", serviceType);
          break;
        }
      }
    }

    boolean isInstallCommand = roleCommand.equals(RoleCommand.INSTALL);
    String agentDefaultCommandTimeout = configs.getDefaultAgentTaskTimeout(isInstallCommand);
    String scriptCommandTimeout = "";
    /*
     * This script is only used for
     * default commands like INSTALL/STOP/START
     */
    CommandScriptDefinition script = componentInfo.getCommandScript();
    if (serviceInfo.getSchemaVersion().equals(AmbariMetaInfo.SCHEMA_VERSION_2)) {
      if (script != null) {
        commandParams.put(SCRIPT, script.getScript());
        commandParams.put(SCRIPT_TYPE, script.getScriptType().toString());

        boolean retryEnabled = false;
        Integer retryMaxTime = 0;
        if (commandParams.containsKey(CLUSTER_PHASE_PROPERTY) &&
            (commandParams.get(CLUSTER_PHASE_PROPERTY).equals(CLUSTER_PHASE_INITIAL_INSTALL) ||
            commandParams.get(CLUSTER_PHASE_PROPERTY).equals(CLUSTER_PHASE_INITIAL_START))) {
          String retryEnabledStr =
            cluster.getClusterSetting(ConfigHelper.COMMAND_RETRY_ENABLED).getClusterSettingValue();
          String commandsStr =
            cluster.getClusterSetting(ConfigHelper.COMMANDS_TO_RETRY).getClusterSettingValue();
          String retryMaxTimeStr =
            cluster.getClusterSetting(ConfigHelper.COMMAND_RETRY_MAX_TIME_IN_SEC).getClusterSettingValue();
          if (StringUtils.isNotEmpty(retryEnabledStr)) {
            retryEnabled = Boolean.TRUE.toString().equals(retryEnabledStr);
          }

          if (retryEnabled) {
            retryMaxTime = NumberUtils.toInt(retryMaxTimeStr, 0);
            if (retryMaxTime < 0) {
              retryMaxTime = 0;
            }

            if (StringUtils.isNotEmpty(commandsStr)) {
              boolean commandMayBeRetried = false;
              String[] commands = commandsStr.split(",");
              for (String command : commands) {
                if (roleCommand.toString().equals(command.trim())) {
                  commandMayBeRetried = true;
                }
              }
              retryEnabled = commandMayBeRetried;
            }
          }
          LOG.info("Auto retry setting for {}-{}-{} on {} is retryEnabled={} and retryMaxTime={}", serviceGroupName, serviceName, componentName, scHost.getHostName(), retryEnabled, retryMaxTime);
        }
        commandParams.put(MAX_DURATION_OF_RETRIES, Integer.toString(retryMaxTime));
        commandParams.put(COMMAND_RETRY_ENABLED, Boolean.toString(retryEnabled));

        if (script.getTimeout() > 0) {
          scriptCommandTimeout = String.valueOf(script.getTimeout());
        }
      } else {
        String message = String.format("Component %s of service %s of % service group has no " +
          "command script defined", componentName, serviceName, serviceGroupName);
        throw new AmbariException(message);
      }
    }

    String actualTimeout = (!scriptCommandTimeout.equals("") ? scriptCommandTimeout : agentDefaultCommandTimeout);

    // Because the INSTALL command can take much longer than typical commands, set the timeout to be the max
    // between the script's service component timeout and the agent default timeout.
    if (roleCommand.equals(RoleCommand.INSTALL) && !agentDefaultCommandTimeout.equals("") &&
        Integer.parseInt(actualTimeout) < Integer.parseInt(agentDefaultCommandTimeout)) {
      actualTimeout = agentDefaultCommandTimeout;
    }

    commandParams.put(COMMAND_TIMEOUT, actualTimeout);

    String customCacheDirectory = componentInfo.getCustomFolder();
    if (customCacheDirectory != null) {
      File customCache = new File(configs.getResourceDirPath(), customCacheDirectory);
      if (customCache.exists() && customCache.isDirectory()) {
        commandParams.put(CUSTOM_FOLDER, customCacheDirectory);
      }
    }

    String clusterName = cluster.getClusterName();
    if (customCommandExecutionHelper.isTopologyRefreshRequired(roleCommand.name(), clusterName, serviceGroupName, serviceName)) {
      commandParams.put(ExecutionCommand.KeyNames.REFRESH_TOPOLOGY, "True");
    }
    StageUtils.useAmbariJdkInCommandParams(commandParams, configs);

    String repoInfo;
    try {
      repoInfo = repoVersionHelper.getRepoInfoString(cluster, component, host);
    } catch (SystemException e) {
      throw new RuntimeException(e);
    }
    if (LOG.isDebugEnabled()) {
      LOG.debug("Sending repo information to agent, hostname={}, clusterName={}, stackInfo={}, repoInfo={}",
        scHost.getHostName(), clusterName, stackId.getStackId(), repoInfo);
    }

    Map<String, String> hostParams = new TreeMap<>();

    if (roleCommand.equals(RoleCommand.INSTALL)) {
      List<OsSpecific.Package> packages =
              getPackagesForStackServiceHost(ambariMetaInfo.getStack(stackId), serviceInfo, hostParams, osFamily);
      String packageList = gson.toJson(packages);
      commandParams.put(PACKAGE_LIST, packageList);
    }

    // Set exec command with 'ClusterSettings' map
    execCmd.setClusterSettings(cluster.getClusterSettingsNameValueMap());

    // Set exec command with 'StackSettings' map
    // TODO avoid sending in each command, send in "async" metadata
    execCmd.setStackSettings(metadataGenerator.getMetadataStackLevelParams(cluster, stackId));

    if (databaseType == DatabaseType.ORACLE) {
      hostParams.put(DB_DRIVER_FILENAME, configs.getOjdbcJarName());
    } else if (databaseType == DatabaseType.MYSQL) {
      hostParams.put(DB_DRIVER_FILENAME, configs.getMySQLJarName());
    }

    hostParams.put(CLIENTS_TO_UPDATE_CONFIGS, getClientsToUpdateConfigs(componentInfo));

    execCmd.setHostLevelParams(hostParams);

    Map<String, String> roleParams = new TreeMap<>();

    // !!! consistent with where custom commands put variables
    // !!! after-INSTALL hook checks this such that the stack selection tool won't
    // select-all to a version that is not being upgraded, breaking RU
    if (isUpgradeSuspended) {
      cluster.addSuspendedUpgradeParameters(commandParams, roleParams);
    }

    execCmd.setRoleParams(roleParams);
    execCmd.setCommandParams(commandParams);

    CommandRepository commandRepository;
    try {
      commandRepository = repoVersionHelper.getCommandRepository(cluster, component, host);
    } catch (SystemException e) {
      throw new RuntimeException(e);
    }
    execCmd.setRepositoryFile(commandRepository);
    execCmdWrapper.setVersions(cluster);

    if ((execCmd != null) && (execCmd.getConfigurationTags().containsKey("cluster-env"))) {
      LOG.debug("AmbariManagementControllerImpl.createHostAction: created ExecutionCommand for host {}, role {}, roleCommand {}, and command ID {}, with cluster-env tags {}",
        execCmd.getHostname(), execCmd.getRole(), execCmd.getRoleCommand(), execCmd.getCommandId(), execCmd.getConfigurationTags().get("cluster-env").get("tag"));
    }
    if (useLatestConfigs) {
      execCmd.setUseLatestConfigs(useLatestConfigs);
    }
  }

  /**
   * Computes os-dependent packages for osSpecificMap. Does not take into
   * account package dependencies for ANY_OS. Instead of this method you should
   * use getPackagesForStackServiceHost() because it takes into account both
   * os-dependent and os-independent lists of packages for stack service.
   *
   * @param hostParams
   * @return a list of os-dependent packages for host
   */
  protected OsSpecific populatePackagesInfo(Map<String, OsSpecific> osSpecificMap, Map<String, String> hostParams,
                                                        String osFamily) {
    OsSpecific hostOs = new OsSpecific(osFamily);
    List<OsSpecific> foundOSSpecifics = getOSSpecificsByFamily(osSpecificMap, osFamily);
    if (!foundOSSpecifics.isEmpty()) {
      for (OsSpecific osSpecific : foundOSSpecifics) {
        hostOs.addPackages(osSpecific.getPackages());
      }
    }

    return hostOs;
  }

  @Override
  public List<OsSpecific.Package> getPackagesForStackServiceHost(StackInfo stackInfo, ServiceInfo serviceInfo, Map<String, String> hostParams, String osFamily) {
    List<OsSpecific.Package> packages = new ArrayList<>();
    //add all packages for ANY_OS
    if (stackInfo.getOsSpecifics().containsKey(AmbariMetaInfo.ANY_OS)) {
      packages.addAll(stackInfo.getOsSpecifics().get(AmbariMetaInfo.ANY_OS).getPackages());
    }

    if (serviceInfo.getOsSpecifics().containsKey(AmbariMetaInfo.ANY_OS)) {
      packages.addAll(serviceInfo.getOsSpecifics().get(AmbariMetaInfo.ANY_OS).getPackages());
    }

    //Each call for populatePackagesInfo might set SERVICE_REPO_INFO in hostParams, we assume service might override
    // those set on stack level. That's why we first call the stack level and then the service.
    OsSpecific stackHostOs = populatePackagesInfo(stackInfo.getOsSpecifics(), hostParams, osFamily);
    OsSpecific serviceHostOs = populatePackagesInfo(serviceInfo.getOsSpecifics(), hostParams, osFamily);

    if (stackHostOs != null) {
      packages.addAll(stackHostOs.getPackages());
    }

    if (serviceHostOs != null) {
      packages.addAll(serviceHostOs.getPackages());
    }

    return packages;
  }

  private List<OsSpecific> getOSSpecificsByFamily(Map<String, OsSpecific> osSpecifics, String osFamily) {
    List<OsSpecific> foundOSSpecifics = new ArrayList<>();
    for (Entry<String, OsSpecific> osSpecific : osSpecifics.entrySet()) {
      String[] osFamilyNames = osSpecific.getKey().split("\\s*,\\s*");

      for(String osFamilyName:osFamilyNames) {
        if (this.osFamily.isVersionedOsFamilyExtendedByVersionedFamily(osFamily, osFamilyName)) {
          foundOSSpecifics.add(osSpecific.getValue());
          break;
        }
      }
    }
    return foundOSSpecifics;
  }

  private ActionExecutionContext getActionExecutionContext
          (ExecuteActionRequest actionRequest) throws AmbariException {
    RequestOperationLevel operationLevel = actionRequest.getOperationLevel();
    if (actionRequest.isCommand()) {
      ActionExecutionContext actionExecutionContext =
              new ActionExecutionContext(actionRequest.getClusterName(),
              actionRequest.getCommandName(), actionRequest.getResourceFilters(),
              actionRequest.getParameters());
      actionExecutionContext.setOperationLevel(operationLevel);
      return actionExecutionContext;
    } else { // If action

      ActionDefinition actionDef =
              ambariMetaInfo.getActionDefinition(actionRequest.getActionName());

      if (actionDef == null) {
        throw new AmbariException(
                "Action " + actionRequest.getActionName() + " does not exist");
      }

      ActionExecutionContext actionExecutionContext =
              new ActionExecutionContext(actionRequest.getClusterName(),
              actionRequest.getActionName(), actionRequest.getResourceFilters(),
              actionRequest.getParameters(), actionDef.getTargetType(),
              actionDef.getDefaultTimeout(), null, actionDef.getTargetServiceGroup(),
              actionDef.getTargetService(), actionDef.getTargetComponent());
      actionExecutionContext.setOperationLevel(operationLevel);
      return actionExecutionContext;
    }
  }

  protected RequestStageContainer doStageCreation(RequestStageContainer requestStages,
      Cluster cluster,
      Map<State, List<Service>> changedServices,
      Map<State, List<ServiceComponent>> changedComps,
      Map<String, Map<State, List<ServiceComponentHost>>> changedScHosts,
      Map<String, String> requestParameters,
      Map<String, String> requestProperties,
      boolean runSmokeTest, boolean reconfigureClients, boolean useLatestConfigs, boolean useClusterHostInfo)
      throws AmbariException {


    // TODO handle different transitions?
    // Say HDFS to stopped and MR to started, what order should actions be done
    // in?

    // TODO additional validation?
    // verify all configs
    // verify all required components

    if ((changedServices == null || changedServices.isEmpty())
      && (changedComps == null || changedComps.isEmpty())
      && (changedScHosts == null || changedScHosts.isEmpty())) {
      LOG.info("Created 0 stages");
      return requestStages;
    }

    // check all stack configs are present in desired configs
    configHelper.checkAllStageConfigsPresentInDesiredConfigs(cluster);

    // smoke test any service that goes from installed to started
    Set<Service> smokeTestServices = getServicesForSmokeTests(cluster,
      changedServices, changedScHosts, runSmokeTest
    );

    if (reconfigureClients) {
      // Re-install client only hosts to reattach changed configs on service
      // restart
      addClientSchForReinstall(cluster, changedServices, changedScHosts);
    }

    for (Map<String, Map<State, List<ServiceComponentHost>>> clientsForSingleStage : StageHelper.deduplicateClients(changedScHosts)) {
      requestStages = doStageCreation(requestStages, cluster, clientsForSingleStage, requestParameters, requestProperties, Collections.emptySet(), useLatestConfigs, useClusterHostInfo);
    }

    return doStageCreation(requestStages, cluster, changedScHosts, requestParameters, requestProperties, smokeTestServices, useLatestConfigs, useClusterHostInfo);
  }

  private RequestStageContainer doStageCreation(RequestStageContainer requestStages,
    Cluster cluster,
    Map<String, ? extends Map<State, ? extends List<ServiceComponentHost>>> changedScHosts,
    Map<String, String> requestParameters,
    Map<String, String> requestProperties,
    Set<Service> smokeTestServices,
    boolean useLatestConfigs,
    boolean useClusterHostInfo
  ) throws AmbariException {
    if (!changedScHosts.isEmpty()
        || !smokeTestServices.isEmpty()) {
      // caching upgrade suspended
      boolean isUpgradeSuspended = cluster.isUpgradeSuspended();

      // caching database type
      DatabaseType databaseType = configs.getDatabaseType();

      long nowTimestamp = System.currentTimeMillis();

      // FIXME cannot work with a single stage
      // multiple stages may be needed for reconfigure
      Map<String, Set<String>> clusterHostInfo = StageUtils.getClusterHostInfo(cluster);

      String clusterHostInfoJson = StageUtils.getGson().toJson(clusterHostInfo);

      Stage stage = createNewStage(requestStages.getLastStageId(), cluster,
          requestStages.getId(), requestProperties.get(REQUEST_CONTEXT_PROPERTY),
          "{}", null);
      boolean skipFailure = false;
      if (requestProperties.containsKey(Setting.SETTING_NAME_SKIP_FAILURE) && requestProperties.get(Setting.SETTING_NAME_SKIP_FAILURE).equalsIgnoreCase("true")) {
        skipFailure = true;
      }
      stage.setAutoSkipFailureSupported(skipFailure);
      stage.setSkippable(skipFailure);

      Collection<ServiceComponentHost> componentsToEnableKerberos = new ArrayList<>();
      Set<String> hostsToForceKerberosOperations = new HashSet<>();

      /* *******************************************************************************************
       * If Kerberos is enabled, pre-process the changed components to update any configurations and
       * indicate which components may need to have principals or keytab files created.
       *
       * NOTE: Configurations need to be updated before tasks are created to install components
       *       so that any configuration changes are included before the task is queued.
       *
       *       Kerberos-related stages need to be inserted between the INSTALLED and STARTED states
       *       because some services need to set up the host (i,e, create user accounts, etc...)
       *       before Kerberos-related tasks an occur (like distribute keytabs)
       * **************************************************************************************** */
      if(kerberosHelper.isClusterKerberosEnabled(cluster)) {
        Collection<ServiceComponentHost> componentsToConfigureForKerberos = new ArrayList<>();

        for (Map<State, ? extends List<ServiceComponentHost>> changedScHostStates : changedScHosts.values()) {

          if (changedScHostStates != null) {
            for (Map.Entry<State, ? extends List<ServiceComponentHost>> changedScHostState : changedScHostStates.entrySet()) {
              State newState = changedScHostState.getKey();

              if (newState == State.INSTALLED) {
                List<ServiceComponentHost> scHosts = changedScHostState.getValue();

                if (scHosts != null) {
                  for (ServiceComponentHost scHost : scHosts) {
                    State oldSchState = scHost.getState();

                    // If the state is transitioning from INIT TO INSTALLED and the cluster has Kerberos
                    // enabled, mark this ServiceComponentHost to see if anything needs to be done to
                    // make sure it is properly configured.
                    //
                    // If the component is transitioning from an INSTALL_FAILED to an INSTALLED state
                    // indicates a failure attempt on install followed by a new installation attempt and
                    // will also need consideration for Kerberos-related tasks
                    if ((oldSchState == State.INIT || oldSchState == State.INSTALL_FAILED)) {
                      // Check if the host component already exists, if it exists there is no need to
                      // reset Kerberos-related configs.
                      // Check if it's blueprint install. If it is, then do not configure this service
                      // at this time.
                      if (!hostComponentAlreadyExists(cluster, scHost) && !("INITIAL_INSTALL".equals(requestProperties.get("phase")))) {
                        componentsToConfigureForKerberos.add(scHost);
                      }

                      // Add the ServiceComponentHost to the componentsToEnableKerberos Set to indicate
                      // it may need Kerberos-related operations to be performed on its behalf.
                      // For example, creating principals and keytab files.
                      componentsToEnableKerberos.add(scHost);

                      if (Service.Type.KERBEROS.name().equalsIgnoreCase(scHost.getServiceName()) &&
                          Role.KERBEROS_CLIENT.name().equalsIgnoreCase(scHost.getServiceComponentName())) {
                        // Since the KERBEROS/KERBEROS_CLIENT is about to be moved from the INIT to the
                        // INSTALLED state (and it should be by the time the stages (in this request)
                        // that need to be execute), collect the relevant hostname to make sure the
                        // Kerberos logic doest not skip operations for it.
                        hostsToForceKerberosOperations.add(scHost.getHostName());
                      }
                    }
                  }
                }
              }
            }
          }
        }

        // If there are any components that may need Kerberos-related configuration changes, do it
        // here - before the INSTALL tasks get created so the configuration updates are set and
        // get included in the task details.
        if (!componentsToConfigureForKerberos.isEmpty()) {
          // Build service/component filter to declare what services and components are being added
          // so kerberosHelper.configureServices know which to work on.  Null indicates no filter
          // and all services and components will be (re)configured, however null will not be
          // passed in from here.
          Map<String, Collection<String>> serviceFilter = new HashMap<>();

          for (ServiceComponentHost scHost : componentsToConfigureForKerberos) {
            String serviceName = scHost.getServiceName();
            Collection<String> componentFilter = serviceFilter.get(serviceName);

            if (componentFilter == null) {
              componentFilter = new HashSet<>();
              serviceFilter.put(serviceName, componentFilter);
            }

            componentFilter.add(scHost.getServiceComponentName());
          }

          try {
            kerberosHelper.configureServices(cluster, serviceFilter);
          } catch (KerberosInvalidConfigurationException e) {
            throw new AmbariException(e.getMessage(), e);
          }
        }
      }

      for (String compName : changedScHosts.keySet()) {
        for (State newState : changedScHosts.get(compName).keySet()) {
          for (ServiceComponentHost scHost :
              changedScHosts.get(compName).get(newState)) {

            Service service = cluster.getService(scHost.getServiceGroupName(), scHost.getServiceName());
            ServiceComponent serviceComponent = service.getServiceComponent(compName);
            StackId stackId = cluster.getServiceGroup(scHost.getServiceGroupId()).getStackId();

            if (StringUtils.isBlank(stage.getHostParamsStage())) {
              stage.setHostParamsStage(StageUtils.getGson().toJson(
                  customCommandExecutionHelper.createDefaultHostParams(cluster, stackId)));
            }


            // Do not create role command for hosts that are not responding
            if (scHost.getHostState().equals(HostState.HEARTBEAT_LOST)) {
              LOG.info("Command is not created for servicecomponenthost "
                  + ", clusterName=" + cluster.getClusterName()
                  + ", clusterId=" + cluster.getClusterId()
                  + ", serviceName=" + scHost.getServiceName()
                  + ", componentName=" + scHost.getServiceComponentName()
                  + ", hostname=" + scHost.getHostName()
                  + ", hostState=" + scHost.getHostState()
                  + ", targetNewState=" + newState);
              continue;
            }

            RoleCommand roleCommand;
            State oldSchState = scHost.getState();
            ServiceComponentHostEvent event;

            switch (newState) {
              case INSTALLED:
                if (oldSchState == State.INIT
                    || oldSchState == State.UNINSTALLED
                    || oldSchState == State.INSTALLED
                    || oldSchState == State.INSTALLING
                    || oldSchState == State.UNKNOWN
                    || oldSchState == State.INSTALL_FAILED) {
                  roleCommand = RoleCommand.INSTALL;

                  if (scHost.isClientComponent() && oldSchState == State.INSTALLED) {
                    // Client reinstalls are executed to reattach changed configs on service.
                    // Do not transition a client component to INSTALLING state if it was installed.
                    // Prevents INSTALL_FAILED state if a command gets aborted.
                    event = new ServiceComponentHostOpInProgressEvent(
                        scHost.getServiceComponentName(), scHost.getHostName(),
                        nowTimestamp);
                  } else {
                    event = new ServiceComponentHostInstallEvent(
                        scHost.getServiceComponentName(), scHost.getHostName(),
                        nowTimestamp,
                        serviceComponent.getStackId().getStackId());
                  }
                } else if (oldSchState == State.STARTED
                      // TODO: oldSchState == State.INSTALLED is always false, looks like a bug
                      //|| oldSchState == State.INSTALLED
                    || oldSchState == State.STOPPING) {
                  roleCommand = RoleCommand.STOP;
                  event = new ServiceComponentHostStopEvent(
                      scHost.getServiceComponentName(), scHost.getHostName(),
                      nowTimestamp);
                } else if (oldSchState == State.UPGRADING) {
                  roleCommand = RoleCommand.UPGRADE;
                  event = new ServiceComponentHostUpgradeEvent(
                      scHost.getServiceComponentName(), scHost.getHostName(),
                      nowTimestamp, serviceComponent.getStackId().getStackId());
                } else {
                  throw new AmbariException("Invalid transition for"
                      + " servicecomponenthost"
                      + ", clusterName=" + cluster.getClusterName()
                      + ", clusterId=" + cluster.getClusterId()
                      + ", serviceName=" + scHost.getServiceName()
                      + ", componentName=" + scHost.getServiceComponentName()
                      + ", hostname=" + scHost.getHostName()
                      + ", currentState=" + oldSchState
                      + ", newDesiredState=" + newState);
                }
                break;
              case STARTED:
                ComponentInfo compInfo = ambariMetaInfo.getComponent(
                    stackId.getStackName(), stackId.getStackVersion(), scHost.getServiceType(),
                    scHost.getServiceComponentName());

                if (oldSchState == State.INSTALLED ||
                    oldSchState == State.STARTING ||
                    //todo: after separating install and start, the install stage is no longer in request stage container
                    //todo: so projected state will not equal INSTALLED which causes an exception for invalid state transition
                    //todo: so for now disabling this check
                    //todo: this change breaks test AmbariManagementControllerTest.testServiceComponentHostUpdateRecursive()
                    true) {
//                    requestStages.getProjectedState(scHost.getHostName(),
//                        scHost.getServiceComponentName()) == State.INSTALLED) {
                  roleCommand = RoleCommand.START;
                  event = new ServiceComponentHostStartEvent(
                      scHost.getServiceComponentName(), scHost.getHostName(),
                      nowTimestamp);
                } else {
                  String error = "Invalid transition for"
                      + " servicecomponenthost"
                      + ", clusterName=" + cluster.getClusterName()
                      + ", clusterId=" + cluster.getClusterId()
                      + ", serviceName=" + scHost.getServiceName()
                      + ", componentName=" + scHost.getServiceComponentName()
                      + ", hostname=" + scHost.getHostName()
                      + ", currentState=" + oldSchState
                      + ", newDesiredState=" + newState;
                  if (compInfo.isMaster()) {
                    throw new AmbariException(error);
                  } else {
                    LOG.info("Ignoring: " + error);
                    continue;
                  }
                }
                break;
              case UNINSTALLED:
                if (oldSchState == State.INSTALLED
                    || oldSchState == State.UNINSTALLING) {
                  roleCommand = RoleCommand.UNINSTALL;
                  event = new ServiceComponentHostStartEvent(
                      scHost.getServiceComponentName(), scHost.getHostName(),
                      nowTimestamp);
                } else {
                  throw new AmbariException("Invalid transition for"
                      + " servicecomponenthost"
                      + ", clusterName=" + cluster.getClusterName()
                      + ", clusterId=" + cluster.getClusterId()
                      + ", serviceName=" + scHost.getServiceName()
                      + ", componentName=" + scHost.getServiceComponentName()
                      + ", hostname=" + scHost.getHostName()
                      + ", currentState=" + oldSchState
                      + ", newDesiredState=" + newState);
                }
                break;
              case INIT:
                if (oldSchState == State.INSTALLED ||
                    oldSchState == State.INSTALL_FAILED ||
                    oldSchState == State.INIT) {
                  scHost.setState(State.INIT);
                  continue;
                } else  {
                  throw new AmbariException("Unsupported transition to INIT for"
                      + " servicecomponenthost"
                      + ", clusterName=" + cluster.getClusterName()
                      + ", clusterId=" + cluster.getClusterId()
                      + ", serviceName=" + scHost.getServiceName()
                      + ", componentName=" + scHost.getServiceComponentName()
                      + ", hostname=" + scHost.getHostName()
                      + ", currentState=" + oldSchState
                      + ", newDesiredState=" + newState);
                }
              default:
                throw new AmbariException("Unsupported state change operation"
                    + ", newState=" + newState);
            }

            if (LOG.isDebugEnabled()) {
              LOG.debug("Create a new host action, requestId={}, componentName={}, hostname={}, roleCommand={}",
                requestStages.getId(), scHost.getServiceComponentName(), scHost.getHostName(), roleCommand.name());
            }

            // any targeted information
            String keyName = scHost.getServiceComponentName().toLowerCase();
            if (requestProperties.containsKey(keyName)) {
              // in the case where the command is targeted, but the states
              // of the old and new are the same, the targeted component
              // may still need to get the command.  This is true for Flume.
              if (oldSchState == newState) {
                switch (oldSchState) {
                  case INSTALLED:
                    roleCommand = RoleCommand.STOP;
                    event = new ServiceComponentHostStopEvent(
                        scHost.getServiceComponentName(), scHost.getHostName(),
                        nowTimestamp);
                    break;
                  case STARTED:
                    roleCommand = RoleCommand.START;
                    event = new ServiceComponentHostStartEvent(
                        scHost.getServiceComponentName(), scHost.getHostName(),
                        nowTimestamp);
                    break;
                  default:
                    break;
                }
              }

              if (null == requestParameters) {
                requestParameters = new HashMap<>();
              }
              requestParameters.put(keyName, requestProperties.get(keyName));
            }

            if (requestProperties.containsKey(CLUSTER_PHASE_PROPERTY)) {
              if (null == requestParameters) {
                requestParameters = new HashMap<>();
              }
              requestParameters.put(CLUSTER_PHASE_PROPERTY, requestProperties.get(CLUSTER_PHASE_PROPERTY));

            }

            Map<String, Map<String, String>> configurations = new TreeMap<>();
            Map<String, Map<String, Map<String, String>>>
                configurationAttributes =
                new TreeMap<>();
            Host host = clusters.getHost(scHost.getHostName());
            Map<String, DesiredConfig> clusterDesiredConfigs = cluster.getDesiredConfigs();

            Map<String, Map<String, String>> configTags =
                    configHelper.getEffectiveDesiredTags(cluster, host.getHostName(), clusterDesiredConfigs);


            // Skip INSTALL task in case SysPrepped hosts and in case of server components. In case of server component
            // START task should run configuration script.
            if (newState == State.INSTALLED && skipInstallTaskForComponent(requestProperties, cluster, scHost)) {
              LOG.info("Skipping create of INSTALL task for {} on {}.", scHost.getServiceComponentName(), scHost.getHostName());
              // set state to INSTALLING, then immediately send an ServiceComponentHostOpSucceededEvent to allow
              // transitioning from INSTALLING --> INSTALLED.
              scHost.setState(State.INSTALLING);
              long now = System.currentTimeMillis();
              try {
                scHost.handleEvent(new ServiceComponentHostOpSucceededEvent(scHost.getServiceComponentName(), scHost.getHostName(), now));
              } catch (InvalidStateTransitionException e) {
                LOG.error("Error transitioning ServiceComponentHost state to INSTALLED", e);
              }
            } else {
              // !!! can never be null
              createHostAction(cluster, stage, scHost, configurations, configurationAttributes, configTags,
                  roleCommand, requestParameters, event, skipFailure, isUpgradeSuspended,
                databaseType, clusterDesiredConfigs, useLatestConfigs);
            }

          }
        }
      }

      for (Service service : smokeTestServices) { // Creates smoke test commands
        String smokeTestRole = actionMetadata.getServiceCheckAction(service.getServiceType());
        try {
          // find service component host
          ServiceComponentHost componentForServiceCheck = customCommandExecutionHelper.
              calculateServiceComponentHostForServiceCheck(cluster, service);

          if (StringUtils.isBlank(stage.getHostParamsStage())) {
            long serviceGroupId = componentForServiceCheck.getServiceGroupId();
            ServiceGroup serviceGroup = cluster.getServiceGroup(serviceGroupId);
            StackId stackId = serviceGroup.getStackId();

            stage.setHostParamsStage(StageUtils.getGson().toJson(
                customCommandExecutionHelper.createDefaultHostParams(cluster, stackId)));
          }

          customCommandExecutionHelper.addServiceCheckAction(stage, componentForServiceCheck.getHostName(), smokeTestRole,
              nowTimestamp, componentForServiceCheck.getServiceGroupName(), componentForServiceCheck.getServiceName(),
              componentForServiceCheck.getServiceComponentName(), null, false, false, service.getName(), useLatestConfigs);

        } catch (AmbariException e) {
            LOG.warn("Nothing to do for service check as could not find role or"
                + " or host to run check on"
                + ", clusterName=" + cluster.getClusterName()
                + ", serviceGroupName=" + service.getServiceGroupName()
                + ", serviceName=" + service.getName()
                + ", serviceCheckRole=" + smokeTestRole
                + "Actual reason : " + e.getMessage());
        }
      }

      RoleCommandOrder rco = getRoleCommandOrder(cluster);
      RoleGraph rg = roleGraphFactory.createNew(rco);


      if (CommandExecutionType.DEPENDENCY_ORDERED == configs.getStageExecutionType() && "INITIAL_START".equals
        (requestProperties.get("phase"))) {
        LOG.info("Set DEPENDENCY_ORDERED CommandExecutionType on stage: {}", stage.getRequestContext());
        rg.setCommandExecutionType(CommandExecutionType.DEPENDENCY_ORDERED);
      }
      rg.build(stage);
      if (useClusterHostInfo) {
        requestStages.setClusterHostInfo(clusterHostInfoJson);
      }

      requestStages.addStages(rg.getStages());

      if (!componentsToEnableKerberos.isEmpty()) {
        Map<String, Collection<String>> serviceFilter = new HashMap<>();
        Set<String> hostFilter = new HashSet<>();

        for (ServiceComponentHost scHost : componentsToEnableKerberos) {
          String serviceName = scHost.getServiceName();
          Collection<String> componentFilter = serviceFilter.get(serviceName);

          if (componentFilter == null) {
            componentFilter = new HashSet<>();
            serviceFilter.put(serviceName, componentFilter);
          }

          componentFilter.add(scHost.getServiceComponentName());
          hostFilter.add(scHost.getHostName());
        }

        try {
          kerberosHelper.ensureIdentities(cluster, serviceFilter, hostFilter, null, hostsToForceKerberosOperations, requestStages,
              kerberosHelper.getManageIdentitiesDirective(requestProperties));
        } catch (KerberosOperationException e) {
          throw new IllegalArgumentException(e.getMessage(), e);
        }
      }

      List<Stage> stages = requestStages.getStages();
      LOG.debug("Created {} stages", ((stages != null) ? stages.size() : 0));

    } else {
      LOG.debug("Created 0 stages");
    }

    return requestStages;
  }

  private boolean hostComponentAlreadyExists(Cluster cluster, ServiceComponentHost sch) throws AmbariException {
    Service service = cluster.getService(sch.getServiceGroupName(), sch.getServiceName());
    if (service != null) {
      ServiceComponent serviceComponent = service.getServiceComponent(sch.getServiceComponentName());
      if (serviceComponent != null) {
        Map<String, ServiceComponentHost> serviceComponentHostMap = serviceComponent.getServiceComponentHosts();
        for (ServiceComponentHost serviceComponentHost : serviceComponentHostMap.values()) {
          if (serviceComponentHost.getState() == State.INSTALLED || serviceComponentHost.getState() == State.STARTED) {
            return true;
          }
        }
      }
    }
    return false;
  }


  private boolean skipInstallTaskForComponent(Map<String, String> requestProperties, Cluster cluster,
                                              ServiceComponentHost sch) throws AmbariException {
    boolean isClientComponent = false;
    Service service = cluster.getService(sch.getServiceGroupName(), sch.getServiceName());
    if (service != null) {
      ServiceComponent serviceComponent = service.getServiceComponent(sch.getServiceComponentName());
      if (serviceComponent != null) {
        isClientComponent = serviceComponent.isClientComponent();
      }
    }
    // Skip INSTALL for service components if START_ONLY is set for component, or if START_ONLY is set on cluster
    // level and no other provsion action is specified for component
    if (requestProperties.get(SKIP_INSTALL_FOR_COMPONENTS) != null &&
      (requestProperties.get(SKIP_INSTALL_FOR_COMPONENTS).contains(sch.getServiceComponentName()) ||
        (requestProperties.get(SKIP_INSTALL_FOR_COMPONENTS).equals("ALL") && !requestProperties.get
          (DONT_SKIP_INSTALL_FOR_COMPONENTS).contains(sch
          .getServiceComponentName()))) &&
      "INITIAL_INSTALL".equals(requestProperties.get("phase")) && !isClientComponent) {
      return true;
    }
    return false;

  }

  @Override
  public ExecutionCommand getExecutionCommand(Cluster cluster,
                                              ServiceComponentHost scHost,
                                              RoleCommand roleCommand) throws AmbariException {
    Map<String, Set<String>> clusterHostInfo = StageUtils.getClusterHostInfo(cluster);
    String clusterHostInfoJson = StageUtils.getGson().toJson(clusterHostInfo);


    Map<String, String> hostParamsCmd = customCommandExecutionHelper.createDefaultHostParams(
        cluster, scHost.getServiceComponent().getStackId());

    Stage stage = createNewStage(0, cluster, 1, "", "{}", "");

    Map<String, Map<String, String>> configTags = configHelper.getEffectiveDesiredTags(cluster, scHost.getHostName());
    Map<String, Map<String, String>> configurations = configHelper.getEffectiveConfigProperties(cluster, configTags);

    Map<String, Map<String, Map<String, String>>>
        configurationAttributes =
        new TreeMap<>();

    boolean isUpgradeSuspended = cluster.isUpgradeSuspended();
    DatabaseType databaseType = configs.getDatabaseType();
    Map<String, DesiredConfig> clusterDesiredConfigs = cluster.getDesiredConfigs();
    createHostAction(cluster, stage, scHost, configurations, configurationAttributes, configTags,
                     roleCommand, null, null, false, isUpgradeSuspended, databaseType,
                     clusterDesiredConfigs, false);
    ExecutionCommand ec = stage.getExecutionCommands().get(scHost.getHostName()).get(0).getExecutionCommand();

    // createHostAction does not take a hostLevelParams but creates one
    hostParamsCmd.putAll(ec.getHostLevelParams());
    ec.getHostLevelParams().putAll(hostParamsCmd);

    if (null != cluster) {
      // Generate localComponents
      for (ServiceComponentHost sch : cluster.getServiceComponentHosts(scHost.getHostName())) {
        ec.getLocalComponents().add(sch.getServiceComponentName());
      }
    }

    ConfigHelper.processHiddenAttribute(ec.getConfigurations(), ec.getConfigurationAttributes(), ec.getRole(), false);

    // Add attributes
    Map<String, Map<String, Map<String, String>>> configAttributes =
        configHelper.getEffectiveConfigAttributes(cluster,
          ec.getConfigurationTags());

    for (Map.Entry<String, Map<String, Map<String, String>>> attributesOccurrence : configAttributes.entrySet()) {
      String type = attributesOccurrence.getKey();
      Map<String, Map<String, String>> attributes = attributesOccurrence.getValue();

      if (ec.getConfigurationAttributes() != null) {
        if (!ec.getConfigurationAttributes().containsKey(type)) {
          ec.getConfigurationAttributes().put(type, new TreeMap<>());
        }
        configHelper.cloneAttributesMap(attributes, ec.getConfigurationAttributes().get(type));
      }
    }

    return ec;
  }

  @Override
  public Set<StackConfigurationDependencyResponse> getStackConfigurationDependencies(
          Set<StackConfigurationDependencyRequest> requests) throws AmbariException {
    Set<StackConfigurationDependencyResponse> response
            = new HashSet<>();
    if (requests != null) {
      for (StackConfigurationDependencyRequest request : requests) {

        String stackName = request.getStackName();
        String stackVersion = request.getStackVersion();
        String serviceName = request.getServiceName();
        String propertyName = request.getPropertyName();

        Set<StackConfigurationDependencyResponse> stackConfigurations
                = getStackConfigurationDependencies(request);

        for (StackConfigurationDependencyResponse dependencyResponse : stackConfigurations) {
          dependencyResponse.setStackName(stackName);
          dependencyResponse.setStackVersion(stackVersion);
          dependencyResponse.setServiceName(serviceName);
          dependencyResponse.setPropertyName(propertyName);
        }
        response.addAll(stackConfigurations);
      }
    }
    return response;
  }

  private Set<StackConfigurationDependencyResponse> getStackConfigurationDependencies(StackConfigurationDependencyRequest request) throws AmbariException {
    Set<StackConfigurationDependencyResponse> response =
      new HashSet<>();

    String stackName = request.getStackName();
    String stackVersion = request.getStackVersion();
    String serviceName = request.getServiceName();
    String propertyName = request.getPropertyName();
    String dependencyName = request.getDependencyName();

    Set<PropertyInfo> properties = ambariMetaInfo.getPropertiesByName(stackName, stackVersion, serviceName, propertyName);

    for (PropertyInfo property: properties) {
      for (PropertyDependencyInfo dependency: property.getDependedByProperties()) {
        if (dependencyName == null || dependency.getName().equals(dependencyName)) {
          response.add(dependency.convertToResponse());
        }
      }
    }

    return response;  }

  @Transactional
  void updateServiceStates(
      Cluster cluster,
      Map<State, List<Service>> changedServices,
      Map<State, List<ServiceComponent>> changedComps,
      Map<String, Map<State, List<ServiceComponentHost>>> changedScHosts,
      Collection<ServiceComponentHost> ignoredScHosts
  ) {
    if (changedServices != null) {
      for (Entry<State, List<Service>> entry : changedServices.entrySet()) {
        State newState = entry.getKey();
        for (Service s : entry.getValue()) {
          if (s.isClientOnlyService()
              && newState == State.STARTED) {
            continue;
          }
          s.setDesiredState(newState);
        }
      }
    }

    if (changedComps != null) {
      for (Entry<State, List<ServiceComponent>> entry :
          changedComps.entrySet()) {
        State newState = entry.getKey();
        for (ServiceComponent sc : entry.getValue()) {
          sc.setDesiredState(newState);
        }
      }
    }

    //keep 2 maps for simpler maintenance
    Map<String, Map<String, String>> serviceGroupServiceMasterForDecommissionMap = new HashMap<>();
    Map<String, Set<String>> masterSlaveHostsMap = new HashMap<>();
    for (Map<State, List<ServiceComponentHost>> stateScHostMap :
        changedScHosts.values()) {
      for (Entry<State, List<ServiceComponentHost>> entry :
          stateScHostMap.entrySet()) {
        State newState = entry.getKey();
        for (ServiceComponentHost sch : entry.getValue()) {
          String componentName = sch.getServiceComponentName();
          //Create map for include/exclude files refresh
          if (masterToSlaveMappingForDecom.containsValue(componentName) &&
            sch.getState() == State.INIT && newState == State.INSTALLED) {
            String serviceGroupName = sch.getServiceGroupName();
            String serviceName = sch.getServiceName();
            String masterComponentName = null;
            for (Entry<String, String> entrySet : masterToSlaveMappingForDecom.entrySet()) {
              if (entrySet.getValue().equals(componentName)) {
                masterComponentName = entrySet.getKey();
              }
            }
            try {
              //Filter services whose masters are not started
              if (isServiceComponentStartedOnAnyHost(cluster, serviceGroupName, serviceName, masterComponentName)) {
                serviceGroupServiceMasterForDecommissionMap.putIfAbsent(serviceGroupName, new HashMap<>());
                serviceGroupServiceMasterForDecommissionMap.get(serviceGroupName).put(serviceName, masterComponentName);
                masterSlaveHostsMap.putIfAbsent(masterComponentName, new HashSet<>());
                masterSlaveHostsMap.get(masterComponentName).add(sch.getHostName());
              } else {
                LOG.info(String.format("Not adding %s service from include/exclude files refresh map because it's master is not started", serviceName));
              }
            } catch (AmbariException e) {
              LOG.error("Exception during INIT masters cleanup : ", e);
            }
          }

          //actually set the new state
          sch.setDesiredState(newState);
        }
      }
    }

    try {
      createAndExecuteRefreshIncludeExcludeFilesActionForMasters(serviceGroupServiceMasterForDecommissionMap, masterSlaveHostsMap, cluster.getClusterName(), false);
    } catch (AmbariException e) {
      LOG.error("Exception during refresh include exclude files action : ", e);
    }

    if (ignoredScHosts != null) {
      for (ServiceComponentHost scHost : ignoredScHosts) {
        scHost.setDesiredState(scHost.getState());
      }
    }
  }

  private boolean isServiceComponentStartedOnAnyHost(Cluster cluster, String serviceGroupName, String serviceName, String masterComponentName) throws AmbariException {
    Service service = cluster.getService(serviceGroupName, serviceName);
    ServiceComponent serviceComponent = service.getServiceComponent(masterComponentName);
    Map<String, ServiceComponentHost> schMap = serviceComponent.getServiceComponentHosts();
    for (ServiceComponentHost sch : schMap.values()) {
       if (sch.getState() == State.STARTED) {
         return true;
       }
    }
    return false;
  }

  @Override
  public RequestStatusResponse createAndPersistStages(Cluster cluster, Map<String, String> requestProperties,
                                                      Map<String, String> requestParameters,
                                                      Map<State, List<Service>> changedServices,
                                                      Map<State, List<ServiceComponent>> changedComponents,
                                                      Map<String, Map<State, List<ServiceComponentHost>>> changedHosts,
                                                      Collection<ServiceComponentHost> ignoredHosts,
                                                      boolean runSmokeTest, boolean reconfigureClients) throws AmbariException {

    RequestStageContainer request = addStages(null, cluster, requestProperties, requestParameters, changedServices,
      changedComponents, changedHosts, ignoredHosts, runSmokeTest, reconfigureClients, false);

    request.persist();
    return request.getRequestStatusResponse();
  }

  @Override
  public RequestStageContainer addStages(RequestStageContainer requestStages, Cluster cluster, Map<String, String> requestProperties,
                                 Map<String, String> requestParameters, Map<State, List<Service>> changedServices,
                                 Map<State, List<ServiceComponent>> changedComponents,
                                 Map<String, Map<State, List<ServiceComponentHost>>> changedHosts,
                                 Collection<ServiceComponentHost> ignoredHosts, boolean runSmokeTest,
                                 boolean reconfigureClients, boolean useGeneratedConfigs) throws AmbariException {

    return addStages(requestStages, cluster, requestProperties, requestParameters, changedServices, changedComponents,
        changedHosts, ignoredHosts, runSmokeTest, reconfigureClients, useGeneratedConfigs, false);
  }

  @Override
  public RequestStageContainer addStages(RequestStageContainer requestStages, Cluster cluster, Map<String, String> requestProperties,
                                 Map<String, String> requestParameters, Map<State, List<Service>> changedServices,
                                 Map<State, List<ServiceComponent>> changedComponents,
                                 Map<String, Map<State, List<ServiceComponentHost>>> changedHosts,
                                 Collection<ServiceComponentHost> ignoredHosts, boolean runSmokeTest,
                                 boolean reconfigureClients, boolean useGeneratedConfigs, boolean useClusterHostInfo) throws AmbariException {

    if (requestStages == null) {
      requestStages = new RequestStageContainer(actionManager.getNextRequestId(), null, requestFactory, actionManager);
    }

    requestStages = doStageCreation(requestStages, cluster, changedServices, changedComponents,
        changedHosts, requestParameters, requestProperties,
        runSmokeTest, reconfigureClients, useGeneratedConfigs, useClusterHostInfo);

    updateServiceStates(cluster, changedServices, changedComponents, changedHosts, ignoredHosts);

    return requestStages;
  }

  //todo: for now made this public since is is still used by createHostComponents
  //todo: delete after all host component logic is in HostComponentResourceProvider
  public void validateServiceComponentHostRequest(ServiceComponentHostRequest request) {
    if (request.getClusterName() == null
        || request.getClusterName().isEmpty()
        || request.getComponentName() == null
        || request.getComponentName().isEmpty()
        || request.getServiceName() == null
        || request.getServiceName().isEmpty()
        || request.getServiceGroupName() == null
        || request.getServiceGroupName().isEmpty()
        || request.getHostname() == null
        || request.getHostname().isEmpty()) {
      throw new IllegalArgumentException("Invalid arguments"
          + ", cluster name, component name, service name, service group name and host name should be"
          + " provided");
    }

    if (request.getAdminState() != null) {
      throw new IllegalArgumentException("Property adminState cannot be modified through update. Use service " +
          "specific DECOMMISSION action to decommision/recommission components.");
    }
  }

  private void checkIfHostComponentsInDeleteFriendlyState(ServiceComponentHostRequest request, Cluster cluster) throws AmbariException {
    Service service = cluster.getService(request.getServiceName());
    ServiceComponent component = service.getServiceComponent(request.getComponentName());
    ServiceComponentHost componentHost = component.getServiceComponentHost(request.getHostname());

    if (!componentHost.canBeRemoved()) {
      throw new AmbariException("Host Component cannot be removed"
              + ", clusterName=" + request.getClusterName()
              + ", serviceName=" + request.getServiceName()
              + ", componentName=" + request.getComponentName()
              + ", hostname=" + request.getHostname()
              + ", request=" + request);
    }
  }

  @Override
  public String findServiceName(Cluster cluster, String componentName) throws AmbariException {
    return cluster.getServiceByComponentName(componentName).getName();
  }

  @Override
  public String findServiceName(Cluster cluster, Long componentId) throws AmbariException {
    return cluster.getServiceByComponentId(componentId).getName();
  }

  @Override
  public Service findService(Cluster cluster, Long componentId) throws AmbariException {
    return cluster.getServiceByComponentId(componentId);
  }

  @Override
  public synchronized void deleteCluster(ClusterRequest request)
      throws AmbariException {

    if (request.getClusterName() == null
        || request.getClusterName().isEmpty()) {
      // FIXME throw correct error
      throw new AmbariException("Invalid arguments");
    }
    LOG.info("Received a delete cluster request, clusterName = " + request.getClusterName());
    if (request.getHostNames() != null) {
      // FIXME treat this as removing a host from a cluster?
    } else {
      // deleting whole cluster
      clusters.deleteCluster(request.getClusterName());
    }
  }

  @Override
  public DeleteStatusMetaData deleteHostComponents(
      Set<ServiceComponentHostRequest> requests) throws AmbariException, AuthorizationException {

    Set<ServiceComponentHostRequest> expanded = new HashSet<>();

    // if any request are for the whole host, they need to be expanded
    for (ServiceComponentHostRequest request : requests) {
      if (null == request.getHostComponentId()) {
        if (null == request.getClusterName() || request.getClusterName().isEmpty() ||
            null == request.getHostname() || request.getHostname().isEmpty()) {
          throw new IllegalArgumentException("Cluster name and hostname must be specified.");
        }
        Cluster cluster = clusters.getCluster(request.getClusterName());

        if (!AuthorizationHelper.isAuthorized(ResourceType.CLUSTER, cluster.getResourceId(),
            EnumSet.of(RoleAuthorization.SERVICE_ADD_DELETE_SERVICES,RoleAuthorization.HOST_ADD_DELETE_COMPONENTS))) {
          throw new AuthorizationException("The authenticated user is not authorized to delete service components from hosts");
        }

        for (ServiceComponentHost sch : cluster.getServiceComponentHosts(request.getHostname())) {
          ServiceComponentHostRequest schr = new ServiceComponentHostRequest(request.getClusterName(),
                  sch.getServiceGroupName(), sch.getServiceName(), sch.getServiceComponentId(), sch.getServiceComponentName(),
                  sch.getServiceComponentType(), sch.getHostName(), null);
          expanded.add(schr);
        }
      }
      else {
        expanded.add(request);
      }
    }

    Map<ServiceComponent, Set<ServiceComponentHost>> safeToRemoveSCHs = new HashMap<>();
    DeleteHostComponentStatusMetaData deleteMetaData = new DeleteHostComponentStatusMetaData();

    for (ServiceComponentHostRequest request : expanded) {

      Cluster cluster = clusters.getCluster(request.getClusterName());

      HostComponentStateEntity hostComponentStateEntity = null;
      Service s = null;

      if (StringUtils.isEmpty(request.getServiceName())) {
        hostComponentStateEntity = hostComponentStateDAO.findById(request.getHostComponentId());
        if (hostComponentStateEntity == null) {
          throw new AmbariException("Could not find Host Component resource for"
                  + " componentId = "+ request.getHostComponentId());
        }
        s = cluster.getService(hostComponentStateEntity.getServiceId());
        request.setServiceGroupName(s.getServiceGroupName());
        request.setServiceName(s.getName());
        request.setComponentName(hostComponentStateEntity.getComponentName());
        request.setComponentType(hostComponentStateEntity.getComponentType());
      } else {
        s = cluster.getService(request.getServiceGroupName(), request.getServiceName());
      }

      LOG.info("Received a hostComponent DELETE request"
        + ", clusterName=" + request.getClusterName()
        + ", serviceGroupName=" + request.getServiceGroupName()
        + ", serviceName=" + request.getServiceName()
        + ", componentId=" + request.getHostComponentId()
        + ", componentName=" + request.getComponentName()
        + ", componentType=" + request.getComponentType()
        + ", hostname=" + request.getHostname()
        + ", request=" + request);

      ServiceComponent component = s.getServiceComponent(request.getComponentName());
      ServiceComponentHost componentHost = component.getServiceComponentHost(request.getHostname());

      setRestartRequiredServices(s, request.getComponentName());
      try {
        checkIfHostComponentsInDeleteFriendlyState(request, cluster);
        if (!safeToRemoveSCHs.containsKey(component)) {
          safeToRemoveSCHs.put(component, new HashSet<>());
        }
        safeToRemoveSCHs.get(component).add(componentHost);
      } catch (Exception ex) {
        deleteMetaData.addException(request.getHostname() + "/" + request.getComponentName(), ex);
      }
    }

    //keep 2 maps for simpler maintenance
    Map<String, Map<String, Map<String, String>>> clusterServiceGroupServiceMasterForDecommissionMap = new HashMap<>();
    Map<String, Map<String, Set<String>>> clusterMasterSlaveHostsMap = new HashMap<>();
    for (Entry<ServiceComponent, Set<ServiceComponentHost>> entry : safeToRemoveSCHs.entrySet()) {
      for (ServiceComponentHost componentHost : entry.getValue()) {
        try {
          //actually delete the component
          //TODO update metadata processing according to AMBARI-21587
          entry.getKey().deleteServiceComponentHosts(componentHost.getHostName(), deleteMetaData);

          //create cluster-master-service map to update all include/exclude files in one action
          String componentName = componentHost.getServiceComponentName();
          if (masterToSlaveMappingForDecom.containsValue(componentName)) {
            String masterComponentName = null;
            for (Entry<String, String> entrySet : masterToSlaveMappingForDecom.entrySet()) {
              if (entrySet.getValue().equals(componentName)) {
                masterComponentName = entrySet.getKey();
              }
            }
            String clusterName = componentHost.getClusterName();
            String serviceGroupName = componentHost.getServiceGroupName();
            String serviceName = componentHost.getServiceName();
            if (clusterServiceGroupServiceMasterForDecommissionMap.containsKey(clusterName)) {
              Map<String, Map<String, String>> serviceGroupServiceMasterMap = clusterServiceGroupServiceMasterForDecommissionMap.get(clusterName);
              serviceGroupServiceMasterMap.putIfAbsent(serviceGroupName, new HashMap<>());
              serviceGroupServiceMasterMap.get(serviceGroupName).put(serviceName, masterComponentName);
              Map<String, Set<String>> masterSlaveMap  = clusterMasterSlaveHostsMap.get(componentHost.getClusterName());
              masterSlaveMap.putIfAbsent(masterComponentName, new HashSet<>());
              masterSlaveMap.get(masterComponentName).add(componentHost.getHostName());
            } else {
              Map<String, Map<String, String>> serviceGroupServiceMasterMap = new HashMap<>();
              serviceGroupServiceMasterMap.putIfAbsent(serviceGroupName, new HashMap<>());
              serviceGroupServiceMasterMap.get(serviceGroupName).put(serviceName, masterComponentName);
              clusterServiceGroupServiceMasterForDecommissionMap.put(clusterName, serviceGroupServiceMasterMap);

              Map<String, Set<String>> masterSlaveHostsMap = new HashMap<>();
              masterSlaveHostsMap.put(masterComponentName, new HashSet<>(Collections.singletonList(componentHost.getHostName())));
              clusterMasterSlaveHostsMap.put(componentHost.getClusterName(), masterSlaveHostsMap);
            }
          }
        } catch (Exception ex) {
          deleteMetaData.addException(componentHost.getHostName() + "/" + componentHost.getServiceComponentName(), ex);
        }
      }
    }

    for (String cluster : clusterServiceGroupServiceMasterForDecommissionMap.keySet()) {
      createAndExecuteRefreshIncludeExcludeFilesActionForMasters(clusterServiceGroupServiceMasterForDecommissionMap.get(cluster), clusterMasterSlaveHostsMap.get(cluster), cluster, true);
    }

    //Do not break behavior for existing clients where delete request contains only 1 host component.
    //Response for these requests will have empty body with appropriate error code.
    if (deleteMetaData.getDeletedKeys().size() + deleteMetaData.getExceptionForKeys().size() == 1) {
      if (deleteMetaData.getDeletedKeys().size() == 1) {
        STOMPComponentsDeleteHandler.processDeleteByMetaData(deleteMetaData);
        return null;
      }
      Exception ex = deleteMetaData.getExceptionForKeys().values().iterator().next();
      if (ex instanceof AmbariException) {
        throw (AmbariException)ex;
      } else {
        throw new AmbariException(ex.getMessage(), ex);
      }
    }

    // set restartRequired flag for  monitoring services
    if (!safeToRemoveSCHs.isEmpty()) {
      setMonitoringServicesRestartRequired(requests);
    }
    STOMPComponentsDeleteHandler.processDeleteByMetaData(deleteMetaData);
    return deleteMetaData;
  }

  @Override
  public void deleteGroups(Set<GroupRequest> requests) throws AmbariException {
    for (GroupRequest request: requests) {
      LOG.debug("Received a delete group request, groupname={}", request.getGroupName());
      final Group group = users.getGroup(request.getGroupName());
      if (group != null) {
        users.removeGroup(group);
      }
    }
  }

  /**
   * Creates and triggers an action to update include and exclude files for the master components depending on current cluster topology and components state
   * @param serviceGroupServiceMasterMap
   * @param masterSlaveHostsMap
   *@param clusterName  @throws AmbariException
   */
  private void createAndExecuteRefreshIncludeExcludeFilesActionForMasters(Map<String, Map<String, String>> serviceGroupServiceMasterMap, Map<String, Set<String>> masterSlaveHostsMap, String clusterName, boolean isDecommission) throws AmbariException {
    //Clear include/exclude files or draining list except HBASE
    serviceGroupServiceMasterMap.remove(Service.Type.HBASE.toString());
    //exit if empty
    if (serviceGroupServiceMasterMap.isEmpty()) {
      return;
    }
    LOG.debug("Refresh include/exclude files action will be executed for " + serviceGroupServiceMasterMap);
    HashMap<String, String> requestProperties = new HashMap<>();
    if (serviceGroupServiceMasterMap.size() == 1) {
      requestProperties.put("context", "Update Include/Exclude Files for " + serviceGroupServiceMasterMap.get(serviceGroupServiceMasterMap.keySet().iterator().next()).keySet());
    } else {
      requestProperties.put("context", "Update Include/Exclude Files for " + serviceGroupServiceMasterMap);
    }
    HashMap<String, String> params = new HashMap<>();
    params.put(AmbariCustomCommandExecutionHelper.UPDATE_FILES_ONLY, String.valueOf(isDecommission));

    for (String masterName : masterSlaveHostsMap.keySet()) {
      if (!isDecommission) {
        params.put(masterName + "_" + AmbariCustomCommandExecutionHelper.DECOM_INCLUDED_HOSTS, StringUtils.join(masterSlaveHostsMap.get(masterName).toArray(), ","));
      }
    }

    params.put(AmbariCustomCommandExecutionHelper.IS_ADD_OR_DELETE_SLAVE_REQUEST, "true");

    //Create filter for command
    List<RequestResourceFilter> resourceFilters = new ArrayList<>(serviceGroupServiceMasterMap.size());
    for (String serviceGroupName : serviceGroupServiceMasterMap.keySet()) {
      for (String serviceName : serviceGroupServiceMasterMap.get(serviceGroupName).keySet()) {
        resourceFilters.add(new RequestResourceFilter(serviceGroupName, serviceName,
            serviceGroupServiceMasterMap.get(serviceGroupName).get(serviceName), null));
      }
    }

    //Create request for command
    ExecuteActionRequest actionRequest = new ExecuteActionRequest(
      clusterName, AmbariCustomCommandExecutionHelper.DECOMMISSION_COMMAND_NAME, null,
      resourceFilters, null, params, false);
    //Send action
    createAction(actionRequest, requestProperties);
  }

  @Override
  public void deleteMembers(java.util.Set<MemberRequest> requests) throws AmbariException {
    for (MemberRequest request : requests) {
      LOG.debug("Received a delete member request, {}", request);
      users.removeMemberFromGroup(request.getGroupName(), request.getUserName());
    }
  }

  /**
   * {@inheritDoc}
   */
  @Override
  public void removeMpack(MpackEntity mpackEntity, StackEntity stackEntity) throws IOException{

    ambariMetaInfo.removeMpack(mpackEntity, stackEntity);
  }

  /**
   * Get a request response for the given request ids.  Note that this method
   * fully populates a request resource including the set of task sub-resources
   * in the request response.
   */
  RequestStatusResponse getRequestStatusResponse(long requestId) {
    RequestStatusResponse response = new RequestStatusResponse(requestId);
    List<HostRoleCommand> hostRoleCommands =
        actionManager.getRequestTasks(requestId);

    response.setRequestContext(actionManager.getRequestContext(requestId));
    List<ShortTaskStatus> tasks = new ArrayList<>();

    for (HostRoleCommand hostRoleCommand : hostRoleCommands) {
      tasks.add(new ShortTaskStatus(hostRoleCommand));
    }
    response.setTasks(tasks);

    return response;
  }

  @Override
  public Set<ClusterResponse> getClusters(Set<ClusterRequest> requests) throws AmbariException, AuthorizationException {
    Set<ClusterResponse> response = new HashSet<>();
    for (ClusterRequest request : requests) {
      try {
        response.addAll(getClusters(request));
      } catch (ClusterNotFoundException e) {
        if (requests.size() == 1) {
          // only throw exception if 1 request.
          // there will be > 1 request in case of OR predicate
          throw e;
        }
      }
    }
    return response;
  }

  @Override
  public Set<ServiceComponentHostResponse> getHostComponents(
      Set<ServiceComponentHostRequest> requests) throws AmbariException {
    return getHostComponents(requests, false);
  }

  @Override
  public Set<ServiceComponentHostResponse> getHostComponents(
      Set<ServiceComponentHostRequest> requests, boolean statusOnly) throws AmbariException {
    LOG.debug("Processing requests: {}", requests);
    Set<ServiceComponentHostResponse> response =
        new HashSet<>();
    for (ServiceComponentHostRequest request : requests) {
      try {
        response.addAll(getHostComponents(request, statusOnly));
      } catch (ServiceComponentHostNotFoundException | ServiceComponentNotFoundException | ServiceNotFoundException e) {
        if (requests.size() == 1) {
          // only throw exception if 1 request.
          // there will be > 1 request in case of OR predicate
          throw e;
        } else {
          LOG.debug("Ignoring not found exception due to other requests", e);
        }
      } catch (ParentObjectNotFoundException e) {
        // If there is only one request, always throw exception.
        // There will be > 1 request in case of OR predicate.

        // For HostNotFoundException, only throw exception if host_name is
        // provided in URL.  If host_name is part of query, don't throw exception.
        boolean throwException = true;
        if (requests.size() > 1 && HostNotFoundException.class.isInstance(e.getCause())) {
          for (ServiceComponentHostRequest r : requests) {
            if (r.getHostname() == null) {
              // host_name provided in query since all requests don't have host_name set
              throwException = false;
              LOG.debug("HostNotFoundException ignored", e);
              break;
            }
          }
        }
        if (throwException) {
          throw e;
        }
      }
    }
    return response;
  }

  @Override
  public Set<ConfigurationResponse> getConfigurations(
      Set<ConfigurationRequest> requests) throws AmbariException {
    Set<ConfigurationResponse> response =
        new HashSet<>();
    for (ConfigurationRequest request : requests) {
      response.addAll(getConfigurations(request));
    }
    return response;
  }

  @Override
  public Set<ServiceConfigVersionResponse> getServiceConfigVersions(Set<ServiceConfigVersionRequest> requests)
      throws AmbariException {
    Set<ServiceConfigVersionResponse> responses = new LinkedHashSet<>();

    for (ServiceConfigVersionRequest request : requests) {
      responses.addAll(getServiceConfigVersions(request));
    }

    return responses;
  }

  private Set<ServiceConfigVersionResponse> getServiceConfigVersions(ServiceConfigVersionRequest request)
      throws AmbariException {
    if (request.getClusterName() == null) {
      throw new IllegalArgumentException("Invalid arguments, cluster name"
          + " should not be null");
    }

    Cluster cluster = clusters.getCluster(request.getClusterName());

    Set<ServiceConfigVersionResponse> result = new LinkedHashSet<>();
    String serviceName = request.getServiceName();
    List<ServiceConfigVersionResponse> serviceConfigVersionResponses =  new ArrayList<>();

    if (Boolean.TRUE.equals(request.getIsCurrent()) && serviceName != null) {
      //TODO add serviceGroupName validation when the UI is updated to use them
      try {
        Long serviceId = cluster.getService(request.getServiceGroupName(), request.getServiceName()).getServiceId();
        serviceConfigVersionResponses.addAll(cluster.getActiveServiceConfigVersionResponse(serviceId));
      } catch (ServiceNotFoundException e) {
        LOG.warn("Service {} not found on cluster {}", serviceName, cluster.getClusterName());
      }
    } else {
      serviceConfigVersionResponses.addAll(cluster.getServiceConfigVersions());
    }

    for (ServiceConfigVersionResponse response : serviceConfigVersionResponses) {
      if (serviceName != null && !StringUtils.equals(serviceName, response.getServiceName())) {
        continue;
      }
      if (request.getVersion() != null && NumberUtils.compare(request.getVersion(), response.getVersion()) != 0) {
        continue;
      }
      if (request.getUserName() != null && !StringUtils.equals(request.getUserName(), response.getUserName())) {
        continue;
      }
      result.add(response);
    }

    return result;
  }

  @Override
  public Set<GroupResponse> getGroups(Set<GroupRequest> requests)
      throws AmbariException {
    final Set<GroupResponse> responses = new HashSet<>();
    for (GroupRequest request: requests) {
      LOG.debug("Received a getGroups request, groupRequest={}", request);
      // get them all
      if (null == request.getGroupName()) {
        for (Group group: users.getAllGroups()) {
          final GroupResponse response = new GroupResponse(group.getGroupName(), group.isLdapGroup(), group.getGroupType());
          responses.add(response);
        }
      } else {
        final Group group = users.getGroup(request.getGroupName());
        if (null == group) {
          if (requests.size() == 1) {
            // only throw exception if there is a single request
            // if there are multiple requests, this indicates an OR predicate
            throw new ObjectNotFoundException("Cannot find group '"
                + request.getGroupName() + "'");
          }
        } else {
          final GroupResponse response = new GroupResponse(group.getGroupName(), group.isLdapGroup(), group.getGroupType());
          responses.add(response);
        }
      }
    }
    return responses;
  }

  @Override
  public void updateGroups(Set<GroupRequest> requests) throws AmbariException {
    // currently no group updates are supported
  }

  /**
   * Filters hosts to only select healthy ones that are heartbeating.
   * <p/>
   * The host's {@link HostState} is used to determine if a host is healthy.
   *
   * @return a List of healthy hosts, or an empty List if none exist.
   * @throws AmbariException
   * @see {@link HostState#HEALTHY}
   */
  @Override
  public List<String> selectHealthyHosts(Set<String> hostList) throws AmbariException {
    List<String> healthyHosts = new ArrayList<>();

    for (String candidateHostName : hostList) {
      Host candidateHost = clusters.getHost(candidateHostName);
      if (candidateHost.getState() == HostState.HEALTHY) {
        healthyHosts.add(candidateHostName);
      }
    }

    return healthyHosts;
  }

  /**
   * Chooses a healthy host from the list of candidate hosts randomly. If there
   * are no healthy hosts, then this method will return {@code null}.
   * <p/>
   * The host's {@link HostState} is used to determine if a host is healthy.
   *
   * @return a random healthy host, or {@code null}.
   * @throws AmbariException
   * @see {@link HostState#HEALTHY}
   */
  @Override
  public String getHealthyHost(Set<String> hostList) throws AmbariException {
    List<String> healthyHosts = selectHealthyHosts(hostList);

    if (!healthyHosts.isEmpty()) {
      Collections.shuffle(healthyHosts);
      return healthyHosts.get(0);
    }

    return null;
  }

  @Override
  public RequestStatusResponse createAction(ExecuteActionRequest actionRequest,
      Map<String, String> requestProperties)
      throws AmbariException {
    String clusterName = actionRequest.getClusterName();

    String requestContext = "";

    if (requestProperties != null) {
      requestContext = requestProperties.get(REQUEST_CONTEXT_PROPERTY);
      if (requestContext == null) {
        // guice needs a non-null value as there is no way to mark this parameter @Nullable
        requestContext = "";
      }
    }

    Cluster cluster = null;
    if (null != clusterName) {
      cluster = clusters.getCluster(clusterName);

      LOG.info("Received action execution request"
        + ", clusterName=" + actionRequest.getClusterName()
        + ", request=" + actionRequest);
    }

    ActionExecutionContext actionExecContext = getActionExecutionContext(actionRequest);
    if (actionRequest.isCommand()) {
      customCommandExecutionHelper.validateAction(actionRequest);
    } else {
      actionExecutionHelper.validateAction(actionRequest);
    }
    // TODO Alejandro, Called First. insert params.version. Called during Rebalance HDFS, ZOOKEEPER Restart, Zookeeper Service Check.
    long requestId = actionManager.getNextRequestId();
    RequestStageContainer requestStageContainer = new RequestStageContainer(
        requestId,
        null,
        requestFactory,
        actionManager,
        actionRequest);

    @Experimental(feature=ExperimentalFeature.MULTI_SERVICE,
        comment = "This must change with Multi-Service since the cluster won't have a desired stack version")
    ExecuteCommandJson jsons = customCommandExecutionHelper.getCommandJson(actionExecContext, cluster,
        null == cluster ? null : cluster.getDesiredStackVersion(), requestContext);

    String commandParamsForStage = jsons.getCommandParamsForStage();

    Map<String, String> commandParamsStage = gson.fromJson(commandParamsForStage, new TypeToken<Map<String, String>>()
      {}.getType());
    // Ensure that the specified requestContext (if any) is set as the request context
    if (!requestContext.isEmpty()) {
      requestStageContainer.setRequestContext(requestContext);
    }

    // replace password references in requestProperties
    SecretReference.replaceReferencesWithPasswords(commandParamsStage, cluster);

    // If the request is to perform the Kerberos service check, set up the stages to
    // ensure that the (cluster-level) smoke user principal and keytab is available on all hosts
    boolean kerberosServiceCheck = Role.KERBEROS_SERVICE_CHECK.name().equals(actionRequest.getCommandName());
    if (kerberosServiceCheck) {
      // Parse the command parameters into a map so that additional values may be added to it

      try {
        requestStageContainer = kerberosHelper.createTestIdentity(cluster, commandParamsStage, requestStageContainer);
      } catch (KerberosOperationException e) {
        throw new IllegalArgumentException(e.getMessage(), e);
      }
    }

    commandParamsForStage = gson.toJson(commandParamsStage);

    Stage stage = createNewStage(requestStageContainer.getLastStageId(), cluster, requestId, requestContext,
        commandParamsForStage, jsons.getHostParamsForStage());

    if (actionRequest.isCommand()) {
      customCommandExecutionHelper.addExecutionCommandsToStage(actionExecContext, stage,
          requestProperties, jsons);
    } else {
      actionExecutionHelper.addExecutionCommandsToStage(actionExecContext, stage, requestProperties);
    }

    RoleGraph rg;
    if (null != cluster) {
      RoleCommandOrder rco = getRoleCommandOrder(cluster);
      rg = roleGraphFactory.createNew(rco);
    } else {
      rg = roleGraphFactory.createNew();
    }

    rg.build(stage);
    List<Stage> stages = rg.getStages();

    if (stages != null && !stages.isEmpty()) {
      requestStageContainer.addStages(stages);
    }

    // If the request is to perform the Kerberos service check, delete the test-specific principal
    // and keytab that was created for this service check
    if (kerberosServiceCheck) {
      // Parse the command parameters into a map so that existing values may be accessed and
      // additional values may be added to it.
      commandParamsStage = gson.fromJson(commandParamsForStage,
          new TypeToken<Map<String, String>>() {
          }.getType());

      try {
        requestStageContainer = kerberosHelper.deleteTestIdentity(cluster, commandParamsStage, requestStageContainer);
      } catch (KerberosOperationException e) {
        throw new IllegalArgumentException(e.getMessage(), e);
      }
    }

    requestStageContainer.persist();
    return requestStageContainer.getRequestStatusResponse();
  }

  @Override
  public Set<StackResponse> getStacks(Set<StackRequest> requests)
      throws AmbariException {
    Set<StackResponse> response = new HashSet<>();
    for (StackRequest request : requests) {
      try {
        response.addAll(getStacks(request));
      } catch (StackAccessException e) {
        if (requests.size() == 1) {
          // only throw exception if 1 request.
          // there will be > 1 request in case of OR predicate
          throw e;
        }
      }
    }
    return response;

  }


  private Set<StackResponse> getStacks(StackRequest request)
      throws AmbariException {
    Set<StackResponse> response;

    String stackName = request.getStackName();

    if (stackName != null) {
      // this will throw an exception if the stack doesn't exist
      ambariMetaInfo.getStacks(stackName);
      response = Collections.singleton(new StackResponse(stackName));
    } else {
      Collection<StackInfo> supportedStacks = ambariMetaInfo.getStacks();
      response = new HashSet<>();
      for (StackInfo stack: supportedStacks) {
        response.add(new StackResponse(stack.getName()));
      }
    }
    return response;
  }

  @Override
  public synchronized RequestStatusResponse updateStacks() throws AmbariException {

    try {
      // Refresh stacks API endpoint and refresh archives
      ambariMetaInfo.init();
      // Add "refreshCache" command in the next agent hearbeat for all hosts
      AgentResource.addRefreshCacheForHosts(clusters.getHosts());
    } catch (AmbariException e) {
      throw e;
    } catch (Exception e) {
      throw new AmbariException(
          "Ambari Meta Information can't be read from the stack root directory");
    }
    return null;
  }

  @Override
  public Set<ExtensionResponse> getExtensions(Set<ExtensionRequest> requests)
      throws AmbariException {
    Set<ExtensionResponse> response = new HashSet<>();
    for (ExtensionRequest request : requests) {
      try {
        response.addAll(getExtensions(request));
      } catch (StackAccessException e) {
        if (requests.size() == 1) {
          // only throw exception if 1 request.
          // there will be > 1 request in case of OR predicate
          throw e;
        }
      }
    }
    return response;

  }


  private Set<ExtensionResponse> getExtensions(ExtensionRequest request)
      throws AmbariException {
    Set<ExtensionResponse> response;

    String extensionName = request.getExtensionName();

    if (extensionName != null) {
      // this will throw an exception if the extension doesn't exist
      ambariMetaInfo.getExtensions(extensionName);
      response = Collections.singleton(new ExtensionResponse(extensionName));
    } else {
      Collection<ExtensionInfo> supportedExtensions = ambariMetaInfo.getExtensions();
      response = new HashSet<>();
      for (ExtensionInfo extension: supportedExtensions) {
        response.add(new ExtensionResponse(extension.getName()));
      }
    }
    return response;
  }

  @Override
  public Set<ExtensionVersionResponse> getExtensionVersions(
      Set<ExtensionVersionRequest> requests) throws AmbariException {
    Set<ExtensionVersionResponse> response = new HashSet<>();
    for (ExtensionVersionRequest request : requests) {
      String extensionName = request.getExtensionName();
      try {
        Set<ExtensionVersionResponse> stackVersions = getExtensionVersions(request);
        for (ExtensionVersionResponse stackVersionResponse : stackVersions) {
          stackVersionResponse.setExtensionName(extensionName);
        }
        response.addAll(stackVersions);
      } catch (StackAccessException e) {
        if (requests.size() == 1) {
          // only throw exception if 1 request.
          // there will be > 1 request in case of OR predicate
          throw e;
        }
      }
    }

    return response;
  }

  private Set<ExtensionVersionResponse> getExtensionVersions(ExtensionVersionRequest request) throws AmbariException {
    Set<ExtensionVersionResponse> response;

    String extensionName = request.getExtensionName();
    String extensionVersion = request.getExtensionVersion();

    if (extensionVersion != null) {
      ExtensionInfo extensionInfo = ambariMetaInfo.getExtension(extensionName, extensionVersion);
      response = Collections.singleton(extensionInfo.convertToResponse());
    } else {
      try {
        Collection<ExtensionInfo> extensionInfos = ambariMetaInfo.getExtensions(extensionName);
        response = new HashSet<>();
        for (ExtensionInfo extensionInfo: extensionInfos) {
          response.add(extensionInfo.convertToResponse());
        }
      } catch (StackAccessException e) {
        response = Collections.emptySet();
      }
    }

    return response;
  }

  @Override
  public Set<StackVersionResponse> getStackVersions(
      Set<StackVersionRequest> requests) throws AmbariException {
    Set<StackVersionResponse> response = new HashSet<>();
    for (StackVersionRequest request : requests) {
      String stackName = request.getStackName();
      try {
        Set<StackVersionResponse> stackVersions = getStackVersions(request);
        for (StackVersionResponse stackVersionResponse : stackVersions) {
          stackVersionResponse.setStackName(stackName);
        }
        response.addAll(stackVersions);
      } catch (StackAccessException e) {
        if (requests.size() == 1) {
          // only throw exception if 1 request.
          // there will be > 1 request in case of OR predicate
          throw e;
        }
      }
    }

    return response;

  }

  private Set<StackVersionResponse> getStackVersions(StackVersionRequest request) throws AmbariException {
    Set<StackVersionResponse> response;

    String stackName = request.getStackName();
    String stackVersion = request.getStackVersion();

    if (stackVersion != null) {
      StackInfo stackInfo = ambariMetaInfo.getStack(stackName, stackVersion);
      response = Collections.singleton(stackInfo.convertToResponse());
    } else {
      try {
        Collection<StackInfo> stackInfos = ambariMetaInfo.getStacks(stackName);
        response = new HashSet<>();
        for (StackInfo stackInfo: stackInfos) {
          response.add(stackInfo.convertToResponse());
        }
      } catch (StackAccessException e) {
        response = Collections.emptySet();
      }
    }

    return response;
  }

  @Override
  public Set<StackServiceResponse> getStackServices(
      Set<StackServiceRequest> requests) throws AmbariException {

    Set<StackServiceResponse> response = new HashSet<>();

    for (StackServiceRequest request : requests) {
      String stackName    = request.getStackName();
      String stackVersion = request.getStackVersion();

      try {
        Set<StackServiceResponse> stackServices = getStackServices(request);

        for (StackServiceResponse stackServiceResponse : stackServices) {
          stackServiceResponse.setStackName(stackName);
          stackServiceResponse.setStackVersion(stackVersion);
        }

        response.addAll(stackServices);
      } catch (StackAccessException e) {
        if (requests.size() == 1) {
          // only throw exception if 1 request.
          // there will be > 1 request in case of OR predicate
          throw e;
        }
      }
    }

    return response;
  }

  private Set<StackServiceResponse> getStackServices(StackServiceRequest request) throws AmbariException {
    Set<StackServiceResponse> response;

    String stackName = request.getStackName();
    String stackVersion = request.getStackVersion();
    String serviceName = request.getServiceName();

    if (serviceName != null) {
      ServiceInfo service = ambariMetaInfo.getService(stackName, stackVersion, serviceName);
      response = Collections.singleton(new StackServiceResponse(service));
    } else {
      Map<String, ServiceInfo> services = ambariMetaInfo.getServices(stackName, stackVersion);
      response = new HashSet<>();
      for (ServiceInfo service : services.values()) {
        response.add(new StackServiceResponse(service));
      }
    }
    return response;
  }

  @Override
  public Set<ReadOnlyConfigurationResponse> getStackLevelConfigurations(
      Set<StackLevelConfigurationRequest> requests) throws AmbariException {
    Set<ReadOnlyConfigurationResponse> response = new HashSet<>();
    for (StackLevelConfigurationRequest request : requests) {

      String stackName    = request.getStackName();
      String stackVersion = request.getStackVersion();

      Set<ReadOnlyConfigurationResponse> stackConfigurations = getStackLevelConfigurations(request);

      for (ReadOnlyConfigurationResponse stackConfigurationResponse : stackConfigurations) {
        stackConfigurationResponse.setStackName(stackName);
        stackConfigurationResponse.setStackVersion(stackVersion);
      }

      response.addAll(stackConfigurations);
    }

    return response;
  }

  private Set<ReadOnlyConfigurationResponse> getStackLevelConfigurations(
      StackLevelConfigurationRequest request) throws AmbariException {

    Set<ReadOnlyConfigurationResponse> response = new HashSet<>();

    String stackName = request.getStackName();
    String stackVersion = request.getStackVersion();
    String propertyName = request.getPropertyName();
    Set<PropertyInfo> configs;

    //properties : cluster-env
    //TODO: Remove after getting rid of cluster-env
    if (propertyName != null) {
      configs = ambariMetaInfo.getStackPropertiesByName(stackName, stackVersion, propertyName);
    } else {
      configs = ambariMetaInfo.getStackProperties(stackName, stackVersion);
    }

    //settings : stackSettings
    if(configs.size() == 0){
      if (propertyName != null) {
        configs = ambariMetaInfo.getStackSettingsByName(stackName, stackVersion, propertyName);
      } else {
        configs = ambariMetaInfo.getStackSettings(stackName, stackVersion);
      }
    }
    for (PropertyInfo property: configs) {
      response.add(property.convertToResponse());
    }

    return response;
  }

  @Override
  public Set<ReadOnlyConfigurationResponse> getResourceLevelClusterSettings(
          Set<RootClusterSettingRequest> requests) throws AmbariException {
    Set<ReadOnlyConfigurationResponse> response = new HashSet<>();
    for (RootClusterSettingRequest request : requests) {
      Set<ReadOnlyConfigurationResponse> clusterSettings = getResourceLevelClusterSettings(request);
      response.addAll(clusterSettings);
    }

    return response;
  }

  private Set<ReadOnlyConfigurationResponse> getResourceLevelClusterSettings(
          RootClusterSettingRequest request) throws AmbariException {
    Set<ReadOnlyConfigurationResponse> response = new HashSet<>();
    String propertyName = request.getPropertyName();

    Set<PropertyInfo> properties;
    if (propertyName != null) {
      properties = ambariMetaInfo.getClusterPropertiesByName(propertyName);
    } else {
      properties = ambariMetaInfo.getClusterProperties();
    }
    for (PropertyInfo property : properties) {
      response.add(property.convertToResponse());
    }
    return response;
  }

  @Override
  public Set<ReadOnlyConfigurationResponse> getReadOnlyStackSettings(
          Set<StackConfigurationRequest> requests) throws AmbariException {
    Set<ReadOnlyConfigurationResponse> response = new HashSet<>();
    for (StackConfigurationRequest request : requests) {
      String stackName    = request.getStackName();
      String stackVersion = request.getStackVersion();
      Set<ReadOnlyConfigurationResponse> stackSettings = getReadOnlyStackSettings(request);

      for (ReadOnlyConfigurationResponse stackSetting : stackSettings) {
        stackSetting.setStackName(stackName);
        stackSetting.setStackVersion(stackVersion);
      }
      response.addAll(stackSettings);
    }

    return response;
  }

  private Set<ReadOnlyConfigurationResponse> getReadOnlyStackSettings(
          StackConfigurationRequest request) throws AmbariException {
    Set<ReadOnlyConfigurationResponse> response = new HashSet<>();

    String stackName = request.getStackName();
    String stackVersion = request.getStackVersion();
    String settingName = request.getPropertyName();

    Set<PropertyInfo> settings;
    if (settingName != null) {
      settings = ambariMetaInfo.getStackSettingsByName(stackName, stackVersion, settingName);
    } else {
      settings = ambariMetaInfo.getStackSettings(stackName, stackVersion);
    }

    for (PropertyInfo setting : settings) {
      response.add(setting.convertToResponse());
    }
    return response;
  }

  @Override
  public Set<ReadOnlyConfigurationResponse> getStackConfigurations(
      Set<StackConfigurationRequest> requests) throws AmbariException {
    Set<ReadOnlyConfigurationResponse> response = new HashSet<>();
    for (StackConfigurationRequest request : requests) {

      String stackName    = request.getStackName();
      String stackVersion = request.getStackVersion();
      String serviceName  = request.getServiceName();

      Set<ReadOnlyConfigurationResponse> stackConfigurations = getStackConfigurations(request);

      for (ReadOnlyConfigurationResponse stackConfigurationResponse : stackConfigurations) {
        stackConfigurationResponse.setStackName(stackName);
        stackConfigurationResponse.setStackVersion(stackVersion);
        stackConfigurationResponse.setServiceName(serviceName);
      }

      response.addAll(stackConfigurations);
    }

    return response;
  }

  private Set<ReadOnlyConfigurationResponse> getStackConfigurations(
      StackConfigurationRequest request) throws AmbariException {

    Set<ReadOnlyConfigurationResponse> response = new HashSet<>();

    String stackName = request.getStackName();
    String stackVersion = request.getStackVersion();
    String serviceName = request.getServiceName();
    String propertyName = request.getPropertyName();

    Set<PropertyInfo> properties;
    if (propertyName != null) {
      properties = ambariMetaInfo.getPropertiesByName(stackName, stackVersion, serviceName, propertyName);
    } else {
      properties = ambariMetaInfo.getServiceProperties(stackName, stackVersion, serviceName);
    }
    for (PropertyInfo property: properties) {
      response.add(property.convertToResponse());
    }

    return response;
  }

  @Override
  public Set<StackServiceComponentResponse> getStackComponents(
      Set<StackServiceComponentRequest> requests) throws AmbariException {
    Set<StackServiceComponentResponse> response = new HashSet<>();
    for (StackServiceComponentRequest request : requests) {
      String stackName    = request.getStackName();
      String stackVersion = request.getStackVersion();
      String serviceName  = request.getServiceName();

      try {
        Set<StackServiceComponentResponse> stackComponents = getStackComponents(request);

        for (StackServiceComponentResponse stackServiceComponentResponse : stackComponents) {
          stackServiceComponentResponse.setStackName(stackName);
          stackServiceComponentResponse.setStackVersion(stackVersion);
          stackServiceComponentResponse.setServiceName(serviceName);
        }

        response.addAll(stackComponents);
      } catch (StackAccessException e) {
        if (requests.size() == 1) {
          // only throw exception if 1 request.
          // there will be > 1 request in case of OR predicate
          throw e;
        }
      }
    }

    return response;
  }

  private Set<StackServiceComponentResponse> getStackComponents(
      StackServiceComponentRequest request) throws AmbariException {
    Set<StackServiceComponentResponse> response;

    String stackName     = request.getStackName();
    String stackVersion  = request.getStackVersion();
    String serviceName   = request.getServiceName();
    String componentName = request.getComponentName();

    if (componentName != null) {
      ComponentInfo component = ambariMetaInfo.getComponent(stackName, stackVersion, serviceName, componentName);
      response = Collections.singleton(new StackServiceComponentResponse(
          component));

    } else {
      List<ComponentInfo> components = ambariMetaInfo.getComponentsByService(stackName, stackVersion, serviceName);
      response = new HashSet<>();

      for (ComponentInfo component: components) {
        response.add(new StackServiceComponentResponse(component));
      }
    }
    return response;
  }

  @Override
  public String getAuthName() {
    return AuthorizationHelper.getAuthenticatedName(configs.getAnonymousAuditName());
  }

  @Override
  public int getAuthId() {
    return AuthorizationHelper.getAuthenticatedId();
  }

  @Override
  public Set<RootServiceResponse> getRootServices(
      Set<RootServiceRequest> requests) throws AmbariException {
    Set<RootServiceResponse> response = new HashSet<>();
    for (RootServiceRequest request : requests) {
      try {
        response.addAll(getRootServices(request));
      } catch (AmbariException e) {
        if (requests.size() == 1) {
          // only throw exception if 1 request.
          // there will be > 1 request in case of OR predicate
          throw e;
        }
      }
    }
    return response;
  }

  private Set<RootServiceResponse> getRootServices (RootServiceRequest request)
      throws AmbariException{
    return rootServiceResponseFactory.getRootServices(request);
  }

  @Override
  public Set<RootServiceComponentResponse> getRootServiceComponents(
      Set<RootServiceComponentRequest> requests) throws AmbariException {
    Set<RootServiceComponentResponse> response = new HashSet<>();
    for (RootServiceComponentRequest request : requests) {
      try {
        Set<RootServiceComponentResponse> rootServiceComponents = getRootServiceComponents(request);
        response.addAll(rootServiceComponents);
      } catch (AmbariException e) {
        if (requests.size() == 1) {
          // only throw exception if 1 request.
          // there will be > 1 request in case of OR predicate
          throw e;
        }
      }
    }
    return response;
  }

  private Set<RootServiceComponentResponse> getRootServiceComponents(
      RootServiceComponentRequest request) throws AmbariException{
    return rootServiceResponseFactory.getRootServiceComponents(request);
  }

  @Override
  public Clusters getClusters() {
    return clusters;
  }

  @Override
  public ConfigHelper getConfigHelper() {
    return configHelper;
  }

  @Override
  public AmbariMetaInfo getAmbariMetaInfo() {
    return ambariMetaInfo;
  }

  @Override
  public AmbariContext getAmbariContext() {
    return ambariContext;
  }

  @Override
  public ServiceGroupFactory getServiceGroupFactory() {
    return serviceGroupFactory;
  }

  @Override
  public ClusterSettingFactory getClusterSettingFactory() {
    return clusterSettingFactory;
  }

  @Override
  public ServiceFactory getServiceFactory() { return serviceFactory; }

  @Override
  public ServiceComponentFactory getServiceComponentFactory() {
    return serviceComponentFactory;
  }

  @Override
  public ConfigGroupFactory getConfigGroupFactory() {
    return configGroupFactory;
  }

  @Override
  public RoleGraphFactory getRoleGraphFactory() {
    return roleGraphFactory;
  }

  @Override
  public AbstractRootServiceResponseFactory getRootServiceResponseFactory() {
    return rootServiceResponseFactory;

  }

  @Override
  public ActionManager getActionManager() {
    return actionManager;
  }

  @Override
  public String getJdkResourceUrl() {
    return ambariConfig.getJdkResourceUrl();
  }

  @Override
  public String getJavaHome() {
    return ambariConfig.getJavaHome();
  }

  @Override
  public String getJDKName() {
    return ambariConfig.getJDKName();
  }

  @Override
  public String getJCEName() {
    return ambariConfig.getJCEName();
  }

  @Override
  public String getServerDB() {
    return ambariConfig.getServerDB();
  }

  @Override
  public String getOjdbcUrl() {
    return ambariConfig.getOjdbcUrl();
  }

  @Override
  public String getMysqljdbcUrl() {
    return ambariConfig.getMysqljdbcUrl();
  }

  @Override
  public boolean checkLdapConfigured() {
    return ldapDataPopulator.isLdapEnabled();
  }

  @Override
  public LdapSyncDto getLdapSyncInfo() throws AmbariException {
    return ldapDataPopulator.getLdapSyncInfo();
  }

  @Override
  public boolean isLdapSyncInProgress() {
    return ldapSyncInProgress;
  }

  @Override
  public synchronized LdapBatchDto synchronizeLdapUsersAndGroups(
      LdapSyncRequest userRequest, LdapSyncRequest groupRequest)
      throws AmbariException {
    ldapSyncInProgress = true;
    try {

      final LdapBatchDto batchInfo = new LdapBatchDto();

      if (userRequest != null) {
        switch (userRequest.getType()) {
          case ALL:
            ldapDataPopulator.synchronizeAllLdapUsers(batchInfo);
            break;
          case EXISTING:
            ldapDataPopulator.synchronizeExistingLdapUsers(batchInfo);
            break;
          case SPECIFIC:
            ldapDataPopulator.synchronizeLdapUsers(userRequest.getPrincipalNames(), batchInfo);
            break;
        }
      }
      if (groupRequest != null) {
        switch (groupRequest.getType()) {
          case ALL:
            ldapDataPopulator.synchronizeAllLdapGroups(batchInfo);
            break;
          case EXISTING:
            ldapDataPopulator.synchronizeExistingLdapGroups(batchInfo);
            break;
          case SPECIFIC:
            ldapDataPopulator.synchronizeLdapGroups(groupRequest.getPrincipalNames(), batchInfo);
            break;
        }
      }

      users.processLdapSync(batchInfo);
      return batchInfo;
    } finally {
      ldapSyncInProgress = false;
    }
  }

  @SuppressWarnings("unchecked")
  @Override
  public void initializeWidgetsAndLayouts(Cluster cluster, Service service) throws AmbariException {
    Type widgetLayoutType = new TypeToken<Map<String, List<WidgetLayout>>>(){}.getType();

    Set<File> widgetDescriptorFiles = new HashSet<>();

    if (null != service) {
      ServiceInfo serviceInfo = ambariMetaInfo.getService(service);
      File widgetDescriptorFile = serviceInfo.getWidgetsDescriptorFile();
      if (widgetDescriptorFile != null && widgetDescriptorFile.exists()) {
        widgetDescriptorFiles.add(widgetDescriptorFile);
      }
    } else {
      // common cluster level widgets
      File commonWidgetsFile = ambariMetaInfo.getCommonWidgetsDescriptorFile();
      if (commonWidgetsFile != null && commonWidgetsFile.exists()) {
        widgetDescriptorFiles.add(commonWidgetsFile);
      } else {
        LOG.warn("Common widgets file with path {%s} doesn't exist. No cluster widgets will be created.", commonWidgetsFile);
      }
    }

    for (File widgetDescriptorFile : widgetDescriptorFiles) {
      Map<String, Object> widgetDescriptor = null;

      try {
        widgetDescriptor = gson.fromJson(new FileReader(widgetDescriptorFile), widgetLayoutType);

        for (Object artifact : widgetDescriptor.values()) {
          List<WidgetLayout> widgetLayouts = (List<WidgetLayout>) artifact;
          createWidgetsAndLayouts(cluster, widgetLayouts);
        }

      } catch (Exception ex) {
        String msg = "Error loading widgets from file: " + widgetDescriptorFile;
        LOG.error(msg, ex);
        throw new AmbariException(msg);
      }
    }
  }

  private WidgetEntity addIfNotExistsWidgetEntity(WidgetLayoutInfo layoutInfo, ClusterEntity clusterEntity,
                                          String user, long createTime) {
    List<WidgetEntity> createdEntities =
      widgetDAO.findByName(clusterEntity.getClusterId(), layoutInfo.getWidgetName(),
        user, layoutInfo.getDefaultSectionName());

    if (createdEntities == null || createdEntities.isEmpty()) {
      WidgetEntity widgetEntity = new WidgetEntity();
      widgetEntity.setClusterId(clusterEntity.getClusterId());
      widgetEntity.setClusterEntity(clusterEntity);
      widgetEntity.setScope(WidgetResourceProvider.SCOPE.CLUSTER.name());
      widgetEntity.setWidgetName(layoutInfo.getWidgetName());
      widgetEntity.setDefaultSectionName(layoutInfo.getDefaultSectionName());
      widgetEntity.setAuthor(user);
      widgetEntity.setDescription(layoutInfo.getDescription());
      widgetEntity.setTimeCreated(createTime);
      widgetEntity.setWidgetType(layoutInfo.getType());
      widgetEntity.setMetrics(gson.toJson(layoutInfo.getMetricsInfo()));
      widgetEntity.setProperties(gson.toJson(layoutInfo.getProperties()));
      widgetEntity.setWidgetValues(gson.toJson(layoutInfo.getValues()));
      widgetEntity.setListWidgetLayoutUserWidgetEntity(new LinkedList<>());
      LOG.info("Creating cluster widget with: name = " +
        layoutInfo.getWidgetName() + ", type = " + layoutInfo.getType() + ", " +
        "cluster = " + clusterEntity.getClusterName());
      // Persisting not visible widgets
      // visible one will be cascaded on creation of layout
      if (!layoutInfo.isVisible()) {
        widgetDAO.create(widgetEntity);
      }
      return widgetEntity;
    } else {
      LOG.warn("Skip creating widget from stack artifact since one or more " +
        "already exits with name = " + layoutInfo.getWidgetName() + ", " +
          "clusterId = " + clusterEntity.getClusterId() + ", user = " + user);
    }
    return null;
  }

  @Transactional
  void createWidgetsAndLayouts(Cluster cluster, List<WidgetLayout> widgetLayouts) {
    String user = "ambari";
    Long clusterId = cluster.getClusterId();
    ClusterEntity clusterEntity = clusterDAO.findById(clusterId);
    if (clusterEntity == null) {
      return;
    }
    Long now = System.currentTimeMillis();

    if (widgetLayouts != null) {
      for (WidgetLayout widgetLayout : widgetLayouts) {
        List<WidgetLayoutEntity> existingEntities =
          widgetLayoutDAO.findByName(clusterId, widgetLayout.getLayoutName(), user);
        // Update layout properties if the layout exists
        if (existingEntities == null || existingEntities.isEmpty()) {
          WidgetLayoutEntity layoutEntity = new WidgetLayoutEntity();
          layoutEntity.setClusterEntity(clusterEntity);
          layoutEntity.setClusterId(clusterId);
          layoutEntity.setLayoutName(widgetLayout.getLayoutName());
          layoutEntity.setDisplayName(widgetLayout.getDisplayName());
          layoutEntity.setSectionName(widgetLayout.getSectionName());
          layoutEntity.setScope(WidgetLayoutResourceProvider.SCOPE.CLUSTER.name());
          layoutEntity.setUserName(user);

          List<WidgetLayoutUserWidgetEntity> widgetLayoutUserWidgetEntityList = new LinkedList<>();
          int order = 0;
          for (WidgetLayoutInfo layoutInfo : widgetLayout.getWidgetLayoutInfoList()) {
            if (layoutInfo.getDefaultSectionName() == null) {
              layoutInfo.setDefaultSectionName(layoutEntity.getSectionName());
            }
            WidgetEntity widgetEntity = addIfNotExistsWidgetEntity(layoutInfo, clusterEntity, user, now);
            // Add to layout if visibility is true and widget was newly added
            if (widgetEntity != null && layoutInfo.isVisible()) {
              WidgetLayoutUserWidgetEntity widgetLayoutUserWidgetEntity = new WidgetLayoutUserWidgetEntity();
              widgetLayoutUserWidgetEntity.setWidget(widgetEntity);
              widgetLayoutUserWidgetEntity.setWidgetOrder(order++);
              widgetLayoutUserWidgetEntity.setWidgetLayout(layoutEntity);
              widgetLayoutUserWidgetEntityList.add(widgetLayoutUserWidgetEntity);
              widgetEntity.getListWidgetLayoutUserWidgetEntity().add(widgetLayoutUserWidgetEntity);
            }
          }
          layoutEntity.setListWidgetLayoutUserWidgetEntity(widgetLayoutUserWidgetEntityList);
          widgetLayoutDAO.createWithFlush(layoutEntity);
        } else {
          if (existingEntities.size() > 1) {
            LOG.warn("Skip updating layout since multiple widget layouts " +
              "found with: name = " + widgetLayout.getLayoutName() + ", " +
              "user = " + user + ", cluster = " + cluster.getClusterName());
          } else {
            WidgetLayoutEntity existingLayoutEntity = existingEntities.iterator().next();
            existingLayoutEntity.setSectionName(widgetLayout.getSectionName());
            existingLayoutEntity.setDisplayName(widgetLayout.getDisplayName());
            // Add new widgets to end of the existing ones
            List<WidgetLayoutUserWidgetEntity> layoutUserWidgetEntities = existingLayoutEntity.getListWidgetLayoutUserWidgetEntity();
            if (layoutUserWidgetEntities == null) {
              layoutUserWidgetEntities = new LinkedList<>();
              existingLayoutEntity.setListWidgetLayoutUserWidgetEntity(layoutUserWidgetEntities);
            }
            int order = layoutUserWidgetEntities.size() - 1;
            List<WidgetLayoutInfo> layoutInfoList = widgetLayout.getWidgetLayoutInfoList();
            if (layoutInfoList != null && !layoutInfoList.isEmpty()) {
              for (WidgetLayoutInfo layoutInfo : layoutInfoList) {
                WidgetEntity widgetEntity = addIfNotExistsWidgetEntity(layoutInfo, clusterEntity, user, now);
                if (widgetEntity != null && layoutInfo.isVisible()) {
                  WidgetLayoutUserWidgetEntity widgetLayoutUserWidgetEntity = new WidgetLayoutUserWidgetEntity();
                  widgetLayoutUserWidgetEntity.setWidget(widgetEntity);
                  widgetLayoutUserWidgetEntity.setWidgetOrder(order++);
                  widgetLayoutUserWidgetEntity.setWidgetLayout(existingLayoutEntity);
                  layoutUserWidgetEntities.add(widgetLayoutUserWidgetEntity);
                  widgetEntity.getListWidgetLayoutUserWidgetEntity().add(widgetLayoutUserWidgetEntity);
                }
              }
            }
            widgetLayoutDAO.mergeWithFlush(existingLayoutEntity);
          }
        }
      }
    }
  }

  @Override
  public TimelineMetricCacheProvider getTimelineMetricCacheProvider() {
    return injector.getInstance(TimelineMetricCacheProvider.class);
  }

  /**
   * {@inheritDoc}
   */
  @Override
  public MetricPropertyProviderFactory getMetricPropertyProviderFactory() {
    return injector.getInstance(MetricPropertyProviderFactory.class);
  }

  @Override
  public LoggingSearchPropertyProvider getLoggingSearchPropertyProvider() {
    return injector.getInstance(LoggingSearchPropertyProvider.class);
  }

  @Override
  public LoggingService getLoggingService(String clusterName) {
    LoggingService loggingService = new LoggingService(clusterName);
    injector.injectMembers(loggingService);
    return loggingService;
  }

  /**
   * {@inheritDoc}
   */
  @Override
  public AmbariEventPublisher getAmbariEventPublisher() {
    return injector.getInstance(AmbariEventPublisher.class);
  }

  @Override
  public KerberosHelper getKerberosHelper() {
    return kerberosHelper;
  }

  @Override
  public CredentialStoreService getCredentialStoreService() {
    return credentialStoreService;
  }

  /**
   * Queries the CredentialStoreService to gather properties about it.
   * <p/>
   * In particular, the details about which storage facilities are avaialble are returned via Boolean
   * properties.
   *
   * @return a map of properties
   */
  public Map<String,String> getCredentialStoreServiceProperties() {
    Map<String,String> properties = new HashMap<>();
    properties.put("storage.persistent", String.valueOf(credentialStoreService.isInitialized(CredentialStoreType.PERSISTED)));
    properties.put("storage.temporary", String.valueOf(credentialStoreService.isInitialized(CredentialStoreType.TEMPORARY)));
    return properties;
  }

  @Override
  public MetricsCollectorHAManager getMetricsCollectorHAManager() {
    return injector.getInstance(MetricsCollectorHAManager.class);
  }

  /**
   * Validates that the authenticated user can set a service's (run-as) user and group.
   * <p/>
   * If the user is authorized to set service users and groups, than this method exits quickly.
   * If the user is not authorized to set service users and groups, then this method verifies that
   * the properties of types USER and GROUP have not been changed. If they have been, an
   * AuthorizationException is thrown.
   *
   * @param cluster         the relevant cluster
   * @param configType      the changed configuration type
   * @param propertyChanges a map of the property changes for the relevant configuration type
   * @throws AuthorizationException if the user is not authorized to perform this operation
   */
  protected void validateAuthorizationToUpdateServiceUsersAndGroups(Cluster cluster,
                                                                    String configType,
                                                                    Map<String, String[]> propertyChanges)
      throws AuthorizationException {

    if ((propertyChanges != null) && !propertyChanges.isEmpty()) {
      // If the authenticated user is not authorized to set service users or groups, make sure the
      // relevant properties are not changed. However, if the user is authorized to set service
      // users and groups, there is nothing to check.
      if (!AuthorizationHelper.isAuthorized(ResourceType.CLUSTER, cluster.getResourceId(),
          RoleAuthorization.SERVICE_SET_SERVICE_USERS_GROUPS)) {

        Map<PropertyInfo.PropertyType, Set<String>> propertyTypes = cluster.getConfigPropertiesTypes(configType);

        //  Create a composite set of properties to check...
        Set<String> propertiesToCheck = new HashSet<>();

        Set<String> userProperties = propertyTypes.get(PropertyType.USER);
        if (userProperties != null) {
          propertiesToCheck.addAll(userProperties);
        }

        Set<String> groupProperties = propertyTypes.get(PropertyType.GROUP);
        if (groupProperties != null) {
          propertiesToCheck.addAll(groupProperties);
        }

        // If there are no USER or GROUP type properties, skip the validation check...
        for (String propertyName : propertiesToCheck) {
          String[] values = propertyChanges.get(propertyName);
          if (values != null) {
            String existingValue = values[0];
            String requestedValue = values[1];

            // If the properties don't match, so thrown an authorization exception
            if ((existingValue == null) ? (requestedValue != null) : !existingValue.equals(requestedValue)) {
              throw new AuthorizationException("The authenticated user is not authorized to set service user and groups");
            }
          }
        }
      }
    }
  }

  /**
   * Validates that the authenticated user can manage the cluster-wide configuration for a service's
   * ability to be set to auto-start.
   * <p/>
   * If the user is authorized, than this method exits quickly.
   * If the user is not authorized, then this method verifies that the configuration property
   * <code>cluster-env/recovery_enabled</code> is not changed. If it was, an
   * {@link AuthorizationException} is thrown.
   *
   * @param cluster         the relevant cluster
   * @param configType      the changed configuration type
   * @param propertyChanges a map of the property changes for the relevant configuration type
   * @throws AuthorizationException if the user is not authorized to perform this operation
   */
  protected void validateAuthorizationToManageServiceAutoStartConfiguration(Cluster cluster,
                                                                            String configType,
                                                                            Map<String, String[]> propertyChanges)
      throws AuthorizationException {
    // If the authenticated user is authorized to manage the cluster-wide configuration for a
    // service's ability to be set to auto-start, there is nothing to check.
    if (!AuthorizationHelper.isAuthorized(ResourceType.CLUSTER, cluster.getResourceId(),
        RoleAuthorization.CLUSTER_MANAGE_AUTO_START)) {

      if ("cluster-env".equals(configType) && propertyChanges.containsKey("recovery_enabled")) {
        throw new AuthorizationException("The authenticated user is not authorized to set service user and groups");
      }
    }
  }

  /**
   * Validates that the authenticated user can modify configurations for either a service or the
   * cluster.
   * <p>
   * Since some properties have special meaning, they may be ignored when perfoming this authorization
   * check. For example, to change the cluster's overall auto-start setting (cluster-env/recovery_enabled)
   * requires a specific permission that is not the same as the ability to set cluster-wide properties
   * (in general).  Because of this, the <code>cluster-env/recovery_enabled</code> propery should be
   * ignored in this check since permission to change it is expected to be validated elsewhere.
   *
   * @param cluster                the relevant cluster
   * @param configType             the changed configuration type
   * @param propertyChanges        a map of the property changes for the relevant configuration type
   * @param changesToIgnore        a map of configuration type names to sets of propery names to be ignored
   * @param isServiceConfiguration <code>true</code>, if the configuration type is a service-level configuration;
   *                               <code>false</code>, if the configuration type is a cluster-level configuration
   * @throws AuthorizationException if the authenticated user is not authorized to change the requested configuration
   */
  private void validateAuthorizationToModifyConfigurations(Cluster cluster, String configType,
                                                           Map<String, String[]> propertyChanges,
                                                           Map<String, Set<String>> changesToIgnore,
                                                           boolean isServiceConfiguration)
      throws AuthorizationException {
    // If the authenticated user is authorized to update cluster-wide/service-level configurations
    // there is nothing to check, else ensure no (relevant) configurations are being changed - ignoring
    // the specified configurations which may fall under a special category.
    // For example cluster-env/recovery_enabled requires a special permission - CLUSTER.MANAGE_AUTO_START
    if ((propertyChanges != null) && !propertyChanges.isEmpty()) {
      boolean isAuthorized = (isServiceConfiguration)
          ? AuthorizationHelper.isAuthorized(ResourceType.CLUSTER, cluster.getResourceId(), RoleAuthorization.SERVICE_MODIFY_CONFIGS)
          : AuthorizationHelper.isAuthorized(ResourceType.CLUSTER, cluster.getResourceId(), RoleAuthorization.CLUSTER_MODIFY_CONFIGS);

      if (!isAuthorized && changesToIgnore != null) {
        Set<String> relevantChangesToIgnore = changesToIgnore.get(configType);
        Map<String, String[]> relevantPropertyChanges;

        // If necessary remove any non-relevant property changes.
        if (relevantChangesToIgnore == null) {
          relevantPropertyChanges = propertyChanges;
        } else {
          relevantPropertyChanges = new HashMap<>(propertyChanges);

          for (String propertyName : relevantChangesToIgnore) {
            relevantPropertyChanges.remove(propertyName);
          }
        }

        // If relevant configuration changes have been made, then the user is not authorized to
        // perform the requested operation and an AuthorizationException must be thrown
        if (relevantPropertyChanges.size() == 0) {
          return;
        }
      }
      if (!isAuthorized) {
        throw new AuthorizationException(String.format("The authenticated user does not have authorization to modify %s configurations",
          (isServiceConfiguration) ? "service" : "cluster"));
      }
    }
  }

  /**
   * This method will delete a link between an extension version and a stack version (Extension Link).
   *
   * An extension version is like a stack version but it contains custom services.  Linking an extension
   * version to the current stack version allows the cluster to install the custom services contained in
   * the extension version.
   */
  @Override
  public void deleteExtensionLink(ExtensionLinkRequest request) throws AmbariException {
    if (request.getLinkId() == null) {
      throw new IllegalArgumentException("Link ID should be provided");
    }
    ExtensionLinkEntity linkEntity = null;
    try {
      linkEntity = linkDAO.findById(new Long(request.getLinkId()));
    } catch (RollbackException e) {
      throw new AmbariException("Unable to find extension link"
            + ", linkId=" + request.getLinkId(), e);
    }

    StackInfo stackInfo = ambariMetaInfo.getStack(linkEntity.getStack().getStackName(), linkEntity.getStack().getStackVersion());

    if (stackInfo == null) {
      throw new StackAccessException("stackName=" + linkEntity.getStack().getStackName() + ", stackVersion=" + linkEntity.getStack().getStackVersion());
    }

    ExtensionInfo extensionInfo = ambariMetaInfo.getExtension(linkEntity.getExtension().getExtensionName(), linkEntity.getExtension().getExtensionVersion());

    if (extensionInfo == null) {
      throw new StackAccessException("extensionName=" + linkEntity.getExtension().getExtensionName() + ", extensionVersion=" + linkEntity.getExtension().getExtensionVersion());
    }

    ExtensionHelper.validateDeleteLink(getClusters(), stackInfo, extensionInfo);
    ambariMetaInfo.getStackManager().unlinkStackAndExtension(stackInfo, extensionInfo);

    try {
      linkDAO.remove(linkEntity);
    } catch (RollbackException e) {
      throw new AmbariException("Unable to delete extension link"
              + ", linkId=" + request.getLinkId()
              + ", stackName=" + request.getStackName()
              + ", stackVersion=" + request.getStackVersion()
              + ", extensionName=" + request.getExtensionName()
              + ", extensionVersion=" + request.getExtensionVersion(), e);
    }
  }

  /**
   * This method will create a link between an extension version and a stack version (Extension Link).
   *
   * An extension version is like a stack version but it contains custom services.  Linking an extension
   * version to the current stack version allows the cluster to install the custom services contained in
   * the extension version.
   */
  @Override
  public void createExtensionLink(ExtensionLinkRequest request) throws AmbariException {
    if (StringUtils.isBlank(request.getStackName())
            || StringUtils.isBlank(request.getStackVersion())
            || StringUtils.isBlank(request.getExtensionName())
            || StringUtils.isBlank(request.getExtensionVersion())) {

      throw new IllegalArgumentException("Stack name, stack version, extension name and extension version should be provided");
    }

    StackInfo stackInfo = ambariMetaInfo.getStack(request.getStackName(), request.getStackVersion());

    if (stackInfo == null) {
      throw new StackAccessException("stackName=" + request.getStackName() + ", stackVersion=" + request.getStackVersion());
    }

    ExtensionInfo extensionInfo = ambariMetaInfo.getExtension(request.getExtensionName(), request.getExtensionVersion());

    if (extensionInfo == null) {
      throw new StackAccessException("extensionName=" + request.getExtensionName() + ", extensionVersion=" + request.getExtensionVersion());
    }

    helper.createExtensionLink(ambariMetaInfo.getStackManager(), stackInfo, extensionInfo);
  }

  /**
   * Update a link - switch the link's extension version while keeping the same stack version and extension name
   *
   * @throws AmbariException if we fail to link the extension to the stack
   */
  @Override
  public void updateExtensionLink(ExtensionLinkRequest request) throws AmbariException {
    if (request.getLinkId() == null) {
      throw new AmbariException("Link ID should be provided");
    }
    ExtensionLinkEntity linkEntity = null;
    try {
      linkEntity = linkDAO.findById(new Long(request.getLinkId()));
    } catch (RollbackException e) {
      throw new AmbariException("Unable to find extension link"
            + ", linkId=" + request.getLinkId(), e);
    }
    updateExtensionLink(linkEntity, request);
  }

  /**
   * Update a link - switch the link's extension version while keeping the same stack version and extension name
   *
   * @throws AmbariException if we fail to link the extension to the stack
   */
  @Override
  public void updateExtensionLink(ExtensionLinkEntity oldLinkEntity, ExtensionLinkRequest newLinkRequest) throws AmbariException {
    StackInfo stackInfo = ambariMetaInfo.getStack(oldLinkEntity.getStack().getStackName(), oldLinkEntity.getStack().getStackVersion());

    if (stackInfo == null) {
      throw new StackAccessException(String.format("stackName=%s, stackVersion=%s", oldLinkEntity.getStack().getStackName(), oldLinkEntity.getStack().getStackVersion()));
    }

    if (newLinkRequest.getExtensionName() == null || newLinkRequest.getExtensionVersion() == null) {
      throw new AmbariException(String.format("Invalid extension name or version: %s/%s",
		  newLinkRequest.getExtensionName(), newLinkRequest.getExtensionVersion()));
    }

    if (!newLinkRequest.getExtensionName().equals(oldLinkEntity.getExtension().getExtensionName())) {
      throw new AmbariException(String.format("Update is not allowed to switch the extension name, only the version.  Old name/new name: %s/%s",
		  oldLinkEntity.getExtension().getExtensionName(), newLinkRequest.getExtensionName()));
    }

    ExtensionInfo oldExtensionInfo = ambariMetaInfo.getExtension(oldLinkEntity.getExtension().getExtensionName(), oldLinkEntity.getExtension().getExtensionVersion());
    ExtensionInfo newExtensionInfo = ambariMetaInfo.getExtension(newLinkRequest.getExtensionName(), newLinkRequest.getExtensionVersion());

    if (oldExtensionInfo == null) {
      throw new StackAccessException(String.format("Old extensionName=%s, extensionVersion=%s", oldLinkEntity.getExtension().getExtensionName(), oldLinkEntity.getExtension().getExtensionVersion()));
    }
    if (newExtensionInfo == null) {
      throw new StackAccessException(String.format("New extensionName=%s, extensionVersion=%s", newLinkRequest.getExtensionName(), newLinkRequest.getExtensionVersion()));
    }

    helper.updateExtensionLink(ambariMetaInfo.getStackManager(), oldLinkEntity, stackInfo, oldExtensionInfo, newExtensionInfo);
  }

  @Override
  public QuickLinkVisibilityController getQuicklinkVisibilityController() {
    SettingEntity entity = settingDAO.findByName(QuickLinksProfile.SETTING_NAME_QUICKLINKS_PROFILE);
    String quickLinkProfileJson = null != entity ? entity.getContent() : null;
    return QuickLinkVisibilityControllerFactory.get(quickLinkProfileJson);
  }


  // TODO: synchronization?
  @Override
  public Set<ServiceConfigVersionResponse> createServiceConfigVersion(Set<ServiceConfigVersionRequest> requests) throws AmbariException, AuthorizationException {

    Set<ServiceConfigVersionResponse> serviceConfigVersionResponses = new HashSet<>();
    for (ServiceConfigVersionRequest request : requests) {
      request.setIsCurrent(true);
      Cluster cluster = getClusters().getCluster(request.getClusterName());
      //save data to return configurations created
      List<ConfigurationResponse> configurationResponses =
              new LinkedList<>();
      ServiceConfigVersionResponse serviceConfigVersionResponse = null;
      List<ConfigurationRequest> desiredConfigs = request.getConfigs();

      if (desiredConfigs != null && request.getVersion() != null) {
        String msg = "Unable to set desired configs and rollback at same time, request = " + request;
        LOG.error(msg);
        throw new IllegalArgumentException(msg);
      }

      //check if desired configs are available in request and they were changed
      boolean isConfigurationCreationNeeded = updateClusterConfiguration(cluster, desiredConfigs);

      // set or create configuration mapping (and optionally create the map of properties)
      if (isConfigurationCreationNeeded) {

        if (!desiredConfigs.isEmpty()) {
          Set<Config> configs = new HashSet<>();
          String note = null;

          for (ConfigurationRequest cr : desiredConfigs) {
            String configType = cr.getType();

            if (null != cr.getProperties()) {
              // !!! empty property sets are supported, and need to be able to use
              // previously-defined configs (revert)
              Map<String, Config> all = cluster.getConfigsByServiceIdType(configType, cr.getServiceId());
              if (null == all ||                              // none set
                      !all.containsKey(cr.getVersionTag()) ||     // tag not set
                      cr.getProperties().size() > 0) {            // properties to set

                cr.setClusterName(cluster.getClusterName());

                ClusterServiceEntity clusterServiceEntity = clusterServiceDAO.findByName(cluster.getClusterName(), request.getServiceGroupName(), request.getServiceName());
                cr.setServiceId(clusterServiceEntity.getServiceId());
                cr.setServiceGroupId(clusterServiceEntity.getServiceGroupId());
                configurationResponses.add(createConfiguration(cr));

                LOG.info(MessageFormat.format("Applying configuration with tag ''{0}'' to cluster ''{1}''  for configuration type {2}",
                        cr.getVersionTag(),
                        request.getClusterName(),
                        configType));
              }
            }
            note = request.getNote();
            Config config = cluster.getConfig(configType, cr.getVersionTag());
            if (null != config) {
              configs.add(config);
            }
          }
          if (!configs.isEmpty()) {
            Map<String, Config> existingConfigTypeToConfig = new HashMap<>();
            for (Config config : configs) {
              Config existingConfig = cluster.getDesiredConfigByType(config.getType());
              existingConfigTypeToConfig.put(config.getType(), existingConfig);
            }

            String authName = getAuthName();
            serviceConfigVersionResponse = cluster.addDesiredConfig(authName, configs, note);
            if (serviceConfigVersionResponse != null) {
              List<String> hosts = serviceConfigVersionResponse.getHosts();
              int numAffectedHosts = null != hosts ? hosts.size() : 0;
              configChangeLog.info("(configchange) Changing default config. cluster: '{}', changed by: '{}', service_name: '{}', config_group: '{}', num affected hosts during creation: '{}', note: '{}'",
                      request.getClusterName(), authName, serviceConfigVersionResponse.getServiceName(),
                      serviceConfigVersionResponse.getGroupName(), numAffectedHosts, serviceConfigVersionResponse.getNote());

              for (Config config : configs) {
                configChangeLog.info("(configchange)    type: '{}', tag: '{}', version: '{}'", config.getType(), config.getTag(), config.getVersion());

                Map<String, String> configKeyToAction = getConfigKeyDeltaToAction(existingConfigTypeToConfig.get(config.getType()), config.getProperties());
                Map<String, List<String>> actionToListConfigKeys = inverseMapByValue(configKeyToAction);

                if (!actionToListConfigKeys.isEmpty()) {
                  String configOutput = getActionToConfigListAsString(actionToListConfigKeys);
                  configChangeLog.info("(configchange)    Config type '{}' was modified with the following keys, {}", config.getType(), configOutput);
                }
              }
            }
          }
        }
      }

      m_metadataHolder.get().updateData(metadataGenerator.getClusterMetadataOnConfigsUpdate(cluster));
      m_agentConfigsHolder.get().updateData(cluster.getClusterId(), null);

      if (request.getVersion() != null) {
        if (!AuthorizationHelper.isAuthorized(ResourceType.CLUSTER, cluster.getResourceId(), EnumSet.of(RoleAuthorization.SERVICE_MODIFY_CONFIGS))) {
          throw new AuthorizationException("The authenticated user does not have authorization to modify service configurations");
        }

        if (StringUtils.isEmpty(request.getServiceName())) {
          String msg = "Service name and version should be specified in service config version";
          LOG.error(msg);
          throw new IllegalArgumentException(msg);
        }
        serviceConfigVersionResponse = cluster.setServiceConfigVersion(
                cluster.getService(request.getServiceGroupName(), request.getServiceName()).getServiceId(),
                request.getVersion(), getAuthName(),
                request.getNote());
      }

      if (serviceConfigVersionResponse != null) {
        if (!configurationResponses.isEmpty()) {
          serviceConfigVersionResponse.setConfigurations(configurationResponses);
        }
      }
      serviceConfigVersionResponses.add(serviceConfigVersionResponse);
    }
    return serviceConfigVersionResponses;
  }

  private String getClientsToUpdateConfigs(ComponentInfo componentInfo) {
    List<String> clientsToUpdateConfigsList = componentInfo.getClientsToUpdateConfigs();
    if (clientsToUpdateConfigsList == null) {
      clientsToUpdateConfigsList = new ArrayList<>();
      clientsToUpdateConfigsList.add("*");
    }
    return gson.toJson(clientsToUpdateConfigsList);
  }

  private Boolean getUnlimitedKeyJCERequirement(ComponentInfo componentInfo, SecurityType clusterSecurityType) {
    UnlimitedKeyJCERequirement unlimitedKeyJCERequirement = componentInfo.getUnlimitedKeyJCERequired();
    // Ensure that the unlimited key requirement is set. If null, the default value should be used.
    if(unlimitedKeyJCERequirement == null) {
      unlimitedKeyJCERequirement = UnlimitedKeyJCERequirement.DEFAULT;
    }

    return (UnlimitedKeyJCERequirement.ALWAYS == unlimitedKeyJCERequirement) ||
        ((UnlimitedKeyJCERequirement.KERBEROS_ENABLED == unlimitedKeyJCERequirement) &&
            (clusterSecurityType == SecurityType.KERBEROS));

  }

  //TODO will be a need to change to multi-instance usage
  public TreeMap<String, String> getTopologyComponentLevelParams(ServiceComponentHost sch) throws AmbariException {

    TreeMap<String, String> statusCommandParams = new TreeMap<>();
    Cluster cluster = clusters.getCluster(sch.getClusterId());
    Service service = cluster.getService(sch.getServiceId());

    StackId stackId = service.getStackId();
    ComponentInfo componentInfo = ambariMetaInfo.getComponent(stackId.getStackName(),
        stackId.getStackVersion(), sch.getServiceType(), sch.getServiceComponentName());

    statusCommandParams.put(ExecutionCommand.KeyNames.CLIENTS_TO_UPDATE_CONFIGS,
        getClientsToUpdateConfigs(componentInfo));

    // If we are starting a component, calculate whether the unlimited key JCE policy is
    // required for the relevant host.  One of the following indicates that the unlimited
    // key JCE policy is required:
    //
    //   * The component explicitly requires it whether Kerberos is enabled or not (example, SMARTSENSE/HST_SERVER)
    //   * The component explicitly requires it only when Kerberos is enabled AND Kerberos is enabled (example, most components)
    //
    // Set/update the unlimited_key_jce_required value as needed
    statusCommandParams.put(ExecutionCommand.KeyNames.UNLIMITED_KEY_JCE_REQUIRED,
        Boolean.toString(getUnlimitedKeyJCERequirement(componentInfo, cluster.getSecurityType())));

    return statusCommandParams;
  }

  //TODO will be a need to change to multi-instance usage
<<<<<<< HEAD
  public TreeMap<String, String> getTopologyCommandParams(ServiceComponentHost sch) throws AmbariException {
=======
  public TreeMap<String, String> getTopologyCommandParams(Long clusterId, String serviceName, String componentName, ServiceComponentHost sch) throws AmbariException {
>>>>>>> fce9f214
    TreeMap<String, String> commandParams = new TreeMap<>();
    Cluster cluster = clusters.getCluster(sch.getClusterId());
    Service service = cluster.getService(sch.getServiceId());

    StackId stackId = service.getStackId();
    ServiceInfo serviceInfo = ambariMetaInfo.getService(stackId.getStackName(), stackId.getStackVersion(), sch.getServiceType());
    ComponentInfo componentInfo = ambariMetaInfo.getComponent(stackId.getStackName(), stackId.getStackVersion(), sch.getServiceType(), sch.getServiceComponentName());

    commandParams.put(SERVICE_PACKAGE_FOLDER, serviceInfo.getServicePackageFolder());
    String scriptName = null;
    String scriptCommandTimeout = "";
    CommandScriptDefinition script = componentInfo.getCommandScript();
    if (serviceInfo.getSchemaVersion().equals(AmbariMetaInfo.SCHEMA_VERSION_2)) {
      if (script != null) {
        scriptName = script.getScript();
        if (script.getTimeout() > 0) {
          scriptCommandTimeout = String.valueOf(script.getTimeout());
        }
      } else {
        String message = String.format("Component %s of service %s has no command script defined", componentInfo.getName(), serviceInfo.getName());
        throw new AmbariException(message);
      }
    }
    String agentDefaultCommandTimeout = configs.getDefaultAgentTaskTimeout(false);
    String actualTimeout = (!scriptCommandTimeout.equals("") ? scriptCommandTimeout
        : agentDefaultCommandTimeout);

    commandParams.put(COMMAND_TIMEOUT, actualTimeout);
    commandParams.put(SCRIPT, scriptName);
    commandParams.put(SCRIPT_TYPE, script.getScriptType().toString());

    return commandParams;
  }

  @Override
  public HostRepositories retrieveHostRepositories(Cluster cluster, Host host) throws AmbariException {
    List<ServiceComponentHost> hostComponents = cluster.getServiceComponentHosts(host.getHostName());
    SortedMap<Long, CommandRepository> hostRepositories = new TreeMap<>();
    SortedMap<String, Long> componentsRepos = new TreeMap<>();
    for (ServiceComponentHost serviceComponentHost : hostComponents) {

      CommandRepository commandRepository;
      try {
        commandRepository = repoVersionHelper.getCommandRepository(cluster,
            serviceComponentHost.getServiceComponent(), host);
      } catch (SystemException e) {
        throw new RuntimeException(e);
      }
      ArrayList<CommandRepository.Repository> repositories = (ArrayList<CommandRepository.Repository>) commandRepository.getRepositories();
      hostRepositories.put(commandRepository.getRepoVersionId(), commandRepository);
      componentsRepos.put(serviceComponentHost.getServiceComponentName(), commandRepository.getRepoVersionId());
    }
    return new HostRepositories(hostRepositories, componentsRepos);
  }
}<|MERGE_RESOLUTION|>--- conflicted
+++ resolved
@@ -833,14 +833,8 @@
           .setHostIds(hostIds)
           .setHostNames(hostNames)
           .setPublicHostNames(publicHostNames)
-<<<<<<< HEAD
           .setComponentLevelParams(getTopologyComponentLevelParams(sch))
           .setCommandParams(getTopologyCommandParams(sch))
-=======
-          .setComponentLevelParams(getTopologyComponentLevelParams(cluster.getClusterId(), serviceName, componentName,
-              cluster.getSecurityType()))
-          .setCommandParams(getTopologyCommandParams(cluster.getClusterId(), serviceName, componentName, sch))
->>>>>>> fce9f214
           .build();
 
       String clusterId = Long.toString(cluster.getClusterId());
@@ -5629,11 +5623,7 @@
   }
 
   //TODO will be a need to change to multi-instance usage
-<<<<<<< HEAD
   public TreeMap<String, String> getTopologyCommandParams(ServiceComponentHost sch) throws AmbariException {
-=======
-  public TreeMap<String, String> getTopologyCommandParams(Long clusterId, String serviceName, String componentName, ServiceComponentHost sch) throws AmbariException {
->>>>>>> fce9f214
     TreeMap<String, String> commandParams = new TreeMap<>();
     Cluster cluster = clusters.getCluster(sch.getClusterId());
     Service service = cluster.getService(sch.getServiceId());
