--- conflicted
+++ resolved
@@ -92,13 +92,7 @@
   }
 
   @Override
-<<<<<<< HEAD
-  public void validateRequiredProperties() throws InvalidTopologyException {
-    //TODO
-   // ConfigurationContext configurationContext = new ConfigurationContext(blueprint.getStacks().iterator().next(), blueprint.getConfiguration());
-=======
   public void validateRequiredProperties() throws InvalidTopologyException, GPLLicenseNotAcceptedException {
->>>>>>> b2655aa6
 
     // we don't want to include default stack properties so we can't just use hostGroup full properties
     Map<String, Map<String, String>> clusterConfigurations = blueprint.getConfiguration().getProperties();
