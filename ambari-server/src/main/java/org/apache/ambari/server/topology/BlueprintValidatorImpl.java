--- conflicted
+++ resolved
@@ -35,7 +35,6 @@
 import org.slf4j.Logger;
 import org.slf4j.LoggerFactory;
 
-import com.google.common.base.Joiner;
 import com.google.inject.Inject;
 
 /**
@@ -59,17 +58,8 @@
   @Override
   public void validateTopology(Blueprint blueprint) throws InvalidTopologyException {
     LOGGER.info("Validating topology for blueprint: [{}]", blueprint.getName());
-<<<<<<< HEAD
-
-    if (!blueprint.isAllMpacksResolved()) {
-      LOGGER.warn("The following macks are not resolved: [{}] Skipping topology validation.",
-        Joiner.on(", ").join(blueprint.getUnresolvedMpackNames()));
-      return;
-    }
-
-=======
+
     StackDefinition stack = blueprint.getStack();
->>>>>>> 925e0cdd
     Collection<HostGroup> hostGroups = blueprint.getHostGroups().values();
     Map<String, Map<String, Collection<DependencyInfo>>> missingDependencies = new HashMap<>();
 
@@ -88,17 +78,10 @@
         Cardinality cardinality = stack.getCardinality(component);
         AutoDeployInfo autoDeploy = stack.getAutoDeployInfo(component);
         if (cardinality.isAll()) {
-<<<<<<< HEAD
-          cardinalityFailures.addAll(verifyComponentInAllHostGroups(new Component(component), autoDeploy));
+          cardinalityFailures.addAll(verifyComponentInAllHostGroups(blueprint, new Component(component), autoDeploy));
         } else {
           cardinalityFailures.addAll(verifyComponentCardinalityCount(
-            new Component(component), cardinality, autoDeploy));
-=======
-          cardinalityFailures.addAll(verifyComponentInAllHostGroups(blueprint, component, autoDeploy));
-        } else {
-          cardinalityFailures.addAll(verifyComponentCardinalityCount(
-            blueprint, stack, component, cardinality, autoDeploy));
->>>>>>> 925e0cdd
+            blueprint, stack, new Component(component), cardinality, autoDeploy));
         }
       }
     }
@@ -185,40 +168,12 @@
                     }
                  }
               }
-<<<<<<< HEAD
-          }
-
-        if (blueprint.isAllMpacksResolved()) {
-          if (component.equals("HIVE_METASTORE")) {
-            Map<String, String> hiveEnvConfig = clusterConfigurations.get("hive-env");
-            if (hiveEnvConfig != null && !hiveEnvConfig.isEmpty() && hiveEnvConfig.get("hive_database") != null
-              && hiveEnvConfig.get("hive_database").equals("Existing SQL Anywhere Database")
-              && VersionUtils.compareVersions(stack.getVersion(), "2.3.0.0") < 0
-              && stack.getName().equalsIgnoreCase("HDP")) {
-              throw new InvalidTopologyException("Incorrect configuration: SQL Anywhere db is available only for stack HDP-2.3+ " +
-                "and repo version 2.3.2+!");
-            }
-          }
-
-          if (component.equals("OOZIE_SERVER")) {
-            Map<String, String> oozieEnvConfig = clusterConfigurations.get("oozie-env");
-            if (oozieEnvConfig != null && !oozieEnvConfig.isEmpty() && oozieEnvConfig.get("oozie_database") != null
-              && oozieEnvConfig.get("oozie_database").equals("Existing SQL Anywhere Database")
-              && VersionUtils.compareVersions(stack.getVersion(), "2.3.0.0") < 0
-              && stack.getName().equalsIgnoreCase("HDP")) {
-              throw new InvalidTopologyException("Incorrect configuration: SQL Anywhere db is available only for stack HDP-2.3+ " +
-                "and repo version 2.3.2+!");
-=======
-              if(!givenHostGroups.isEmpty()){
-                throw new IllegalArgumentException("NAMENODE HA host groups mapped incorrectly for properties 'dfs_ha_initial_namenode_active' and 'dfs_ha_initial_namenode_standby'. Expected Host groups are :" + hostGroupsForComponent);
-              }
->>>>>>> 925e0cdd
-            }
-          }
-        }
-        else {
-          LOGGER.warn("The following macks are not resolved: [{}] Skipping validation of HIVE_METASTORE and OOZIE_SERVER properties.",
-            Joiner.on(", ").join(blueprint.getUnresolvedMpackNames()));
+            }
+
+            if(!givenHostGroups.isEmpty()){
+              throw new IllegalArgumentException("NAMENODE HA host groups mapped incorrectly for properties 'dfs_ha_initial_namenode_active' and 'dfs_ha_initial_namenode_standby'. Expected Host groups are :" + hostGroupsForComponent);
+            }
+          }
         }
       }
     }
@@ -235,12 +190,7 @@
    *
    * @return collection of missing component information
    */
-<<<<<<< HEAD
-  private Collection<String> verifyComponentInAllHostGroups(Component component, AutoDeployInfo autoDeploy) {
-
-=======
-  private Collection<String> verifyComponentInAllHostGroups(Blueprint blueprint, String component, AutoDeployInfo autoDeploy) {
->>>>>>> 925e0cdd
+  private Collection<String> verifyComponentInAllHostGroups(Blueprint blueprint, Component component, AutoDeployInfo autoDeploy) {
     Collection<String> cardinalityFailures = new HashSet<>();
     int actualCount = blueprint.getHostGroupsForComponent(component.getName()).size();
     Map<String, HostGroup> hostGroups = blueprint.getHostGroups();
@@ -301,11 +251,7 @@
         }
         if (dependencyScope.equals("cluster")) {
           Collection<String> missingDependencyInfo = verifyComponentCardinalityCount(
-<<<<<<< HEAD
-              new Component(componentName), new Cardinality("1+"), autoDeployInfo);
-=======
-            blueprint, stack, componentName, new Cardinality("1+"), autoDeployInfo);
->>>>>>> 925e0cdd
+            blueprint, stack, new Component(componentName), new Cardinality("1+"), autoDeployInfo);
 
           resolved = missingDependencyInfo.isEmpty();
         } else if (dependencyScope.equals("host")) {
@@ -340,14 +286,13 @@
    *
    * @return collection of missing component information
    */
-<<<<<<< HEAD
-  public Collection<String> verifyComponentCardinalityCount(Component component,
-                                                            Cardinality cardinality,
-                                                            AutoDeployInfo autoDeploy) {
-=======
-  private Collection<String> verifyComponentCardinalityCount(Blueprint blueprint, StackDefinition stack, String component, Cardinality cardinality, AutoDeployInfo autoDeploy) {
->>>>>>> 925e0cdd
-
+  private Collection<String> verifyComponentCardinalityCount(
+    Blueprint blueprint,
+    StackDefinition stack,
+    Component component,
+    Cardinality cardinality,
+    AutoDeployInfo autoDeploy
+  ) {
     Map<String, Map<String, String>> configProperties = blueprint.getConfiguration().getProperties();
     Collection<String> cardinalityFailures = new HashSet<>();
     //todo: don't hard code this HA logic here
