/*
 * Licensed to the Apache Software Foundation (ASF) under one
 * or more contributor license agreements.  See the NOTICE file
 * distributed with this work for additional information
 * regarding copyright ownership.  The ASF licenses this file
 * to you under the Apache License, Version 2.0 (the
 * "License"); you may not use this file except in compliance
 * with the License.  You may obtain a copy of the License at
 *
 *     http://www.apache.org/licenses/LICENSE-2.0
 *
 * Unless required by applicable law or agreed to in writing, software
 * distributed under the License is distributed on an "AS IS" BASIS,
 * WITHOUT WARRANTIES OR CONDITIONS OF ANY KIND, either express or implied.
 * See the License for the specific language governing permissions and
 * limitations under the License.
 */

package org.apache.ambari.server.state.cluster;

import static java.util.stream.Collectors.toList;

import java.text.MessageFormat;
import java.util.ArrayList;
import java.util.Collection;
import java.util.Collections;
import java.util.Date;
import java.util.HashMap;
import java.util.HashSet;
import java.util.Iterator;
import java.util.List;
import java.util.Map;
import java.util.Map.Entry;
import java.util.Set;
import java.util.concurrent.ConcurrentHashMap;
import java.util.concurrent.ConcurrentMap;
import java.util.concurrent.ConcurrentSkipListMap;
import java.util.concurrent.ConcurrentSkipListSet;
import java.util.concurrent.CopyOnWriteArrayList;
import java.util.concurrent.locks.ReadWriteLock;
<<<<<<< HEAD
=======
import java.util.function.Function;
>>>>>>> 0907d611
import java.util.stream.Collectors;

import javax.annotation.Nullable;
import javax.persistence.EntityManager;
import javax.persistence.RollbackException;

import org.apache.ambari.annotations.Experimental;
import org.apache.ambari.annotations.ExperimentalFeature;
import org.apache.ambari.server.AmbariException;
import org.apache.ambari.server.ClusterSettingNotFoundException;
import org.apache.ambari.server.ConfigGroupNotFoundException;
import org.apache.ambari.server.ObjectNotFoundException;
import org.apache.ambari.server.ParentObjectNotFoundException;
import org.apache.ambari.server.RoleCommand;
import org.apache.ambari.server.ServiceComponentHostNotFoundException;
import org.apache.ambari.server.ServiceComponentNotFoundException;
import org.apache.ambari.server.ServiceGroupNotFoundException;
import org.apache.ambari.server.ServiceNotFoundException;
import org.apache.ambari.server.agent.ExecutionCommand.KeyNames;
import org.apache.ambari.server.api.services.AmbariMetaInfo;
import org.apache.ambari.server.api.services.ServiceGroupKey;
import org.apache.ambari.server.controller.AmbariSessionManager;
import org.apache.ambari.server.controller.ClusterResponse;
import org.apache.ambari.server.controller.ConfigurationResponse;
import org.apache.ambari.server.controller.MaintenanceStateHelper;
import org.apache.ambari.server.controller.RootService;
import org.apache.ambari.server.controller.ServiceComponentHostResponse;
import org.apache.ambari.server.controller.ServiceConfigVersionResponse;
import org.apache.ambari.server.controller.internal.DeleteHostComponentStatusMetaData;
import org.apache.ambari.server.events.AmbariEvent.AmbariEventType;
import org.apache.ambari.server.events.ClusterConfigChangedEvent;
import org.apache.ambari.server.events.ClusterEvent;
import org.apache.ambari.server.events.ConfigsUpdateEvent;
import org.apache.ambari.server.events.jpa.EntityManagerCacheInvalidationEvent;
import org.apache.ambari.server.events.jpa.JPAEvent;
import org.apache.ambari.server.events.publishers.AmbariEventPublisher;
import org.apache.ambari.server.events.publishers.JPAEventPublisher;
import org.apache.ambari.server.events.publishers.StateUpdateEventPublisher;
import org.apache.ambari.server.logging.LockFactory;
import org.apache.ambari.server.metadata.RoleCommandOrder;
import org.apache.ambari.server.metadata.RoleCommandOrderProvider;
import org.apache.ambari.server.orm.RequiresSession;
import org.apache.ambari.server.orm.cache.HostConfigMapping;
import org.apache.ambari.server.orm.dao.AlertDefinitionDAO;
import org.apache.ambari.server.orm.dao.AlertDispatchDAO;
import org.apache.ambari.server.orm.dao.ClusterDAO;
import org.apache.ambari.server.orm.dao.ClusterServiceDAO;
import org.apache.ambari.server.orm.dao.ClusterSettingDAO;
import org.apache.ambari.server.orm.dao.ClusterStateDAO;
import org.apache.ambari.server.orm.dao.HostComponentDesiredStateDAO;
import org.apache.ambari.server.orm.dao.HostConfigMappingDAO;
import org.apache.ambari.server.orm.dao.HostDAO;
import org.apache.ambari.server.orm.dao.MpackHostStateDAO;
import org.apache.ambari.server.orm.dao.ServiceConfigDAO;
import org.apache.ambari.server.orm.dao.ServiceGroupDAO;
import org.apache.ambari.server.orm.dao.StackDAO;
import org.apache.ambari.server.orm.dao.TopologyRequestDAO;
import org.apache.ambari.server.orm.dao.UpgradeDAO;
import org.apache.ambari.server.orm.entities.ClusterConfigEntity;
import org.apache.ambari.server.orm.entities.ClusterEntity;
import org.apache.ambari.server.orm.entities.ClusterServiceEntity;
import org.apache.ambari.server.orm.entities.ClusterSettingEntity;
import org.apache.ambari.server.orm.entities.ClusterStateEntity;
import org.apache.ambari.server.orm.entities.ConfigGroupEntity;
import org.apache.ambari.server.orm.entities.HostComponentDesiredStateEntity;
import org.apache.ambari.server.orm.entities.HostEntity;
import org.apache.ambari.server.orm.entities.PermissionEntity;
import org.apache.ambari.server.orm.entities.PrivilegeEntity;
import org.apache.ambari.server.orm.entities.RepositoryVersionEntity;
import org.apache.ambari.server.orm.entities.RequestScheduleEntity;
import org.apache.ambari.server.orm.entities.ResourceEntity;
import org.apache.ambari.server.orm.entities.ServiceConfigEntity;
import org.apache.ambari.server.orm.entities.ServiceDesiredStateEntity;
import org.apache.ambari.server.orm.entities.ServiceGroupEntity;
import org.apache.ambari.server.orm.entities.StackEntity;
import org.apache.ambari.server.orm.entities.TopologyRequestEntity;
import org.apache.ambari.server.orm.entities.UpgradeEntity;
import org.apache.ambari.server.security.authorization.AuthorizationException;
import org.apache.ambari.server.state.Cluster;
import org.apache.ambari.server.state.ClusterHealthReport;
import org.apache.ambari.server.state.ClusterSetting;
import org.apache.ambari.server.state.ClusterSettingFactory;
import org.apache.ambari.server.state.Clusters;
import org.apache.ambari.server.state.Config;
import org.apache.ambari.server.state.ConfigFactory;
import org.apache.ambari.server.state.ConfigHelper;
import org.apache.ambari.server.state.DesiredConfig;
import org.apache.ambari.server.state.Host;
import org.apache.ambari.server.state.HostHealthStatus;
import org.apache.ambari.server.state.MaintenanceState;
import org.apache.ambari.server.state.PropertyInfo;
import org.apache.ambari.server.state.SecurityType;
import org.apache.ambari.server.state.Service;
import org.apache.ambari.server.state.ServiceComponent;
import org.apache.ambari.server.state.ServiceComponentHost;
import org.apache.ambari.server.state.ServiceComponentHostEvent;
import org.apache.ambari.server.state.ServiceComponentHostEventType;
import org.apache.ambari.server.state.ServiceFactory;
import org.apache.ambari.server.state.ServiceGroup;
import org.apache.ambari.server.state.ServiceGroupFactory;
import org.apache.ambari.server.state.ServiceInfo;
import org.apache.ambari.server.state.StackId;
import org.apache.ambari.server.state.StackInfo;
import org.apache.ambari.server.state.State;
import org.apache.ambari.server.state.UpgradeContext;
import org.apache.ambari.server.state.UpgradeContextFactory;
import org.apache.ambari.server.state.configgroup.ConfigGroup;
import org.apache.ambari.server.state.configgroup.ConfigGroupFactory;
import org.apache.ambari.server.state.fsm.InvalidStateTransitionException;
import org.apache.ambari.server.state.scheduler.RequestExecution;
import org.apache.ambari.server.state.scheduler.RequestExecutionFactory;
import org.apache.ambari.server.topology.TopologyDeleteFormer;
import org.apache.ambari.server.topology.TopologyRequest;
import org.apache.commons.collections.CollectionUtils;
import org.apache.commons.collections.MapUtils;
import org.apache.commons.lang.StringUtils;
import org.slf4j.Logger;
import org.slf4j.LoggerFactory;

import com.google.common.base.Functions;
import com.google.common.base.Predicate;
import com.google.common.collect.ImmutableMap;
import com.google.common.collect.Iterables;
import com.google.common.collect.ListMultimap;
import com.google.common.collect.Lists;
import com.google.common.collect.Maps;
import com.google.common.eventbus.Subscribe;
import com.google.inject.Inject;
import com.google.inject.Injector;
import com.google.inject.assistedinject.Assisted;
import com.google.inject.persist.Transactional;

public class ClusterImpl implements Cluster {

  private static final Logger LOG = LoggerFactory.getLogger(ClusterImpl.class);
  private static final Logger configChangeLog = LoggerFactory.getLogger("configchange");

  /**
   * Prefix for cluster session attributes name.
   */
  private static final String CLUSTER_SESSION_ATTRIBUTES_PREFIX = "cluster_session_attributes:";

  @Inject
  private Clusters clusters;

  private StackId desiredStackVersion;

  private final ConcurrentSkipListMap<String, Service> services = new ConcurrentSkipListMap<>();
  private final ConcurrentSkipListMap<Long, Service> servicesById = new ConcurrentSkipListMap<>();

  // Service groups
  private Map<String, ServiceGroup> serviceGroups = new ConcurrentSkipListMap<>();
  private final Map<Long, ServiceGroup> serviceGroupsById = new ConcurrentSkipListMap<>();

  // Cluster settings
  private Map<String, ClusterSetting> clusterSettings = new ConcurrentSkipListMap<>();
  private final Map<Long, ClusterSetting> clusterSettingsById = new ConcurrentSkipListMap<>();

  /**
   * [ Config Type -> [ Config Version Tag -> Config ] ]
   */
  private final ConcurrentMap<String, ConcurrentMap<String, Config>> allConfigs = new ConcurrentHashMap<>();

  /**
   * [ Service ID -> [ Config Type -> [ Config Version Tag -> Config ] ] ]
   */
  private final ConcurrentMap<Long, ConcurrentMap<String, ConcurrentMap<String, Config>>>  serviceConfigs = new ConcurrentHashMap<>();

  /**
   * [ ServiceName -> [ ServiceComponentName -> [ HostName -> [ ... ] ] ] ]
   */
  private final ConcurrentMap<String, ConcurrentMap<String, ConcurrentMap<String, ServiceComponentHost>>> serviceComponentHosts = new ConcurrentHashMap<>();

  /**
   * [ HostName -> [ ... ] ]
   */
  private final ConcurrentMap<String, List<ServiceComponentHost>> serviceComponentHostsByHost = new ConcurrentHashMap<>();

  /**
   * [ Service ID -> [ set of config types ] ]
   */
  private final ConcurrentMap<Long, ConcurrentSkipListSet<String>> serviceConfigTypes = new ConcurrentHashMap<>();

  /**
   * Map of existing config groups
   */
  private final Map<Long, ConfigGroup> clusterConfigGroups = new ConcurrentHashMap<>();

  /**
   * Map of Request schedules for this cluster
   */
  private final Map<Long, RequestExecution> requestExecutions = new ConcurrentHashMap<>();

  private final ReadWriteLock clusterGlobalLock;

  /**
   * The unique ID of the {@link @ClusterEntity}.
   */
  private final long clusterId;

  private String clusterName;

  @Inject
  private ClusterDAO clusterDAO;

  @Inject
  private ClusterStateDAO clusterStateDAO;

  @Inject
  private HostDAO hostDAO;

  @Inject
  private MpackHostStateDAO mpackHostStateDAO;

  @Inject
  private ServiceFactory serviceFactory;

  @Inject
  private ServiceGroupFactory serviceGroupFactory;

  @Inject
  private ClusterSettingFactory clusterSettingFactory;

  @Inject
  private ConfigFactory configFactory;

  @Inject
  private LockFactory lockFactory;

  @Inject
  private HostConfigMappingDAO hostConfigMappingDAO;

  @Inject
  private ConfigGroupFactory configGroupFactory;

  @Inject
  private RequestExecutionFactory requestExecutionFactory;

  @Inject
  private ConfigHelper configHelper;

  @Inject
  private MaintenanceStateHelper maintenanceStateHelper;

  @Inject
  private AmbariMetaInfo ambariMetaInfo;

  @Inject
  private ServiceConfigDAO serviceConfigDAO;

  @Inject
  private AlertDefinitionDAO alertDefinitionDAO;

  @Inject
  private AlertDispatchDAO alertDispatchDAO;

  @Inject
  private UpgradeDAO upgradeDAO;

  @Inject
  private AmbariSessionManager sessionManager;

  @Inject
  private TopologyRequestDAO topologyRequestDAO;

  @Inject
<<<<<<< HEAD
  private ServiceGroupDAO serviceGroupDAO;

  @Inject
  private ClusterServiceDAO clusterServiceDAO;

  @Inject
  private ClusterSettingDAO clusterSettingDAO;
=======
  private TopologyDeleteFormer topologyDeleteFormer;
>>>>>>> 0907d611

  /**
   * Data access object used for looking up stacks from the database.
   */
  @Inject
  private StackDAO stackDAO;

  /**
   * Used to publish events relating to cluster CRUD operations and to receive
   * information about cluster operations.
   */
  private AmbariEventPublisher eventPublisher;

  /**
   * Used for broadcasting {@link JPAEvent}s.
   */
  @Inject
  private JPAEventPublisher jpaEventPublisher;

  /**
   * Used for getting instances of {@link RoleCommand} for this cluster.
   */
  @Inject
  private RoleCommandOrderProvider roleCommandOrderProvider;

  /**
   * Used to create instances of {@link UpgradeContext} with injected
   * dependencies. The {@link UpgradeContext} is used to populate the command
   * with upgrade information on the command/role maps if the upgrade is
   * suspended.
   */
  @Inject
  private UpgradeContextFactory upgradeContextFactory;

  @Inject
  private StateUpdateEventPublisher stateUpdateEventPublisher;

  @Inject
  private HostComponentDesiredStateDAO hostComponentDesiredStateDAO;

  /**
   * A simple cache for looking up {@code cluster-env} properties for a cluster.
   * This map is changed whenever {{cluster-env}} is changed and we receive a
   * {@link ClusterConfigChangedEvent}.
   */
  private Map<String, String> m_clusterPropertyCache = new ConcurrentHashMap<>();

  @Inject
  public ClusterImpl(@Assisted ClusterEntity clusterEntity, Injector injector,
                     AmbariEventPublisher eventPublisher)
    throws AmbariException {

    clusterId = clusterEntity.getClusterId();
    clusterName = clusterEntity.getClusterName();

    injector.injectMembers(this);

    clusterGlobalLock = lockFactory.newReadWriteLock("clusterGlobalLock");

    loadStackVersion();
    loadServiceGroups();
    loadClusterSettings();
    loadServices();
    loadServiceHostComponents();

    // cache configurations before loading configuration groups
    cacheConfigurations();
    loadConfigGroups();

    loadRequestExecutions();

    if (servicesById != null && !servicesById.isEmpty()) {
      loadServicesConfigTypes(servicesById.values());
    }

    // register to receive stuff
    eventPublisher.register(this);
    this.eventPublisher = eventPublisher;
  }

  private void loadServicesConfigTypes(Collection<Service> services) throws AmbariException {
    for (Service service : services) {
      loadServiceConfigTypes(service);
    }
  }

  private void loadServiceConfigTypes(Service service) throws AmbariException {
    clusterGlobalLock.readLock().lock();
    try {
      try {
        serviceConfigTypes.put(service.getServiceId(), new ConcurrentSkipListSet<>(collectServiceConfigTypes(service)));
      } catch (AmbariException e) {
        LOG.error("Cannot load service info:", e);
        throw e;
      }
      LOG.info("Updated service config types: {}", serviceConfigTypes);
    } finally {
      clusterGlobalLock.readLock().unlock();
    }
  }

  /**
   * Construct config types for concrete service
   *
   * @throws AmbariException when stack or service not found
   */
  private Collection<String> collectServiceConfigTypes(Service service) throws AmbariException {
    ServiceInfo serviceInfo;
    try {
      serviceInfo = ambariMetaInfo.getService(service);
    } catch (ParentObjectNotFoundException e) {
      LOG.error("Service config versioning disabled due to exception: ", e);
      throw e;
    }

    return serviceInfo.getConfigTypeAttributes().keySet();
  }

  /**
   * Make sure we load all the service host components.
   * We need this for live status checks.
   */
  private void loadServiceHostComponents() {
    for (Entry<String, Service> serviceKV : services.entrySet()) {
      /* get all the service component hosts **/
      Service service = serviceKV.getValue();
      if (!serviceComponentHosts.containsKey(service.getName())) {
        serviceComponentHosts.put(service.getName(), new ConcurrentHashMap<>());
      }

      for (Entry<String, ServiceComponent> svcComponent : service.getServiceComponents().entrySet()) {
        ServiceComponent comp = svcComponent.getValue();
        String componentName = svcComponent.getKey();
        if (!serviceComponentHosts.get(service.getName()).containsKey(componentName)) {
          serviceComponentHosts.get(service.getName()).put(componentName, new ConcurrentHashMap<>());
        }

        // Get Service Host Components
        for (Entry<String, ServiceComponentHost> svchost : comp.getServiceComponentHosts().entrySet()) {
          String hostname = svchost.getKey();
          ServiceComponentHost svcHostComponent = svchost.getValue();
          if (!serviceComponentHostsByHost.containsKey(hostname)) {
            serviceComponentHostsByHost.put(hostname, new CopyOnWriteArrayList<>());
          }

          List<ServiceComponentHost> compList = serviceComponentHostsByHost.get(hostname);
          compList.add(svcHostComponent);

          if (!serviceComponentHosts.get(service.getName()).get(componentName).containsKey(
            hostname)) {
            serviceComponentHosts.get(service.getName()).get(componentName).put(hostname,
              svcHostComponent);
          }
        }
      }
    }
  }

  private void loadServices() {
    ClusterEntity clusterEntity = getClusterEntity();
    if (CollectionUtils.isEmpty(clusterEntity.getClusterServiceEntities())) {
      return;
    }

    for (ClusterServiceEntity serviceEntity : clusterEntity.getClusterServiceEntities()) {
      ServiceDesiredStateEntity serviceDesiredStateEntity = serviceEntity.getServiceDesiredStateEntity();
      StackEntity stackEntity = serviceDesiredStateEntity.getDesiredStack();
      StackId stackId = new StackId(stackEntity);
      try {
        if (ambariMetaInfo.getService(stackId.getStackName(),
          stackId.getStackVersion(), serviceEntity.getServiceType()) != null) {
          Service service = serviceFactory.createExisting(this, getServiceGroup(serviceEntity.getServiceGroupId()), serviceEntity);
          services.put(serviceEntity.getServiceName(), service);
          stackId = getService(serviceEntity.getServiceName()).getDesiredStackId();
          servicesById.put(serviceEntity.getServiceId(), service);
        }

      } catch (AmbariException e) {
        LOG.error(String.format(
          "Can not get service info: stackName=%s, stackVersion=%s, serviceName=%s",
          stackId.getStackName(), stackId.getStackVersion(),
          serviceEntity.getServiceName()));
      }
    }
  }

  private void loadServiceGroups() {
    ClusterEntity clusterEntity = getClusterEntity();
    if (!clusterEntity.getServiceGroupEntities().isEmpty()) {
      for (ServiceGroupEntity serviceGroupEntity : clusterEntity.getServiceGroupEntities()) {
        ServiceGroup sg = serviceGroupFactory.createExisting(this, serviceGroupEntity);
        serviceGroups.put(serviceGroupEntity.getServiceGroupName(), sg);
        serviceGroupsById.put(serviceGroupEntity.getServiceGroupId(), sg);
      }
    }
  }

  private void loadClusterSettings() {
    ClusterEntity clusterEntity = getClusterEntity();
    if (!clusterEntity.getClusterSettingEntities().isEmpty()) {
      for (ClusterSettingEntity clusterSettingEntity : clusterEntity.getClusterSettingEntities()) {
        ClusterSetting cs = clusterSettingFactory.createExisting(this, clusterSettingEntity);
        clusterSettings.put(clusterSettingEntity.getClusterSettingName(), cs);
        clusterSettingsById.put(clusterSettingEntity.getClusterSettingId(), cs);
      }
    }
  }

  private void loadConfigGroups() {
    ClusterEntity clusterEntity = getClusterEntity();
    if (!clusterEntity.getConfigGroupEntities().isEmpty()) {
      for (ConfigGroupEntity configGroupEntity : clusterEntity.getConfigGroupEntities()) {
        clusterConfigGroups.put(configGroupEntity.getGroupId(),
          configGroupFactory.createExisting(this, configGroupEntity));
      }
    }
  }

  private void loadRequestExecutions() {
    ClusterEntity clusterEntity = getClusterEntity();
    if (!clusterEntity.getRequestScheduleEntities().isEmpty()) {
      for (RequestScheduleEntity scheduleEntity : clusterEntity.getRequestScheduleEntities()) {
        requestExecutions.put(scheduleEntity.getScheduleId(),
          requestExecutionFactory.createExisting(this, scheduleEntity));
      }
    }
  }

  @Override
  public void addConfigGroup(ConfigGroup configGroup) throws AmbariException {
    String hostList = "";
    if (LOG.isDebugEnabled()) {
      if (configGroup.getHosts() != null) {
        for (Host host : configGroup.getHosts().values()) {
          hostList += host.getHostName() + ", ";
        }
      }
    }

    LOG.debug("Adding a new Config group, clusterName = {}, groupName = {}, tag = {} with hosts {}",
      getClusterName(), configGroup.getName(), configGroup.getTag(), hostList);

    if (clusterConfigGroups.containsKey(configGroup.getId())) {
      // The loadConfigGroups will load all groups to memory
      LOG.debug("Config group already exists, clusterName = {}, groupName = {}, groupId = {}, tag = {}",
        getClusterName(), configGroup.getName(), configGroup.getId(), configGroup.getTag());
    } else {
      clusterConfigGroups.put(configGroup.getId(), configGroup);
    }
  }

  @Override
  public Map<Long, ConfigGroup> getConfigGroups() {
    return Collections.unmodifiableMap(clusterConfigGroups);
  }

  @Override
  public Map<Long, ConfigGroup> getConfigGroupsByHostname(String hostname)
    throws AmbariException {
    Map<Long, ConfigGroup> configGroups = new HashMap<>();

    for (Entry<Long, ConfigGroup> groupEntry : clusterConfigGroups.entrySet()) {
      Long id = groupEntry.getKey();
      ConfigGroup group = groupEntry.getValue();
      for (Host host : group.getHosts().values()) {
        if (StringUtils.equals(hostname, host.getHostName())) {
          configGroups.put(id, group);
          break;
        }
      }
    }
    return configGroups;
  }

  @Override
  public void addRequestExecution(RequestExecution requestExecution) throws AmbariException {
    LOG.info("Adding a new request schedule" + ", clusterName = " + getClusterName() + ", id = "
      + requestExecution.getId() + ", description = " + requestExecution.getDescription());

    if (requestExecutions.containsKey(requestExecution.getId())) {
      LOG.debug("Request schedule already exists, clusterName = {}, id = {}, description = {}",
        getClusterName(), requestExecution.getId(), requestExecution.getDescription());
    } else {
      requestExecutions.put(requestExecution.getId(), requestExecution);
    }
  }

  @Override
  public Map<Long, RequestExecution> getAllRequestExecutions() {
    return Collections.unmodifiableMap(requestExecutions);
  }

  @Override
  public void deleteRequestExecution(Long id) throws AmbariException {
    RequestExecution requestExecution = requestExecutions.get(id);
    if (requestExecution == null) {
      throw new AmbariException("Request schedule does not exists, " + "id = " + id);
    }
    LOG.info("Deleting request schedule" + ", clusterName = " + getClusterName() + ", id = "
      + requestExecution.getId() + ", description = " + requestExecution.getDescription());

    requestExecution.delete();
    requestExecutions.remove(id);
  }

  @Override
  public void deleteConfigGroup(Long id) throws AmbariException, AuthorizationException {
    ConfigGroup configGroup = clusterConfigGroups.get(id);
    if (configGroup == null) {
      throw new ConfigGroupNotFoundException(getClusterName(), id.toString());
    }

    LOG.debug("Deleting Config group, clusterName = {}, groupName = {}, groupId = {}, tag = {}",
      getClusterName(), configGroup.getName(), configGroup.getId(), configGroup.getTag());

    configGroup.delete();
    clusterConfigGroups.remove(id);
  }

  public ServiceComponentHost getServiceComponentHost(String serviceName,
                                                      String serviceComponentName, String hostname) throws AmbariException {
    if (!serviceComponentHosts.containsKey(serviceName)
      || !serviceComponentHosts.get(serviceName).containsKey(
      serviceComponentName)
      || !serviceComponentHosts.get(serviceName).get(serviceComponentName).containsKey(
      hostname)) {
      throw new ServiceComponentHostNotFoundException(getClusterName(),
        serviceName, serviceComponentName, hostname);
    }
    return serviceComponentHosts.get(serviceName).get(serviceComponentName).get(hostname);
  }

  @Override
  public List<ServiceComponentHost> getServiceComponentHosts() {
    List<ServiceComponentHost> serviceComponentHosts = new ArrayList<>();
    if (!serviceComponentHostsByHost.isEmpty()) {
      for (List<ServiceComponentHost> schList : serviceComponentHostsByHost.values()) {
        serviceComponentHosts.addAll(schList);
      }
    }
    return Collections.unmodifiableList(serviceComponentHosts);
  }

  @Override
  public String getClusterName() {
    return clusterName;
  }

  @Override
  public void setClusterName(String clusterName) {
    String oldName = null;
    ClusterEntity clusterEntity = getClusterEntity();
    oldName = clusterEntity.getClusterName();
    clusterEntity.setClusterName(clusterName);

    // RollbackException possibility if UNIQUE constraint violated
    clusterEntity = clusterDAO.merge(clusterEntity);
    clusters.updateClusterName(oldName, clusterName);
    this.clusterName = clusterName;

    // if the name changed, fire an event
    if (!StringUtils.equals(oldName, clusterName)) {
      ClusterEvent clusterNameChangedEvent = new ClusterEvent(AmbariEventType.CLUSTER_RENAME, clusterId);
      eventPublisher.publish(clusterNameChangedEvent);
    }
  }

  @Override
  public Long getResourceId() {
    ClusterEntity clusterEntity = getClusterEntity();

    ResourceEntity resourceEntity = clusterEntity.getResource();
    if (resourceEntity == null) {
      LOG.warn(
        "There is no resource associated with this cluster:\n\tCluster Name: {}\n\tCluster ID: {}",
        getClusterName(), getClusterId());
      return null;
    } else {
      return resourceEntity.getId();
    }
  }

  @Override
  @Transactional
  public Set<ServiceComponentHostResponse> addServiceComponentHosts(Collection<ServiceComponentHost> serviceComponentHosts) throws AmbariException {
    Set<ServiceComponentHostResponse> createdSvcHostCmpnt = new HashSet<>();
    Cluster cluster = null;
    for (ServiceComponentHost serviceComponentHost : serviceComponentHosts) {
      Service service = getService(serviceComponentHost.getServiceName());
      cluster = service.getCluster();
      ServiceComponent serviceComponent = service.getServiceComponent(serviceComponentHost.getServiceComponentName());
      serviceComponent.addServiceComponentHost(serviceComponentHost);
      createdSvcHostCmpnt.add(serviceComponentHost.convertToResponse(cluster.getDesiredConfigs()));
    }
    return createdSvcHostCmpnt;
  }

  public void addServiceComponentHost(ServiceComponentHost svcCompHost)
    throws AmbariException {
    if (LOG.isDebugEnabled()) {
      LOG.debug("Trying to add component {} of service {} on {} to the cache",
        svcCompHost.getServiceComponentName(), svcCompHost.getServiceName(),
        svcCompHost.getHostName());
    }

    final String hostname = svcCompHost.getHostName();
    final String serviceName = svcCompHost.getServiceName();
    final String componentName = svcCompHost.getServiceComponentName();

    Set<Cluster> cs = clusters.getClustersForHost(hostname);

    boolean clusterFound = false;
    Iterator<Cluster> iter = cs.iterator();
    while (iter.hasNext()) {
      Cluster c = iter.next();
      if (c.getClusterId() == getClusterId()) {
        clusterFound = true;
        break;
      }
    }

    if (!clusterFound) {
      throw new AmbariException("Host does not belong this cluster"
        + ", hostname=" + hostname + ", clusterName=" + getClusterName()
        + ", clusterId=" + getClusterId());
    }

    if (!serviceComponentHosts.containsKey(serviceName)) {
      serviceComponentHosts.put(serviceName, new ConcurrentHashMap<>());
    }

    if (!serviceComponentHosts.get(serviceName).containsKey(componentName)) {
      serviceComponentHosts.get(serviceName).put(componentName, new ConcurrentHashMap<>());
    }

    if (serviceComponentHosts.get(serviceName).get(componentName).containsKey(
      hostname)) {
      throw new AmbariException("Duplicate entry for ServiceComponentHost"
        + ", serviceName=" + serviceName + ", serviceComponentName"
        + componentName + ", hostname= " + hostname);
    }

    if (!serviceComponentHostsByHost.containsKey(hostname)) {
      serviceComponentHostsByHost.put(hostname, new CopyOnWriteArrayList<>());
    }

    if (LOG.isDebugEnabled()) {
      LOG.debug("Adding a new ServiceComponentHost, clusterName={}, clusterId={}, serviceName={}, serviceComponentName{}, hostname= {}",
        getClusterName(), getClusterId(), serviceName, componentName, hostname);
    }

    serviceComponentHosts.get(serviceName).get(componentName).put(hostname,
      svcCompHost);

    serviceComponentHostsByHost.get(hostname).add(svcCompHost);
  }

  @Override
  public void removeServiceComponentHost(ServiceComponentHost svcCompHost)
    throws AmbariException {
    if (LOG.isDebugEnabled()) {
      LOG.debug(
        "Trying to remove component {} of service {} on {} from the cache",
        svcCompHost.getServiceComponentName(), svcCompHost.getServiceName(),
        svcCompHost.getHostName());
    }

    final String hostname = svcCompHost.getHostName();
    final String serviceName = svcCompHost.getServiceName();
    final String componentName = svcCompHost.getServiceComponentName();
    Set<Cluster> cs = clusters.getClustersForHost(hostname);

    boolean clusterFound = false;
    Iterator<Cluster> iter = cs.iterator();
    while (iter.hasNext()) {
      Cluster c = iter.next();
      if (c.getClusterId() == getClusterId()) {
        clusterFound = true;
        break;
      }
    }

    if (!clusterFound) {
      throw new AmbariException("Host does not belong this cluster"
        + ", hostname=" + hostname + ", clusterName=" + getClusterName()
        + ", clusterId=" + getClusterId());
    }

    if (!serviceComponentHosts.containsKey(serviceName)
      || !serviceComponentHosts.get(serviceName).containsKey(componentName)
      || !serviceComponentHosts.get(serviceName).get(componentName).containsKey(
      hostname)) {
      throw new AmbariException("Invalid entry for ServiceComponentHost"
        + ", serviceName=" + serviceName + ", serviceComponentName"
        + componentName + ", hostname= " + hostname);
    }

    if (!serviceComponentHostsByHost.containsKey(hostname)) {
      throw new AmbariException("Invalid host entry for ServiceComponentHost"
        + ", serviceName=" + serviceName + ", serviceComponentName"
        + componentName + ", hostname= " + hostname);
    }

    ServiceComponentHost schToRemove = null;
    for (ServiceComponentHost sch : serviceComponentHostsByHost.get(hostname)) {
      if (sch.getServiceName().equals(serviceName)
        && sch.getServiceComponentName().equals(componentName)
        && sch.getHostName().equals(hostname)) {
        schToRemove = sch;
        break;
      }
    }

    if (schToRemove == null) {
      LOG.warn("Unavailable in per host cache. ServiceComponentHost"
        + ", serviceName=" + serviceName
        + ", serviceComponentName" + componentName
        + ", hostname= " + hostname);
    }

    if (LOG.isDebugEnabled()) {
      LOG.debug("Removing a ServiceComponentHost, clusterName={}, clusterId={}, serviceName={}, serviceComponentName{}, hostname= {}",
        getClusterName(), getClusterId(), serviceName, componentName, hostname);
    }

    serviceComponentHosts.get(serviceName).get(componentName).remove(hostname);
    if (schToRemove != null) {
      serviceComponentHostsByHost.get(hostname).remove(schToRemove);
    }
  }

  @Override
  public Long getClusterId() {
    // Add cluster creates the managed entity before creating the Cluster
    // instance so id would not be null.
    return clusterId;
  }

  @Override
  public List<ServiceComponentHost> getServiceComponentHosts(String hostname) {
    List<ServiceComponentHost> serviceComponentHosts = serviceComponentHostsByHost.get(hostname);
    if (null != serviceComponentHosts) {
      return new CopyOnWriteArrayList<>(serviceComponentHosts);
    }

    return new ArrayList<>();
  }

  @Override
  public Map<String, Set<String>> getServiceComponentHostMap(Set<String> hostNames, Set<String> serviceNames) {
    Map<String, Set<String>> componentHostMap = new HashMap<>();

    Collection<Host> hosts = getHosts();

    if (hosts != null) {
      for (Host host : hosts) {
        String hostname = host.getHostName();

        // If this host is not filtered out, continue processing
        if ((hostNames == null) || hostNames.contains(hostname)) {
          List<ServiceComponentHost> serviceComponentHosts = getServiceComponentHosts(hostname);

          if (serviceComponentHosts != null) {
            for (ServiceComponentHost sch : serviceComponentHosts) {
              // If the service for this ServiceComponentHost is not filtered out, continue processing
              if ((serviceNames == null) || serviceNames.contains(sch.getServiceName())) {
                String component = sch.getServiceComponentName();
                Set<String> componentHosts = componentHostMap.get(component);

                if (componentHosts == null) {
                  componentHosts = new HashSet<>();
                  componentHostMap.put(component, componentHosts);
                }

                componentHosts.add(hostname);
              }
            }
          }
        }
      }
    }

    return componentHostMap;
  }

  @Override
  public List<ServiceComponentHost> getServiceComponentHosts(String serviceName, String componentName) {
    ArrayList<ServiceComponentHost> foundItems = new ArrayList<>();

    ConcurrentMap<String, ConcurrentMap<String, ServiceComponentHost>> foundByService = serviceComponentHosts.get(
      serviceName);
    if (foundByService != null) {
      if (componentName == null) {
        for (Map<String, ServiceComponentHost> foundByComponent : foundByService.values()) {
          foundItems.addAll(foundByComponent.values());
        }
      } else if (foundByService.containsKey(componentName)) {
        foundItems.addAll(foundByService.get(componentName).values());
      }
    }

    return foundItems;
  }

  @Override
  public void addService(Service service) {
    clusterGlobalLock.writeLock().lock();
    try {
      if (LOG.isDebugEnabled()) {
        LOG.debug("Adding a new Service, clusterName={}, clusterId={}, serviceName={} serviceType={}",
            getClusterName(), getClusterId(), service.getName(), service.getServiceType());
      }
      //TODO get rid of services map
      services.put(service.getName(), service);

      servicesById.put(service.getServiceId(), service);
      try {
        loadServiceConfigTypes(service);
      } catch (AmbariException e) {
        e.printStackTrace();
      }
    } finally {
      clusterGlobalLock.writeLock().unlock();
    }
  }

  /**
   * {@inheritDoc}
   */
  @Override
  public Service addService(ServiceGroup serviceGroup, String serviceName, String serviceType,
                            RepositoryVersionEntity repositoryVersion) throws AmbariException {
    if (services.containsKey(serviceName)) {
      String message = MessageFormat.format("The {0} service already exists in {1}", serviceName,
        getClusterName());

      throw new AmbariException(message);
    }

    @Experimental(feature = ExperimentalFeature.PATCH_UPGRADES)
    Service service = serviceFactory.createNew(this, serviceGroup, new ArrayList<>(), serviceName, serviceType, repositoryVersion);
    addService(service);

    return service;
  }

  @Override
  public Service addDependencyToService(String  serviceGroupName, String serviceName, Long dependencyServiceId) throws AmbariException {
    Service currentService = null;
    for (Service service : getServicesById().values()) {
      if (service.getName().equals(serviceName) && service.getServiceGroupName().equals(serviceGroupName)) {
        currentService = service;
      }
    }

    ClusterServiceEntity updatedServiceEntity = null;
    Service updatedService = null;
    clusterGlobalLock.writeLock().lock();
    try {

      updatedServiceEntity = currentService.addDependencyService(dependencyServiceId);


      updatedService = serviceFactory.createExisting(this, getServiceGroup(currentService.getServiceGroupName()), updatedServiceEntity);
      addService(updatedService);
    } catch (ServiceGroupNotFoundException e) {
      LOG.error("Service group " + currentService.getServiceGroupName() + " was not found.");
      e.printStackTrace();
    } finally {
      clusterGlobalLock.writeLock().unlock();
    }
    return updatedService;

  }

  @Override
  public Service removeDependencyFromService(String  serviceGroupName, String serviceName, Long dependencyServiceId) {
    Service updatedService = null;
    Service currentService = null;
    clusterGlobalLock.writeLock().lock();
    try {

      for (Service service : getServicesById().values()) {

        if (service.getName().equals(serviceName) && service.getServiceGroupName().equals(serviceGroupName)) {
          currentService = service;
        }

      }

      ClusterServiceEntity updatedServiceEntity = currentService.removeDependencyService(dependencyServiceId);

      updatedService = serviceFactory.createExisting(this, getServiceGroup(currentService.getServiceGroupName()),
              updatedServiceEntity);
      addService(updatedService);
    } catch (ServiceGroupNotFoundException e) {
      LOG.error("Service group " + currentService.getServiceGroupName() + " was not found.");
      e.printStackTrace();
    } finally {
      clusterGlobalLock.writeLock().unlock();
    }
    return updatedService;

  }

  @Override
  public void addServiceGroup(ServiceGroup serviceGroup) {
    if (LOG.isDebugEnabled()) {
      LOG.debug("Adding a new service group" + ", clusterName=" + getClusterName()
              + ", clusterId=" + getClusterId() + ", serviceGroupName="
              + serviceGroup.getServiceGroupName());
    }
    serviceGroups.put(serviceGroup.getServiceGroupName(), serviceGroup);
    serviceGroupsById.put(serviceGroup.getServiceGroupId(), serviceGroup);
  }

  @Override
  public ServiceGroup addServiceGroup(String serviceGroupName, String version) throws AmbariException {
    return addServiceGroup(serviceGroupName, new StackId(version));
  }

  @Override
  public ServiceGroup addServiceGroup(String serviceGroupName, StackId stackId) throws AmbariException {
    if (serviceGroups.containsKey(serviceGroupName)) {
      throw new AmbariException("Service group already exists" + ", clusterName=" + getClusterName()
        + ", clusterId=" + getClusterId() + ", serviceGroupName=" + serviceGroupName);
    }
    ServiceGroup serviceGroup = serviceGroupFactory.createNew(this, serviceGroupName, stackId, new HashSet<ServiceGroupKey>());
    addServiceGroup(serviceGroup);
    return serviceGroup;
  }

  @Override
  public void addServiceGroupDependency(String serviceGroupName, Long dependencyServiceGroupId) throws AmbariException {
    clusterGlobalLock.writeLock().lock();
    try {
      ServiceGroupEntity updatedServiceGroupEntity = getServiceGroup(serviceGroupName).addServiceGroupDependency(dependencyServiceGroupId);

      ServiceGroup serviceGroup = serviceGroupFactory.createExisting(this, updatedServiceGroupEntity);
      addServiceGroup(serviceGroup);
    } finally {
      clusterGlobalLock.writeLock().unlock();
    }
  }

  @Override
  public void addClusterSetting(ClusterSetting clusterSetting) {
    LOG.debug("Adding a new cluster setting, clusterName= {}, clusterId : {}, " +
            "clusterSettingName : {}", getClusterName(), getClusterId(),
            clusterSetting.getClusterSettingName());

    clusterSettings.put(clusterSetting.getClusterSettingName(), clusterSetting);
    clusterSettingsById.put(clusterSetting.getClusterSettingId(), clusterSetting);
  }

  @Override
  public ClusterSetting addClusterSetting(String clusterSettingName, String clusterSettingValue) throws AmbariException {
    if (clusterSettings.containsKey(clusterSettingName)) {
      throw new AmbariException("'Cluster Setting' already exists" + ", clusterName=" + getClusterName()
              + ", clusterId=" + getClusterId() + ", clusterSettingName=" + clusterSettingName);
    }

    ClusterSetting clusterSetting = clusterSettingFactory.createNew(this, clusterSettingName, clusterSettingValue);
    addClusterSetting(clusterSetting);
    return clusterSetting;
  }


  @Override
  public void updateClusterSetting(ClusterSetting clusterSetting) {
    LOG.debug("Updating cluster setting, clusterName= {}, clusterId : {}, " +
            "clusterSettingName : {}", getClusterName(), getClusterId(), clusterSetting.getClusterSettingName());

    // Update the changed 'clusterSetting' in the below maps, to reflect object with newest changes.
    clusterSettings.put(clusterSetting.getClusterSettingName(), clusterSetting);
    clusterSettingsById.put(clusterSetting.getClusterSettingId(), clusterSetting);
  }

  @Override
  public ClusterSetting updateClusterSetting(String clusterSettingName, String clusterSettingValue) throws AmbariException {
    if (!clusterSettings.containsKey(clusterSettingName)) {
      throw new AmbariException("'ClusterSetting' doesn't exist" + ", clusterName=" + getClusterName()
              + ", clusterId=" + getClusterId() + ", clusterSettingName=" + clusterSettingName);
    }

    ClusterSettingEntity clusterSettingEntity = clusterSettingDAO.findByClusterIdAndSettingName(getClusterId(), clusterSettingName);
    // Update 'cluster setting' value in 'clusterSettingEntity'.
    clusterSettingEntity.setClusterSettingValue(clusterSettingValue);

    ClusterSetting clusterSetting = clusterSettingFactory.createExisting(this, clusterSettingEntity);
    updateClusterSetting(clusterSetting);
    return clusterSetting;
  }

  @Override
  public Service getService(String serviceName) throws AmbariException {
    Service service = services.get(serviceName);
    if (null == service) {
      throw new ServiceNotFoundException(getClusterName(), serviceName);
    }

    return service;
  }

  @Override
  public Service getService(String serviceGroupName, String serviceName) throws AmbariException {
    clusterGlobalLock.readLock().lock();
    Service service = null;
    try {
      //TODO use serviceIds instead of service name (remove this if)
      if (serviceGroupName == null) {
        service = getService(serviceName);
        if (null == service) {
          throw new ServiceNotFoundException(getClusterName(), serviceName);
        }
      } else {
        for (Service serviceCandidate : servicesById.values()) {
          if (serviceCandidate.getClusterId().equals(getClusterId())
              && StringUtils.equals(serviceCandidate.getServiceGroupName(), serviceGroupName)
              && StringUtils.equals(serviceCandidate.getName(), serviceName)) {
            if (service == null) {
              service = serviceCandidate;
            } else {
              LOG.error("Two services entities found for same serviceGroup and serviceName : service1 {%s}, service2 {%s}", service, serviceCandidate);
              throw new AmbariException(String.format("Two services entities found for same serviceGroup and serviceName : service1 {%s}, service2 {%s}", service, serviceCandidate));
            }
          }
        }
      }
    } finally {
      clusterGlobalLock.readLock().unlock();
    }

    if (null == service) {
      throw new ServiceNotFoundException(getClusterName(), serviceGroupName, serviceName);
    }

    return service;
  }

  @Override
  public Service getService(Long serviceId) throws AmbariException {
    clusterGlobalLock.readLock().lock();
    Service service = null;
    try {
      service = servicesById.get(serviceId);
      if (null == service) {
        throw new ServiceNotFoundException(getClusterName(), serviceId);
      }
    } finally {
      clusterGlobalLock.readLock().unlock();
    }
    return service;
  }

  private Service getServiceOrNull(Long serviceId) {
    try {
      return getService(serviceId);
    } catch (AmbariException e) {
      return null;
    }
  }

  @Override
  public Map<String, Service> getServices() {
    return new HashMap<>(services);
  }

  @Override
  public Map<Long, Service> getServicesById() {
    return new HashMap<>(servicesById);
  }

  @Override
  public Service getServiceByComponentName(String componentName) throws AmbariException {
    for (Service service : services.values()) {
      for (ServiceComponent component : service.getServiceComponents().values()) {
        if (component.getName().equals(componentName)) {
          return service;
        }
      }
    }

    throw new ServiceNotFoundException(getClusterName(), "component: " + componentName);
  }

  @Override
  public Service getServiceByComponentId(Long componentId) throws AmbariException {
    for (Service service : services.values()) {
      for (ServiceComponent component : service.getServiceComponents().values()) {
        if (component.getId().equals(componentId)) {
          return service;
        }
      }
    }

    throw new ServiceNotFoundException(getClusterName(), "component Id: " + componentId);
  }

  @Override
  public String getComponentName(Long componentId) throws AmbariException {
    for (Service service : services.values()) {
      for (ServiceComponent component : service.getServiceComponents().values()) {
        if (component.getId().equals(componentId)) {
          return component.getName();
        }
      }
    }

    throw new ServiceNotFoundException(getClusterName(), "component Id: " + componentId);
  }


  @Override
  public String getComponentType(Long componentId) throws AmbariException {
    for (Service service : services.values()) {
      for (ServiceComponent component : service.getServiceComponents().values()) {
        if (component.getId().equals(componentId)) {
          return component.getType();
        }
      }
    }

    throw new ServiceNotFoundException(getClusterName(), "component Id: " + componentId);
  }

  @Override
  public Long getComponentId(String componentName) throws AmbariException {
    for (Service service : services.values()) {
      for (ServiceComponent component : service.getServiceComponents().values()) {
        if (component.getName().equals(componentName)) {
          return component.getId();
        }
      }
    }

    throw new ServiceNotFoundException(getClusterName(), "component Name: " + componentName);
  }

  @Override
  public ServiceGroup getServiceGroup(String serviceGroupName) throws ServiceGroupNotFoundException {

    ServiceGroup serviceGroup = serviceGroups.get(serviceGroupName);
    if (null == serviceGroup) {
      throw new ServiceGroupNotFoundException(getClusterName(), serviceGroupName);
    }
    return serviceGroup;
  }


  @Override
  public ServiceGroup getServiceGroup(Long serviceGroupId) throws ServiceGroupNotFoundException {
    ServiceGroup serviceGroup = serviceGroupsById.get(serviceGroupId);
    if(null == serviceGroup) {
      throw new ServiceGroupNotFoundException(getClusterName(), serviceGroupId);
    }
    return serviceGroup;
  }

  @Override
  public Map<String, ServiceGroup> getServiceGroups() throws AmbariException {
    return new HashMap<>(serviceGroups);
  }

  @Override
  public ClusterSetting getClusterSetting(String clusterSettingName) throws ClusterSettingNotFoundException {

    ClusterSetting clusterSetting = clusterSettings.get(clusterSettingName);
    if (null == clusterSetting) {
      throw new ClusterSettingNotFoundException(getClusterName(), clusterSettingName);
    }
    return clusterSetting;
  }


  @Override
  public ClusterSetting getClusterSetting(Long clusterSettingId) throws ClusterSettingNotFoundException {
    ClusterSetting clusterSetting = clusterSettingsById.get(clusterSettingId);
    if(null == clusterSetting) {
      throw new ClusterSettingNotFoundException(getClusterName(), clusterSettingId);
    }
    return clusterSetting;
  }

  @Override
  public Map<String, ClusterSetting> getClusterSettings() throws AmbariException {
    return new HashMap<>(clusterSettings);
  }

  @Override
  public Map<String, String> getClusterSettingsNameValueMap() throws AmbariException {
    Map<String, ClusterSetting> clusterSettings = getClusterSettings();
    if (clusterSettings != null) {
      return clusterSettings.values().stream().collect(
              Collectors.toMap(ClusterSetting::getClusterSettingName, ClusterSetting::getClusterSettingValue));
    }
    return Maps.newHashMap();
  }

  @Override
  public StackId getDesiredStackVersion() {
    return desiredStackVersion;
  }

  @Override
  public void setDesiredStackVersion(StackId stackId) throws AmbariException {
    clusterGlobalLock.writeLock().lock();
    try {
      if (LOG.isDebugEnabled()) {
        LOG.debug("Changing DesiredStackVersion of Cluster, clusterName={}, clusterId={}, currentDesiredStackVersion={}, newDesiredStackVersion={}",
          getClusterName(), getClusterId(), desiredStackVersion, stackId);
      }

      desiredStackVersion = stackId;
      StackEntity stackEntity = stackDAO.find(stackId.getStackName(), stackId.getStackVersion());

      ClusterEntity clusterEntity = getClusterEntity();

      clusterEntity.setDesiredStack(stackEntity);
      clusterEntity = clusterDAO.merge(clusterEntity);
    } finally {
      clusterGlobalLock.writeLock().unlock();
    }
  }

  @Override
  public StackId getCurrentStackVersion() {
    ClusterEntity clusterEntity = getClusterEntity();

    ClusterStateEntity clusterStateEntity = clusterEntity.getClusterStateEntity();
    if (clusterStateEntity != null) {
      StackEntity currentStackEntity = clusterStateEntity.getCurrentStack();
      return new StackId(currentStackEntity);
    }

    return null;
  }

  @Override
  public State getProvisioningState() {
    State provisioningState = null;
    ClusterEntity clusterEntity = getClusterEntity();
    provisioningState = clusterEntity.getProvisioningState();

    if (null == provisioningState) {
      provisioningState = State.INIT;
    }

    return provisioningState;
  }

  @Override
  public void setProvisioningState(State provisioningState) {
    ClusterEntity clusterEntity = getClusterEntity();
    clusterEntity.setProvisioningState(provisioningState);
    clusterEntity = clusterDAO.merge(clusterEntity);
  }

  @Override
  public SecurityType getSecurityType() {
    SecurityType securityType = null;
    ClusterEntity clusterEntity = getClusterEntity();
    securityType = clusterEntity.getSecurityType();

    if (null == securityType) {
      securityType = SecurityType.NONE;
    }

    return securityType;
  }

  @Override
  public void setSecurityType(SecurityType securityType) {
    ClusterEntity clusterEntity = getClusterEntity();
    clusterEntity.setSecurityType(securityType);
    clusterEntity = clusterDAO.merge(clusterEntity);
  }

  /**
   * {@inheritDoc}
   */
  @Override
  @Transactional
  public List<Host> transitionHostsToInstalling() throws AmbariException {
    return Lists.newArrayList();
  }

  @Override
  @Transactional
  public void setCurrentStackVersion(StackId stackId) throws AmbariException {
    clusterGlobalLock.writeLock().lock();
    try {
      StackEntity stackEntity = stackDAO.find(stackId.getStackName(),
        stackId.getStackVersion());

      ClusterEntity clusterEntity = getClusterEntity();
      ClusterStateEntity clusterStateEntity = clusterStateDAO.findByPK(
        clusterEntity.getClusterId());
      if (clusterStateEntity == null) {
        clusterStateEntity = new ClusterStateEntity();
        clusterStateEntity.setClusterId(clusterEntity.getClusterId());
        clusterStateEntity.setCurrentStack(stackEntity);
        clusterStateEntity.setClusterEntity(clusterEntity);
        clusterStateDAO.create(clusterStateEntity);
        clusterStateEntity = clusterStateDAO.merge(clusterStateEntity);
        clusterEntity.setClusterStateEntity(clusterStateEntity);
        clusterEntity = clusterDAO.merge(clusterEntity);
      } else {
        clusterStateEntity.setCurrentStack(stackEntity);
        clusterStateEntity = clusterStateDAO.merge(clusterStateEntity);
        clusterEntity = clusterDAO.merge(clusterEntity);
      }
    } catch (RollbackException e) {
      LOG.warn("Unable to set version " + stackId + " for cluster "
        + getClusterName());
      throw new AmbariException("Unable to set" + " version=" + stackId
        + " for cluster " + getClusterName(), e);
    } finally {
      clusterGlobalLock.writeLock().unlock();
    }
  }

  @Override
  public Map<String, Config> getConfigsByType(String configType) {
    clusterGlobalLock.readLock().lock();
    try {
      if (!allConfigs.containsKey(configType)) {
        return null;
      }

      return Collections.unmodifiableMap(allConfigs.get(configType));
    } finally {
      clusterGlobalLock.readLock().unlock();
    }
  }

  @Override
  public Config getConfig(String configType, String versionTag) {
    clusterGlobalLock.readLock().lock();
    try {
      if (!allConfigs.containsKey(configType)
        || !allConfigs.get(configType).containsKey(versionTag)) {
        return null;
      }
      return allConfigs.get(configType).get(versionTag);
    } finally {
      clusterGlobalLock.readLock().unlock();
    }
  }

  @Override
  public Config getConfigByServiceId(String configType, String versionTag, Long serviceId) {
    clusterGlobalLock.readLock().lock();
    try {
      if (!serviceConfigs.containsKey(serviceId)) {
        return null;
      }
      else {
        ConcurrentMap<String, ConcurrentMap<String, Config>> allServiceConfigs = serviceConfigs.get(serviceId);
        if (!allServiceConfigs.containsKey(configType)
                || !allServiceConfigs.get(configType).containsKey(versionTag)) {
          return null;
        }
        return allServiceConfigs.get(configType).get(versionTag);
      }
    }
    finally {
        clusterGlobalLock.readLock().unlock();
    }
  }

  @Override
  public List<Config> getConfigsByServiceId(Long serviceId) {
    clusterGlobalLock.readLock().lock();
    try {
      if (!serviceConfigs.containsKey(serviceId)) {
        return null;
      }
      else {
        List<Config> list = new ArrayList<>();
        ConcurrentMap<String, ConcurrentMap<String, Config>> allServiceConfigs = serviceConfigs.get(serviceId);
        for (Entry<String, ConcurrentMap<String, Config>> entry : allServiceConfigs.entrySet()) {
          for (Config config : entry.getValue().values()) {
            list.add(config);
          }
        }
        return Collections.unmodifiableList(list);
      }
    }
    finally {
        clusterGlobalLock.readLock().unlock();
    }
  }

  @Override
  public Map<String, Config> getConfigsByServiceIdType(String configType, Long serviceId) {
    clusterGlobalLock.readLock().lock();
    try {
      if (!serviceConfigs.containsKey(serviceId)) {
        return null;
      }
      else {
        List<Config> list = new ArrayList<>();
        ConcurrentMap<String, ConcurrentMap<String, Config>> allServiceConfigs = serviceConfigs.get(serviceId);
        if (!allServiceConfigs.containsKey(configType)) {
          return null;
        }
        return Collections.unmodifiableMap(allServiceConfigs.get(configType));
      }
    }
    finally {
      clusterGlobalLock.readLock().unlock();
    }
  }

  @Override
  public List<Config> getLatestConfigsWithTypes(Collection<String> types) {
    return clusterDAO.getLatestConfigurationsWithTypes(clusterId, getDesiredStackVersion(), types)
      .stream()
      .map(clusterConfigEntity -> configFactory.createExisting(this, clusterConfigEntity))
      .collect(toList());
  }

  @Override
  public Config getConfigByVersion(String configType, Long configVersion) {
    clusterGlobalLock.readLock().lock();
    try {
      if (!allConfigs.containsKey(configType)) {
        return null;
      }

      for (Map.Entry<String, Config> entry : allConfigs.get(configType).entrySet()) {
        if (entry.getValue().getVersion().equals(configVersion)) {
          return entry.getValue();
        }
      }

      return null;
    } finally {
      clusterGlobalLock.readLock().unlock();
    }
  }

  @Override
  public void addConfig(Config config) {
    if (config.getType() == null || config.getType().isEmpty()) {
      throw new IllegalArgumentException("Config type cannot be empty");
    }

    clusterGlobalLock.writeLock().lock();
    try {
      if (!allConfigs.containsKey(config.getType())) {
        allConfigs.put(config.getType(), new ConcurrentHashMap<>());
      }

      allConfigs.get(config.getType()).put(config.getTag(), config);
    } finally {
      clusterGlobalLock.writeLock().unlock();
    }
  }

  @Override
  public void addConfig(Config config, Long serviceId) {
    if (config.getType() == null || config.getType().isEmpty()) {
      throw new IllegalArgumentException("Config type cannot be empty");
    }
    clusterGlobalLock.writeLock().lock();
    try {
      if (!serviceConfigs.containsKey(serviceId)) {
        ConcurrentMap<String, ConcurrentMap<String, Config>> allServiceConfigs = new ConcurrentHashMap<>();
        serviceConfigs.put(serviceId, allServiceConfigs);
      }
      ConcurrentMap<String, ConcurrentMap<String, Config>> allServiceConfigs = serviceConfigs.get(serviceId);
      allServiceConfigs.put(config.getType(), new ConcurrentHashMap<>());
      allServiceConfigs.get(config.getType()).put(config.getTag(), config);
      serviceConfigs.put(serviceId,allServiceConfigs);
    } finally {
        clusterGlobalLock.writeLock().unlock();
    }
  }

  @Override
  public Collection<Config> getAllConfigs() {
    clusterGlobalLock.readLock().lock();
    try {
      List<Config> list = new ArrayList<>();
      for (Entry<String, ConcurrentMap<String, Config>> entry : allConfigs.entrySet()) {
        for (Config config : entry.getValue().values()) {
          list.add(config);
        }
      }
      return Collections.unmodifiableList(list);
    } finally {
      clusterGlobalLock.readLock().unlock();
    }
  }

  @Override
  public ClusterResponse convertToResponse()
    throws AmbariException {
    String clusterName = getClusterName();
    Map<String, Host> hosts = clusters.getHostsForCluster(clusterName);

    return new ClusterResponse(getClusterId(), clusterName,
      getProvisioningState(), getSecurityType(), hosts.keySet(),
      hosts.size(), getDesiredStackVersion().getStackId(),
      getClusterHealthReport(hosts));
  }

  @Override
  public void debugDump(StringBuilder sb) {
    sb.append("Cluster={ clusterName=").append(getClusterName()).append(", clusterId=").append(
      getClusterId()).append(", desiredStackVersion=").append(
      desiredStackVersion.getStackId()).append(", services=[ ");
    boolean first = true;
    for (Service s : services.values()) {
      if (!first) {
        sb.append(" , ");
      }
      first = false;
      sb.append("\n    ");
      s.debugDump(sb);
      sb.append(' ');
    }
    sb.append(" ] }");
    lockFactory.debugDump(sb);
  }

  @Override
  @Transactional
  public void refresh() {
    clusterGlobalLock.writeLock().lock();
    try {
      ClusterEntity clusterEntity = getClusterEntity();
      clusterDAO.refresh(clusterEntity);
    } finally {
      clusterGlobalLock.writeLock().unlock();
    }
  }

  @Override
  @Transactional
  public void deleteAllServices() throws AmbariException {
    clusterGlobalLock.writeLock().lock();
    try {
      LOG.info("Deleting all services for cluster" + ", clusterName="
        + getClusterName());
      for (Service service : services.values()) {
        if (!service.canBeRemoved()) {
          throw new AmbariException(
            "Found non removable service when trying to"
              + " all services from cluster" + ", clusterName="
              + getClusterName() + ", serviceName=" + service.getName());
        }
      }

      DeleteHostComponentStatusMetaData deleteMetaData = new DeleteHostComponentStatusMetaData();
      for (Service service : services.values()) {
        deleteService(service, deleteMetaData);
        topologyDeleteFormer.processDeleteMetaDataException(deleteMetaData);
      }
      topologyDeleteFormer.processDeleteCluster(Long.toString(getClusterId()));
      services.clear();
    } finally {
      clusterGlobalLock.writeLock().unlock();
    }
  }

  @Override
  public void deleteService(String serviceName, DeleteHostComponentStatusMetaData deleteMetaData)
    throws AmbariException {
    clusterGlobalLock.writeLock().lock();
    try {
      Service service = getService(serviceName);
      LOG.info("Deleting service for cluster" + ", clusterName="
        + getClusterName() + ", serviceName=" + service.getName());
      // FIXME check dependencies from meta layer
      if (!service.canBeRemoved()) {
        deleteMetaData.setAmbariException(new AmbariException("Could not delete service from cluster"
            + ", clusterName=" + getClusterName()
            + ", serviceName=" + service.getName()));
        return;
      }
      deleteService(service, deleteMetaData);
      services.remove(serviceName);

    } finally {
      clusterGlobalLock.writeLock().unlock();
    }
  }

  @Override
  public void deleteAllServiceGroups() throws AmbariException {
    clusterGlobalLock.writeLock().lock();
    try {
      LOG.info("Deleting all service groups for cluster clusterName=" + getClusterName());
      for (ServiceGroup sg : serviceGroups.values()) {
        if (!sg.canBeRemoved()) {
          throw new AmbariException("Could not delete service group from cluster"
            + ", clusterName=" + getClusterName()
            + ", serviceGroupName=" + sg.getServiceGroupName());
        }
      }

      for (String name : serviceGroups.keySet()) {
        deleteServiceGroup(name);
      }
    } finally {
      clusterGlobalLock.writeLock().unlock();
    }
  }

  @Override
  public void deleteServiceGroup(String serviceGroupName) throws AmbariException {
    clusterGlobalLock.writeLock().lock();
    try {
      ServiceGroup serviceGroup = getServiceGroup(serviceGroupName);
      LOG.info("Deleting service group for cluster" + ", clusterName="
        + getClusterName() + ", serviceGroupName=" + serviceGroup.getServiceGroupName());
      // FIXME check dependencies from meta layer
      if (!serviceGroup.canBeRemoved()) {
        throw new AmbariException("Could not delete service group from cluster"
          + ", clusterName=" + getClusterName()
          + ", serviceGroupName=" + serviceGroup.getServiceGroupName());
      }
      Long serviceGroupId = serviceGroup.getServiceGroupId();
      deleteServiceGroup(serviceGroup);
      serviceGroups.remove(serviceGroupName);
      serviceGroupsById.remove(serviceGroupId);
    } finally {
      clusterGlobalLock.writeLock().unlock();
    }
  }

  @Override
  public void deleteServiceGroupDependency(String serviceGroupName, Long dependencyServiceGroupId) throws AmbariException {
    clusterGlobalLock.writeLock().lock();
    try {
      ServiceGroup serviceGroup = getServiceGroup(serviceGroupName);
      LOG.info("Deleting service group dependency, dependencyServiceGroupId=" + dependencyServiceGroupId + " in cluster" + ", clusterName="
              + getClusterName() + ", serviceGroupName=" + serviceGroup.getServiceGroupName());

      ServiceGroupEntity serviceGroupEntity = serviceGroup.deleteServiceGroupDependency(dependencyServiceGroupId);
      ServiceGroup updatedServiceGroup = serviceGroupFactory.createExisting(this, serviceGroupEntity);
      serviceGroups.put(updatedServiceGroup.getServiceGroupName(), updatedServiceGroup);
      serviceGroupsById.put(updatedServiceGroup.getServiceGroupId(), updatedServiceGroup);
    } finally {
      clusterGlobalLock.writeLock().unlock();
    }
  }

  @Override
  public void deleteAllClusterSettings() throws AmbariException {
    // TODO : Evaluate if we need a bulk delete feature ?
  }

  @Override
  public void deleteClusterSetting(String clusterSettingName) throws AmbariException {
    clusterGlobalLock.writeLock().lock();
    try {
      ClusterSetting clusterSetting = getClusterSetting(clusterSettingName);
      LOG.info("Deleting 'cluster setting' for cluster" + ", clusterName="
              + getClusterName() + ", clusterSettingName=" + clusterSetting.getClusterSettingName());
      // FIXME check dependencies from meta layer
      if (!clusterSetting.canBeRemoved()) {
        throw new AmbariException("Could not delete 'cluster setting' from cluster"
                + ", clusterName=" + getClusterName()
                + ", clusterSettingName=" + clusterSetting.getClusterSettingName());
      }
      Long clusterSettingId = clusterSetting.getClusterSettingId();
      deleteClusterSetting(clusterSetting);
      clusterSettings.remove(clusterSettingName);
      clusterSettingsById.remove(clusterSettingId);
    } finally {
      clusterGlobalLock.writeLock().unlock();
    }
  }

  @Override
  public Map<Long, ServiceGroup> getServiceGroupsById() {
    return serviceGroupsById;
  }

  /**
   * Deletes the specified service also removes references to it from {@link this.serviceComponentHosts}
   * and references to ServiceComponentHost objects that belong to the service from {@link this.serviceComponentHostsByHost}
   * <p>
   * Note: This method must be called only with write lock acquired.
   * </p>
   * @param service the service to be deleted
   * @throws AmbariException
   * @see ServiceComponentHost
   */
  private void deleteService(Service service, DeleteHostComponentStatusMetaData deleteMetaData) {
    final String serviceName = service.getName();

    service.delete(deleteMetaData);
    if (deleteMetaData.getAmbariException() != null) {
      return;
    }

    serviceComponentHosts.remove(serviceName);
    services.remove(serviceName);
    servicesById.remove(service.getServiceId());
    serviceConfigTypes.remove(service.getServiceId());

    for (List<ServiceComponentHost> serviceComponents : serviceComponentHostsByHost.values()) {
      Iterables.removeIf(serviceComponents, new Predicate<ServiceComponentHost>() {
        @Override
        public boolean apply(ServiceComponentHost serviceComponentHost) {
          return serviceComponentHost.getServiceName().equals(serviceName);
        }
      });
    }
  }

  /**
   * Deletes the specified serviceGroup.
   * <p>
   * Note: This method must be called only with write lock acquired.
   * </p>
   *
   * @param serviceGroup the service group to be deleted
   * @throws AmbariException
   */
  private void deleteServiceGroup(ServiceGroup serviceGroup) throws AmbariException {
    serviceGroup.delete();
  }

  /**
   * Deletes the specified 'cluster setting'.
   * <p>
   * Note: This method must be called only with write lock acquired.
   * </p>
   *
   * @param clusterSetting the 'cluster setting' to be deleted
   * @throws AmbariException
   */
  private void deleteClusterSetting(ClusterSetting clusterSetting) throws AmbariException {
    clusterSetting.delete();
  }

  @Override
  public boolean canBeRemoved() {
    clusterGlobalLock.readLock().lock();
    try {
      boolean safeToRemove = true;
      for (Service service : services.values()) {
        if (!service.canBeRemoved()) {
          safeToRemove = false;
          LOG.warn("Found non removable service" + ", clusterName="
            + getClusterName() + ", serviceName=" + service.getName());
        }
      }
      return safeToRemove;
    } finally {
      clusterGlobalLock.readLock().unlock();
    }
  }

  @Override
  @Transactional
  public void delete() throws AmbariException {
    clusterGlobalLock.writeLock().lock();
    try {
      refresh();
      deleteAllServices();
      deleteAllServiceGroups();

      refresh(); // update one-to-many clusterServiceEntities
      removeEntities();
      allConfigs.clear();
    } finally {
      clusterGlobalLock.writeLock().unlock();
    }
  }

  @Transactional
  protected void removeEntities() throws AmbariException {
    long clusterId = getClusterId();
    alertDefinitionDAO.removeAll(clusterId);
    alertDispatchDAO.removeAllGroups(clusterId);
    upgradeDAO.removeAll(clusterId);
    topologyRequestDAO.removeAll(clusterId);
    clusterDAO.removeByPK(clusterId);
  }

  @Override
  public ServiceConfigVersionResponse addDesiredConfig(String user, Set<Config> configs) throws AmbariException {
    return addDesiredConfig(user, configs, null);
  }

  //TODO this needs to be reworked to support multiple instance of same service
  @Override
  public ServiceConfigVersionResponse addDesiredConfig(String user, Set<Config> configs, String serviceConfigVersionNote) throws AmbariException {
    if (null == user) {
      throw new NullPointerException("User must be specified.");
    }

    clusterGlobalLock.writeLock().lock();
    try {
      if (configs == null) {
        return null;
      }

      Iterator<Config> configIterator = configs.iterator();

      while (configIterator.hasNext()) {
        Config config = configIterator.next();
        if (config == null) {
          configIterator.remove();
          continue;
        }
        Config currentDesired = getDesiredConfigByType(config.getType());

        // do not set if it is already the current
        if (null != currentDesired
          && currentDesired.getTag().equals(config.getTag())) {
          configIterator.remove();
        }
      }

      ServiceConfigVersionResponse serviceConfigVersionResponse = applyConfigs(
        configs, user, serviceConfigVersionNote);

      return serviceConfigVersionResponse;
    } finally {
      clusterGlobalLock.writeLock().unlock();
    }
  }

  /**
   * Gets all versions of the desired configurations for the cluster.
   * @return a map of type-to-configuration information.
   */
  //TODO this needs to be reworked to support multiple instance of same service
  @Override
  public Map<String, Set<DesiredConfig>> getAllDesiredConfigVersions() {
    return getDesiredConfigs(true);
  }


  //TODO this needs to be reworked to support multiple instance of same service
  @Override
  public Map<String, DesiredConfig> getDesiredConfigs() {
    Map<String, Set<DesiredConfig>> activeConfigsByType = getDesiredConfigs(false);
    return Maps.transformEntries(
      activeConfigsByType,
      new Maps.EntryTransformer<String, Set<DesiredConfig>, DesiredConfig>() {
        @Override
        public DesiredConfig transformEntry(@Nullable String key, @Nullable Set<DesiredConfig> value) {
          return value.iterator().next();
        }
      });
  }

  /**
   * Gets desired configurations for the cluster.
   * @param allVersions specifies if all versions of the desired configurations to be returned
   *                    or only the active ones. It is expected that there is one and only one active
   *                    desired configuration per config type.
   * @return a map of type-to-configuration information.
   */
  //TODO this needs to be reworked to support multiple instance of same service
  private Map<String, Set<DesiredConfig>> getDesiredConfigs(boolean allVersions) {
    clusterGlobalLock.readLock().lock();
    try {
      Map<String, Set<DesiredConfig>> map = new HashMap<>();
      Collection<String> types = new HashSet<>();
      Collection<ClusterConfigEntity> entities = getClusterEntity().getClusterConfigEntities();

      for (ClusterConfigEntity configEntity : entities) {
        if (allVersions || configEntity.isSelected()) {
          DesiredConfig desiredConfig = new DesiredConfig();
          desiredConfig.setServiceId(null);
          desiredConfig.setServiceGroupId(null);
          desiredConfig.setTag(configEntity.getTag());

          if (!allConfigs.containsKey(configEntity.getType())) {
            LOG.error("An inconsistency exists for configuration {}", configEntity.getType());
            continue;
          }

          Map<String, Config> configMap = allConfigs.get(configEntity.getType());
          if (!configMap.containsKey(configEntity.getTag())) {
            LOG.error("An inconsistency exists for the configuration {} with tag {}",
              configEntity.getType(), configEntity.getTag());

            continue;
          }

          Config config = configMap.get(configEntity.getTag());
          desiredConfig.setVersion(config.getVersion());

          Set<DesiredConfig> configs = map.get(configEntity.getType());
          if (configs == null) {
            configs = new HashSet<>();
          }

          configs.add(desiredConfig);

          map.put(configEntity.getType(), configs);
          types.add(configEntity.getType());
        }
      }

      // TODO AMBARI-10679, need efficient caching from hostId to hostName...
      Map<Long, String> hostIdToName = new HashMap<>();

      if (!map.isEmpty()) {
        Map<String, List<HostConfigMapping>> hostMappingsByType =
          hostConfigMappingDAO.findSelectedHostsByTypes(clusterId, types);

        for (Entry<String, Set<DesiredConfig>> entry : map.entrySet()) {
          List<DesiredConfig.HostOverride> hostOverrides = new ArrayList<>();
          for (HostConfigMapping mappingEntity : hostMappingsByType.get(entry.getKey())) {

            if (!hostIdToName.containsKey(mappingEntity.getHostId())) {
              HostEntity hostEntity = hostDAO.findById(mappingEntity.getHostId());
              hostIdToName.put(mappingEntity.getHostId(), hostEntity.getHostName());
            }

            hostOverrides.add(new DesiredConfig.HostOverride(
              hostIdToName.get(mappingEntity.getHostId()), mappingEntity.getVersion()));
          }

          for (DesiredConfig c : entry.getValue()) {
            c.setHostOverrides(hostOverrides);
          }
        }
      }

      return map;
    } finally {
      clusterGlobalLock.readLock().unlock();
    }
  }


  @Override
  public ServiceConfigVersionResponse createServiceConfigVersion(
<<<<<<< HEAD
    Long serviceId, String user, String note, ConfigGroup configGroup) throws AmbariException {
=======
      String serviceName, String user, String note, ConfigGroup configGroup) throws AmbariException {
>>>>>>> 0907d611

    // Create next service config version
    ServiceConfigEntity serviceConfigEntity = new ServiceConfigEntity();

    clusterGlobalLock.writeLock().lock();
    try {
      ClusterEntity clusterEntity = getClusterEntity();
      // set config group
      if (configGroup != null) {
        serviceConfigEntity.setGroupId(configGroup.getId());
        Collection<Config> configs = configGroup.getConfigurations().values();
        List<ClusterConfigEntity> configEntities = new ArrayList<>(
          configs.size());
        for (Config config : configs) {
          configEntities.add(
            clusterDAO.findConfig(getClusterId(), config.getType(), config.getTag()));
        }

        serviceConfigEntity.setClusterConfigEntities(configEntities);
      } else {
        List<ClusterConfigEntity> configEntities = getClusterConfigEntitiesByService(serviceId);
        serviceConfigEntity.setClusterConfigEntities(configEntities);
      }
      Map<String, Collection<String>> changedConfigs = configHelper.getChangedConfigTypes(this, serviceConfigEntity,
          configGroup == null ? null : configGroup.getId(),
          clusterId,
          serviceName);

      long nextServiceConfigVersion = serviceConfigDAO.findNextServiceConfigVersion(clusterId,
        serviceId);

      Service service = getService(serviceId);
      StackId serviceStackId = service.getDesiredStackId();
      StackEntity stackEntity = stackDAO.find(serviceStackId);
      ClusterServiceEntity clusterServiceEntity = clusterServiceDAO.findById(clusterId, service.getServiceGroupId(), service.getServiceId());

      serviceConfigEntity.setServiceId(serviceId);
      serviceConfigEntity.setClusterEntity(clusterEntity);
      serviceConfigEntity.setServiceGroupId(service.getServiceGroupId());
      serviceConfigEntity.setClusterServiceEntity(clusterServiceEntity);
      serviceConfigEntity.setVersion(nextServiceConfigVersion);
      serviceConfigEntity.setUser(user);
      serviceConfigEntity.setNote(note);
      serviceConfigEntity.setStack(stackEntity);

      serviceConfigDAO.create(serviceConfigEntity);
      List<String> groupHostNames = null;
      if (configGroup != null) {
        if (MapUtils.isNotEmpty(configGroup.getHosts())) {
          groupHostNames = configGroup.getHosts().entrySet().stream().map(h -> h.getValue().getHostName())
              .collect(Collectors.toList());
        }
        serviceConfigEntity.setHostIds(new ArrayList<>(configGroup.getHosts().keySet()));
        serviceConfigEntity = serviceConfigDAO.merge(serviceConfigEntity);
      }
      stateUpdateEventPublisher.publish(new ConfigsUpdateEvent(serviceConfigEntity,
          configGroup == null ? null : configGroup.getName(), groupHostNames, changedConfigs.keySet()));
      configHelper.checkStaleConfigsStatusOnConfigsUpdate(clusterEntity.getClusterId(), serviceName, groupHostNames, changedConfigs);
    } finally {
      clusterGlobalLock.writeLock().unlock();
    }

    String configGroupName = configGroup == null ? ServiceConfigVersionResponse.DEFAULT_CONFIG_GROUP_NAME : configGroup.getName();
    configChangeLog.info("(configchange) Creating config version. cluster: '{}', changed by: '{}', " +
        "service_name: '{}', config_group: '{}', config_group_id: '{}', version: '{}', create_timestamp: '{}', note: '{}'",
      getClusterName(), user, getService(serviceId).getName(), configGroupName,
      configGroup == null ? "null" : configGroup.getId(), serviceConfigEntity.getVersion(), serviceConfigEntity.getCreateTimestamp(),
      serviceConfigEntity.getNote());

    ServiceConfigVersionResponse response = new ServiceConfigVersionResponse(
      serviceConfigEntity, configGroupName);

    return response;
  }

  //TODO this needs to be reworked to support multiple instance of same service
  @Override
  public Long getServiceForConfigTypes(Collection<String> configTypes) {
    //debug
    LOG.info("Looking for service for config types {}", configTypes);
    List<Long> resultingServiceIds = new ArrayList<>();

    for (Long serviceId : serviceConfigTypes.keySet()) {
      Set<String> configTypesForServiceId = serviceConfigTypes.get(serviceId);
      if (configTypesForServiceId.containsAll(configTypes)) {
          resultingServiceIds.add(serviceId);
      }
    }
    if (resultingServiceIds.isEmpty()) {
      LOG.warn("Can't find serviceIds for {}, there is a problem if there's no cluster-env", configTypes);
      return null;
    } else {
      LOG.info("Service {} returning", getServiceOrNull(resultingServiceIds.get(0)));
    }

    //TODO this needs to be reworked to support multiple instance of same service
    return resultingServiceIds.get(0);
  }

  //TODO this needs to be reworked to support multiple instance of same service
  @Override
  public Service getServiceByConfigType(String configType) {
    List<Long> resultingServiceIds = new ArrayList<>();
    for (Long serviceId : serviceConfigTypes.keySet()) {
      if (serviceConfigTypes.get(serviceId).contains(configType)) {
        resultingServiceIds.add(serviceId);
      }
    }
    if (resultingServiceIds.isEmpty()) {
      LOG.warn("Can't find service for {}", configType);
      return null;
    }
    //TODO this needs to be reworked to support multiple instance of same service
    return getServiceOrNull(resultingServiceIds.get(0));
  }

  private boolean isServiceInstalled(String serviceName) {
    return services.get(serviceName) != null;
  }

  @Override
  public ServiceConfigVersionResponse setServiceConfigVersion(Long serviceId, Long version, String user, String note) throws AmbariException {
    if (null == user) {
      throw new NullPointerException("User must be specified.");
    }

    clusterGlobalLock.writeLock().lock();
    try {
      ServiceConfigVersionResponse serviceConfigVersionResponse = applyServiceConfigVersion(
          serviceId, version, user, note);
      return serviceConfigVersionResponse;
    } finally {
      clusterGlobalLock.writeLock().unlock();
    }
  }

  @Override
  public Map<String, Collection<ServiceConfigVersionResponse>> getActiveServiceConfigVersions() {
    clusterGlobalLock.readLock().lock();
    try {
      Map<String, Collection<ServiceConfigVersionResponse>> map = new HashMap<>();

      Set<ServiceConfigVersionResponse> responses = getActiveServiceConfigVersionSet();
      for (ServiceConfigVersionResponse response : responses) {
        if (map.get(response.getServiceName()) == null) {
          map.put(response.getServiceName(), new ArrayList<>());
        }
        map.get(response.getServiceName()).add(response);
      }
      return map;
    } finally {
      clusterGlobalLock.readLock().unlock();
    }
  }

  @Override
  public List<ServiceConfigVersionResponse> getServiceConfigVersions() {
    clusterGlobalLock.readLock().lock();
    try {
      List<ServiceConfigVersionResponse> serviceConfigVersionResponses = new ArrayList<>();

      List<ServiceConfigEntity> serviceConfigs = serviceConfigDAO.getServiceConfigs(getClusterId());

      // Gather for each service in each config group the active service config response  as we
      // iterate through all service config responses
      Map<String, Map<String, ServiceConfigVersionResponse>> activeServiceConfigResponses = new HashMap<>();

      for (ServiceConfigEntity serviceConfigEntity : serviceConfigs) {
        ServiceConfigVersionResponse serviceConfigVersionResponse = convertToServiceConfigVersionResponse(serviceConfigEntity);

        Map<String, ServiceConfigVersionResponse> activeServiceConfigResponseGroups = activeServiceConfigResponses.get(serviceConfigVersionResponse.getServiceName());

        if (activeServiceConfigResponseGroups == null) {
          Map<String, ServiceConfigVersionResponse> serviceConfigGroups = new HashMap<>();
          activeServiceConfigResponses.put(serviceConfigVersionResponse.getServiceName(), serviceConfigGroups);

          activeServiceConfigResponseGroups = serviceConfigGroups;
        }

        // the active config within a group
        ServiceConfigVersionResponse activeServiceConfigResponse = activeServiceConfigResponseGroups.get(serviceConfigVersionResponse.getGroupName());

        if (activeServiceConfigResponse == null && !ServiceConfigVersionResponse.DELETED_CONFIG_GROUP_NAME.equals(serviceConfigVersionResponse.getGroupName())) {
          // service config version with deleted group should always be marked is not current
          activeServiceConfigResponseGroups.put(serviceConfigVersionResponse.getGroupName(), serviceConfigVersionResponse);
          activeServiceConfigResponse = serviceConfigVersionResponse;
        }
        if (serviceConfigEntity.getGroupId() == null) {
          if (serviceConfigVersionResponse.getCreateTime() > activeServiceConfigResponse.getCreateTime()) {
            activeServiceConfigResponseGroups.put(serviceConfigVersionResponse.getGroupName(), serviceConfigVersionResponse);
          }
        } else if (clusterConfigGroups != null && clusterConfigGroups.containsKey(serviceConfigEntity.getGroupId())) {
          if (serviceConfigVersionResponse.getVersion() > activeServiceConfigResponse.getVersion()) {
            activeServiceConfigResponseGroups.put(serviceConfigVersionResponse.getGroupName(), serviceConfigVersionResponse);
          }
        }

        serviceConfigVersionResponse.setIsCurrent(false);
        serviceConfigVersionResponses.add(getServiceConfigVersionResponseWithConfig(serviceConfigVersionResponse, serviceConfigEntity));
      }

      for (Map<String, ServiceConfigVersionResponse> serviceConfigVersionResponseGroup : activeServiceConfigResponses.values()) {
        for (ServiceConfigVersionResponse serviceConfigVersionResponse : serviceConfigVersionResponseGroup.values()) {
          serviceConfigVersionResponse.setIsCurrent(true);
        }
      }

      return serviceConfigVersionResponses;
    } finally {
      clusterGlobalLock.readLock().unlock();
    }
  }

  private Set<ServiceConfigVersionResponse> getActiveServiceConfigVersionSet() {
    Set<ServiceConfigVersionResponse> responses = new HashSet<>();
    List<ServiceConfigEntity> activeServiceConfigVersions = getActiveServiceConfigVersionEntities();

    for (ServiceConfigEntity lastServiceConfig : activeServiceConfigVersions) {
      ServiceConfigVersionResponse response = convertToServiceConfigVersionResponse(lastServiceConfig);
      response.setIsCurrent(true); //mark these as current, as they are
      responses.add(response);
    }
    return responses;
  }

  private List<ServiceConfigEntity> getActiveServiceConfigVersionEntities() {

    List<ServiceConfigEntity> activeServiceConfigVersions = new ArrayList<>();
    //for services
    activeServiceConfigVersions.addAll(serviceConfigDAO.getLastServiceConfigs(getClusterId()));
    //for config groups
    if (clusterConfigGroups != null) {
      activeServiceConfigVersions.addAll(
        serviceConfigDAO.getLastServiceConfigVersionsForGroups(clusterConfigGroups.keySet()));
    }

    return activeServiceConfigVersions;
  }

  @Override
  public List<ServiceConfigVersionResponse> getActiveServiceConfigVersionResponse(Long serviceId) {
    clusterGlobalLock.readLock().lock();
    try {
      List<ServiceConfigEntity> activeServiceConfigVersionEntities = new ArrayList<>();
      List<ServiceConfigVersionResponse> activeServiceConfigVersionResponses = new ArrayList<>();
      activeServiceConfigVersionEntities.addAll(serviceConfigDAO.getLastServiceConfigsForService(getClusterId(), serviceId));
      for (ServiceConfigEntity serviceConfigEntity : activeServiceConfigVersionEntities) {
        ServiceConfigVersionResponse serviceConfigVersionResponse = getServiceConfigVersionResponseWithConfig(convertToServiceConfigVersionResponse(serviceConfigEntity), serviceConfigEntity);
        serviceConfigVersionResponse.setIsCurrent(true);
        activeServiceConfigVersionResponses.add(serviceConfigVersionResponse);
      }
      return activeServiceConfigVersionResponses;
    } finally {
      clusterGlobalLock.readLock().unlock();
    }
  }

  /**
   * Adds Configuration data to the serviceConfigVersionResponse
   * @param serviceConfigVersionResponse
   * @param serviceConfigEntity
   * @return serviceConfigVersionResponse
   */
  private ServiceConfigVersionResponse getServiceConfigVersionResponseWithConfig(ServiceConfigVersionResponse serviceConfigVersionResponse, ServiceConfigEntity serviceConfigEntity) {
    serviceConfigVersionResponse.setConfigurations(new ArrayList<>());
    List<ClusterConfigEntity> clusterConfigEntities = serviceConfigEntity.getClusterConfigEntities();
    for (ClusterConfigEntity clusterConfigEntity : clusterConfigEntities) {
      Config config = allConfigs.get(clusterConfigEntity.getType()).get(
        clusterConfigEntity.getTag());

      serviceConfigVersionResponse.getConfigurations().add(
        new ConfigurationResponse(getClusterName(), config));
    }
    return serviceConfigVersionResponse;
  }

  @RequiresSession
  ServiceConfigVersionResponse convertToServiceConfigVersionResponse(ServiceConfigEntity serviceConfigEntity) {
    Long groupId = serviceConfigEntity.getGroupId();

    String groupName;
    if (groupId != null) {
      ConfigGroup configGroup = null;
      if (clusterConfigGroups != null) {
        configGroup = clusterConfigGroups.get(groupId);
      }

      if (configGroup != null) {
        groupName = configGroup.getName();
      } else {
        groupName = ServiceConfigVersionResponse.DELETED_CONFIG_GROUP_NAME;
      }
    } else {
      groupName = ServiceConfigVersionResponse.DEFAULT_CONFIG_GROUP_NAME;
    }

    ServiceConfigVersionResponse serviceConfigVersionResponse = new ServiceConfigVersionResponse(
      serviceConfigEntity, groupName);

    return serviceConfigVersionResponse;
  }

  @Transactional
  ServiceConfigVersionResponse applyServiceConfigVersion(Long serviceId, Long serviceConfigVersion, String user,
                                                         String serviceConfigVersionNote) throws AmbariException {
    ServiceConfigEntity serviceConfigEntity = serviceConfigDAO.findByServiceAndVersion(serviceId, serviceConfigVersion);
    if (serviceConfigEntity == null) {
      throw new ObjectNotFoundException("Service config version with serviceId={} and version={} not found");
    }

    String configGroupName = null;
    // disable all configs related to service
    if (serviceConfigEntity.getGroupId() == null) {
      // Here was fixed bug with entity changes revert. More you can find here AMBARI-21173.
      // This issue reproduces only if you are changing same entity in first and second loop.
      // In that case eclipselink will revert changes to cached, if entity has fluchGroup and it
      // needs to be refreshed. Actually we don't need to change same antities in few steps, so i
      // decided to filter out. duplicates and do not change them. It will be better for performance and bug will be fixed.
      Collection<String> configTypes = serviceConfigTypes.get(serviceId);
      List<ClusterConfigEntity> enabledConfigs = clusterDAO.getEnabledConfigsByTypes(clusterId, configTypes);
      List<ClusterConfigEntity> serviceConfigEntities = serviceConfigEntity.getClusterConfigEntities();
      ArrayList<ClusterConfigEntity> duplicatevalues = new ArrayList<>(serviceConfigEntities);
      duplicatevalues.retainAll(enabledConfigs);

      for (ClusterConfigEntity enabledConfig : enabledConfigs) {
        if (!duplicatevalues.contains(enabledConfig)) {
          enabledConfig.setSelected(false);
          clusterDAO.merge(enabledConfig);
        }
      }

      for (ClusterConfigEntity configEntity : serviceConfigEntities) {
        if (!duplicatevalues.contains(configEntity)) {
          configEntity.setSelected(true);
          clusterDAO.merge(configEntity);
        }
      }
    } else {
      Long configGroupId = serviceConfigEntity.getGroupId();
      ConfigGroup configGroup = clusterConfigGroups.get(configGroupId);
      if (configGroup != null) {
        configGroupName = configGroup.getName();
        Map<String, Config> groupDesiredConfigs = new HashMap<>();
        for (ClusterConfigEntity entity : serviceConfigEntity.getClusterConfigEntities()) {
          Config config = allConfigs.get(entity.getType()).get(entity.getTag());
          groupDesiredConfigs.put(config.getType(), config);
        }
        configGroup.setConfigurations(groupDesiredConfigs);

        Map<Long, Host> groupDesiredHosts = new HashMap<>();
        if (serviceConfigEntity.getHostIds() != null) {
          for (Long hostId : serviceConfigEntity.getHostIds()) {
            Host host = clusters.getHostById(hostId);
            if (host != null) {
              groupDesiredHosts.put(hostId, host);
            } else {
              LOG.warn("Host with id {} doesn't exist anymore, skipping", hostId);
            }
          }
        }
        configGroup.setHosts(groupDesiredHosts);
      } else {
        throw new IllegalArgumentException("Config group {} doesn't exist");
      }
    }
    Map<String, Collection<String>> changedConfigs = configHelper.getChangedConfigTypes(this, serviceConfigEntity,
        serviceConfigEntity.getGroupId(), clusterId, serviceName);

    ClusterEntity clusterEntity = getClusterEntity();
    long nextServiceConfigVersion = serviceConfigDAO.findNextServiceConfigVersion(
      clusterEntity.getClusterId(), serviceId);

    ServiceConfigEntity serviceConfigEntityClone = new ServiceConfigEntity();
    serviceConfigEntityClone.setCreateTimestamp(System.currentTimeMillis());
    serviceConfigEntityClone.setUser(user);
    serviceConfigEntityClone.setServiceId(serviceId);
    serviceConfigEntityClone.setServiceGroupId(serviceConfigEntity.getServiceGroupId());
    serviceConfigEntityClone.setClusterServiceEntity(serviceConfigEntity.getClusterServiceEntity());
    serviceConfigEntityClone.setClusterEntity(clusterEntity);
    serviceConfigEntityClone.setStack(serviceConfigEntity.getStack());
    serviceConfigEntityClone.setClusterConfigEntities(serviceConfigEntity.getClusterConfigEntities());
    serviceConfigEntityClone.setClusterId(serviceConfigEntity.getClusterId());
    serviceConfigEntityClone.setHostIds(serviceConfigEntity.getHostIds());
    serviceConfigEntityClone.setGroupId(serviceConfigEntity.getGroupId());
    serviceConfigEntityClone.setNote(serviceConfigVersionNote);
    serviceConfigEntityClone.setVersion(nextServiceConfigVersion);

    List<String> groupHostNames = null;
    if (CollectionUtils.isNotEmpty(serviceConfigEntity.getHostIds())) {
      groupHostNames = getHosts().stream()
          .filter(h -> serviceConfigEntity.getHostIds().contains(h.getHostId()))
          .map(h -> h.getHostName()).collect(Collectors.toList());
    }

    serviceConfigDAO.create(serviceConfigEntityClone);
    stateUpdateEventPublisher.publish(new ConfigsUpdateEvent(serviceConfigEntityClone,
        configGroupName,
        groupHostNames,
        changedConfigs.keySet()));
    configHelper.checkStaleConfigsStatusOnConfigsUpdate(clusterEntity.getClusterId(), serviceName, groupHostNames, changedConfigs);

    return convertToServiceConfigVersionResponse(serviceConfigEntityClone);
  }

  //TODO this needs to be reworked to support multiple instance of same service
  @Transactional
<<<<<<< HEAD
  ServiceConfigVersionResponse applyConfigs(Set<Config> configs, String user, String serviceConfigVersionNote) throws AmbariException {
    Long resultingServiceId = null;
    for (Config config : configs) {
      for (Long serviceId : serviceConfigTypes.keySet()) {
        if (serviceConfigTypes.get(serviceId).contains(config.getType())) {
          if (resultingServiceId == null) {
            resultingServiceId = serviceId;
            break;
          } else if (!resultingServiceId.equals(serviceId)) {
            String error = String.format("Updating configs for multiple services by a " +
                "single API request isn't supported. Conflicting services %s and %s for %s",
                getService(serviceId).getName(), getService(resultingServiceId).getName(), config.getType());
            IllegalArgumentException exception = new IllegalArgumentException(error);
            LOG.error(error + ", config version not created for {}", getService(resultingServiceId).getName());
            throw exception;
          } else {
            break;
          }
        }
      }
    }
=======
  ServiceConfigVersionResponse applyConfigs(Set<Config> configs, String user, String serviceConfigVersionNote) throws AmbariException{

List<ClusterConfigEntity> appliedConfigs = new ArrayList<>();    String serviceName = getServiceForConfigTypes( configs.stream().map(Config::getType).collect(toList()));
>>>>>>> 0907d611
    // update the selected flag for every config type
    ClusterEntity clusterEntity = getClusterEntity();
    Collection<ClusterConfigEntity> clusterConfigs = clusterEntity.getClusterConfigEntities();
    for (Config config : configs) {
      for (ClusterConfigEntity clusterConfigEntity : clusterConfigs) {
        // unset for this config type
        if (StringUtils.equals(clusterConfigEntity.getType(), config.getType())) {
          clusterConfigEntity.setSelected(false);

          // unless both the tag and type match, then enable it
          if (StringUtils.equals(clusterConfigEntity.getTag(), config.getTag())) {
            appliedConfigs.add(clusterConfigEntity);
            clusterConfigEntity.setSelected(true);
          }
        }
      }
    }

    clusterEntity = clusterDAO.merge(clusterEntity);

    if (resultingServiceId == null) {
      ArrayList<String> configTypes = new ArrayList<>();
      for (Config config : configs) {
        configTypes.add(config.getType());
      }

      stateUpdateEventPublisher.publish(new ConfigsUpdateEvent(this, appliedConfigs));
      LOG.error("No service found for config types '{}', service config version not created", configTypes);
      return null;
    } else {
      return createServiceConfigVersion(resultingServiceId, user, serviceConfigVersionNote);
    }

  }

<<<<<<< HEAD
  private ServiceConfigVersionResponse createServiceConfigVersion(Long serviceId, String user,
=======
  private ServiceConfigVersionResponse createServiceConfigVersion(String serviceName, String user,
>>>>>>> 0907d611
                                                                  String serviceConfigVersionNote) throws AmbariException {
    //create next service config version
    return createServiceConfigVersion(serviceId, user, serviceConfigVersionNote, null);
  }

  private List<ClusterConfigEntity> getClusterConfigEntitiesByService(Long serviceId) {
    Collection<String> configTypes = serviceConfigTypes.get(serviceId);
    return clusterDAO.getEnabledConfigsByTypes(getClusterId(), new ArrayList<>(configTypes));
  }

  //TODO this needs to be reworked to support multiple instance of same service
  @Override
  public Config getDesiredConfigByType(String configType) {
    ClusterConfigEntity config = clusterDAO.findEnabledConfigByType(getClusterId(), configType);
    if (null == config) {
      return null;
    }

    return getConfig(configType, config.getTag());
  }

  @Override
  public boolean isConfigTypeExists(String configType) {
    ClusterConfigEntity config = clusterDAO.findEnabledConfigByType(getClusterId(), configType);
    return null != config;
  }

  //TODO this needs to be reworked to support multiple instance of same service
  @Override
  public Map<Long, Map<String, DesiredConfig>> getHostsDesiredConfigs(Collection<Long> hostIds) {

    if (hostIds == null || hostIds.isEmpty()) {
      return Collections.emptyMap();
    }

    Set<HostConfigMapping> mappingEntities =
      hostConfigMappingDAO.findSelectedByHosts(hostIds);

    Map<Long, Map<String, DesiredConfig>> desiredConfigsByHost = new HashMap<>();

    for (Long hostId : hostIds) {
      desiredConfigsByHost.put(hostId, new HashMap<>());
    }

    for (HostConfigMapping mappingEntity : mappingEntities) {
      DesiredConfig desiredConfig = new DesiredConfig();
      desiredConfig.setTag(mappingEntity.getVersion());
      desiredConfig.setServiceId(mappingEntity.getServiceId());
      desiredConfig.setServiceGroupId(mappingEntity.getServiceGroupId());

      desiredConfigsByHost.get(mappingEntity.getHostId()).put(mappingEntity.getType(), desiredConfig);
    }

    return desiredConfigsByHost;
  }

  //TODO this needs to be reworked to support multiple instance of same service
  @Override
  public Map<Long, Map<String, DesiredConfig>> getAllHostsDesiredConfigs() {

    Collection<Long> hostIds;
    try {
      hostIds = clusters.getHostIdsForCluster(clusterName).keySet();
    } catch (AmbariException ignored) {
      return Collections.emptyMap();
    }

    return getHostsDesiredConfigs(hostIds);
  }

  /**
   * {@inheritDoc}
   */
  @Override
  public Long getNextConfigVersion(String type) {
    return clusterDAO.findNextConfigVersion(clusterId, type);
  }

  /**
   * {@inheritDoc}
   */
  @Override
  public Map<ServiceComponentHostEvent, String> processServiceComponentHostEvents(ListMultimap<String, ServiceComponentHostEvent> eventMap) {
    clusterGlobalLock.readLock().lock();

    try {
      return processServiceComponentHostEventsInSingleTransaction(eventMap);
    } finally {
      clusterGlobalLock.readLock().unlock();
    }
  }

  /**
   * Bulk handle service component host events, wrapping all handling in a
   * single transaction. This allows
   * {@link #processServiceComponentHostEvents(ListMultimap)} to lock around the
   * AoP {@link Transactional} annotation so that the lock is not released
   * before the transaction is committed.
   *
   * @param eventMap
   * @return the events which failed to be processed.
   */
  @Transactional
  protected Map<ServiceComponentHostEvent, String> processServiceComponentHostEventsInSingleTransaction(
    ListMultimap<String, ServiceComponentHostEvent> eventMap) {
    Map<ServiceComponentHostEvent, String> failedEvents = new HashMap<>();

    for (Entry<String, ServiceComponentHostEvent> entry : eventMap.entries()) {
      String serviceName = entry.getKey();
      ServiceComponentHostEvent event = entry.getValue();
      String serviceComponentName = event.getServiceComponentName();

      // server-side events either don't have a service name or are AMBARI;
      // either way they are not handled by this method since it expects a
      // real service and component
      if (StringUtils.isBlank(serviceName) || RootService.AMBARI.name().equals(serviceName)) {
        continue;
      }

      if (StringUtils.isBlank(serviceComponentName)) {
        continue;
      }

      try {
        Service service = getService(serviceName);
        ServiceComponent serviceComponent = service.getServiceComponent(serviceComponentName);
        ServiceComponentHost serviceComponentHost = serviceComponent.getServiceComponentHost(
          event.getHostName());
        serviceComponentHost.handleEvent(event);
      } catch (ServiceNotFoundException e) {
        String message = String.format(
          "ServiceComponentHost lookup exception. Service not found for Service: %s. Error: %s",
          serviceName, e.getMessage());
        LOG.error(message);
        failedEvents.put(event, message);
      } catch (ServiceComponentNotFoundException e) {
        String message = String.format(
          "ServiceComponentHost lookup exception. Service Component not found for Service: %s, Component: %s. Error: %s",
          serviceName, serviceComponentName, e.getMessage());
        LOG.error(message);
        failedEvents.put(event, message);
      } catch (ServiceComponentHostNotFoundException e) {
        String message = String.format(
          "ServiceComponentHost lookup exception. Service Component Host not found for Service: %s, Component: %s, Host: %s. Error: %s",
          serviceName, serviceComponentName, event.getHostName(), e.getMessage());
        LOG.error(message);
        failedEvents.put(event, message);
      } catch (AmbariException e) {
        String message = String.format("ServiceComponentHost lookup exception %s", e.getMessage());
        LOG.error(message);
        failedEvents.put(event, message);
      } catch (InvalidStateTransitionException e) {
        LOG.error("Invalid transition ", e);

        boolean isFailure = true;

        Enum<?> currentState = e.getCurrentState();
        Enum<?> failedEvent = e.getEvent();

        // skip adding this as a failed event, to work around stack ordering
        // issues with Hive
        if (currentState == State.STARTED &&
          failedEvent == ServiceComponentHostEventType.HOST_SVCCOMP_START) {
          isFailure = false;
          LOG.warn(
            "The start request for {} is invalid since the component is already started. Ignoring the request.",
            serviceComponentName);
        }

        // unknown hosts should be able to be put back in progress and let the
        // action scheduler fail it; don't abort the entire stage just because
        // this happens
        if (currentState == State.UNKNOWN
          && failedEvent == ServiceComponentHostEventType.HOST_SVCCOMP_OP_IN_PROGRESS) {
          isFailure = false;
          LOG.warn("The host {} is in an unknown state; attempting to put {} back in progress.",
            event.getHostName(),
            serviceComponentName);
        }

        // fail the event, causing it to automatically abort
        if (isFailure) {
          failedEvents.put(event, String.format("Invalid transition. %s", e.getMessage()));
        }
      }
    }

    return failedEvents;
  }

  /**
   * @param serviceName   name of the service
   * @param componentName name of the component
   * @return the set of hosts for the provided service and component
   */
  @Override
  public Set<String> getHosts(String serviceName, String componentName) {
    Map<String, Service> clusterServices = getServices();

    if (!clusterServices.containsKey(serviceName)) {
      return Collections.emptySet();
    }

    Service service = clusterServices.get(serviceName);
    Map<String, ServiceComponent> components = service.getServiceComponents();

    if (!components.containsKey(componentName) ||
      components.get(componentName).getServiceComponentHosts().size() == 0) {
      return Collections.emptySet();
    }

    return components.get(componentName).getServiceComponentHosts().keySet();
  }

  @Override
  public Host getHost(final String hostName) {
    if (StringUtils.isEmpty(hostName)) {
      return null;
    }

    Collection<Host> hosts = getHosts();
    if (hosts != null) {
      for (Host host : hosts) {
        String hostString = host.getHostName();
        if (hostName.equalsIgnoreCase(hostString)) {
          return host;
        }
      }
    }
    return null;
  }

  @Override
  public Host getHost(final Long hostId) {
    if (hostId == null) {
      return null;
    }

    Collection<Host> hosts = getHosts();
    if(hosts != null) {
      for (Host host : hosts) {
        if(hostId.equals(host.getHostId())) {
          return host;
        }
      }
    }
    return null;
  }

  @Override
  public Collection<Host> getHosts() {
    Map<String, Host> hosts;

    try {
      //todo: why the hell does this method throw AmbariException???
      //todo: this is ridiculous that I need to get hosts for this cluster from Clusters!!!
      //todo: should I getHosts using the same logic as the other getHosts call?  At least that doesn't throw AmbariException.
      hosts = clusters.getHostsForCluster(clusterName);
    } catch (AmbariException e) {
      //todo: in what conditions is AmbariException thrown?
      throw new RuntimeException("Unable to get hosts for cluster: " + clusterName, e);
    }
    return hosts == null ? Collections.emptyList() : hosts.values();
  }

  private ClusterHealthReport getClusterHealthReport(
    Map<String, Host> clusterHosts) throws AmbariException {

    int staleConfigsHosts = 0;
    int maintenanceStateHosts = 0;

    int healthyStateHosts = 0;
    int unhealthyStateHosts = 0;
    int initStateHosts = 0;
    int healthyStatusHosts = 0;

    int unhealthyStatusHosts = 0;
    int unknownStatusHosts = 0;
    int alertStatusHosts = 0;
    int heartbeatLostStateHosts = 0;

    // look this up once so it can be reused in the loop for every SCH
    Map<String, DesiredConfig> desiredConfigs = getDesiredConfigs();

    Collection<Host> hosts = clusterHosts.values();
    Iterator<Host> iterator = hosts.iterator();
    //TODO to version in sch
    List<Long> hostIds = hosts.stream().map(Host::getHostId).collect(Collectors.toList());
    List<HostComponentDesiredStateEntity> hostComponentDesiredStateEntities =
        hostIds.isEmpty() ? Collections.EMPTY_LIST : hostComponentDesiredStateDAO.findByHostsAndCluster(hostIds, clusterId);
    Map<Long, Map<String, HostComponentDesiredStateEntity>> mappedHostIds = hostComponentDesiredStateEntities.stream().collect(
        Collectors.groupingBy(HostComponentDesiredStateEntity::getHostId,
            Collectors.toMap(HostComponentDesiredStateEntity::getComponentName, Function.identity())
        )
    );
    while (iterator.hasNext()) {
      Host host = iterator.next();
      String hostName = host.getHostName();

      switch (host.getState()) {
        case HEALTHY:
          healthyStateHosts++;
          break;
        case UNHEALTHY:
          unhealthyStateHosts++;
          break;
        case INIT:
          initStateHosts++;
          break;
        case HEARTBEAT_LOST:
          heartbeatLostStateHosts++;
          break;
      }

      switch (HostHealthStatus.HealthStatus.valueOf(host.getStatus())) {
        case HEALTHY:
          healthyStatusHosts++;
          break;
        case UNHEALTHY:
          unhealthyStatusHosts++;
          break;
        case UNKNOWN:
          unknownStatusHosts++;
          break;
        case ALERT:
          alertStatusHosts++;
          break;
      }

      boolean staleConfig = false;
      boolean maintenanceState = false;

      if (serviceComponentHostsByHost.containsKey(hostName)) {
        Map<String, HostComponentDesiredStateEntity> componentsStates = mappedHostIds.get(host.getHostId());
        for (ServiceComponentHost sch : serviceComponentHostsByHost.get(hostName)) {
          HostComponentDesiredStateEntity componentState = componentsStates == null ? null :
              componentsStates.get(sch.getServiceComponentName());
          if (componentState != null) {
            staleConfig = staleConfig || configHelper.isStaleConfigs(sch, desiredConfigs, componentState);
          } else {
            staleConfig = staleConfig || configHelper.isStaleConfigs(sch, desiredConfigs);
          }
          maintenanceState = maintenanceState ||
            maintenanceStateHelper.getEffectiveState(sch) != MaintenanceState.OFF;
        }
      }

      if (staleConfig) {
        staleConfigsHosts++;
      }
      if (maintenanceState) {
        maintenanceStateHosts++;
      }
    }

    ClusterHealthReport chr = new ClusterHealthReport();
    chr.setAlertStatusHosts(alertStatusHosts);
    chr.setHealthyStateHosts(healthyStateHosts);
    chr.setUnknownStatusHosts(unknownStatusHosts);
    chr.setUnhealthyStatusHosts(unhealthyStatusHosts);
    chr.setUnhealthyStateHosts(unhealthyStateHosts);
    chr.setStaleConfigsHosts(staleConfigsHosts);
    chr.setMaintenanceStateHosts(maintenanceStateHosts);
    chr.setInitStateHosts(initStateHosts);
    chr.setHeartbeatLostStateHosts(heartbeatLostStateHosts);
    chr.setHealthyStatusHosts(healthyStatusHosts);

    return chr;
  }

  @Override
  public boolean checkPermission(PrivilegeEntity privilegeEntity, boolean readOnly) {
    ClusterEntity clusterEntity = getClusterEntity();
    ResourceEntity resourceEntity = clusterEntity.getResource();
    if (resourceEntity != null) {
      Integer permissionId = privilegeEntity.getPermission().getId();
      // CLUSTER.USER or CLUSTER.ADMINISTRATOR for the given cluster resource.
      if (privilegeEntity.getResource().equals(resourceEntity)) {
        if ((readOnly && permissionId.equals(PermissionEntity.CLUSTER_USER_PERMISSION))
          || permissionId.equals(PermissionEntity.CLUSTER_ADMINISTRATOR_PERMISSION)) {
          return true;
        }
      }
    }
    return false;
  }

  @Override
  public void addSessionAttributes(Map<String, Object> attributes) {
    if (attributes != null && !attributes.isEmpty()) {
      Map<String, Object> sessionAttributes = new HashMap<>(getSessionAttributes());
      sessionAttributes.putAll(attributes);
      setSessionAttributes(attributes);
    }
  }

  @Override
  public void setSessionAttribute(String key, Object value) {
    if (key != null && !key.isEmpty()) {
      Map<String, Object> sessionAttributes = new HashMap<>(getSessionAttributes());
      sessionAttributes.put(key, value);
      setSessionAttributes(sessionAttributes);
    }
  }

  @Override
  public void removeSessionAttribute(String key) {
    if (key != null && !key.isEmpty()) {
      Map<String, Object> sessionAttributes = new HashMap<>(getSessionAttributes());
      sessionAttributes.remove(key);
      setSessionAttributes(sessionAttributes);
    }
  }

  @Override
  public Map<String, Object> getSessionAttributes() {
    Map<String, Object> attributes =
      (Map<String, Object>) getSessionManager().getAttribute(getClusterSessionAttributeName());

    return attributes == null ? Collections.emptyMap() : attributes;
  }

  /**
   * Get the associated session manager.
   *
   * @return the session manager
   */
  protected AmbariSessionManager getSessionManager() {
    return sessionManager;
  }

  /**
   * Set the map of session attributes for this cluster.
   * <p/>
   * This is a private method so that it may be used as a utility for add and update operations.
   *
   * @param sessionAttributes the map of session attributes for this cluster; never null
   */
  private void setSessionAttributes(Map<String, Object> sessionAttributes) {
    getSessionManager().setAttribute(getClusterSessionAttributeName(), sessionAttributes);
  }

  /**
   * Generates and returns the cluster-specific attribute name to use to set and get cluster-specific
   * session attributes.
   *
   * @return the name of the cluster-specific session attribute
   */
  private String getClusterSessionAttributeName() {
    return CLUSTER_SESSION_ATTRIBUTES_PREFIX + getClusterName();
  }

  /**
   * {@inheritDoc}
   */
  @Override
  @Transactional
  public void applyLatestConfigurations(StackId stackId, Long serviceId) {
    clusterGlobalLock.writeLock().lock();

    try {
      // grab all of the configurations and hash them so we can easily update them when picking and choosing only those from the service
      ClusterEntity clusterEntity = getClusterEntity();
      Collection<ClusterConfigEntity> configEntities = clusterEntity.getClusterConfigEntities();
      ImmutableMap<Object, ClusterConfigEntity> clusterConfigEntityMap = Maps.uniqueIndex(
        configEntities, Functions.identity());

      // find the latest configurations for the service
      Set<String> configTypesForService = new HashSet<>();
      List<ServiceConfigEntity> latestServiceConfigs = serviceConfigDAO.getLastServiceConfigsForService(
        getClusterId(), serviceId);

      // process the current service configurations
      for (ServiceConfigEntity serviceConfig : latestServiceConfigs) {
        List<ClusterConfigEntity> latestConfigs = serviceConfig.getClusterConfigEntities();
        for (ClusterConfigEntity latestConfig : latestConfigs) {
          // grab the hash'd entity from the map so we're working with the right one
          latestConfig = clusterConfigEntityMap.get(latestConfig);

          // add the config type to our list for tracking later on
          configTypesForService.add(latestConfig.getType());

          // un-select the latest configuration for the service
          LOG.debug("Disabling configuration {} with tag {}", latestConfig.getType(), latestConfig.getTag());
          latestConfig.setSelected(false);
        }
      }

      // get the latest configurations for the given stack which we're going to make active
      Collection<ClusterConfigEntity> latestConfigsByStack = clusterDAO.getLatestConfigurations(
        clusterId, stackId);

      // set the service configuration for the specified stack to the latest
      for (ClusterConfigEntity latestConfigByStack : latestConfigsByStack) {
        // since we're iterating over all configuration types, only work with those that are for our service
        if (!configTypesForService.contains(latestConfigByStack.getType())) {
          continue;
        }

        // pull the correct latest mapping for the stack out of the cached map
        // from the cluster entity
        ClusterConfigEntity entity = clusterConfigEntityMap.get(latestConfigByStack);
        entity.setSelected(true);

        LOG.info("Setting {} with version tag {} created on {} to selected for stack {}",
          entity.getType(), entity.getTag(), new Date(entity.getTimestamp()),
          stackId
        );
      }

      // since the entities which were modified came from the cluster entity's
      // list to begin with, we can just save them right back - no need for a
      // new collection since the entity instances were modified directly
      clusterEntity = clusterDAO.merge(clusterEntity, true);

      cacheConfigurations();

      LOG.info(
        "Applied latest configurations for {} on stack {}. The the following types were modified: {}",
          getServiceOrNull(serviceId), stackId, StringUtils.join(configTypesForService, ','));

    } finally {
      clusterGlobalLock.writeLock().unlock();
    }

    // publish an event to instruct entity managers to clear cached instances of
    // ClusterEntity immediately - it takes EclipseLink about 1000ms to update
    // the L1 caches of other threads and the action scheduler could act upon
    // stale data
    EntityManagerCacheInvalidationEvent event = new EntityManagerCacheInvalidationEvent();
    jpaEventPublisher.publish(event);
  }

  /**
   * {@inheritDoc}
   */
  @Override
  public Map<PropertyInfo.PropertyType, Set<String>> getConfigPropertiesTypes(String configType) {
    try {
      StackId stackId = getCurrentStackVersion();
      StackInfo stackInfo = ambariMetaInfo.getStack(stackId.getStackName(), stackId.getStackVersion());
      return stackInfo.getConfigPropertiesTypes(configType);
    } catch (AmbariException ignored) {
    }
    return new HashMap<>();
  }

  /**
   * Removes all configurations associated with the specified stack for the
   * specified service. The caller should make sure the cluster global write
   * lock is acquired.
   *
   * @param stackId
   *          the stack to remove configurations for (not {@code null}).
   * @param serviceId
   *          the service ID (not {@code null}).
   * @see #clusterGlobalLock
   */
  @Transactional
  void removeAllConfigsForStack(StackId stackId, Long serviceId) {
    ClusterEntity clusterEntity = getClusterEntity();

    // make sure the entity isn't stale in the current unit of work.
    clusterDAO.refresh(clusterEntity);

    long clusterId = clusterEntity.getClusterId();

    // keep track of any types removed for logging purposes
    Set<String> removedConfigurationTypes = new HashSet<>();

    // this will keep track of cluster config mappings that need removal
    // since there is no relationship between configs and their mappings, we
    // have to do it manually
    List<ClusterConfigEntity> removedClusterConfigs = new ArrayList<>(50);
    Collection<ClusterConfigEntity> allClusterConfigEntities = clusterEntity.getClusterConfigEntities();
    Collection<ServiceConfigEntity> allServiceConfigEntities = clusterEntity.getServiceConfigEntities();

    // get the service configs only for the service
    List<ServiceConfigEntity> serviceConfigs = serviceConfigDAO.getServiceConfigsForServiceAndStack(
      clusterId, stackId, serviceId);

    // remove all service configurations and associated configs
    for (ServiceConfigEntity serviceConfig : serviceConfigs) {
      for (ClusterConfigEntity configEntity : serviceConfig.getClusterConfigEntities()) {
        removedConfigurationTypes.add(configEntity.getType());

        allClusterConfigEntities.remove(configEntity);
        clusterDAO.removeConfig(configEntity);
        removedClusterConfigs.add(configEntity);
      }

      serviceConfig.getClusterConfigEntities().clear();
      serviceConfigDAO.remove(serviceConfig);
      allServiceConfigEntities.remove(serviceConfig);
    }

    clusterEntity.setClusterConfigEntities(allClusterConfigEntities);
    clusterEntity = clusterDAO.merge(clusterEntity);

    LOG.info("Removed the following configuration types for {} on stack {}: {}", getServiceOrNull(serviceId).getName(),
      stackId, StringUtils.join(removedConfigurationTypes, ','));
  }

  /**
   * {@inheritDoc}
   */
  @Override
  public void removeConfigurations(StackId stackId, Long serviceId) {
    clusterGlobalLock.writeLock().lock();
    try {
      removeAllConfigsForStack(stackId, serviceId);
      cacheConfigurations();
    } finally {
      clusterGlobalLock.writeLock().unlock();
    }
  }

  /**
   * Caches all of the {@link ClusterConfigEntity}s in {@link #allConfigs}.
   */
  private void cacheConfigurations() {
    clusterGlobalLock.writeLock().lock();
    try {
      ClusterEntity clusterEntity = getClusterEntity();
      allConfigs.clear();
      serviceConfigs.clear();

      if (!clusterEntity.getClusterConfigEntities().isEmpty()) {
        for (ClusterConfigEntity entity : clusterEntity.getClusterConfigEntities()) {
          if (entity.getServiceId() != null) {
            if(!serviceConfigs.containsKey(entity.getServiceId())) {
              ConcurrentMap<String, ConcurrentMap<String, Config>> allServiceConfigs = new ConcurrentHashMap<>();
              if (!allServiceConfigs.containsKey(entity.getType())) {
                allServiceConfigs.put(entity.getType(), new ConcurrentHashMap<>());
              }
              Config config = configFactory.createExisting(this, entity);
              allServiceConfigs.get(entity.getType()).put(entity.getTag(), config);
              serviceConfigs.put(entity.getServiceId(), allServiceConfigs);
            }
            else {
              ConcurrentMap<String, ConcurrentMap<String, Config>> allServiceConfigs = serviceConfigs.get(entity.getServiceId());
              if (!allServiceConfigs.containsKey(entity.getType())) {
                allServiceConfigs.put(entity.getType(), new ConcurrentHashMap<>());
              }
              Config config = configFactory.createExisting(this, entity);
              allServiceConfigs.get(entity.getType()).put(entity.getTag(), config);
              serviceConfigs.put(entity.getServiceId(), allServiceConfigs);
            }
          }
          if (!allConfigs.containsKey(entity.getType())) {
            allConfigs.put(entity.getType(), new ConcurrentHashMap<>());
          }

          Config config = configFactory.createExisting(this, entity);

          allConfigs.get(entity.getType()).put(entity.getTag(), config);
        }
      }
    } finally {
      clusterGlobalLock.writeLock().unlock();
    }
  }

  private void loadStackVersion() {
    desiredStackVersion = new StackId(getClusterEntity().getDesiredStack());
  }

  /**
   * Returns whether this cluster was provisioned by a Blueprint or not.
   * @return true if the cluster was deployed with a Blueprint otherwise false.
   */
  @Override
  public boolean isBluePrintDeployed() {

    List<TopologyRequestEntity> topologyRequests = topologyRequestDAO.findByClusterId(getClusterId());

    // Iterate through the topology requests associated with this cluster and look for PROVISION request
    for (TopologyRequestEntity topologyRequest : topologyRequests) {
      TopologyRequest.Type requestAction = TopologyRequest.Type.valueOf(topologyRequest.getAction());
      if (requestAction == TopologyRequest.Type.PROVISION) {
        return true;
      }
    }

    return false;
  }

  /**
   * Gets the {@link ClusterEntity} for this {@link Cluster} from the
   * {@link EntityManager} cache.
   *
   * @return
   */
  private ClusterEntity getClusterEntity() {
    return clusterDAO.findById(clusterId);
  }

  /**
   * Returns the number of hosts that form the cluster.
   *
   * @return number of hosts that form the cluster
   */
  @Override
  public int getClusterSize() {
    return clusters.getClusterSize(clusterName);
  }


  /**
   * {@inheritDoc}
   */
  @Override
  public UpgradeEntity getUpgradeInProgress() {
    ClusterEntity clusterEntity = getClusterEntity();
    return clusterEntity.getUpgradeEntity();
  }

  /**
   * {@inheritDoc}
   */
  @Override
  @Transactional
  public void setUpgradeEntity(UpgradeEntity upgradeEntity) throws AmbariException {
    try {
      ClusterEntity clusterEntity = getClusterEntity();
      clusterEntity.setUpgradeEntity(upgradeEntity);
      clusterDAO.merge(clusterEntity);
    } catch (RollbackException e) {
      throw new AmbariException("Unable to update the associated upgrade with the cluster", e);
    }
  }

  /**
   * {@inheritDoc}
   */
  @Override
  public boolean isUpgradeSuspended() {
    UpgradeEntity upgrade = getUpgradeInProgress();
    if (null != upgrade) {
      return upgrade.isSuspended();
    }

    return false;
  }

  /**
   * {@inheritDoc}
   */
  @Override
  public String getClusterProperty(String propertyName, String defaultValue) {
    String cachedValue = m_clusterPropertyCache.get(propertyName);
    if (null != cachedValue) {
      return cachedValue;
    }

    // start with the default
    cachedValue = defaultValue;

    Config clusterEnv = getDesiredConfigByType(ConfigHelper.CLUSTER_ENV);
    if (null != clusterEnv) {
      Map<String, String> clusterEnvProperties = clusterEnv.getProperties();
      if (clusterEnvProperties.containsKey(propertyName)) {
        String value = clusterEnvProperties.get(propertyName);
        if (null != value) {
          cachedValue = value;
        }
      }
    }

    // cache the value and return it
    m_clusterPropertyCache.put(propertyName, cachedValue);
    return cachedValue;
  }

  /**
   * Gets whether the specified cluster property is already cached.
   *
   * @param propertyName
   *          the property to check.
   * @return {@code true} if the property is cached.
   */
  boolean isClusterPropertyCached(String propertyName) {
    return m_clusterPropertyCache.containsKey(propertyName);
  }

  /**
   * Handles {@link ClusterConfigChangedEvent} which means that the
   * {{cluster-env}} may have changed.
   *
   * @param event
   *          the change event.
   */
  @Subscribe
  public void handleClusterEnvConfigChangedEvent(ClusterConfigChangedEvent event) {
    if (!StringUtils.equals(event.getConfigType(), ConfigHelper.CLUSTER_ENV)) {
      return;
    }

    m_clusterPropertyCache.clear();
  }

  /**
   * {@inheritDoc}
   */
  @Override
  public RoleCommandOrder getRoleCommandOrder() {
    return roleCommandOrderProvider.getRoleCommandOrder(this);
  }

  /**
   * {@inheritDoc}
   */
  @Override
  public void addSuspendedUpgradeParameters(Map<String, String> commandParams,
                                            Map<String, String> roleParams) {

    // build some command params from the upgrade, including direction,
    // type, version, etc
    UpgradeEntity suspendedUpgrade = getUpgradeInProgress();
    if (null == suspendedUpgrade) {
      LOG.warn(
        "An upgrade is not currently suspended. The command and role parameters will not be modified.");

      return;
    }

    UpgradeContext upgradeContext = upgradeContextFactory.create(this, suspendedUpgrade);
    commandParams.putAll(upgradeContext.getInitializedCommandParameters());

    // suspended goes in role params
    roleParams.put(KeyNames.UPGRADE_SUSPENDED, Boolean.TRUE.toString().toLowerCase());
  }

  /**
   * {@inheritDoc}
   */
  @Override
  public Map<String, Map<String, String>> getComponentVersionMap() {
    Map<String, Map<String, String>> componentVersionMap = new HashMap<>();

    for (Service service : getServices().values()) {
      Map<String, String> componentMap = new HashMap<>();
      for (ServiceComponent component : service.getServiceComponents().values()) {
        // skip components which don't advertise a version
        if (!component.isVersionAdvertised()) {
          continue;
        }

        // if the repo isn't resolved, then we can't trust the version
        if (!component.getDesiredRepositoryVersion().isResolved()) {
          continue;
        }

        componentMap.put(component.getName(), component.getDesiredVersion());
      }

      if (!componentMap.isEmpty()) {
        componentVersionMap.put(service.getName(), componentMap);
      }
    }

    return componentVersionMap;
  }
}<|MERGE_RESOLUTION|>--- conflicted
+++ resolved
@@ -38,10 +38,7 @@
 import java.util.concurrent.ConcurrentSkipListSet;
 import java.util.concurrent.CopyOnWriteArrayList;
 import java.util.concurrent.locks.ReadWriteLock;
-<<<<<<< HEAD
-=======
 import java.util.function.Function;
->>>>>>> 0907d611
 import java.util.stream.Collectors;
 
 import javax.annotation.Nullable;
@@ -308,7 +305,6 @@
   private TopologyRequestDAO topologyRequestDAO;
 
   @Inject
-<<<<<<< HEAD
   private ServiceGroupDAO serviceGroupDAO;
 
   @Inject
@@ -316,9 +312,9 @@
 
   @Inject
   private ClusterSettingDAO clusterSettingDAO;
-=======
+
   private TopologyDeleteFormer topologyDeleteFormer;
->>>>>>> 0907d611
+
 
   /**
    * Data access object used for looking up stacks from the database.
@@ -2060,11 +2056,7 @@
 
   @Override
   public ServiceConfigVersionResponse createServiceConfigVersion(
-<<<<<<< HEAD
     Long serviceId, String user, String note, ConfigGroup configGroup) throws AmbariException {
-=======
-      String serviceName, String user, String note, ConfigGroup configGroup) throws AmbariException {
->>>>>>> 0907d611
 
     // Create next service config version
     ServiceConfigEntity serviceConfigEntity = new ServiceConfigEntity();
@@ -2091,7 +2083,7 @@
       Map<String, Collection<String>> changedConfigs = configHelper.getChangedConfigTypes(this, serviceConfigEntity,
           configGroup == null ? null : configGroup.getId(),
           clusterId,
-          serviceName);
+          serviceConfigEntity.getServiceName());
 
       long nextServiceConfigVersion = serviceConfigDAO.findNextServiceConfigVersion(clusterId,
         serviceId);
@@ -2122,7 +2114,7 @@
       }
       stateUpdateEventPublisher.publish(new ConfigsUpdateEvent(serviceConfigEntity,
           configGroup == null ? null : configGroup.getName(), groupHostNames, changedConfigs.keySet()));
-      configHelper.checkStaleConfigsStatusOnConfigsUpdate(clusterEntity.getClusterId(), serviceName, groupHostNames, changedConfigs);
+      configHelper.checkStaleConfigsStatusOnConfigsUpdate(clusterEntity.getClusterId(), serviceConfigEntity.getServiceName(), groupHostNames, changedConfigs);
     } finally {
       clusterGlobalLock.writeLock().unlock();
     }
@@ -2431,7 +2423,7 @@
       }
     }
     Map<String, Collection<String>> changedConfigs = configHelper.getChangedConfigTypes(this, serviceConfigEntity,
-        serviceConfigEntity.getGroupId(), clusterId, serviceName);
+        serviceConfigEntity.getGroupId(), clusterId, serviceConfigEntity.getServiceName());
 
     ClusterEntity clusterEntity = getClusterEntity();
     long nextServiceConfigVersion = serviceConfigDAO.findNextServiceConfigVersion(
@@ -2464,15 +2456,17 @@
         configGroupName,
         groupHostNames,
         changedConfigs.keySet()));
-    configHelper.checkStaleConfigsStatusOnConfigsUpdate(clusterEntity.getClusterId(), serviceName, groupHostNames, changedConfigs);
+    configHelper.checkStaleConfigsStatusOnConfigsUpdate(clusterEntity.getClusterId(), serviceConfigEntity.getServiceName(), groupHostNames, changedConfigs);
 
     return convertToServiceConfigVersionResponse(serviceConfigEntityClone);
   }
 
   //TODO this needs to be reworked to support multiple instance of same service
   @Transactional
-<<<<<<< HEAD
-  ServiceConfigVersionResponse applyConfigs(Set<Config> configs, String user, String serviceConfigVersionNote) throws AmbariException {
+  ServiceConfigVersionResponse applyConfigs(Set<Config> configs, String user, String serviceConfigVersionNote) throws AmbariException{
+
+List<ClusterConfigEntity> appliedConfigs = new ArrayList<>();
+Long serviceName = getServiceForConfigTypes( configs.stream().map(Config::getType).collect(toList()));
     Long resultingServiceId = null;
     for (Config config : configs) {
       for (Long serviceId : serviceConfigTypes.keySet()) {
@@ -2482,8 +2476,8 @@
             break;
           } else if (!resultingServiceId.equals(serviceId)) {
             String error = String.format("Updating configs for multiple services by a " +
-                "single API request isn't supported. Conflicting services %s and %s for %s",
-                getService(serviceId).getName(), getService(resultingServiceId).getName(), config.getType());
+                            "single API request isn't supported. Conflicting services %s and %s for %s",
+                    getService(serviceId).getName(), getService(resultingServiceId).getName(), config.getType());
             IllegalArgumentException exception = new IllegalArgumentException(error);
             LOG.error(error + ", config version not created for {}", getService(resultingServiceId).getName());
             throw exception;
@@ -2493,11 +2487,6 @@
         }
       }
     }
-=======
-  ServiceConfigVersionResponse applyConfigs(Set<Config> configs, String user, String serviceConfigVersionNote) throws AmbariException{
-
-List<ClusterConfigEntity> appliedConfigs = new ArrayList<>();    String serviceName = getServiceForConfigTypes( configs.stream().map(Config::getType).collect(toList()));
->>>>>>> 0907d611
     // update the selected flag for every config type
     ClusterEntity clusterEntity = getClusterEntity();
     Collection<ClusterConfigEntity> clusterConfigs = clusterEntity.getClusterConfigEntities();
@@ -2533,11 +2522,7 @@
 
   }
 
-<<<<<<< HEAD
   private ServiceConfigVersionResponse createServiceConfigVersion(Long serviceId, String user,
-=======
-  private ServiceConfigVersionResponse createServiceConfigVersion(String serviceName, String user,
->>>>>>> 0907d611
                                                                   String serviceConfigVersionNote) throws AmbariException {
     //create next service config version
     return createServiceConfigVersion(serviceId, user, serviceConfigVersionNote, null);
