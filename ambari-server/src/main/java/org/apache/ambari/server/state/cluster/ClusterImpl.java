/*
 * Licensed to the Apache Software Foundation (ASF) under one
 * or more contributor license agreements.  See the NOTICE file
 * distributed with this work for additional information
 * regarding copyright ownership.  The ASF licenses this file
 * to you under the Apache License, Version 2.0 (the
 * "License"); you may not use this file except in compliance
 * with the License.  You may obtain a copy of the License at
 *
 *     http://www.apache.org/licenses/LICENSE-2.0
 *
 * Unless required by applicable law or agreed to in writing, software
 * distributed under the License is distributed on an "AS IS" BASIS,
 * WITHOUT WARRANTIES OR CONDITIONS OF ANY KIND, either express or implied.
 * See the License for the specific language governing permissions and
 * limitations under the License.
 */

package org.apache.ambari.server.state.cluster;

import static java.util.stream.Collectors.toList;

import java.text.MessageFormat;
import java.util.ArrayList;
import java.util.Collection;
import java.util.Collections;
import java.util.Date;
import java.util.HashMap;
import java.util.HashSet;
import java.util.Iterator;
import java.util.List;
import java.util.Map;
import java.util.Map.Entry;
import java.util.Objects;
import java.util.Set;
import java.util.concurrent.ConcurrentHashMap;
import java.util.concurrent.ConcurrentMap;
import java.util.concurrent.ConcurrentSkipListMap;
import java.util.concurrent.CopyOnWriteArrayList;
import java.util.concurrent.locks.ReadWriteLock;
<<<<<<< HEAD
import java.util.function.Function;
import java.util.stream.Collectors;
=======
>>>>>>> c7159a7a

import javax.annotation.Nullable;
import javax.persistence.EntityManager;
import javax.persistence.RollbackException;

import org.apache.ambari.annotations.Experimental;
import org.apache.ambari.annotations.ExperimentalFeature;
import org.apache.ambari.server.AmbariException;
import org.apache.ambari.server.ConfigGroupNotFoundException;
import org.apache.ambari.server.ObjectNotFoundException;
import org.apache.ambari.server.ParentObjectNotFoundException;
import org.apache.ambari.server.RoleCommand;
import org.apache.ambari.server.ServiceComponentHostNotFoundException;
import org.apache.ambari.server.ServiceComponentNotFoundException;
import org.apache.ambari.server.ServiceNotFoundException;
import org.apache.ambari.server.agent.ExecutionCommand.KeyNames;
import org.apache.ambari.server.api.services.AmbariMetaInfo;
import org.apache.ambari.server.controller.AmbariSessionManager;
import org.apache.ambari.server.controller.ClusterResponse;
import org.apache.ambari.server.controller.ConfigurationResponse;
import org.apache.ambari.server.controller.MaintenanceStateHelper;
import org.apache.ambari.server.controller.RootService;
import org.apache.ambari.server.controller.ServiceConfigVersionResponse;
import org.apache.ambari.server.controller.internal.DeleteHostComponentStatusMetaData;
import org.apache.ambari.server.events.AmbariEvent.AmbariEventType;
import org.apache.ambari.server.events.ClusterConfigChangedEvent;
import org.apache.ambari.server.events.ClusterEvent;
import org.apache.ambari.server.events.ConfigsUpdateEvent;
import org.apache.ambari.server.events.jpa.EntityManagerCacheInvalidationEvent;
import org.apache.ambari.server.events.jpa.JPAEvent;
import org.apache.ambari.server.events.publishers.AmbariEventPublisher;
import org.apache.ambari.server.events.publishers.JPAEventPublisher;
import org.apache.ambari.server.events.publishers.StateUpdateEventPublisher;
import org.apache.ambari.server.logging.LockFactory;
import org.apache.ambari.server.metadata.RoleCommandOrder;
import org.apache.ambari.server.metadata.RoleCommandOrderProvider;
import org.apache.ambari.server.orm.RequiresSession;
import org.apache.ambari.server.orm.cache.HostConfigMapping;
import org.apache.ambari.server.orm.dao.AlertDefinitionDAO;
import org.apache.ambari.server.orm.dao.AlertDispatchDAO;
import org.apache.ambari.server.orm.dao.ClusterDAO;
import org.apache.ambari.server.orm.dao.ClusterStateDAO;
import org.apache.ambari.server.orm.dao.HostComponentDesiredStateDAO;
import org.apache.ambari.server.orm.dao.HostConfigMappingDAO;
import org.apache.ambari.server.orm.dao.HostDAO;
import org.apache.ambari.server.orm.dao.HostVersionDAO;
import org.apache.ambari.server.orm.dao.ServiceConfigDAO;
import org.apache.ambari.server.orm.dao.StackDAO;
import org.apache.ambari.server.orm.dao.TopologyRequestDAO;
import org.apache.ambari.server.orm.dao.UpgradeDAO;
import org.apache.ambari.server.orm.entities.ClusterConfigEntity;
import org.apache.ambari.server.orm.entities.ClusterEntity;
import org.apache.ambari.server.orm.entities.ClusterServiceEntity;
import org.apache.ambari.server.orm.entities.ClusterStateEntity;
import org.apache.ambari.server.orm.entities.ConfigGroupEntity;
import org.apache.ambari.server.orm.entities.HostComponentDesiredStateEntity;
import org.apache.ambari.server.orm.entities.HostEntity;
import org.apache.ambari.server.orm.entities.HostVersionEntity;
import org.apache.ambari.server.orm.entities.PermissionEntity;
import org.apache.ambari.server.orm.entities.PrivilegeEntity;
import org.apache.ambari.server.orm.entities.RepositoryVersionEntity;
import org.apache.ambari.server.orm.entities.RequestScheduleEntity;
import org.apache.ambari.server.orm.entities.ResourceEntity;
import org.apache.ambari.server.orm.entities.ServiceConfigEntity;
import org.apache.ambari.server.orm.entities.StackEntity;
import org.apache.ambari.server.orm.entities.TopologyRequestEntity;
import org.apache.ambari.server.orm.entities.UpgradeEntity;
import org.apache.ambari.server.security.authorization.AuthorizationException;
import org.apache.ambari.server.state.Cluster;
import org.apache.ambari.server.state.ClusterHealthReport;
import org.apache.ambari.server.state.Clusters;
import org.apache.ambari.server.state.Config;
import org.apache.ambari.server.state.ConfigFactory;
import org.apache.ambari.server.state.ConfigHelper;
import org.apache.ambari.server.state.DesiredConfig;
import org.apache.ambari.server.state.Host;
import org.apache.ambari.server.state.HostHealthStatus;
import org.apache.ambari.server.state.MaintenanceState;
import org.apache.ambari.server.state.PropertyInfo;
import org.apache.ambari.server.state.RepositoryType;
import org.apache.ambari.server.state.RepositoryVersionState;
import org.apache.ambari.server.state.SecurityType;
import org.apache.ambari.server.state.Service;
import org.apache.ambari.server.state.ServiceComponent;
import org.apache.ambari.server.state.ServiceComponentHost;
import org.apache.ambari.server.state.ServiceComponentHostEvent;
import org.apache.ambari.server.state.ServiceComponentHostEventType;
import org.apache.ambari.server.state.ServiceFactory;
import org.apache.ambari.server.state.ServiceInfo;
import org.apache.ambari.server.state.StackId;
import org.apache.ambari.server.state.StackInfo;
import org.apache.ambari.server.state.State;
import org.apache.ambari.server.state.UpgradeContext;
import org.apache.ambari.server.state.UpgradeContextFactory;
import org.apache.ambari.server.state.configgroup.ConfigGroup;
import org.apache.ambari.server.state.configgroup.ConfigGroupFactory;
import org.apache.ambari.server.state.fsm.InvalidStateTransitionException;
import org.apache.ambari.server.state.repository.ClusterVersionSummary;
import org.apache.ambari.server.state.repository.VersionDefinitionXml;
import org.apache.ambari.server.state.scheduler.RequestExecution;
import org.apache.ambari.server.state.scheduler.RequestExecutionFactory;
import org.apache.ambari.server.topology.TopologyDeleteFormer;
import org.apache.ambari.server.topology.TopologyRequest;
import org.apache.commons.collections.CollectionUtils;
import org.apache.commons.collections.MapUtils;
import org.apache.commons.lang.StringUtils;
import org.slf4j.Logger;
import org.slf4j.LoggerFactory;

import com.google.common.base.Functions;
import com.google.common.base.Predicate;
import com.google.common.collect.HashMultimap;
import com.google.common.collect.ImmutableMap;
import com.google.common.collect.Iterables;
import com.google.common.collect.ListMultimap;
import com.google.common.collect.Maps;
import com.google.common.collect.Multimap;
import com.google.common.eventbus.Subscribe;
import com.google.inject.Inject;
import com.google.inject.Injector;
import com.google.inject.assistedinject.Assisted;
import com.google.inject.persist.Transactional;

public class ClusterImpl implements Cluster {

  private static final Logger LOG = LoggerFactory.getLogger(ClusterImpl.class);
  private static final Logger configChangeLog = LoggerFactory.getLogger("configchange");

  /**
   * Prefix for cluster session attributes name.
   */
  private static final String CLUSTER_SESSION_ATTRIBUTES_PREFIX = "cluster_session_attributes:";

  @Inject
  private Clusters clusters;

  private StackId desiredStackVersion;

  private final ConcurrentSkipListMap<String, Service> services = new ConcurrentSkipListMap<>();

  /**
   * [ Config Type -> [ Config Version Tag -> Config ] ]
   */
  private final ConcurrentMap<String, ConcurrentMap<String, Config>> allConfigs = new ConcurrentHashMap<>();

  /**
   * [ ServiceName -> [ ServiceComponentName -> [ HostName -> [ ... ] ] ] ]
   */
  private final ConcurrentMap<String, ConcurrentMap<String, ConcurrentMap<String, ServiceComponentHost>>> serviceComponentHosts = new ConcurrentHashMap<>();

  /**
   * [ HostName -> [ ... ] ]
   */
  private final ConcurrentMap<String, List<ServiceComponentHost>> serviceComponentHostsByHost = new ConcurrentHashMap<>();

  /**
   * Map of existing config groups
   */
  private final Map<Long, ConfigGroup> clusterConfigGroups = new ConcurrentHashMap<>();

  /**
   * Map of Request schedules for this cluster
   */
  private final Map<Long, RequestExecution> requestExecutions = new ConcurrentHashMap<>();

  private final ReadWriteLock clusterGlobalLock;

  /**
   * The unique ID of the {@link @ClusterEntity}.
   */
  private final long clusterId;

  private String clusterName;

  @Inject
  private ClusterDAO clusterDAO;

  @Inject
  private ClusterStateDAO clusterStateDAO;

  @Inject
  private HostDAO hostDAO;

  @Inject
  private HostVersionDAO hostVersionDAO;

  @Inject
  private ServiceFactory serviceFactory;

  @Inject
  private ConfigFactory configFactory;

  @Inject
  private LockFactory lockFactory;

  @Inject
  private HostConfigMappingDAO hostConfigMappingDAO;

  @Inject
  private ConfigGroupFactory configGroupFactory;

  @Inject
  private RequestExecutionFactory requestExecutionFactory;

  @Inject
  private ConfigHelper configHelper;

  @Inject
  private MaintenanceStateHelper maintenanceStateHelper;

  @Inject
  private AmbariMetaInfo ambariMetaInfo;

  @Inject
  private ServiceConfigDAO serviceConfigDAO;

  @Inject
  private AlertDefinitionDAO alertDefinitionDAO;

  @Inject
  private AlertDispatchDAO alertDispatchDAO;

  @Inject
  private UpgradeDAO upgradeDAO;

  @Inject
  private AmbariSessionManager sessionManager;

  @Inject
  private TopologyRequestDAO topologyRequestDAO;

  @Inject
  private TopologyDeleteFormer topologyDeleteFormer;

  /**
   * Data access object used for looking up stacks from the database.
   */
  @Inject
  private StackDAO stackDAO;

  private volatile Multimap<String, String> serviceConfigTypes;

  /**
   * Used to publish events relating to cluster CRUD operations and to receive
   * information about cluster operations.
   */
  private AmbariEventPublisher eventPublisher;

  /**
   * Used for broadcasting {@link JPAEvent}s.
   */
  @Inject
  private JPAEventPublisher jpaEventPublisher;

  /**
   * Used for getting instances of {@link RoleCommand} for this cluster.
   */
  @Inject
  private RoleCommandOrderProvider roleCommandOrderProvider;

  /**
   * Used to create instances of {@link UpgradeContext} with injected
   * dependencies. The {@link UpgradeContext} is used to populate the command
   * with upgrade information on the command/role maps if the upgrade is
   * suspended.
   */
  @Inject
  private UpgradeContextFactory upgradeContextFactory;

  @Inject
  private StateUpdateEventPublisher stateUpdateEventPublisher;

  @Inject
  private HostComponentDesiredStateDAO hostComponentDesiredStateDAO;

  /**
   * A simple cache for looking up {@code cluster-env} properties for a cluster.
   * This map is changed whenever {{cluster-env}} is changed and we receive a
   * {@link ClusterConfigChangedEvent}.
   */
  private Map<String, String> m_clusterPropertyCache = new ConcurrentHashMap<>();

  @Inject
  public ClusterImpl(@Assisted ClusterEntity clusterEntity, Injector injector,
      AmbariEventPublisher eventPublisher)
      throws AmbariException {

    clusterId = clusterEntity.getClusterId();
    clusterName = clusterEntity.getClusterName();

    injector.injectMembers(this);

    clusterGlobalLock = lockFactory.newReadWriteLock("clusterGlobalLock");

    loadStackVersion();
    loadServices();
    loadServiceHostComponents();

    // cache configurations before loading configuration groups
    cacheConfigurations();
    loadConfigGroups();

    loadRequestExecutions();

    if (desiredStackVersion != null && !StringUtils.isEmpty(desiredStackVersion.getStackName()) && !
      StringUtils.isEmpty(desiredStackVersion.getStackVersion())) {
      loadServiceConfigTypes();
    }

    // register to receive stuff
    eventPublisher.register(this);
    this.eventPublisher = eventPublisher;
  }

  private void loadServiceConfigTypes() throws AmbariException {
    try {
      serviceConfigTypes = collectServiceConfigTypesMapping();
    } catch (AmbariException e) {
      LOG.error("Cannot load stack info:", e);
      throw e;
    }
    LOG.info("Service config types loaded: {}", serviceConfigTypes);
  }

  /**
   * Construct config type to service name mapping
   * @throws AmbariException when stack or its part not found
   */
  private Multimap<String, String> collectServiceConfigTypesMapping() throws AmbariException {
    Multimap<String, String> serviceConfigTypes = HashMultimap.create();

    Map<String, ServiceInfo> serviceInfoMap = null;
    try {
      serviceInfoMap = ambariMetaInfo.getServices(desiredStackVersion.getStackName(), desiredStackVersion.getStackVersion());
    } catch (ParentObjectNotFoundException e) {
      LOG.error("Service config versioning disabled due to exception: ", e);
      return serviceConfigTypes;
    }
    for (Entry<String, ServiceInfo> entry : serviceInfoMap.entrySet()) {
      String serviceName = entry.getKey();
      ServiceInfo serviceInfo = entry.getValue();
      Set<String> configTypes = serviceInfo.getConfigTypeAttributes().keySet();
      for (String configType : configTypes) {
        serviceConfigTypes.put(serviceName, configType);
      }
    }

    return serviceConfigTypes;
  }

  /**
   * Make sure we load all the service host components.
   * We need this for live status checks.
   */
  private void loadServiceHostComponents() {
    for (Entry<String, Service> serviceKV : services.entrySet()) {
      /* get all the service component hosts **/
      Service service = serviceKV.getValue();
      if (!serviceComponentHosts.containsKey(service.getName())) {
        serviceComponentHosts.put(service.getName(), new ConcurrentHashMap<>());
      }

      for (Entry<String, ServiceComponent> svcComponent : service.getServiceComponents().entrySet()) {
        ServiceComponent comp = svcComponent.getValue();
        String componentName = svcComponent.getKey();
        if (!serviceComponentHosts.get(service.getName()).containsKey(componentName)) {
          serviceComponentHosts.get(service.getName()).put(componentName, new ConcurrentHashMap<>());
        }

        // Get Service Host Components
        for (Entry<String, ServiceComponentHost> svchost : comp.getServiceComponentHosts().entrySet()) {
          String hostname = svchost.getKey();
          ServiceComponentHost svcHostComponent = svchost.getValue();
          if (!serviceComponentHostsByHost.containsKey(hostname)) {
            serviceComponentHostsByHost.put(hostname, new CopyOnWriteArrayList<>());
          }

          List<ServiceComponentHost> compList = serviceComponentHostsByHost.get(hostname);
          compList.add(svcHostComponent);

          if (!serviceComponentHosts.get(service.getName()).get(componentName).containsKey(
              hostname)) {
            serviceComponentHosts.get(service.getName()).get(componentName).put(hostname,
                svcHostComponent);
          }
        }
      }
    }
  }

  private void loadServices() {
    ClusterEntity clusterEntity = getClusterEntity();
    if (CollectionUtils.isEmpty(clusterEntity.getClusterServiceEntities())) {
      return;
    }

    for (ClusterServiceEntity serviceEntity : clusterEntity.getClusterServiceEntities()) {
      StackId stackId = getCurrentStackVersion();
      try {
        if (ambariMetaInfo.getService(stackId.getStackName(),
          stackId.getStackVersion(), serviceEntity.getServiceName()) != null) {
          services.put(serviceEntity.getServiceName(),
            serviceFactory.createExisting(this, serviceEntity));
        }
      } catch (AmbariException e) {
        LOG.error(String.format(
          "Can not get service info: stackName=%s, stackVersion=%s, serviceName=%s",
          stackId.getStackName(), stackId.getStackVersion(),
          serviceEntity.getServiceName()));
      }
    }
  }

  private void loadConfigGroups() {
    ClusterEntity clusterEntity = getClusterEntity();
    if (!clusterEntity.getConfigGroupEntities().isEmpty()) {
      for (ConfigGroupEntity configGroupEntity : clusterEntity.getConfigGroupEntities()) {
        clusterConfigGroups.put(configGroupEntity.getGroupId(),
            configGroupFactory.createExisting(this, configGroupEntity));
      }
    }
  }

  private void loadRequestExecutions() {
    ClusterEntity clusterEntity = getClusterEntity();
    if (!clusterEntity.getRequestScheduleEntities().isEmpty()) {
      for (RequestScheduleEntity scheduleEntity : clusterEntity.getRequestScheduleEntities()) {
        requestExecutions.put(scheduleEntity.getScheduleId(),
            requestExecutionFactory.createExisting(this, scheduleEntity));
      }
    }
  }

  @Override
  public void addConfigGroup(ConfigGroup configGroup) throws AmbariException {
    String hostList = "";
    if(LOG.isDebugEnabled()) {
      if (configGroup.getHosts() != null) {
        for (Host host : configGroup.getHosts().values()) {
          hostList += host.getHostName() + ", ";
        }
      }
    }

    LOG.debug("Adding a new Config group, clusterName = {}, groupName = {}, tag = {} with hosts {}",
      getClusterName(), configGroup.getName(), configGroup.getTag(), hostList);

    if (clusterConfigGroups.containsKey(configGroup.getId())) {
      // The loadConfigGroups will load all groups to memory
      LOG.debug("Config group already exists, clusterName = {}, groupName = {}, groupId = {}, tag = {}",
        getClusterName(), configGroup.getName(), configGroup.getId(), configGroup.getTag());
    } else {
      clusterConfigGroups.put(configGroup.getId(), configGroup);
    }
  }

  @Override
  public Map<Long, ConfigGroup> getConfigGroups() {
    return Collections.unmodifiableMap(clusterConfigGroups);
  }

  @Override
  public Map<Long, ConfigGroup> getConfigGroupsByHostname(String hostname)
    throws AmbariException {
    Map<Long, ConfigGroup> configGroups = new HashMap<>();

    for (Entry<Long, ConfigGroup> groupEntry : clusterConfigGroups.entrySet()) {
      Long id = groupEntry.getKey();
      ConfigGroup group = groupEntry.getValue();
      for (Host host : group.getHosts().values()) {
        if (StringUtils.equals(hostname, host.getHostName())) {
          configGroups.put(id, group);
          break;
        }
      }
    }
    return configGroups;
  }

  @Override
  public void addRequestExecution(RequestExecution requestExecution) throws AmbariException {
    LOG.info("Adding a new request schedule" + ", clusterName = " + getClusterName() + ", id = "
        + requestExecution.getId() + ", description = " + requestExecution.getDescription());

    if (requestExecutions.containsKey(requestExecution.getId())) {
      LOG.debug("Request schedule already exists, clusterName = {}, id = {}, description = {}",
        getClusterName(), requestExecution.getId(), requestExecution.getDescription());
    } else {
      requestExecutions.put(requestExecution.getId(), requestExecution);
    }
  }

  @Override
  public Map<Long, RequestExecution> getAllRequestExecutions() {
    return Collections.unmodifiableMap(requestExecutions);
  }

  @Override
  public void deleteRequestExecution(Long id) throws AmbariException {
    RequestExecution requestExecution = requestExecutions.get(id);
    if (requestExecution == null) {
      throw new AmbariException("Request schedule does not exists, " + "id = " + id);
    }
    LOG.info("Deleting request schedule" + ", clusterName = " + getClusterName() + ", id = "
        + requestExecution.getId() + ", description = " + requestExecution.getDescription());

    requestExecution.delete();
    requestExecutions.remove(id);
  }

  @Override
  public void deleteConfigGroup(Long id) throws AmbariException, AuthorizationException {
    ConfigGroup configGroup = clusterConfigGroups.get(id);
    if (configGroup == null) {
      throw new ConfigGroupNotFoundException(getClusterName(), id.toString());
    }

    LOG.debug("Deleting Config group, clusterName = {}, groupName = {}, groupId = {}, tag = {}",
      getClusterName(), configGroup.getName(), configGroup.getId(), configGroup.getTag());

    configGroup.delete();
    clusterConfigGroups.remove(id);
  }

  public ServiceComponentHost getServiceComponentHost(String serviceName,
      String serviceComponentName, String hostname) throws AmbariException {
    if (!serviceComponentHosts.containsKey(serviceName)
        || !serviceComponentHosts.get(serviceName).containsKey(
            serviceComponentName)
        || !serviceComponentHosts.get(serviceName).get(serviceComponentName).containsKey(
            hostname)) {
      throw new ServiceComponentHostNotFoundException(getClusterName(),
          serviceName, serviceComponentName, hostname);
    }
    return serviceComponentHosts.get(serviceName).get(serviceComponentName).get(hostname);
  }

  public List<ServiceComponentHost> getServiceComponentHosts() {
    List<ServiceComponentHost> serviceComponentHosts = new ArrayList<>();
    if (!serviceComponentHostsByHost.isEmpty()) {
      for (List<ServiceComponentHost> schList : serviceComponentHostsByHost.values()) {
        serviceComponentHosts.addAll(schList);
      }
    }
    return Collections.unmodifiableList(serviceComponentHosts);
  }

  @Override
  public String getClusterName() {
    return clusterName;
  }

  @Override
  public void setClusterName(String clusterName) {
    String oldName = null;
    ClusterEntity clusterEntity = getClusterEntity();
    oldName = clusterEntity.getClusterName();
    clusterEntity.setClusterName(clusterName);

    // RollbackException possibility if UNIQUE constraint violated
    clusterEntity = clusterDAO.merge(clusterEntity);
    clusters.updateClusterName(oldName, clusterName);
    this.clusterName = clusterName;

    // if the name changed, fire an event
    if (!StringUtils.equals(oldName, clusterName)) {
      ClusterEvent clusterNameChangedEvent = new ClusterEvent(AmbariEventType.CLUSTER_RENAME, clusterId);
      eventPublisher.publish(clusterNameChangedEvent);
    }
  }

  @Override
  public Long getResourceId() {
    ClusterEntity clusterEntity = getClusterEntity();

    ResourceEntity resourceEntity = clusterEntity.getResource();
    if (resourceEntity == null) {
      LOG.warn(
          "There is no resource associated with this cluster:\n\tCluster Name: {}\n\tCluster ID: {}",
          getClusterName(), getClusterId());
      return null;
    } else {
      return resourceEntity.getId();
    }
  }

  @Override
  @Transactional
  public void addServiceComponentHosts(Collection<ServiceComponentHost> serviceComponentHosts) throws AmbariException {
    for (ServiceComponentHost serviceComponentHost : serviceComponentHosts) {
      Service service = getService(serviceComponentHost.getServiceName());
      ServiceComponent serviceComponent = service.getServiceComponent(serviceComponentHost.getServiceComponentName());
      serviceComponent.addServiceComponentHost(serviceComponentHost);
    }
  }

  public void addServiceComponentHost(ServiceComponentHost svcCompHost)
      throws AmbariException {
    if (LOG.isDebugEnabled()) {
      LOG.debug("Trying to add component {} of service {} on {} to the cache",
          svcCompHost.getServiceComponentName(), svcCompHost.getServiceName(),
          svcCompHost.getHostName());
    }

    final String hostname = svcCompHost.getHostName();
    final String serviceName = svcCompHost.getServiceName();
    final String componentName = svcCompHost.getServiceComponentName();

    Set<Cluster> cs = clusters.getClustersForHost(hostname);

    boolean clusterFound = false;
    Iterator<Cluster> iter = cs.iterator();
    while (iter.hasNext()) {
      Cluster c = iter.next();
      if (c.getClusterId() == getClusterId()) {
        clusterFound = true;
        break;
      }
    }

    if (!clusterFound) {
      throw new AmbariException("Host does not belong this cluster"
          + ", hostname=" + hostname + ", clusterName=" + getClusterName()
          + ", clusterId=" + getClusterId());
    }

    if (!serviceComponentHosts.containsKey(serviceName)) {
      serviceComponentHosts.put(serviceName, new ConcurrentHashMap<>());
    }

    if (!serviceComponentHosts.get(serviceName).containsKey(componentName)) {
      serviceComponentHosts.get(serviceName).put(componentName, new ConcurrentHashMap<>());
    }

    if (serviceComponentHosts.get(serviceName).get(componentName).containsKey(
        hostname)) {
      throw new AmbariException("Duplicate entry for ServiceComponentHost"
          + ", serviceName=" + serviceName + ", serviceComponentName"
          + componentName + ", hostname= " + hostname);
    }

    if (!serviceComponentHostsByHost.containsKey(hostname)) {
      serviceComponentHostsByHost.put(hostname, new CopyOnWriteArrayList<>());
    }

    if (LOG.isDebugEnabled()) {
      LOG.debug("Adding a new ServiceComponentHost, clusterName={}, clusterId={}, serviceName={}, serviceComponentName{}, hostname= {}",
        getClusterName(), getClusterId(), serviceName, componentName, hostname);
    }

    serviceComponentHosts.get(serviceName).get(componentName).put(hostname,
      svcCompHost);

    serviceComponentHostsByHost.get(hostname).add(svcCompHost);
  }

  @Override
  public void removeServiceComponentHost(ServiceComponentHost svcCompHost)
    throws AmbariException {
    if (LOG.isDebugEnabled()) {
      LOG.debug(
          "Trying to remove component {} of service {} on {} from the cache",
          svcCompHost.getServiceComponentName(), svcCompHost.getServiceName(),
          svcCompHost.getHostName());
    }

    final String hostname = svcCompHost.getHostName();
    final String serviceName = svcCompHost.getServiceName();
    final String componentName = svcCompHost.getServiceComponentName();
    Set<Cluster> cs = clusters.getClustersForHost(hostname);

    boolean clusterFound = false;
    Iterator<Cluster> iter = cs.iterator();
    while (iter.hasNext()) {
      Cluster c = iter.next();
      if (c.getClusterId() == getClusterId()) {
        clusterFound = true;
        break;
      }
    }

    if (!clusterFound) {
      throw new AmbariException("Host does not belong this cluster"
          + ", hostname=" + hostname + ", clusterName=" + getClusterName()
          + ", clusterId=" + getClusterId());
    }

    if (!serviceComponentHosts.containsKey(serviceName)
        || !serviceComponentHosts.get(serviceName).containsKey(componentName)
        || !serviceComponentHosts.get(serviceName).get(componentName).containsKey(
            hostname)) {
      throw new AmbariException("Invalid entry for ServiceComponentHost"
          + ", serviceName=" + serviceName + ", serviceComponentName"
          + componentName + ", hostname= " + hostname);
    }

    if (!serviceComponentHostsByHost.containsKey(hostname)) {
      throw new AmbariException("Invalid host entry for ServiceComponentHost"
          + ", serviceName=" + serviceName + ", serviceComponentName"
          + componentName + ", hostname= " + hostname);
    }

    ServiceComponentHost schToRemove = null;
    for (ServiceComponentHost sch : serviceComponentHostsByHost.get(hostname)) {
      if (sch.getServiceName().equals(serviceName)
          && sch.getServiceComponentName().equals(componentName)
          && sch.getHostName().equals(hostname)) {
        schToRemove = sch;
        break;
      }
    }

    if (schToRemove == null) {
      LOG.warn("Unavailable in per host cache. ServiceComponentHost"
        + ", serviceName=" + serviceName
        + ", serviceComponentName" + componentName
        + ", hostname= " + hostname);
    }

    if (LOG.isDebugEnabled()) {
      LOG.debug("Removing a ServiceComponentHost, clusterName={}, clusterId={}, serviceName={}, serviceComponentName{}, hostname= {}",
        getClusterName(), getClusterId(), serviceName, componentName, hostname);
    }

    serviceComponentHosts.get(serviceName).get(componentName).remove(hostname);
    if (schToRemove != null) {
      serviceComponentHostsByHost.get(hostname).remove(schToRemove);
    }
  }

  @Override
  public long getClusterId() {
    // Add cluster creates the managed entity before creating the Cluster
    // instance so id would not be null.
    return clusterId;
  }

  @Override
  public List<ServiceComponentHost> getServiceComponentHosts(String hostname) {
    List<ServiceComponentHost> serviceComponentHosts = serviceComponentHostsByHost.get(hostname);
    if (null != serviceComponentHosts) {
      return new CopyOnWriteArrayList<>(serviceComponentHosts);
    }

    return new ArrayList<>();
  }

  @Override
  public Map<String, Set<String>> getServiceComponentHostMap(Set<String> hostNames, Set<String> serviceNames) {
    Map<String, Set<String>> componentHostMap = new HashMap<>();

    Collection<Host> hosts = getHosts();

    if(hosts != null) {
      for (Host host : hosts) {
        String hostname = host.getHostName();

        // If this host is not filtered out, continue processing
        if ((hostNames == null) || hostNames.contains(hostname)) {
          List<ServiceComponentHost> serviceComponentHosts = getServiceComponentHosts(hostname);

          if (serviceComponentHosts != null) {
            for (ServiceComponentHost sch : serviceComponentHosts) {
              // If the service for this ServiceComponentHost is not filtered out, continue processing
              if ((serviceNames == null) || serviceNames.contains(sch.getServiceName())) {
                String component = sch.getServiceComponentName();
                Set<String> componentHosts = componentHostMap.get(component);

                if (componentHosts == null) {
                  componentHosts = new HashSet<>();
                  componentHostMap.put(component, componentHosts);
                }

                componentHosts.add(hostname);
              }
            }
          }
        }
      }
    }

    return componentHostMap;
  }

  @Override
  public List<ServiceComponentHost> getServiceComponentHosts(String serviceName, String componentName) {
    ArrayList<ServiceComponentHost> foundItems = new ArrayList<>();

    ConcurrentMap<String, ConcurrentMap<String, ServiceComponentHost>> foundByService = serviceComponentHosts.get(
        serviceName);
    if (foundByService != null) {
      if (componentName == null) {
        for (Map<String, ServiceComponentHost> foundByComponent : foundByService.values()) {
          foundItems.addAll(foundByComponent.values());
        }
      } else if (foundByService.containsKey(componentName)) {
        foundItems.addAll(foundByService.get(componentName).values());
      }
    }

    return foundItems;
  }

  @Override
  public void addService(Service service) {
    if (LOG.isDebugEnabled()) {
      LOG.debug("Adding a new Service, clusterName={}, clusterId={}, serviceName={}", getClusterName(), getClusterId(), service.getName());
    }
    services.put(service.getName(), service);
  }

  /**
   * {@inheritDoc}
   */
  @Override
  public Service addService(String serviceName, RepositoryVersionEntity repositoryVersion) throws AmbariException {
    if (services.containsKey(serviceName)) {
      String message = MessageFormat.format("The {0} service already exists in {1}", serviceName,
          getClusterName());

      throw new AmbariException(message);
    }

    @Experimental(feature = ExperimentalFeature.PATCH_UPGRADES)
    Service service = serviceFactory.createNew(this, serviceName, repositoryVersion);
    addService(service);

    return service;
  }

  @Override
  public Service getService(String serviceName) throws AmbariException {
    Service service = services.get(serviceName);
    if (null == service) {
      throw new ServiceNotFoundException(getClusterName(), serviceName);
    }

    return service;
  }

  @Override
  public Map<String, Service> getServices() {
    return new HashMap<>(services);
  }

  @Override
  public Service getServiceByComponentName(String componentName) throws AmbariException {
    for (Service service : services.values()) {
      for (ServiceComponent component : service.getServiceComponents().values()) {
        if (component.getName().equals(componentName)) {
          return service;
        }
      }
    }

    throw new ServiceNotFoundException(getClusterName(), "component: " + componentName);
  }


  @Override
  public StackId getDesiredStackVersion() {
    return desiredStackVersion;
  }

  @Override
  public void setDesiredStackVersion(StackId stackId) throws AmbariException {
    clusterGlobalLock.writeLock().lock();
    try {
      if (LOG.isDebugEnabled()) {
        LOG.debug("Changing DesiredStackVersion of Cluster, clusterName={}, clusterId={}, currentDesiredStackVersion={}, newDesiredStackVersion={}",
          getClusterName(), getClusterId(), desiredStackVersion, stackId);
      }

      desiredStackVersion = stackId;
      StackEntity stackEntity = stackDAO.find(stackId.getStackName(), stackId.getStackVersion());

      ClusterEntity clusterEntity = getClusterEntity();

      clusterEntity.setDesiredStack(stackEntity);
      clusterEntity = clusterDAO.merge(clusterEntity);

      loadServiceConfigTypes();
    } finally {
      clusterGlobalLock.writeLock().unlock();
    }
  }

  @Override
  public StackId getCurrentStackVersion() {
    ClusterEntity clusterEntity = getClusterEntity();

    ClusterStateEntity clusterStateEntity = clusterEntity.getClusterStateEntity();
    if (clusterStateEntity != null) {
      StackEntity currentStackEntity = clusterStateEntity.getCurrentStack();
      return new StackId(currentStackEntity);
    }

    return null;
  }

  @Override
  public State getProvisioningState() {
    State provisioningState = null;
    ClusterEntity clusterEntity = getClusterEntity();
    provisioningState = clusterEntity.getProvisioningState();

    if (null == provisioningState) {
      provisioningState = State.INIT;
    }

    return provisioningState;
  }

  @Override
  public void setProvisioningState(State provisioningState) {
    ClusterEntity clusterEntity = getClusterEntity();
    clusterEntity.setProvisioningState(provisioningState);
    clusterEntity = clusterDAO.merge(clusterEntity);
  }

  @Override
  public SecurityType getSecurityType() {
    SecurityType securityType = null;
    ClusterEntity clusterEntity = getClusterEntity();
    securityType = clusterEntity.getSecurityType();

    if (null == securityType) {
      securityType = SecurityType.NONE;
    }

    return securityType;
  }

  @Override
  public void setSecurityType(SecurityType securityType) {
    ClusterEntity clusterEntity = getClusterEntity();
    clusterEntity.setSecurityType(securityType);
    clusterEntity = clusterDAO.merge(clusterEntity);
  }

  /**
   * {@inheritDoc}
   */
  @Override
  @Transactional
  public List<Host> transitionHostsToInstalling(RepositoryVersionEntity repoVersionEntity,
      VersionDefinitionXml versionDefinitionXml, boolean forceInstalled) throws AmbariException {


    // the hosts to return so that INSTALL commands can be generated for them
    final List<Host> hostsRequiringInstallation;

    clusterGlobalLock.writeLock().lock();
    try {

      // get this once for easy lookup later
      Map<String, Host> hosts = clusters.getHostsForCluster(getClusterName());
      hostsRequiringInstallation = new ArrayList<>(hosts.size());

      // for every host, either create or update the host version to the right
      // state - starting with STATE
      Collection<HostEntity> hostEntities = getClusterEntity().getHostEntities();

      for (HostEntity hostEntity : hostEntities) {

        // start with INSTALLING
        RepositoryVersionState state = RepositoryVersionState.INSTALLING;
        if (forceInstalled) {
          state = RepositoryVersionState.INSTALLED;
        }

        // is this host version not required b/c of versionable components
        Host host = hosts.get(hostEntity.getHostName());
        if (!host.hasComponentsAdvertisingVersions(desiredStackVersion)) {
          state = RepositoryVersionState.NOT_REQUIRED;
        }

        // if the repository is still required, check against the repo type
        if (state != RepositoryVersionState.NOT_REQUIRED) {
          if (repoVersionEntity.getType() != RepositoryType.STANDARD) {
            // does the host gets a different repo state based on VDF and repo
            // type
            boolean hostRequiresRepository = false;
            ClusterVersionSummary clusterSummary = versionDefinitionXml.getClusterSummary(this);
            Set<String> servicesInUpgrade = clusterSummary.getAvailableServiceNames();

            List<ServiceComponentHost> schs = getServiceComponentHosts(hostEntity.getHostName());
            for (ServiceComponentHost serviceComponentHost : schs) {
              String serviceName = serviceComponentHost.getServiceName();
              if (servicesInUpgrade.contains(serviceName)) {
                hostRequiresRepository = true;
                break;
              }
            }

            // if not required, then move onto the next host
            if (!hostRequiresRepository) {
              state = RepositoryVersionState.NOT_REQUIRED;
            }
          }
        }

        // last check if it's still required - check for MM
        if (state != RepositoryVersionState.NOT_REQUIRED) {
          if (host.getMaintenanceState(clusterId) != MaintenanceState.OFF) {
            state = RepositoryVersionState.OUT_OF_SYNC;
          }
        }

        // now that the correct state is determdined for the host version,
        // either update or create it
        HostVersionEntity hostVersionEntity = null;
        Collection<HostVersionEntity> hostVersions = hostEntity.getHostVersionEntities();
        for (HostVersionEntity existingHostVersion : hostVersions) {
          if (existingHostVersion.getRepositoryVersion().getId() == repoVersionEntity.getId()) {
            hostVersionEntity = existingHostVersion;
            break;
          }
        }

        if (null == hostVersionEntity) {
          hostVersionEntity = new HostVersionEntity(hostEntity, repoVersionEntity, state);
          hostVersionDAO.create(hostVersionEntity);

          // bi-directional association update
          hostVersions.add(hostVersionEntity);
          hostDAO.merge(hostEntity);
        } else {
          hostVersionEntity.setState(state);
          hostVersionEntity = hostVersionDAO.merge(hostVersionEntity);
        }

        LOG.info("Created host version for {}, state={}, repository version={} (repo_id={})",
            hostVersionEntity.getHostName(), hostVersionEntity.getState(),
            repoVersionEntity.getVersion(), repoVersionEntity.getId());

        if (state == RepositoryVersionState.INSTALLING) {
          hostsRequiringInstallation.add(host);
        }
      }
    } finally {
      clusterGlobalLock.writeLock().unlock();
    }

    return hostsRequiringInstallation;
  }

  @Override
  @Transactional
  public void setCurrentStackVersion(StackId stackId) throws AmbariException {
    clusterGlobalLock.writeLock().lock();
    try {
      StackEntity stackEntity = stackDAO.find(stackId.getStackName(),
        stackId.getStackVersion());

      ClusterEntity clusterEntity = getClusterEntity();
      ClusterStateEntity clusterStateEntity = clusterStateDAO.findByPK(
          clusterEntity.getClusterId());
      if (clusterStateEntity == null) {
        clusterStateEntity = new ClusterStateEntity();
        clusterStateEntity.setClusterId(clusterEntity.getClusterId());
        clusterStateEntity.setCurrentStack(stackEntity);
        clusterStateEntity.setClusterEntity(clusterEntity);
        clusterStateDAO.create(clusterStateEntity);
        clusterStateEntity = clusterStateDAO.merge(clusterStateEntity);
        clusterEntity.setClusterStateEntity(clusterStateEntity);
        clusterEntity = clusterDAO.merge(clusterEntity);
      } else {
        clusterStateEntity.setCurrentStack(stackEntity);
        clusterStateEntity = clusterStateDAO.merge(clusterStateEntity);
        clusterEntity = clusterDAO.merge(clusterEntity);
      }
    } catch (RollbackException e) {
      LOG.warn("Unable to set version " + stackId + " for cluster "
          + getClusterName());
      throw new AmbariException("Unable to set" + " version=" + stackId
          + " for cluster " + getClusterName(), e);
    } finally {
      clusterGlobalLock.writeLock().unlock();
    }
  }

  @Override
  public Map<String, Config> getConfigsByType(String configType) {
    clusterGlobalLock.readLock().lock();
    try {
      if (!allConfigs.containsKey(configType)) {
        return null;
      }

      return Collections.unmodifiableMap(allConfigs.get(configType));
    } finally {
      clusterGlobalLock.readLock().unlock();
    }
  }

  @Override
  public Config getConfig(String configType, String versionTag) {
    clusterGlobalLock.readLock().lock();
    try {
      if (!allConfigs.containsKey(configType)
          || !allConfigs.get(configType).containsKey(versionTag)) {
        return null;
      }
      return allConfigs.get(configType).get(versionTag);
    } finally {
      clusterGlobalLock.readLock().unlock();
    }
  }

  @Override
  public List<Config> getLatestConfigsWithTypes(Collection<String> types) {
    return clusterDAO.getLatestConfigurationsWithTypes(clusterId, getDesiredStackVersion(), types)
      .stream()
      .map(clusterConfigEntity -> configFactory.createExisting(this, clusterConfigEntity))
      .collect(toList());
  }

  @Override
  public Config getConfigByVersion(String configType, Long configVersion) {
    clusterGlobalLock.readLock().lock();
    try {
      if (!allConfigs.containsKey(configType)) {
        return null;
      }

      for (Map.Entry<String, Config> entry : allConfigs.get(configType).entrySet()) {
        if (entry.getValue().getVersion().equals(configVersion)) {
          return entry.getValue();
        }
      }

      return null;
    } finally {
      clusterGlobalLock.readLock().unlock();
    }
  }

  @Override
  public void addConfig(Config config) {
    if (config.getType() == null || config.getType().isEmpty()) {
      throw new IllegalArgumentException("Config type cannot be empty");
    }

    clusterGlobalLock.writeLock().lock();
    try {
      if (!allConfigs.containsKey(config.getType())) {
        allConfigs.put(config.getType(), new ConcurrentHashMap<>());
      }

      allConfigs.get(config.getType()).put(config.getTag(), config);
    } finally {
      clusterGlobalLock.writeLock().unlock();
    }
  }

  @Override
  public Collection<Config> getAllConfigs() {
    clusterGlobalLock.readLock().lock();
    try {
      List<Config> list = new ArrayList<>();
      for (Entry<String, ConcurrentMap<String, Config>> entry : allConfigs.entrySet()) {
        for (Config config : entry.getValue().values()) {
          list.add(config);
        }
      }
      return Collections.unmodifiableList(list);
    } finally {
      clusterGlobalLock.readLock().unlock();
    }
  }

  @Override
  public ClusterResponse convertToResponse()
    throws AmbariException {
    String clusterName = getClusterName();
    Map<String, Host> hosts = clusters.getHostsForCluster(clusterName);

    return new ClusterResponse(getClusterId(), clusterName,
        getProvisioningState(), getSecurityType(), hosts.keySet(),
        hosts.size(), getDesiredStackVersion().getStackId(),
        getClusterHealthReport(hosts));
  }

  @Override
  public void debugDump(StringBuilder sb) {
    sb.append("Cluster={ clusterName=").append(getClusterName()).append(", clusterId=").append(
        getClusterId()).append(", desiredStackVersion=").append(
            desiredStackVersion.getStackId()).append(", services=[ ");
    boolean first = true;
    for (Service s : services.values()) {
      if (!first) {
        sb.append(" , ");
      }
      first = false;
      sb.append("\n    ");
      s.debugDump(sb);
      sb.append(' ');
    }
    sb.append(" ] }");
    lockFactory.debugDump(sb);
  }

  @Override
  @Transactional
  public void refresh() {
    clusterGlobalLock.writeLock().lock();
    try {
      ClusterEntity clusterEntity = getClusterEntity();
      clusterDAO.refresh(clusterEntity);
    } finally {
      clusterGlobalLock.writeLock().unlock();
    }
  }

  @Override
  @Transactional
  public void deleteAllServices() throws AmbariException {
    clusterGlobalLock.writeLock().lock();
    try {
      LOG.info("Deleting all services for cluster" + ", clusterName="
        + getClusterName());
      for (Service service : services.values()) {
        if (!service.canBeRemoved()) {
          throw new AmbariException(
              "Found non removable service when trying to"
                  + " all services from cluster" + ", clusterName="
                  + getClusterName() + ", serviceName=" + service.getName());
        }
      }

      DeleteHostComponentStatusMetaData deleteMetaData = new DeleteHostComponentStatusMetaData();
      for (Service service : services.values()) {
        deleteService(service, deleteMetaData);
        topologyDeleteFormer.processDeleteMetaDataException(deleteMetaData);
      }
      topologyDeleteFormer.processDeleteCluster(Long.toString(getClusterId()));
      services.clear();
    } finally {
      clusterGlobalLock.writeLock().unlock();
    }
  }

  @Override
  public void deleteService(String serviceName, DeleteHostComponentStatusMetaData deleteMetaData)
    throws AmbariException {
    clusterGlobalLock.writeLock().lock();
    try {
      Service service = getService(serviceName);
      LOG.info("Deleting service for cluster" + ", clusterName="
          + getClusterName() + ", serviceName=" + service.getName());
      // FIXME check dependencies from meta layer
      if (!service.canBeRemoved()) {
        deleteMetaData.setAmbariException(new AmbariException("Could not delete service from cluster"
            + ", clusterName=" + getClusterName()
            + ", serviceName=" + service.getName()));
        return;
      }
      deleteService(service, deleteMetaData);
      services.remove(serviceName);

    } finally {
      clusterGlobalLock.writeLock().unlock();
    }
  }

  /**
   * Deletes the specified service also removes references to it from {@link this.serviceComponentHosts}
   * and references to ServiceComponentHost objects that belong to the service from {@link this.serviceComponentHostsByHost}
   * <p>
   *   Note: This method must be called only with write lock acquired.
   * </p>
   * @param service the service to be deleted
   * @throws AmbariException
   * @see   ServiceComponentHost
   */
  private void deleteService(Service service, DeleteHostComponentStatusMetaData deleteMetaData) {
    final String serviceName = service.getName();

    service.delete(deleteMetaData);
    if (deleteMetaData.getAmbariException() != null) {
      return;
    }

    serviceComponentHosts.remove(serviceName);

    for (List<ServiceComponentHost> serviceComponents: serviceComponentHostsByHost.values()){
      Iterables.removeIf(serviceComponents, new Predicate<ServiceComponentHost>() {
        @Override
        public boolean apply(ServiceComponentHost serviceComponentHost) {
          return serviceComponentHost.getServiceName().equals(serviceName);
        }
      });
    }
  }

  @Override
  public boolean canBeRemoved() {
    clusterGlobalLock.readLock().lock();
    try {
      boolean safeToRemove = true;
      for (Service service : services.values()) {
        if (!service.canBeRemoved()) {
          safeToRemove = false;
          LOG.warn("Found non removable service" + ", clusterName="
              + getClusterName() + ", serviceName=" + service.getName());
        }
      }
      return safeToRemove;
    } finally {
      clusterGlobalLock.readLock().unlock();
    }
  }

  @Override
  @Transactional
  public void delete() throws AmbariException {
    clusterGlobalLock.writeLock().lock();
    try {
      refresh();
      deleteAllServices();
      resetHostVersions();

      refresh(); // update one-to-many clusterServiceEntities
      removeEntities();
      allConfigs.clear();
    } finally {
      clusterGlobalLock.writeLock().unlock();
    }
  }

  @Transactional
  protected void removeEntities() throws AmbariException {
    long clusterId = getClusterId();
    alertDefinitionDAO.removeAll(clusterId);
    alertDispatchDAO.removeAllGroups(clusterId);
    upgradeDAO.removeAll(clusterId);
    topologyRequestDAO.removeAll(clusterId);
    clusterDAO.removeByPK(clusterId);
  }

  private void resetHostVersions() {
    for (HostVersionEntity hostVersionEntity : hostVersionDAO.findByCluster(getClusterName())) {
      if (!hostVersionEntity.getState().equals(RepositoryVersionState.NOT_REQUIRED)) {
        hostVersionEntity.setState(RepositoryVersionState.NOT_REQUIRED);
        hostVersionDAO.merge(hostVersionEntity);
      }
    }
  }

  @Override
  public ServiceConfigVersionResponse addDesiredConfig(String user, Set<Config> configs) throws AmbariException {
    return addDesiredConfig(user, configs, null);
  }

  @Override
  public ServiceConfigVersionResponse addDesiredConfig(String user, Set<Config> configs, String serviceConfigVersionNote) throws AmbariException {
    if (null == user) {
      throw new NullPointerException("User must be specified.");
    }

    clusterGlobalLock.writeLock().lock();
    try {
      if (configs == null) {
        return null;
      }

      Iterator<Config> configIterator = configs.iterator();

      while (configIterator.hasNext()) {
        Config config = configIterator.next();
        if (config == null) {
          configIterator.remove();
          continue;
        }
        Config currentDesired = getDesiredConfigByType(config.getType());

        // do not set if it is already the current
        if (null != currentDesired
            && currentDesired.getTag().equals(config.getTag())) {
          configIterator.remove();
        }
      }

      ServiceConfigVersionResponse serviceConfigVersionResponse = applyConfigs(
          configs, user, serviceConfigVersionNote);

      return serviceConfigVersionResponse;
    } finally {
      clusterGlobalLock.writeLock().unlock();
    }
  }

  /**
   * Gets all versions of the desired configurations for the cluster.
   * @return a map of type-to-configuration information.
   */
  @Override
  public Map<String, Set<DesiredConfig>> getAllDesiredConfigVersions() {
    return getDesiredConfigs(true);
  }


  @Override
  public Map<String, DesiredConfig> getDesiredConfigs() {
    Map<String, Set<DesiredConfig>> activeConfigsByType = getDesiredConfigs(false);
    return Maps.transformEntries(
        activeConfigsByType,
        new Maps.EntryTransformer<String, Set<DesiredConfig>, DesiredConfig>() {
          @Override
          public DesiredConfig transformEntry(@Nullable String key, @Nullable Set<DesiredConfig> value) {
            return value.iterator().next();
          }
        });
  }

  /**
   * Gets desired configurations for the cluster.
   * @param allVersions specifies if all versions of the desired configurations to be returned
   *                    or only the active ones. It is expected that there is one and only one active
   *                    desired configuration per config type.
   * @return a map of type-to-configuration information.
   */
  private Map<String, Set<DesiredConfig>> getDesiredConfigs(boolean allVersions) {
    clusterGlobalLock.readLock().lock();
    try {
      Map<String, Set<DesiredConfig>> map = new HashMap<>();
      Collection<String> types = new HashSet<>();
      Collection<ClusterConfigEntity> entities = getClusterEntity().getClusterConfigEntities();

      for (ClusterConfigEntity configEntity : entities) {
        if (allVersions || configEntity.isSelected()) {
          DesiredConfig desiredConfig = new DesiredConfig();
          desiredConfig.setServiceName(null);
          desiredConfig.setTag(configEntity.getTag());

          if (!allConfigs.containsKey(configEntity.getType())) {
            LOG.error("An inconsistency exists for configuration {}", configEntity.getType());
            continue;
          }

          Map<String, Config> configMap = allConfigs.get(configEntity.getType());
          if(!configMap.containsKey(configEntity.getTag())) {
            LOG.error("An inconsistency exists for the configuration {} with tag {}",
                configEntity.getType(), configEntity.getTag());

            continue;
          }

          Config config = configMap.get(configEntity.getTag());
          desiredConfig.setVersion(config.getVersion());

          Set<DesiredConfig> configs = map.get(configEntity.getType());
          if (configs == null) {
            configs = new HashSet<>();
          }

          configs.add(desiredConfig);

          map.put(configEntity.getType(), configs);
          types.add(configEntity.getType());
        }
      }

      // TODO AMBARI-10679, need efficient caching from hostId to hostName...
      Map<Long, String> hostIdToName = new HashMap<>();

      if (!map.isEmpty()) {
        Map<String, List<HostConfigMapping>> hostMappingsByType =
          hostConfigMappingDAO.findSelectedHostsByTypes(clusterId, types);

        for (Entry<String, Set<DesiredConfig>> entry : map.entrySet()) {
          List<DesiredConfig.HostOverride> hostOverrides = new ArrayList<>();
          for (HostConfigMapping mappingEntity : hostMappingsByType.get(entry.getKey())) {

            if (!hostIdToName.containsKey(mappingEntity.getHostId())) {
              HostEntity hostEntity = hostDAO.findById(mappingEntity.getHostId());
              hostIdToName.put(mappingEntity.getHostId(), hostEntity.getHostName());
            }

            hostOverrides.add(new DesiredConfig.HostOverride(
                hostIdToName.get(mappingEntity.getHostId()), mappingEntity.getVersion()));
          }

          for (DesiredConfig c: entry.getValue()) {
            c.setHostOverrides(hostOverrides);
          }
        }
      }

      return map;
    } finally {
      clusterGlobalLock.readLock().unlock();
    }
  }



  @Override
  public ServiceConfigVersionResponse createServiceConfigVersion(
      String serviceName, String user, String note, ConfigGroup configGroup) throws AmbariException {

    // Create next service config version
    ServiceConfigEntity serviceConfigEntity = new ServiceConfigEntity();

    clusterGlobalLock.writeLock().lock();
    try {
      ClusterEntity clusterEntity = getClusterEntity();
      // set config group
      if (configGroup != null) {
        serviceConfigEntity.setGroupId(configGroup.getId());
        Collection<Config> configs = configGroup.getConfigurations().values();
        List<ClusterConfigEntity> configEntities = new ArrayList<>(
            configs.size());
        for (Config config : configs) {
          configEntities.add(
              clusterDAO.findConfig(getClusterId(), config.getType(), config.getTag()));
        }

        serviceConfigEntity.setClusterConfigEntities(configEntities);
      } else {
        List<ClusterConfigEntity> configEntities = getClusterConfigEntitiesByService(serviceName);
        serviceConfigEntity.setClusterConfigEntities(configEntities);
      }
      Map<String, Collection<String>> changedConfigs = configHelper.getChangedConfigTypes(this, serviceConfigEntity,
          configGroup == null ? null : configGroup.getId(),
          clusterId,
          serviceName);

      long nextServiceConfigVersion = serviceConfigDAO.findNextServiceConfigVersion(clusterId,
          serviceName);

      // get the correct stack ID to use when creating the service config
      StackEntity stackEntity = clusterEntity.getDesiredStack();
      Service service = services.get(serviceName);
      if (null != service) {
        StackId serviceStackId = service.getDesiredStackId();
        stackEntity = stackDAO.find(serviceStackId);
      }

      serviceConfigEntity.setServiceName(serviceName);
      serviceConfigEntity.setClusterEntity(clusterEntity);
      serviceConfigEntity.setVersion(nextServiceConfigVersion);
      serviceConfigEntity.setUser(user);
      serviceConfigEntity.setNote(note);
      serviceConfigEntity.setStack(stackEntity);

      serviceConfigDAO.create(serviceConfigEntity);
      List<String> groupHostNames = null;
      if (configGroup != null) {
        if (MapUtils.isNotEmpty(configGroup.getHosts())) {
          groupHostNames = configGroup.getHosts().entrySet().stream().map(h -> h.getValue().getHostName())
              .collect(Collectors.toList());
        }
        serviceConfigEntity.setHostIds(new ArrayList<>(configGroup.getHosts().keySet()));
        serviceConfigEntity = serviceConfigDAO.merge(serviceConfigEntity);
      }
      stateUpdateEventPublisher.publish(new ConfigsUpdateEvent(serviceConfigEntity,
          configGroup == null ? null : configGroup.getName(), groupHostNames, changedConfigs.keySet()));
      configHelper.checkStaleConfigsStatusOnConfigsUpdate(clusterEntity.getClusterId(), serviceName, groupHostNames, changedConfigs);
    } finally {
      clusterGlobalLock.writeLock().unlock();
    }

    String configGroupName = configGroup == null ? ServiceConfigVersionResponse.DEFAULT_CONFIG_GROUP_NAME : configGroup.getName();
    configChangeLog.info("(configchange) Creating config version. cluster: '{}', changed by: '{}', " +
            "service_name: '{}', config_group: '{}', config_group_id: '{}', version: '{}', create_timestamp: '{}', note: '{}'",
        getClusterName(), user, serviceName, configGroupName,
        configGroup == null ? "null" : configGroup.getId(), serviceConfigEntity.getVersion(), serviceConfigEntity.getCreateTimestamp(),
        serviceConfigEntity.getNote());

    ServiceConfigVersionResponse response = new ServiceConfigVersionResponse(
        serviceConfigEntity, configGroupName);

    return response;
  }

  @Override
  public String getServiceForConfigTypes(Collection<String> configTypes) {
    List<String> serviceNames = configTypes.stream()
      .map(this::getServiceByConfigType)
      .filter(Objects::nonNull)
      .collect(toList());
    boolean allTheSame = new HashSet<>(serviceNames).size() <= 1;
    if (!allTheSame) {
      throw new IllegalArgumentException(String.format(
        "Config types: %s should belong to a single installed service. But they belong to: %s", configTypes, serviceNames));
    }
    return serviceNames.isEmpty() ? null : serviceNames.get(0);
  }

  public List<String> serviceNameByConfigType(String configType) {
    return serviceConfigTypes.entries().stream()
      .filter(entry -> StringUtils.equals(entry.getValue(), configType))
      .map(entry -> entry.getKey())
      .collect(toList());
  }

  @Override
  public String getServiceByConfigType(String configType) {
    return serviceNameByConfigType(configType).stream()
      .filter(this::isServiceInstalled)
      .findFirst()
      .orElse(null);
  }

  private boolean isServiceInstalled(String serviceName) {
    return services.get(serviceName) != null;
  }

  @Override
  public ServiceConfigVersionResponse setServiceConfigVersion(String serviceName, Long version, String user, String note) throws AmbariException {
    if (null == user) {
      throw new NullPointerException("User must be specified.");
    }

    clusterGlobalLock.writeLock().lock();
    try {
      ServiceConfigVersionResponse serviceConfigVersionResponse = applyServiceConfigVersion(
          serviceName, version, user, note);
      return serviceConfigVersionResponse;
    } finally {
      clusterGlobalLock.writeLock().unlock();
    }
  }

  @Override
  public Map<String, Collection<ServiceConfigVersionResponse>> getActiveServiceConfigVersions() {
    clusterGlobalLock.readLock().lock();
    try {
      Map<String, Collection<ServiceConfigVersionResponse>> map = new HashMap<>();

      Set<ServiceConfigVersionResponse> responses = getActiveServiceConfigVersionSet();
      for (ServiceConfigVersionResponse response : responses) {
        if (map.get(response.getServiceName()) == null) {
          map.put(response.getServiceName(), new ArrayList<>());
        }
        map.get(response.getServiceName()).add(response);
      }
      return map;
    } finally {
      clusterGlobalLock.readLock().unlock();
    }
  }

  @Override
  public List<ServiceConfigVersionResponse> getServiceConfigVersions() {
    clusterGlobalLock.readLock().lock();
    try {
      List<ServiceConfigVersionResponse> serviceConfigVersionResponses = new ArrayList<>();

      List<ServiceConfigEntity> serviceConfigs = serviceConfigDAO.getServiceConfigs(getClusterId());

      // Gather for each service in each config group the active service config response  as we
      // iterate through all service config responses
      Map<String, Map<String, ServiceConfigVersionResponse>> activeServiceConfigResponses = new HashMap<>();

      for (ServiceConfigEntity serviceConfigEntity : serviceConfigs) {
        ServiceConfigVersionResponse serviceConfigVersionResponse = convertToServiceConfigVersionResponse(serviceConfigEntity);

        Map<String, ServiceConfigVersionResponse> activeServiceConfigResponseGroups = activeServiceConfigResponses.get(serviceConfigVersionResponse.getServiceName());

        if (activeServiceConfigResponseGroups == null) {
          Map<String, ServiceConfigVersionResponse> serviceConfigGroups = new HashMap<>();
          activeServiceConfigResponses.put(serviceConfigVersionResponse.getServiceName(), serviceConfigGroups);

          activeServiceConfigResponseGroups = serviceConfigGroups;
        }

        // the active config within a group
        ServiceConfigVersionResponse activeServiceConfigResponse = activeServiceConfigResponseGroups.get(serviceConfigVersionResponse.getGroupName());

        if (activeServiceConfigResponse == null && !ServiceConfigVersionResponse.DELETED_CONFIG_GROUP_NAME.equals(serviceConfigVersionResponse.getGroupName())) {
          // service config version with deleted group should always be marked is not current
          activeServiceConfigResponseGroups.put(serviceConfigVersionResponse.getGroupName(), serviceConfigVersionResponse);
          activeServiceConfigResponse = serviceConfigVersionResponse;
        }
        if (serviceConfigEntity.getGroupId() == null) {
          if (serviceConfigVersionResponse.getCreateTime() > activeServiceConfigResponse.getCreateTime()) {
            activeServiceConfigResponseGroups.put(serviceConfigVersionResponse.getGroupName(), serviceConfigVersionResponse);
          }
        }
        else if (clusterConfigGroups != null && clusterConfigGroups.containsKey(serviceConfigEntity.getGroupId())){
          if (serviceConfigVersionResponse.getVersion() > activeServiceConfigResponse.getVersion()) {
            activeServiceConfigResponseGroups.put(serviceConfigVersionResponse.getGroupName(), serviceConfigVersionResponse);
          }
        }

        serviceConfigVersionResponse.setIsCurrent(false);
        serviceConfigVersionResponses.add(getServiceConfigVersionResponseWithConfig(serviceConfigVersionResponse, serviceConfigEntity));
      }

      for (Map<String, ServiceConfigVersionResponse> serviceConfigVersionResponseGroup: activeServiceConfigResponses.values()) {
        for (ServiceConfigVersionResponse serviceConfigVersionResponse : serviceConfigVersionResponseGroup.values()) {
          serviceConfigVersionResponse.setIsCurrent(true);
        }
      }

      return serviceConfigVersionResponses;
    } finally {
      clusterGlobalLock.readLock().unlock();
    }
  }

  private Set<ServiceConfigVersionResponse> getActiveServiceConfigVersionSet() {
    Set<ServiceConfigVersionResponse> responses = new HashSet<>();
    List<ServiceConfigEntity> activeServiceConfigVersions = getActiveServiceConfigVersionEntities();

    for (ServiceConfigEntity lastServiceConfig : activeServiceConfigVersions) {
      ServiceConfigVersionResponse response = convertToServiceConfigVersionResponse(lastServiceConfig);
      response.setIsCurrent(true); //mark these as current, as they are
      responses.add(response);
    }
    return responses;
  }

  private List<ServiceConfigEntity> getActiveServiceConfigVersionEntities() {

    List<ServiceConfigEntity> activeServiceConfigVersions = new ArrayList<>();
    //for services
    activeServiceConfigVersions.addAll(serviceConfigDAO.getLastServiceConfigs(getClusterId()));
    //for config groups
    if (clusterConfigGroups != null) {
      activeServiceConfigVersions.addAll(
        serviceConfigDAO.getLastServiceConfigVersionsForGroups(clusterConfigGroups.keySet()));
    }

    return activeServiceConfigVersions;
  }

  @Override
  public List<ServiceConfigVersionResponse> getActiveServiceConfigVersionResponse(String serviceName) {
    clusterGlobalLock.readLock().lock();
    try {
      List<ServiceConfigEntity> activeServiceConfigVersionEntities = new ArrayList<>();
      List<ServiceConfigVersionResponse> activeServiceConfigVersionResponses = new ArrayList<>();
      activeServiceConfigVersionEntities.addAll(serviceConfigDAO.getLastServiceConfigsForService(getClusterId(), serviceName));
      for (ServiceConfigEntity serviceConfigEntity : activeServiceConfigVersionEntities) {
        ServiceConfigVersionResponse serviceConfigVersionResponse = getServiceConfigVersionResponseWithConfig(convertToServiceConfigVersionResponse(serviceConfigEntity), serviceConfigEntity);
        serviceConfigVersionResponse.setIsCurrent(true);
        activeServiceConfigVersionResponses.add(serviceConfigVersionResponse);
      }
      return activeServiceConfigVersionResponses;
    } finally {
      clusterGlobalLock.readLock().unlock();
    }
  }

  /**
   * Adds Configuration data to the serviceConfigVersionResponse
   * @param serviceConfigVersionResponse
   * @param serviceConfigEntity
   * @return serviceConfigVersionResponse
   */
  private ServiceConfigVersionResponse getServiceConfigVersionResponseWithConfig(ServiceConfigVersionResponse serviceConfigVersionResponse, ServiceConfigEntity serviceConfigEntity) {
    serviceConfigVersionResponse.setConfigurations(new ArrayList<>());
    List<ClusterConfigEntity> clusterConfigEntities = serviceConfigEntity.getClusterConfigEntities();
    for (ClusterConfigEntity clusterConfigEntity : clusterConfigEntities) {
      Config config = allConfigs.get(clusterConfigEntity.getType()).get(
          clusterConfigEntity.getTag());

      serviceConfigVersionResponse.getConfigurations().add(
          new ConfigurationResponse(getClusterName(), config));
    }
    return serviceConfigVersionResponse;
  }


  @RequiresSession
  ServiceConfigVersionResponse getActiveServiceConfigVersion(String serviceName) {
    ServiceConfigEntity lastServiceConfig = serviceConfigDAO.getLastServiceConfig(getClusterId(), serviceName);
    if (lastServiceConfig == null) {
      LOG.debug("No service config version found for service {}", serviceName);
      return null;
    }
    return convertToServiceConfigVersionResponse(lastServiceConfig);
  }

  @RequiresSession
  ServiceConfigVersionResponse convertToServiceConfigVersionResponse(ServiceConfigEntity serviceConfigEntity) {
    Long groupId = serviceConfigEntity.getGroupId();

    String groupName;
    if (groupId != null) {
      ConfigGroup configGroup = null;
      if (clusterConfigGroups != null) {
        configGroup = clusterConfigGroups.get(groupId);
      }

      if (configGroup != null) {
        groupName = configGroup.getName();
      } else {
        groupName = ServiceConfigVersionResponse.DELETED_CONFIG_GROUP_NAME;
      }
    } else {
      groupName = ServiceConfigVersionResponse.DEFAULT_CONFIG_GROUP_NAME;
    }

    ServiceConfigVersionResponse serviceConfigVersionResponse = new ServiceConfigVersionResponse(
        serviceConfigEntity, groupName);

    return serviceConfigVersionResponse;
  }

  @Transactional
  ServiceConfigVersionResponse applyServiceConfigVersion(String serviceName, Long serviceConfigVersion, String user,
                                 String serviceConfigVersionNote) throws AmbariException {
    ServiceConfigEntity serviceConfigEntity = serviceConfigDAO.findByServiceAndVersion(serviceName, serviceConfigVersion);
    if (serviceConfigEntity == null) {
      throw new ObjectNotFoundException("Service config version with serviceName={} and version={} not found");
    }

    String configGroupName = null;
    // disable all configs related to service
    if (serviceConfigEntity.getGroupId() == null) {
      // Here was fixed bug with entity changes revert. More you can find here AMBARI-21173.
      // This issue reproduces only if you are changing same entity in first and second loop.
      // In that case eclipselink will revert changes to cached, if entity has fluchGroup and it
      // needs to be refreshed. Actually we don't need to change same antities in few steps, so i
      // decided to filter out. duplicates and do not change them. It will be better for performance and bug will be fixed.
      Collection<String> configTypes = serviceConfigTypes.get(serviceName);
      List<ClusterConfigEntity> enabledConfigs = clusterDAO.getEnabledConfigsByTypes(clusterId, configTypes);
      List<ClusterConfigEntity> serviceConfigEntities = serviceConfigEntity.getClusterConfigEntities();
      ArrayList<ClusterConfigEntity> duplicatevalues = new ArrayList<>(serviceConfigEntities);
      duplicatevalues.retainAll(enabledConfigs);

      for (ClusterConfigEntity enabledConfig : enabledConfigs) {
        if (!duplicatevalues.contains(enabledConfig)) {
          enabledConfig.setSelected(false);
          clusterDAO.merge(enabledConfig);
        }
      }

      for (ClusterConfigEntity configEntity : serviceConfigEntities) {
        if (!duplicatevalues.contains(configEntity)) {
          configEntity.setSelected(true);
          clusterDAO.merge(configEntity);
        }
      }
    } else {
      Long configGroupId = serviceConfigEntity.getGroupId();
      ConfigGroup configGroup = clusterConfigGroups.get(configGroupId);
      if (configGroup != null) {
        configGroupName = configGroup.getName();
        Map<String, Config> groupDesiredConfigs = new HashMap<>();
        for (ClusterConfigEntity entity : serviceConfigEntity.getClusterConfigEntities()) {
          Config config = allConfigs.get(entity.getType()).get(entity.getTag());
          groupDesiredConfigs.put(config.getType(), config);
        }
        configGroup.setConfigurations(groupDesiredConfigs);

        Map<Long, Host> groupDesiredHosts = new HashMap<>();
        if (serviceConfigEntity.getHostIds() != null) {
          for (Long hostId : serviceConfigEntity.getHostIds()) {
            Host host = clusters.getHostById(hostId);
            if (host != null) {
              groupDesiredHosts.put(hostId, host);
            } else {
              LOG.warn("Host with id {} doesn't exist anymore, skipping", hostId);
            }
          }
        }
        configGroup.setHosts(groupDesiredHosts);
      } else {
        throw new IllegalArgumentException("Config group {} doesn't exist");
      }
    }
    Map<String, Collection<String>> changedConfigs = configHelper.getChangedConfigTypes(this, serviceConfigEntity,
        serviceConfigEntity.getGroupId(), clusterId, serviceName);

    ClusterEntity clusterEntity = getClusterEntity();
    long nextServiceConfigVersion = serviceConfigDAO.findNextServiceConfigVersion(
        clusterEntity.getClusterId(), serviceName);

    ServiceConfigEntity serviceConfigEntityClone = new ServiceConfigEntity();
    serviceConfigEntityClone.setCreateTimestamp(System.currentTimeMillis());
    serviceConfigEntityClone.setUser(user);
    serviceConfigEntityClone.setServiceName(serviceName);
    serviceConfigEntityClone.setClusterEntity(clusterEntity);
    serviceConfigEntityClone.setStack(serviceConfigEntity.getStack());
    serviceConfigEntityClone.setClusterConfigEntities(serviceConfigEntity.getClusterConfigEntities());
    serviceConfigEntityClone.setClusterId(serviceConfigEntity.getClusterId());
    serviceConfigEntityClone.setHostIds(serviceConfigEntity.getHostIds());
    serviceConfigEntityClone.setGroupId(serviceConfigEntity.getGroupId());
    serviceConfigEntityClone.setNote(serviceConfigVersionNote);
    serviceConfigEntityClone.setVersion(nextServiceConfigVersion);

    List<String> groupHostNames = null;
    if (CollectionUtils.isNotEmpty(serviceConfigEntity.getHostIds())) {
      groupHostNames = getHosts().stream()
          .filter(h -> serviceConfigEntity.getHostIds().contains(h.getHostId()))
          .map(h -> h.getHostName()).collect(Collectors.toList());
    }

    serviceConfigDAO.create(serviceConfigEntityClone);
    stateUpdateEventPublisher.publish(new ConfigsUpdateEvent(serviceConfigEntityClone,
        configGroupName,
        groupHostNames,
        changedConfigs.keySet()));
    configHelper.checkStaleConfigsStatusOnConfigsUpdate(clusterEntity.getClusterId(), serviceName, groupHostNames, changedConfigs);

    return convertToServiceConfigVersionResponse(serviceConfigEntityClone);
  }

  @Transactional
<<<<<<< HEAD
  ServiceConfigVersionResponse applyConfigs(Set<Config> configs, String user, String serviceConfigVersionNote) throws AmbariException {

    List<ClusterConfigEntity> appliedConfigs = new ArrayList<>();
    String serviceName = null;
    for (Config config : configs) {
      for (Entry<String, String> entry : serviceConfigTypes.entries()) {
        if (StringUtils.equals(entry.getValue(), config.getType())) {
          if (serviceName == null) {
            serviceName = entry.getKey();
            break;
          } else if (!serviceName.equals(entry.getKey())) {
            String error = String.format("Updating configs for multiple services by a " +
                "single API request isn't supported. Conflicting services %s and %s for %s",
                                         serviceName, entry.getKey(), config.getType());
            IllegalArgumentException exception = new IllegalArgumentException(error);
            LOG.error(error + ", config version not created for {}", serviceName);
            throw exception;
          } else {
            break;
          }
        }
      }
    }

=======
  ServiceConfigVersionResponse applyConfigs(Set<Config> configs, String user, String serviceConfigVersionNote) {
    String serviceName = getServiceForConfigTypes(configs.stream().map(Config::getType).collect(toList()));
>>>>>>> c7159a7a
    // update the selected flag for every config type
    ClusterEntity clusterEntity = getClusterEntity();
    Collection<ClusterConfigEntity> clusterConfigs = clusterEntity.getClusterConfigEntities();
    for (Config config: configs) {
      for (ClusterConfigEntity clusterConfigEntity : clusterConfigs) {
        // unset for this config type
        if (StringUtils.equals(clusterConfigEntity.getType(), config.getType())) {
          clusterConfigEntity.setSelected(false);

          // unless both the tag and type match, then enable it
          if (StringUtils.equals(clusterConfigEntity.getTag(), config.getTag())) {
            appliedConfigs.add(clusterConfigEntity);
            clusterConfigEntity.setSelected(true);
          }
        }
      }
    }

    clusterEntity = clusterDAO.merge(clusterEntity);

    if (serviceName == null) {
      ArrayList<String> configTypes = new ArrayList<>();
      for (Config config: configs) {
        configTypes.add(config.getType());
      }

      stateUpdateEventPublisher.publish(new ConfigsUpdateEvent(this, appliedConfigs));
      LOG.error("No service found for config types '{}', service config version not created", configTypes);
      return null;
    } else {
      return createServiceConfigVersion(serviceName, user, serviceConfigVersionNote);
    }

  }

  private ServiceConfigVersionResponse createServiceConfigVersion(String serviceName, String user,
                                                                  String serviceConfigVersionNote) throws AmbariException {
    //create next service config version
    return createServiceConfigVersion(serviceName, user, serviceConfigVersionNote, null);
  }

  private List<ClusterConfigEntity> getClusterConfigEntitiesByService(String serviceName) {
    Collection<String> configTypes = serviceConfigTypes.get(serviceName);
    return clusterDAO.getEnabledConfigsByTypes(getClusterId(), new ArrayList<>(configTypes));
  }

  @Override
  public Config getDesiredConfigByType(String configType) {
    ClusterConfigEntity config = clusterDAO.findEnabledConfigByType(getClusterId(), configType);
    if (null == config) {
      return null;
    }

    return getConfig(configType, config.getTag());
  }

  @Override
  public boolean isConfigTypeExists(String configType) {
    ClusterConfigEntity config = clusterDAO.findEnabledConfigByType(getClusterId(), configType);
    return null != config;
  }

  @Override
  public Map<Long, Map<String, DesiredConfig>> getHostsDesiredConfigs(Collection<Long> hostIds) {

    if (hostIds == null || hostIds.isEmpty()) {
      return Collections.emptyMap();
    }

    Set<HostConfigMapping> mappingEntities =
        hostConfigMappingDAO.findSelectedByHosts(hostIds);

    Map<Long, Map<String, DesiredConfig>> desiredConfigsByHost = new HashMap<>();

    for (Long hostId : hostIds) {
      desiredConfigsByHost.put(hostId, new HashMap<>());
    }

    for (HostConfigMapping mappingEntity : mappingEntities) {
      DesiredConfig desiredConfig = new DesiredConfig();
      desiredConfig.setTag(mappingEntity.getVersion());
      desiredConfig.setServiceName(mappingEntity.getServiceName());

      desiredConfigsByHost.get(mappingEntity.getHostId()).put(mappingEntity.getType(), desiredConfig);
    }

    return desiredConfigsByHost;
  }

  @Override
  public Map<Long, Map<String, DesiredConfig>> getAllHostsDesiredConfigs() {

    Collection<Long> hostIds;
    try {
      hostIds = clusters.getHostIdsForCluster(clusterName).keySet();
    } catch (AmbariException ignored) {
      return Collections.emptyMap();
    }

    return getHostsDesiredConfigs(hostIds);
  }

  /**
   * {@inheritDoc}
   */
  @Override
  public Long getNextConfigVersion(String type) {
    return clusterDAO.findNextConfigVersion(clusterId, type);
  }

  /**
   * {@inheritDoc}
   */
  @Override
  public Map<ServiceComponentHostEvent, String> processServiceComponentHostEvents(ListMultimap<String, ServiceComponentHostEvent> eventMap) {
    clusterGlobalLock.readLock().lock();

    try {
      return processServiceComponentHostEventsInSingleTransaction(eventMap);
    } finally {
      clusterGlobalLock.readLock().unlock();
    }
  }

  /**
   * Bulk handle service component host events, wrapping all handling in a
   * single transaction. This allows
   * {@link #processServiceComponentHostEvents(ListMultimap)} to lock around the
   * AoP {@link Transactional} annotation so that the lock is not released
   * before the transaction is committed.
   *
   * @param eventMap
   * @return the events which failed to be processed.
   */
  @Transactional
  protected Map<ServiceComponentHostEvent, String> processServiceComponentHostEventsInSingleTransaction(
      ListMultimap<String, ServiceComponentHostEvent> eventMap) {
    Map<ServiceComponentHostEvent, String> failedEvents = new HashMap<>();

    for (Entry<String, ServiceComponentHostEvent> entry : eventMap.entries()) {
      String serviceName = entry.getKey();
      ServiceComponentHostEvent event = entry.getValue();
      String serviceComponentName = event.getServiceComponentName();

      // server-side events either don't have a service name or are AMBARI;
      // either way they are not handled by this method since it expects a
      // real service and component
      if (StringUtils.isBlank(serviceName) || RootService.AMBARI.name().equals(serviceName)) {
        continue;
      }

      if (StringUtils.isBlank(serviceComponentName)) {
        continue;
      }

      try {
        Service service = getService(serviceName);
        ServiceComponent serviceComponent = service.getServiceComponent(serviceComponentName);
        ServiceComponentHost serviceComponentHost = serviceComponent.getServiceComponentHost(
            event.getHostName());
        serviceComponentHost.handleEvent(event);
      } catch (ServiceNotFoundException e) {
        String message = String.format(
            "ServiceComponentHost lookup exception. Service not found for Service: %s. Error: %s",
            serviceName, e.getMessage());
        LOG.error(message);
        failedEvents.put(event, message);
      } catch (ServiceComponentNotFoundException e) {
        String message = String.format(
            "ServiceComponentHost lookup exception. Service Component not found for Service: %s, Component: %s. Error: %s",
            serviceName, serviceComponentName, e.getMessage());
        LOG.error(message);
        failedEvents.put(event, message);
      } catch (ServiceComponentHostNotFoundException e) {
        String message = String.format(
            "ServiceComponentHost lookup exception. Service Component Host not found for Service: %s, Component: %s, Host: %s. Error: %s",
            serviceName, serviceComponentName, event.getHostName(), e.getMessage());
        LOG.error(message);
        failedEvents.put(event, message);
      } catch (AmbariException e) {
        String message = String.format("ServiceComponentHost lookup exception %s", e.getMessage());
        LOG.error(message);
        failedEvents.put(event, message);
      } catch (InvalidStateTransitionException e) {
        LOG.error("Invalid transition ", e);

        boolean isFailure = true;

        Enum<?> currentState = e.getCurrentState();
        Enum<?> failedEvent = e.getEvent();

        // skip adding this as a failed event, to work around stack ordering
        // issues with Hive
        if (currentState == State.STARTED &&
            failedEvent == ServiceComponentHostEventType.HOST_SVCCOMP_START){
          isFailure = false;
          LOG.warn(
              "The start request for {} is invalid since the component is already started. Ignoring the request.",
              serviceComponentName);
        }

        // unknown hosts should be able to be put back in progress and let the
        // action scheduler fail it; don't abort the entire stage just because
        // this happens
        if (currentState == State.UNKNOWN
            && failedEvent == ServiceComponentHostEventType.HOST_SVCCOMP_OP_IN_PROGRESS) {
          isFailure = false;
          LOG.warn("The host {} is in an unknown state; attempting to put {} back in progress.",
              event.getHostName(),
              serviceComponentName);
        }

        // fail the event, causing it to automatically abort
        if (isFailure) {
          failedEvents.put(event, String.format("Invalid transition. %s", e.getMessage()));
        }
      }
    }

    return failedEvents;
  }

  /**
   * @param serviceName name of the service
   * @param componentName name of the component
   * @return the set of hosts for the provided service and component
   */
  @Override
  public Set<String> getHosts(String serviceName, String componentName) {
    Map<String, Service> clusterServices = getServices();

    if (!clusterServices.containsKey(serviceName)) {
      return Collections.emptySet();
    }

    Service service = clusterServices.get(serviceName);
    Map<String, ServiceComponent> components = service.getServiceComponents();

    if (!components.containsKey(componentName) ||
            components.get(componentName).getServiceComponentHosts().size() == 0) {
      return Collections.emptySet();
    }

    return components.get(componentName).getServiceComponentHosts().keySet();
  }

  @Override
  public Host getHost(final String hostName) {
    if (StringUtils.isEmpty(hostName)) {
      return null;
    }

    Collection<Host> hosts = getHosts();
    if(hosts != null) {
      for (Host host : hosts) {
        String hostString = host.getHostName();
        if(hostName.equalsIgnoreCase(hostString)) {
          return host;
        }
      }
    }
    return null;
  }

  @Override
  public Collection<Host> getHosts() {
    Map<String, Host> hosts;

    try {
      //todo: why the hell does this method throw AmbariException???
      //todo: this is ridiculous that I need to get hosts for this cluster from Clusters!!!
      //todo: should I getHosts using the same logic as the other getHosts call?  At least that doesn't throw AmbariException.
      hosts =  clusters.getHostsForCluster(clusterName);
    } catch (AmbariException e) {
      //todo: in what conditions is AmbariException thrown?
      throw new RuntimeException("Unable to get hosts for cluster: " + clusterName, e);
    }
    return hosts == null ? Collections.emptyList() : hosts.values();
  }

  private ClusterHealthReport getClusterHealthReport(
      Map<String, Host> clusterHosts) throws AmbariException {

    int staleConfigsHosts = 0;
    int maintenanceStateHosts = 0;

    int healthyStateHosts = 0;
    int unhealthyStateHosts = 0;
    int initStateHosts = 0;
    int healthyStatusHosts = 0;

    int unhealthyStatusHosts = 0;
    int unknownStatusHosts = 0;
    int alertStatusHosts = 0;
    int heartbeatLostStateHosts = 0;

    // look this up once so it can be reused in the loop for every SCH
    Map<String, DesiredConfig> desiredConfigs = getDesiredConfigs();

    Collection<Host> hosts = clusterHosts.values();
    Iterator<Host> iterator = hosts.iterator();
    //TODO to version in sch
    List<Long> hostIds = hosts.stream().map(Host::getHostId).collect(Collectors.toList());
    List<HostComponentDesiredStateEntity> hostComponentDesiredStateEntities =
        hostIds.isEmpty() ? Collections.EMPTY_LIST : hostComponentDesiredStateDAO.findByHostsAndCluster(hostIds, clusterId);
    Map<Long, Map<String, HostComponentDesiredStateEntity>> mappedHostIds = hostComponentDesiredStateEntities.stream().collect(
        Collectors.groupingBy(HostComponentDesiredStateEntity::getHostId,
            Collectors.toMap(HostComponentDesiredStateEntity::getComponentName, Function.identity())
        )
    );
    while (iterator.hasNext()) {
      Host host = iterator.next();
      String hostName = host.getHostName();

      switch (host.getState()) {
        case HEALTHY:
          healthyStateHosts++;
          break;
        case UNHEALTHY:
          unhealthyStateHosts++;
          break;
        case INIT:
          initStateHosts++;
          break;
        case HEARTBEAT_LOST:
          heartbeatLostStateHosts++;
          break;
      }

      switch (HostHealthStatus.HealthStatus.valueOf(host.getStatus())) {
        case HEALTHY:
          healthyStatusHosts++;
          break;
        case UNHEALTHY:
          unhealthyStatusHosts++;
          break;
        case UNKNOWN:
          unknownStatusHosts++;
          break;
        case ALERT:
          alertStatusHosts++;
          break;
      }

      boolean staleConfig = false;
      boolean maintenanceState = false;

      if (serviceComponentHostsByHost.containsKey(hostName)) {
        Map<String, HostComponentDesiredStateEntity> componentsStates = mappedHostIds.get(host.getHostId());
        for (ServiceComponentHost sch : serviceComponentHostsByHost.get(hostName)) {
          HostComponentDesiredStateEntity componentState = componentsStates == null ? null :
              componentsStates.get(sch.getServiceComponentName());
          if (componentState != null) {
            staleConfig = staleConfig || configHelper.isStaleConfigs(sch, desiredConfigs, componentState);
          } else {
            staleConfig = staleConfig || configHelper.isStaleConfigs(sch, desiredConfigs);
          }
          maintenanceState = maintenanceState ||
            maintenanceStateHelper.getEffectiveState(sch) != MaintenanceState.OFF;
        }
      }

      if (staleConfig) {
        staleConfigsHosts++;
      }
      if (maintenanceState) {
        maintenanceStateHosts++;
      }
    }

    ClusterHealthReport chr = new ClusterHealthReport();
    chr.setAlertStatusHosts(alertStatusHosts);
    chr.setHealthyStateHosts(healthyStateHosts);
    chr.setUnknownStatusHosts(unknownStatusHosts);
    chr.setUnhealthyStatusHosts(unhealthyStatusHosts);
    chr.setUnhealthyStateHosts(unhealthyStateHosts);
    chr.setStaleConfigsHosts(staleConfigsHosts);
    chr.setMaintenanceStateHosts(maintenanceStateHosts);
    chr.setInitStateHosts(initStateHosts);
    chr.setHeartbeatLostStateHosts(heartbeatLostStateHosts);
    chr.setHealthyStatusHosts(healthyStatusHosts);

    return chr;
  }

  @Override
  public boolean checkPermission(PrivilegeEntity privilegeEntity, boolean readOnly) {
    ClusterEntity clusterEntity = getClusterEntity();
    ResourceEntity resourceEntity = clusterEntity.getResource();
    if (resourceEntity != null) {
      Integer permissionId = privilegeEntity.getPermission().getId();
      // CLUSTER.USER or CLUSTER.ADMINISTRATOR for the given cluster resource.
      if (privilegeEntity.getResource().equals(resourceEntity)) {
        if ((readOnly && permissionId.equals(PermissionEntity.CLUSTER_USER_PERMISSION))
            || permissionId.equals(PermissionEntity.CLUSTER_ADMINISTRATOR_PERMISSION)) {
          return true;
        }
      }
    }
    return false;
  }

  @Override
  public void addSessionAttributes(Map<String, Object> attributes) {
    if (attributes != null && !attributes.isEmpty()) {
      Map<String, Object>  sessionAttributes = new HashMap<>(getSessionAttributes());
      sessionAttributes.putAll(attributes);
      setSessionAttributes(attributes);
    }
  }

  @Override
  public void setSessionAttribute(String key, Object value){
    if (key != null && !key.isEmpty()) {
      Map<String, Object> sessionAttributes = new HashMap<>(getSessionAttributes());
      sessionAttributes.put(key, value);
      setSessionAttributes(sessionAttributes);
    }
  }

  @Override
  public void removeSessionAttribute(String key) {
    if (key != null && !key.isEmpty()) {
      Map<String, Object> sessionAttributes = new HashMap<>(getSessionAttributes());
      sessionAttributes.remove(key);
      setSessionAttributes(sessionAttributes);
    }
  }

  @Override
  public Map<String, Object> getSessionAttributes() {
    Map<String, Object>  attributes =
        (Map<String, Object>) getSessionManager().getAttribute(getClusterSessionAttributeName());

    return attributes == null ? Collections.emptyMap() : attributes;
  }

  /**
   * Get the associated session manager.
   *
   * @return the session manager
   */
  protected AmbariSessionManager getSessionManager() {
    return sessionManager;
  }

  /**
   * Set the map of session attributes for this cluster.
   * <p/>
   * This is a private method so that it may be used as a utility for add and update operations.
   *
   * @param sessionAttributes the map of session attributes for this cluster; never null
   */
  private void setSessionAttributes(Map<String, Object> sessionAttributes) {
    getSessionManager().setAttribute(getClusterSessionAttributeName(), sessionAttributes);
  }

  /**
   * Generates and returns the cluster-specific attribute name to use to set and get cluster-specific
   * session attributes.
   *
   * @return the name of the cluster-specific session attribute
   */
  private String getClusterSessionAttributeName() {
    return CLUSTER_SESSION_ATTRIBUTES_PREFIX + getClusterName();
  }

  /**
   * {@inheritDoc}
   */
  @Override
  @Transactional
  public void applyLatestConfigurations(StackId stackId, String serviceName) {
    clusterGlobalLock.writeLock().lock();

    try {
      // grab all of the configurations and hash them so we can easily update them when picking and choosing only those from the service
      ClusterEntity clusterEntity = getClusterEntity();
      Collection<ClusterConfigEntity> configEntities = clusterEntity.getClusterConfigEntities();
      ImmutableMap<Object, ClusterConfigEntity> clusterConfigEntityMap = Maps.uniqueIndex(
          configEntities, Functions.identity());

      // find the latest configurations for the service
      Set<String> configTypesForService = new HashSet<>();
      List<ServiceConfigEntity> latestServiceConfigs = serviceConfigDAO.getLastServiceConfigsForService(
          getClusterId(), serviceName);

      // process the current service configurations
      for (ServiceConfigEntity serviceConfig : latestServiceConfigs) {
        List<ClusterConfigEntity> latestConfigs = serviceConfig.getClusterConfigEntities();
        for( ClusterConfigEntity latestConfig : latestConfigs ){
          // grab the hash'd entity from the map so we're working with the right one
          latestConfig = clusterConfigEntityMap.get(latestConfig);

          // add the config type to our list for tracking later on
          configTypesForService.add(latestConfig.getType());

          // un-select the latest configuration for the service
          LOG.debug("Disabling configuration {} with tag {}", latestConfig.getType(), latestConfig.getTag());
          latestConfig.setSelected(false);
        }
      }

      // get the latest configurations for the given stack which we're going to make active
      Collection<ClusterConfigEntity> latestConfigsByStack = clusterDAO.getLatestConfigurations(
          clusterId, stackId);

      // set the service configuration for the specified stack to the latest
      for (ClusterConfigEntity latestConfigByStack : latestConfigsByStack) {
        // since we're iterating over all configuration types, only work with those that are for our service
        if (!configTypesForService.contains(latestConfigByStack.getType())) {
          continue;
        }

        // pull the correct latest mapping for the stack out of the cached map
        // from the cluster entity
        ClusterConfigEntity entity = clusterConfigEntityMap.get(latestConfigByStack);
        entity.setSelected(true);

        LOG.info("Setting {} with version tag {} created on {} to selected for stack {}",
            entity.getType(), entity.getTag(), new Date(entity.getTimestamp()),
          stackId
        );
      }

      // since the entities which were modified came from the cluster entity's
      // list to begin with, we can just save them right back - no need for a
      // new collection since the entity instances were modified directly
      clusterEntity = clusterDAO.merge(clusterEntity, true);

      cacheConfigurations();

      LOG.info(
          "Applied latest configurations for {} on stack {}. The the following types were modified: {}",
          serviceName, stackId, StringUtils.join(configTypesForService, ','));

    } finally {
      clusterGlobalLock.writeLock().unlock();
    }

    // publish an event to instruct entity managers to clear cached instances of
    // ClusterEntity immediately - it takes EclipseLink about 1000ms to update
    // the L1 caches of other threads and the action scheduler could act upon
    // stale data
    EntityManagerCacheInvalidationEvent event = new EntityManagerCacheInvalidationEvent();
    jpaEventPublisher.publish(event);
  }

  /**
   * {@inheritDoc}
   */
  @Override
  public Map<PropertyInfo.PropertyType, Set<String>> getConfigPropertiesTypes(String configType){
    try {
      StackId stackId = getCurrentStackVersion();
      StackInfo stackInfo = ambariMetaInfo.getStack(stackId.getStackName(), stackId.getStackVersion());
      return stackInfo.getConfigPropertiesTypes(configType);
    } catch (AmbariException ignored) {
    }
    return new HashMap<>();
  }

  /**
   * Removes all configurations associated with the specified stack for the
   * specified service. The caller should make sure the cluster global write
   * lock is acquired.
   *
   * @param stackId
   *          the stack to remove configurations for (not {@code null}).
   * @param serviceName
   *          the service name (not {@code null}).
   * @see #clusterGlobalLock
   */
  @Transactional
  void removeAllConfigsForStack(StackId stackId, String serviceName) {
    ClusterEntity clusterEntity = getClusterEntity();

    // make sure the entity isn't stale in the current unit of work.
    clusterDAO.refresh(clusterEntity);

    long clusterId = clusterEntity.getClusterId();

    // keep track of any types removed for logging purposes
    Set<String> removedConfigurationTypes = new HashSet<>();

    // this will keep track of cluster config mappings that need removal
    // since there is no relationship between configs and their mappings, we
    // have to do it manually
    List<ClusterConfigEntity> removedClusterConfigs = new ArrayList<>(50);
    Collection<ClusterConfigEntity> allClusterConfigEntities = clusterEntity.getClusterConfigEntities();
    Collection<ServiceConfigEntity> allServiceConfigEntities = clusterEntity.getServiceConfigEntities();

    // get the service configs only for the service
    List<ServiceConfigEntity> serviceConfigs = serviceConfigDAO.getServiceConfigsForServiceAndStack(
        clusterId, stackId, serviceName);

    // remove all service configurations and associated configs
    for (ServiceConfigEntity serviceConfig : serviceConfigs) {
      for (ClusterConfigEntity configEntity : serviceConfig.getClusterConfigEntities()) {
        removedConfigurationTypes.add(configEntity.getType());

        allClusterConfigEntities.remove(configEntity);
        clusterDAO.removeConfig(configEntity);
        removedClusterConfigs.add(configEntity);
      }

      serviceConfig.getClusterConfigEntities().clear();
      serviceConfigDAO.remove(serviceConfig);
      allServiceConfigEntities.remove(serviceConfig);
    }

    clusterEntity.setClusterConfigEntities(allClusterConfigEntities);
    clusterEntity = clusterDAO.merge(clusterEntity);

    LOG.info("Removed the following configuration types for {} on stack {}: {}", serviceName,
        stackId, StringUtils.join(removedConfigurationTypes, ','));
  }

  /**
   * {@inheritDoc}
   */
  @Override
  public void removeConfigurations(StackId stackId, String serviceName) {
    clusterGlobalLock.writeLock().lock();
    try {
      removeAllConfigsForStack(stackId, serviceName);
      cacheConfigurations();
    } finally {
      clusterGlobalLock.writeLock().unlock();
    }
  }

  /**
   * Caches all of the {@link ClusterConfigEntity}s in {@link #allConfigs}.
   */
  private void cacheConfigurations() {
    clusterGlobalLock.writeLock().lock();
    try {
      ClusterEntity clusterEntity = getClusterEntity();
      allConfigs.clear();

      if (!clusterEntity.getClusterConfigEntities().isEmpty()) {
        for (ClusterConfigEntity entity : clusterEntity.getClusterConfigEntities()) {

          if (!allConfigs.containsKey(entity.getType())) {
            allConfigs.put(entity.getType(), new ConcurrentHashMap<>());
          }

          Config config = configFactory.createExisting(this, entity);

          allConfigs.get(entity.getType()).put(entity.getTag(), config);
        }
      }
    } finally {
      clusterGlobalLock.writeLock().unlock();
    }
  }

  private void loadStackVersion() {
    desiredStackVersion = new StackId(getClusterEntity().getDesiredStack());

    if (!StringUtils.isEmpty(desiredStackVersion.getStackName())
        && !StringUtils.isEmpty(desiredStackVersion.getStackVersion())) {
      try {
        loadServiceConfigTypes();
      } catch (AmbariException e) {
        // TODO recheck wrapping exception here, required for lazy loading after
        // invalidation
        throw new RuntimeException(e);
      }
    }
  }

  /**
   * Returns whether this cluster was provisioned by a Blueprint or not.
   * @return true if the cluster was deployed with a Blueprint otherwise false.
   */
  @Override
  public boolean isBluePrintDeployed() {

    List<TopologyRequestEntity> topologyRequests = topologyRequestDAO.findByClusterId(getClusterId());

    // Iterate through the topology requests associated with this cluster and look for PROVISION request
    for (TopologyRequestEntity topologyRequest: topologyRequests) {
      TopologyRequest.Type requestAction = TopologyRequest.Type.valueOf(topologyRequest.getAction());
      if (requestAction == TopologyRequest.Type.PROVISION) {
        return true;
      }
    }

    return false;
  }

  /**
   * Gets the {@link ClusterEntity} for this {@link Cluster} from the
   * {@link EntityManager} cache.
   *
   * @return
   */
  private ClusterEntity getClusterEntity() {
    return clusterDAO.findById(clusterId);
  }

  /**
  * Returns the number of hosts that form the cluster.
  *
  *  @return number of hosts that form the cluster
  */
  @Override
  public int getClusterSize() {
    return clusters.getClusterSize(clusterName);
  }


  /**
   * {@inheritDoc}
   */
  @Override
  public UpgradeEntity getUpgradeInProgress() {
    ClusterEntity clusterEntity = getClusterEntity();
    return clusterEntity.getUpgradeEntity();
  }

  /**
   * {@inheritDoc}
   */
  @Override
  @Transactional
  public void setUpgradeEntity(UpgradeEntity upgradeEntity) throws AmbariException {
    try {
      ClusterEntity clusterEntity = getClusterEntity();
      clusterEntity.setUpgradeEntity(upgradeEntity);
      clusterDAO.merge(clusterEntity);
    } catch (RollbackException e) {
      throw new AmbariException("Unable to update the associated upgrade with the cluster", e);
    }
  }

  /**
   * {@inheritDoc}
   */
  @Override
  public boolean isUpgradeSuspended() {
    UpgradeEntity upgrade = getUpgradeInProgress();
    if (null != upgrade) {
      return upgrade.isSuspended();
    }

    return false;
  }

  /**
   * {@inheritDoc}
   */
  @Override
  public String getClusterProperty(String propertyName, String defaultValue) {
    String cachedValue = m_clusterPropertyCache.get(propertyName);
    if (null != cachedValue) {
      return cachedValue;
    }

    // start with the default
    cachedValue = defaultValue;

    Config clusterEnv = getDesiredConfigByType(ConfigHelper.CLUSTER_ENV);
    if (null != clusterEnv) {
      Map<String, String> clusterEnvProperties = clusterEnv.getProperties();
      if (clusterEnvProperties.containsKey(propertyName)) {
        String value = clusterEnvProperties.get(propertyName);
        if (null != value) {
          cachedValue = value;
        }
      }
    }

    // cache the value and return it
    m_clusterPropertyCache.put(propertyName, cachedValue);
    return cachedValue;
  }

  /**
   * Gets whether the specified cluster property is already cached.
   *
   * @param propertyName
   *          the property to check.
   * @return {@code true} if the property is cached.
   */
  boolean isClusterPropertyCached(String propertyName) {
    return m_clusterPropertyCache.containsKey(propertyName);
  }

  /**
   * Handles {@link ClusterConfigChangedEvent} which means that the
   * {{cluster-env}} may have changed.
   *
   * @param event
   *          the change event.
   */
  @Subscribe
  public void handleClusterEnvConfigChangedEvent(ClusterConfigChangedEvent event) {
    if (!StringUtils.equals(event.getConfigType(), ConfigHelper.CLUSTER_ENV)) {
      return;
    }

    m_clusterPropertyCache.clear();
  }

  /**
   * {@inheritDoc}
   */
  @Override
  public RoleCommandOrder getRoleCommandOrder() {
    return roleCommandOrderProvider.getRoleCommandOrder(this);
  }

  /**
   * {@inheritDoc}
   */
  @Override
  public void addSuspendedUpgradeParameters(Map<String, String> commandParams,
      Map<String, String> roleParams) {

    // build some command params from the upgrade, including direction,
    // type, version, etc
    UpgradeEntity suspendedUpgrade = getUpgradeInProgress();
    if( null == suspendedUpgrade ){
      LOG.warn(
          "An upgrade is not currently suspended. The command and role parameters will not be modified.");

      return;
    }

    UpgradeContext upgradeContext = upgradeContextFactory.create(this, suspendedUpgrade);
    commandParams.putAll(upgradeContext.getInitializedCommandParameters());

    // suspended goes in role params
    roleParams.put(KeyNames.UPGRADE_SUSPENDED, Boolean.TRUE.toString().toLowerCase());
  }

  /**
   * {@inheritDoc}
   */
  @Override
  public Map<String, Map<String, String>> getComponentVersionMap() {
    Map<String, Map<String, String>> componentVersionMap = new HashMap<>();

    for (Service service : getServices().values()) {
      Map<String, String> componentMap = new HashMap<>();
      for (ServiceComponent component : service.getServiceComponents().values()) {
        // skip components which don't advertise a version
        if (!component.isVersionAdvertised()) {
          continue;
        }

        // if the repo isn't resolved, then we can't trust the version
        if (!component.getDesiredRepositoryVersion().isResolved()) {
          continue;
        }

        componentMap.put(component.getName(), component.getDesiredVersion());
      }

      if (!componentMap.isEmpty()) {
        componentVersionMap.put(service.getName(), componentMap);
      }
    }

    return componentVersionMap;
  }
}<|MERGE_RESOLUTION|>--- conflicted
+++ resolved
@@ -38,11 +38,8 @@
 import java.util.concurrent.ConcurrentSkipListMap;
 import java.util.concurrent.CopyOnWriteArrayList;
 import java.util.concurrent.locks.ReadWriteLock;
-<<<<<<< HEAD
 import java.util.function.Function;
 import java.util.stream.Collectors;
-=======
->>>>>>> c7159a7a
 
 import javax.annotation.Nullable;
 import javax.persistence.EntityManager;
@@ -1948,35 +1945,9 @@
   }
 
   @Transactional
-<<<<<<< HEAD
-  ServiceConfigVersionResponse applyConfigs(Set<Config> configs, String user, String serviceConfigVersionNote) throws AmbariException {
-
-    List<ClusterConfigEntity> appliedConfigs = new ArrayList<>();
-    String serviceName = null;
-    for (Config config : configs) {
-      for (Entry<String, String> entry : serviceConfigTypes.entries()) {
-        if (StringUtils.equals(entry.getValue(), config.getType())) {
-          if (serviceName == null) {
-            serviceName = entry.getKey();
-            break;
-          } else if (!serviceName.equals(entry.getKey())) {
-            String error = String.format("Updating configs for multiple services by a " +
-                "single API request isn't supported. Conflicting services %s and %s for %s",
-                                         serviceName, entry.getKey(), config.getType());
-            IllegalArgumentException exception = new IllegalArgumentException(error);
-            LOG.error(error + ", config version not created for {}", serviceName);
-            throw exception;
-          } else {
-            break;
-          }
-        }
-      }
-    }
-
-=======
-  ServiceConfigVersionResponse applyConfigs(Set<Config> configs, String user, String serviceConfigVersionNote) {
-    String serviceName = getServiceForConfigTypes(configs.stream().map(Config::getType).collect(toList()));
->>>>>>> c7159a7a
+  ServiceConfigVersionResponse applyConfigs(Set<Config> configs, String user, String serviceConfigVersionNote) throws AmbariException{
+
+List<ClusterConfigEntity> appliedConfigs = new ArrayList<>();    String serviceName = getServiceForConfigTypes( configs.stream().map(Config::getType).collect(toList()));
     // update the selected flag for every config type
     ClusterEntity clusterEntity = getClusterEntity();
     Collection<ClusterConfigEntity> clusterConfigs = clusterEntity.getClusterConfigEntities();
