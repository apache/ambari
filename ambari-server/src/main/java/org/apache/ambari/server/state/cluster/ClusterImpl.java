--- conflicted
+++ resolved
@@ -1221,12 +1221,8 @@
    * UPGRADE_FAILED: at least one host in UPGRADE_FAILED
    * UPGRADED: all hosts are UPGRADED
    * UPGRADING: at least one host is UPGRADING, and the rest in UPGRADING|INSTALLED
-<<<<<<< HEAD
-   * INSTALLED: all hosts in INSTALLED -OR- INSTALLED and NOT_REQUIRED
-=======
    * UPGRADING: at least one host is UPGRADED, and the rest in UPGRADING|INSTALLED
    * INSTALLED: all hosts in INSTALLED
->>>>>>> 108fc449
    * INSTALL_FAILED: at least one host in INSTALL_FAILED
    * INSTALLING: all hosts in INSTALLING -or- INSTALLING and NOT_REQUIRED. Notice that if one host is CURRENT and another is INSTALLING, then the
    * effective version will be OUT_OF_SYNC.
@@ -1278,18 +1274,12 @@
       }
     }
 
-<<<<<<< HEAD
     int totalInstalling = stateToHosts.containsKey(RepositoryVersionState.INSTALLING) ? stateToHosts.get(RepositoryVersionState.INSTALLING).size() : 0;
     int totalInstalled = stateToHosts.containsKey(RepositoryVersionState.INSTALLED) ? stateToHosts.get(RepositoryVersionState.INSTALLED).size() : 0;
     int totalNotRequired = stateToHosts.containsKey(RepositoryVersionState.NOT_REQUIRED) ? stateToHosts.get(RepositoryVersionState.NOT_REQUIRED).size() : 0;
-
-    if (totalInstalling + totalInstalled == totalHosts) {
-=======
-    final int totalINSTALLING = stateToHosts.containsKey(RepositoryVersionState.INSTALLING) ? stateToHosts.get(RepositoryVersionState.INSTALLING).size() : 0;
-    final int totalINSTALLED = stateToHosts.containsKey(RepositoryVersionState.INSTALLED) ? stateToHosts.get(RepositoryVersionState.INSTALLED).size() : 0;
-    final int totalINSTALL_FAILED = stateToHosts.containsKey(RepositoryVersionState.INSTALL_FAILED) ? stateToHosts.get(RepositoryVersionState.INSTALL_FAILED).size() : 0;
-    if (totalINSTALLING + totalINSTALLED + totalINSTALL_FAILED== totalHosts) {
->>>>>>> 108fc449
+    int totalInstallFailed = stateToHosts.containsKey(RepositoryVersionState.INSTALL_FAILED) ? stateToHosts.get(RepositoryVersionState.INSTALL_FAILED).size() : 0;
+
+    if (totalInstalling + totalInstalled + totalInstallFailed == totalHosts) {
       return RepositoryVersionState.INSTALLING;
     }
 
