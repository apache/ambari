/*
 * Licensed to the Apache Software Foundation (ASF) under one
 * or more contributor license agreements.  See the NOTICE file
 * distributed with this work for additional information
 * regarding copyright ownership.  The ASF licenses this file
 * to you under the Apache License, Version 2.0 (the
 * "License"); you may not use this file except in compliance
 * with the License.  You may obtain a copy of the License at
 *
 *     http://www.apache.org/licenses/LICENSE-2.0
 *
 * Unless required by applicable law or agreed to in writing, software
 * distributed under the License is distributed on an "AS IS" BASIS,
 * WITHOUT WARRANTIES OR CONDITIONS OF ANY KIND, either express or implied.
 * See the License for the specific language governing permissions and
 * limitations under the License.
 */

package org.apache.ambari.server.controller;

import static org.apache.ambari.server.agent.ExecutionCommand.KeyNames.AGENT_STACK_RETRY_COUNT;
import static org.apache.ambari.server.agent.ExecutionCommand.KeyNames.AGENT_STACK_RETRY_ON_UNAVAILABILITY;
import static org.apache.ambari.server.agent.ExecutionCommand.KeyNames.CLIENTS_TO_UPDATE_CONFIGS;
import static org.apache.ambari.server.agent.ExecutionCommand.KeyNames.COMMAND_TIMEOUT;
import static org.apache.ambari.server.agent.ExecutionCommand.KeyNames.COMPONENT_CATEGORY;
import static org.apache.ambari.server.agent.ExecutionCommand.KeyNames.CUSTOM_COMMAND;
import static org.apache.ambari.server.agent.ExecutionCommand.KeyNames.DB_DRIVER_FILENAME;
import static org.apache.ambari.server.agent.ExecutionCommand.KeyNames.DB_NAME;
import static org.apache.ambari.server.agent.ExecutionCommand.KeyNames.GPL_LICENSE_ACCEPTED;
import static org.apache.ambari.server.agent.ExecutionCommand.KeyNames.GROUP_LIST;
import static org.apache.ambari.server.agent.ExecutionCommand.KeyNames.HOST_SYS_PREPPED;
import static org.apache.ambari.server.agent.ExecutionCommand.KeyNames.JDK_LOCATION;
import static org.apache.ambari.server.agent.ExecutionCommand.KeyNames.MYSQL_JDBC_URL;
import static org.apache.ambari.server.agent.ExecutionCommand.KeyNames.NOT_MANAGED_HDFS_PATH_LIST;
import static org.apache.ambari.server.agent.ExecutionCommand.KeyNames.ORACLE_JDBC_URL;
import static org.apache.ambari.server.agent.ExecutionCommand.KeyNames.SCRIPT;
import static org.apache.ambari.server.agent.ExecutionCommand.KeyNames.SCRIPT_TYPE;
import static org.apache.ambari.server.agent.ExecutionCommand.KeyNames.STACK_NAME;
import static org.apache.ambari.server.agent.ExecutionCommand.KeyNames.STACK_VERSION;
import static org.apache.ambari.server.agent.ExecutionCommand.KeyNames.USER_GROUPS;
import static org.apache.ambari.server.agent.ExecutionCommand.KeyNames.USER_LIST;
import static org.apache.ambari.server.controller.internal.RequestResourceProvider.HAS_RESOURCE_FILTERS;

import java.text.MessageFormat;
import java.util.ArrayList;
import java.util.Collection;
import java.util.Collections;
import java.util.HashMap;
import java.util.HashSet;
import java.util.Iterator;
import java.util.List;
import java.util.Map;
import java.util.Objects;
import java.util.Random;
import java.util.Set;
import java.util.TreeMap;

import org.apache.ambari.server.AmbariException;
import org.apache.ambari.server.Role;
import org.apache.ambari.server.RoleCommand;
import org.apache.ambari.server.actionmanager.HostRoleCommand;
import org.apache.ambari.server.actionmanager.HostRoleStatus;
import org.apache.ambari.server.actionmanager.Stage;
import org.apache.ambari.server.agent.AgentCommand.AgentCommandType;
import org.apache.ambari.server.agent.ExecutionCommand;
import org.apache.ambari.server.agent.ExecutionCommand.KeyNames;
import org.apache.ambari.server.api.services.AmbariMetaInfo;
import org.apache.ambari.server.api.services.ServiceKey;
import org.apache.ambari.server.configuration.Configuration;
import org.apache.ambari.server.controller.internal.RequestOperationLevel;
import org.apache.ambari.server.controller.internal.RequestResourceFilter;
import org.apache.ambari.server.controller.spi.Resource;
import org.apache.ambari.server.metadata.ActionMetadata;
import org.apache.ambari.server.orm.dao.HostRoleCommandDAO;
import org.apache.ambari.server.state.Cluster;
import org.apache.ambari.server.state.Clusters;
import org.apache.ambari.server.state.CommandScriptDefinition;
import org.apache.ambari.server.state.ComponentInfo;
import org.apache.ambari.server.state.Config;
import org.apache.ambari.server.state.ConfigHelper;
import org.apache.ambari.server.state.CustomCommandDefinition;
import org.apache.ambari.server.state.DesiredConfig;
import org.apache.ambari.server.state.Host;
import org.apache.ambari.server.state.HostComponentAdminState;
import org.apache.ambari.server.state.HostState;
import org.apache.ambari.server.state.MaintenanceState;
import org.apache.ambari.server.state.PropertyInfo;
import org.apache.ambari.server.state.PropertyInfo.PropertyType;
import org.apache.ambari.server.state.RefreshCommandConfiguration;
import org.apache.ambari.server.state.Service;
import org.apache.ambari.server.state.ServiceComponent;
import org.apache.ambari.server.state.ServiceComponentHost;
import org.apache.ambari.server.state.ServiceGroup;
import org.apache.ambari.server.state.ServiceInfo;
import org.apache.ambari.server.state.StackId;
import org.apache.ambari.server.state.StackInfo;
import org.apache.ambari.server.state.State;
<<<<<<< HEAD
import org.apache.ambari.server.state.stack.upgrade.RepositoryVersionHelper;
=======
>>>>>>> 7bedbef6
import org.apache.ambari.server.state.svccomphost.ServiceComponentHostOpInProgressEvent;
import org.apache.ambari.server.utils.StageUtils;
import org.apache.commons.lang.StringUtils;
import org.apache.commons.lang.math.NumberUtils;
import org.slf4j.Logger;
import org.slf4j.LoggerFactory;

import com.google.common.collect.HashMultimap;
import com.google.common.collect.Multimap;
import com.google.gson.Gson;
import com.google.inject.Inject;
import com.google.inject.Singleton;

/**
 * Helper class containing logic to process custom command execution requests .
 * This class has special support needed for SERVICE_CHECK and DECOMMISSION.
 * These commands are not pass through as Ambari has specific persistence requirements.
 */
@Singleton
public class AmbariCustomCommandExecutionHelper {
  private final static Logger LOG = LoggerFactory.getLogger(
      AmbariCustomCommandExecutionHelper.class);

  // TODO: Remove the hard-coded mapping when stack definition indicates which slave types can be decommissioned
  public static final Map<String, String> masterToSlaveMappingForDecom = new HashMap<>();

  static {
    masterToSlaveMappingForDecom.put("NAMENODE", "DATANODE");
    masterToSlaveMappingForDecom.put("RESOURCEMANAGER", "NODEMANAGER");
    masterToSlaveMappingForDecom.put("HBASE_MASTER", "HBASE_REGIONSERVER");
    masterToSlaveMappingForDecom.put("JOBTRACKER", "TASKTRACKER");
  }

  public final static String DECOM_INCLUDED_HOSTS = "included_hosts";
  public final static String DECOM_EXCLUDED_HOSTS = "excluded_hosts";
  public final static String ALL_DECOMMISSIONED_HOSTS = "all_decommissioned_hosts";
  public final static String DECOM_SLAVE_COMPONENT = "slave_type";
  public final static String HBASE_MARK_DRAINING_ONLY = "mark_draining_only";
  public final static String UPDATE_FILES_ONLY = "update_files_only";
  public final static String IS_ADD_OR_DELETE_SLAVE_REQUEST = "is_add_or_delete_slave_request";

  private final static String ALIGN_MAINTENANCE_STATE = "align_maintenance_state";

  public final static int MIN_STRICT_SERVICE_CHECK_TIMEOUT = 120;

  @Inject
  private ActionMetadata actionMetadata;

  @Inject
  private Clusters clusters;

  @Inject
  private AmbariManagementController managementController;

  @Inject
  private Gson gson;

  @Inject
  private Configuration configs;

  @Inject
  private AmbariMetaInfo ambariMetaInfo;

  @Inject
  private ConfigHelper configHelper;

  @Inject
  private MaintenanceStateHelper maintenanceStateHelper;

  @Inject
  private HostRoleCommandDAO hostRoleCommandDAO;

  private Map<String, Map<String, Map<String, String>>> configCredentialsForService = new HashMap<>();

  protected static final String SERVICE_CHECK_COMMAND_NAME = "SERVICE_CHECK";
  protected static final String START_COMMAND_NAME = "START";
  protected static final String RESTART_COMMAND_NAME = "RESTART";
  protected static final String INSTALL_COMMAND_NAME = "INSTALL";
  public static final String DECOMMISSION_COMMAND_NAME = "DECOMMISSION";


  private Boolean isServiceCheckCommand(String command, String service) {
    List<String> actions = actionMetadata.getActions(service);

    return !(actions == null || actions.size() == 0) && actions.contains(command);
  }

  private Boolean isValidCustomCommand(String clusterName,
      String serviceGroupName, String serviceName, String componentName, String commandName)
      throws AmbariException {

    if (componentName == null) {
      return false;
    }

    Cluster cluster = clusters.getCluster(clusterName);
    Service service = cluster.getService(serviceGroupName, serviceName);
    ServiceComponent component = service.getServiceComponent(componentName);
    StackId stackId = component.getStackId();

    ComponentInfo componentInfo = ambariMetaInfo.getComponent(
        stackId.getStackName(), stackId.getStackVersion(),
        service.getServiceType(), componentName);

    return !(!componentInfo.isCustomCommand(commandName) &&
      !actionMetadata.isDefaultHostComponentCommand(commandName));
  }

  private Boolean isValidCustomCommand(ActionExecutionContext
      actionExecutionContext, RequestResourceFilter resourceFilter)
      throws AmbariException {
    String clusterName = actionExecutionContext.getClusterName();
    String serviceGroupName = resourceFilter.getServiceGroupName();
    String serviceName = resourceFilter.getServiceName();
    String componentName = resourceFilter.getComponentName();
    String commandName = actionExecutionContext.getActionName();

    if (componentName == null) {
      return false;
    }

    return isValidCustomCommand(clusterName, serviceGroupName, serviceName, componentName, commandName);
  }

  private Boolean isValidCustomCommand(ExecuteActionRequest actionRequest,
      RequestResourceFilter resourceFilter) throws AmbariException {
    String clusterName = actionRequest.getClusterName();
    String serviceGroupName = resourceFilter.getServiceGroupName();
    String serviceName = resourceFilter.getServiceName();
    String componentName = resourceFilter.getComponentName();
    String commandName = actionRequest.getCommandName();

    if (componentName == null) {
      return false;
    }

    return isValidCustomCommand(clusterName, serviceGroupName, serviceName, componentName, commandName);
  }

  private String getReadableCustomCommandDetail(ActionExecutionContext
        actionRequest, RequestResourceFilter resourceFilter) {
    StringBuilder sb = new StringBuilder();
    sb.append(actionRequest.getActionName());
    if (resourceFilter.getServiceName() != null
        && !resourceFilter.getServiceName().equals("")) {
      sb.append(" ");
      sb.append(resourceFilter.getServiceName());
    }

    if (resourceFilter.getComponentName() != null
        && !resourceFilter.getComponentName().equals("")) {
      sb.append("/");
      sb.append(resourceFilter.getComponentName());
    }

    return sb.toString();
  }

  /**
   * Called during the start/stop/restart of services, plus custom commands during Stack Upgrade.
   * @param actionExecutionContext Execution Context
   * @param resourceFilter Resource Filter
   * @param stage Command stage
   * @param additionalCommandParams Additional command params to add the the stage
   * @param commandDetail String for the command detail
   * @throws AmbariException
   */
  private void addCustomCommandAction(final ActionExecutionContext actionExecutionContext,
      final RequestResourceFilter resourceFilter, Stage stage, Map<String, String> additionalCommandParams,
      String commandDetail, Map<String, String> requestParams) throws AmbariException {
    final String serviceGroupName = resourceFilter.getServiceGroupName();
    final String serviceName = resourceFilter.getServiceName();
    final String componentName = resourceFilter.getComponentName();
    final String commandName = actionExecutionContext.getActionName();
    boolean retryAllowed = actionExecutionContext.isRetryAllowed();
    boolean autoSkipFailure = actionExecutionContext.isFailureAutoSkipped();

    String clusterName = stage.getClusterName();
    final Cluster cluster = clusters.getCluster(clusterName);

    // start with all hosts
    Set<String> candidateHosts = new HashSet<>(resourceFilter.getHostNames());

    // Filter hosts that are in MS
    Set<String> ignoredHosts = maintenanceStateHelper.filterHostsInMaintenanceState(
        candidateHosts, new MaintenanceStateHelper.HostPredicate() {
          @Override
          public boolean shouldHostBeRemoved(final String hostname)
              throws AmbariException {
            return !maintenanceStateHelper.isOperationAllowed(
                cluster, actionExecutionContext.getOperationLevel(),
                resourceFilter, serviceGroupName, serviceName, componentName, hostname);
          }
        }
    );

    // Filter unhealthy hosts
    Set<String> unhealthyHosts = getUnhealthyHosts(candidateHosts, actionExecutionContext, resourceFilter);

    // log excluded hosts
    if (!ignoredHosts.isEmpty()) {
      if( LOG.isDebugEnabled() ){
        LOG.debug(
            "While building the {} custom command for {}/{}, the following hosts were excluded: unhealthy[{}], maintenance[{}]",
            commandName, serviceName, componentName, StringUtils.join(unhealthyHosts, ','),
            StringUtils.join(ignoredHosts, ','));
      }
    } else if (!unhealthyHosts.isEmpty()) {
      if (LOG.isDebugEnabled()) {
        LOG.debug(
            "While building the {} custom command for {}/{}, the following hosts were excluded: unhealthy[{}], maintenance[{}]",
            commandName, serviceName, componentName, StringUtils.join(unhealthyHosts, ','),
            StringUtils.join(ignoredHosts, ','));
      }
    } else if (candidateHosts.isEmpty()) {
      String message = MessageFormat.format(
          "While building the {0} custom command for {1}/{2}, there were no healthy eligible hosts",
          commandName, serviceName, componentName);

      throw new AmbariException(message);
    }

    ServiceGroup serviceGroup = cluster.getServiceGroup(serviceGroupName);
    Service service = cluster.getService(serviceGroupName, serviceName);
    StackId stackId = service.getStackId();

    AmbariMetaInfo ambariMetaInfo = managementController.getAmbariMetaInfo();
    ServiceInfo serviceInfo = ambariMetaInfo.getService(service);

    CustomCommandDefinition customCommandDefinition = null;
    ComponentInfo ci = serviceInfo.getComponentByName(componentName);
    if(ci != null){
      customCommandDefinition = ci.getCustomCommandByName(commandName);
    }

    long nowTimestamp = System.currentTimeMillis();

    for (String hostName : candidateHosts) {
<<<<<<< HEAD

      Host host = clusters.getHost(hostName);

      stage.addHostRoleExecutionCommand(host, Role.valueOf(componentName),
=======
      stage.addHostRoleExecutionCommand(hostName, Role.valueOf(componentName),
>>>>>>> 7bedbef6
          RoleCommand.CUSTOM_COMMAND,
          new ServiceComponentHostOpInProgressEvent(componentName, hostName, nowTimestamp),
          cluster, serviceGroup.getMpackId(), serviceGroupName, serviceName, retryAllowed,
          autoSkipFailure);

      Map<String, Map<String, String>> configurations =
          new TreeMap<>();
      Map<String, Map<String, Map<String, String>>> configurationAttributes =
          new TreeMap<>();
      Map<String, Map<String, String>> configTags = new TreeMap<>();

      ExecutionCommand execCmd = stage.getExecutionCommandWrapper(hostName,
          componentName).getExecutionCommand();

      // if the command should fetch brand new configuration tags before
      // execution, then we don't need to fetch them now
      if(actionExecutionContext.getParameters() != null && actionExecutionContext.getParameters().containsKey(KeyNames.REFRESH_CONFIG_TAGS_BEFORE_EXECUTION)){
        execCmd.setForceRefreshConfigTagsBeforeExecution(true);
      }

      // when building complex orchestration ahead of time (such as when
      // performing ugprades), fetching configuration tags can take a very long
      // time - if it's not needed, then don't do it
      if (!execCmd.getForceRefreshConfigTagsBeforeExecution()) {
        configTags = managementController.findConfigurationTagsWithOverrides(cluster, hostName);
      }

      HostRoleCommand cmd = stage.getHostRoleCommand(hostName, componentName);
      if (cmd != null) {
        cmd.setCommandDetail(commandDetail);
        cmd.setCustomCommandName(commandName);
        if (customCommandDefinition != null){
          cmd.setOpsDisplayName(customCommandDefinition.getOpsDisplayName());
        }
      }

      //set type background
      if(customCommandDefinition != null && customCommandDefinition.isBackground()){
        cmd.setBackgroundCommand(true);
        execCmd.setCommandType(AgentCommandType.BACKGROUND_EXECUTION_COMMAND);
      }

      execCmd.setComponentVersions(cluster);

      execCmd.setConfigurations(configurations);
      execCmd.setConfigurationAttributes(configurationAttributes);
      execCmd.setConfigurationTags(configTags);

      // Get the value of credential store enabled from the DB
      Service clusterService = cluster.getService(serviceName);
      execCmd.setCredentialStoreEnabled(String.valueOf(clusterService.isCredentialStoreEnabled()));

      // Get the map of service config type to password properties for the service
      Map<String, Map<String, String>> configCredentials;
      configCredentials = configCredentialsForService.get(clusterService.getName());
      if (configCredentials == null) {
        configCredentials = configHelper.getCredentialStoreEnabledProperties(stackId, clusterService);
        configCredentialsForService.put(clusterService.getName(), configCredentials);
      }

      execCmd.setConfigurationCredentials(configCredentials);

      Map<String, String> hostLevelParams = new TreeMap<>();
<<<<<<< HEAD

=======
>>>>>>> 7bedbef6
      hostLevelParams.put(STACK_NAME, stackId.getStackName());
      hostLevelParams.put(STACK_VERSION, stackId.getStackVersion());

      Map<String, DesiredConfig> desiredConfigs = cluster.getDesiredConfigs();

      Set<String> userSet = configHelper.getPropertyValuesWithPropertyType(stackId, PropertyType.USER, cluster, desiredConfigs);
      String userList = gson.toJson(userSet);
      hostLevelParams.put(USER_LIST, userList);

      //Create a user_group mapping and send it as part of the hostLevelParams
      Map<String, Set<String>> userGroupsMap = configHelper.createUserGroupsMap(
        stackId, cluster, desiredConfigs);
      String userGroups = gson.toJson(userGroupsMap);
      hostLevelParams.put(USER_GROUPS, userGroups);

      // Set exec command with 'ClusterSettings' map
      execCmd.setClusterSettings(cluster.getClusterSettingsNameValueMap());

      // Set exec command with 'StackSettings' map
      execCmd.setStackSettings(ambariMetaInfo.getStackSettingsNameValueMap(stackId));

      Set<String> groupSet = configHelper.getPropertyValuesWithPropertyType(stackId, PropertyType.GROUP, cluster, desiredConfigs);
      String groupList = gson.toJson(groupSet);
      hostLevelParams.put(GROUP_LIST, groupList);

      Map<PropertyInfo, String> notManagedHdfsPathMap = configHelper.getPropertiesWithPropertyType(stackId, PropertyType.NOT_MANAGED_HDFS_PATH, cluster, desiredConfigs);
      Set<String> notManagedHdfsPathSet = configHelper.filterInvalidPropertyValues(notManagedHdfsPathMap, NOT_MANAGED_HDFS_PATH_LIST);
      String notManagedHdfsPathList = gson.toJson(notManagedHdfsPathSet);
      hostLevelParams.put(NOT_MANAGED_HDFS_PATH_LIST, notManagedHdfsPathList);

      execCmd.setHostLevelParams(hostLevelParams);

      Map<String, String> commandParams = new TreeMap<>();
      if (additionalCommandParams != null) {
        for (String key : additionalCommandParams.keySet()) {
          commandParams.put(key, additionalCommandParams.get(key));
        }
      }
      commandParams.put(CUSTOM_COMMAND, commandName);

      boolean isInstallCommand = commandName.equals(RoleCommand.INSTALL.toString());
      int commandTimeout = Short.valueOf(configs.getDefaultAgentTaskTimeout(isInstallCommand)).intValue();

      ComponentInfo componentInfo = ambariMetaInfo.getComponent(
          stackId.getStackName(), stackId.getStackVersion(),
          service.getServiceType(), componentName);

      if (serviceInfo.getSchemaVersion().equals(AmbariMetaInfo.SCHEMA_VERSION_2)) {
        // Service check command is not custom command
        CommandScriptDefinition script = componentInfo.getCommandScript();

        if (script != null) {
          commandParams.put(SCRIPT, script.getScript());
          commandParams.put(SCRIPT_TYPE, script.getScriptType().toString());
          if (script.getTimeout() > 0) {
            commandTimeout = script.getTimeout();
          }
        } else {
          String message = String.format("Component %s has not command script " +
              "defined. It is not possible to send command for " +
              "this service", componentName);
          throw new AmbariException(message);
        }
        // We don't need package/repo information to perform service check
      }

      // !!! the action execution context timeout is the final say, but make sure it's at least 60 seconds
      if (null != actionExecutionContext.getTimeout()) {
        commandTimeout = actionExecutionContext.getTimeout().intValue();
        commandTimeout = Math.max(60, commandTimeout);
      }

      if (requestParams != null && requestParams.containsKey("context")) {
        String requestContext = requestParams.get("context");
        if (StringUtils.isNotEmpty(requestContext) && requestContext.toLowerCase().contains("rolling-restart")) {
          Config clusterEnvConfig = cluster.getDesiredConfigByType("cluster-env");
          if (clusterEnvConfig != null) {
            String componentRollingRestartTimeout = clusterEnvConfig.getProperties().get("namenode_rolling_restart_timeout");
            if (StringUtils.isNotEmpty(componentRollingRestartTimeout)) {
              commandTimeout = Integer.parseInt(componentRollingRestartTimeout);
            }
          }
        }
      }

      commandParams.put(COMMAND_TIMEOUT, "" + commandTimeout);

      Map<String, String> roleParams = execCmd.getRoleParams();
      if (roleParams == null) {
        roleParams = new TreeMap<>();
      }

      // if there is a stack upgrade which is currently suspended then pass that
      // information down with the command as some components may need to know
      boolean isUpgradeSuspended = cluster.isUpgradeSuspended();
      if (isUpgradeSuspended) {
        cluster.addSuspendedUpgradeParameters(commandParams, roleParams);
      }
      StageUtils.useAmbariJdkInCommandParams(commandParams, configs);
      roleParams.put(COMPONENT_CATEGORY, componentInfo.getCategory());

      // set reconfigureAction in case of a RECONFIGURE command if there are any
      if (commandName.equals("RECONFIGURE")) {
        String refreshConfigsCommand = configHelper.getRefreshConfigsCommand(cluster, hostName, serviceName, componentName);
        if (refreshConfigsCommand != null && !refreshConfigsCommand.equals(RefreshCommandConfiguration.REFRESH_CONFIGS)) {
              LOG.info("Refreshing configs for {}/{} with command: ", componentName, hostName, refreshConfigsCommand);
          commandParams.put("reconfigureAction", refreshConfigsCommand);
          //execCmd.setForceRefreshConfigTagsBeforeExecution(true);
        }
      }

      execCmd.setCommandParams(commandParams);
      execCmd.setRoleParams(roleParams);

      // perform any server side command related logic - eg - set desired states on restart
      applyCustomCommandBackendLogic(cluster, serviceName, componentName, commandName, hostName);
    }
  }

  private void applyCustomCommandBackendLogic(Cluster cluster, String serviceName, String componentName, String commandName, String hostname) throws AmbariException {
    switch (commandName) {
      case "RESTART":
        ServiceComponent serviceComponent = cluster.getService(serviceName).getServiceComponent(componentName);
        ServiceComponentHost serviceComponentHost = serviceComponent.getServiceComponentHost(hostname);
        State currentDesiredState = serviceComponentHost.getDesiredState();

        if( !serviceComponent.isClientComponent()) {
          if (currentDesiredState != State.STARTED) {
            LOG.info("Updating desired state to {} on RESTART for {}/{} because it was {}",
                State.STARTED, serviceName, componentName, currentDesiredState);

            serviceComponentHost.setDesiredState(State.STARTED);
          }
        } else {
          LOG.debug("Desired state for client components should not be updated on RESTART. Service/Component {}/{}",
              serviceName, componentName);
        }

        break;
      default:
        LOG.debug("No backend operations needed for the custom command: {}", commandName);
        break;
    }
  }

  private void findHostAndAddServiceCheckAction(final ActionExecutionContext actionExecutionContext,
      final RequestResourceFilter resourceFilter, Stage stage) throws AmbariException {

    String clusterName = actionExecutionContext.getClusterName();
    final Cluster cluster = clusters.getCluster(clusterName);
    final String serviceGroupName = resourceFilter.getServiceGroupName();
    final String serviceName = resourceFilter.getServiceName();
    Service service = cluster.getService(serviceGroupName, serviceName);

    // If specified a specific host, run on it as long as it contains the component.
    // Otherwise, throw the exception.
    List<String> candidateHostsList = resourceFilter.getHostNames();

    ServiceComponentHost selectedServiceComponentHost = calculateServiceComponentHostForServiceCheck(cluster, service,
        candidateHostsList, actionExecutionContext.isMaintenanceModeHostExcluded());

    long nowTimestamp = System.currentTimeMillis();
    Map<String, String> actionParameters = actionExecutionContext.getParameters();

    String smokeTestRole = actionMetadata.getServiceCheckAction(service.getServiceType());
    if (null == smokeTestRole) {
      smokeTestRole = actionExecutionContext.getActionName();
    }

    addServiceCheckAction(stage, selectedServiceComponentHost.getHostName(), smokeTestRole, nowTimestamp,
        selectedServiceComponentHost.getServiceGroupName(),
        selectedServiceComponentHost.getServiceName(),
        selectedServiceComponentHost.getServiceComponentName(),
        actionParameters, actionExecutionContext.isRetryAllowed(),
        actionExecutionContext.isFailureAutoSkipped(),
        serviceName);
  }

  ServiceComponentHost calculateServiceComponentHostForServiceCheck(Cluster cluster, Service service) throws AmbariException {
    return calculateServiceComponentHostForServiceCheck(cluster, service, null, true);
  }

  /**
   * Calculates the ServiceComponentHost for cluster service where the service check will be executed.
   * Takes into account all the possible clients.
   * Those include the given service clients and clients of dependent services if the client component name is specified in the metainfo.xml of the given service
   *
   * Filters out hosts that are : not listed in candidateHostsList (if non null or not empty)
   *                              in maintenance mode (based on isMaintenanceModeHostExcluded)
   *                              are unhealthy
   *
   * Based on the ServiceComponentHosts that left selects a ServiceComponentHost using following logic:
   *       If possible select a host that's not loaded with tasks. Random otherwise
   *       If possible select a component of the service that the service check runs for. Random otherwise
   */
  ServiceComponentHost calculateServiceComponentHostForServiceCheck(Cluster cluster, Service service,
                                                                            List<String> candidateHostsList, boolean isMaintenanceModeHostExcluded) throws AmbariException {

    //calculate the possible host-component map where the service check could be executed
    Multimap<String, ServiceComponentHost> hostComponentMultiMap = calculateHostsClientsMultimap(service, cluster, candidateHostsList);

    Set<String> candidateHosts = hostComponentMultiMap.keySet();

    // check if all hostnames are valid.
    for(String candidateHostName: candidateHosts) {
      Collection<ServiceComponentHost> serviceComponentHosts = hostComponentMultiMap.get(candidateHostName);

      if (serviceComponentHosts == null || serviceComponentHosts.isEmpty()) {
        throw new AmbariException("Provided hostname = "
            + candidateHostName + " is either not a valid cluster host or does not satisfy the filter condition.");
      }
    }

    // Filter out hosts that are in maintenance mode - they should never be included in service checks
    Set<String> hostsInMaintenanceMode = new HashSet<>();
    if (isMaintenanceModeHostExcluded) {
      Iterator<String> iterator = candidateHosts.iterator();
      while (iterator.hasNext()) {
        String candidateHostName = iterator.next();
        Host host = cluster.getHost(candidateHostName);
        if (host.getMaintenanceState(cluster.getClusterId()) == MaintenanceState.ON) {
          hostsInMaintenanceMode.add(candidateHostName);
          iterator.remove();
        }
      }
    }

    // Filter out hosts that are not healthy, i.e., all hosts should be heartbeating.
    // Pick one randomly. If there are none, throw an exception.
    List<String> healthyHostNames = managementController.selectHealthyHosts(candidateHosts);
    if (healthyHostNames.isEmpty()) {
      String message = MessageFormat.format(
          "While building a service check command for {0}, there were no healthy eligible hosts: unhealthy[{1}], maintenance[{2}]",
          service.getName(), StringUtils.join(candidateHosts, ','),
          StringUtils.join(hostsInMaintenanceMode, ','));

      throw new AmbariException(message);
    }

    //Those 2 selections could be swapped depending on the preferred logic
    //First  : Select a host that's not loaded with tasks, if possible. Random otherwise
    //Second : Select a component of the service that the service check runs for, if possible. Random otherwise
    String preferredHostName = selectRandomHostNameWithPreferenceOnAvailability(healthyHostNames);
    return selectRandomSCHForServiceCheck(hostComponentMultiMap.get(preferredHostName), service);
  }

<<<<<<< HEAD
  /**
   * Finds the client component name using ActionMetadata and the given service metainfo.xml
   * If the client component name is defined calculated the host - client components map using the service dependencies,
   * otherwise just maps all service hosts to components
   *
   * If candidateHostsList is not null and not empty the map will be filtered using given hostnames.
   */
  private Multimap<String, ServiceComponentHost> calculateHostsClientsMultimap(Service service, Cluster cluster, List<String> candidateHostsList) throws AmbariException {

    String clientComponentName;
    CommandScriptDefinition commandScript = ambariMetaInfo.getService(service).getCommandScript();
    if (commandScript != null && commandScript.getClientComponentType() != null) {
      clientComponentName = commandScript.getClientComponentType();
    } else {
      clientComponentName = actionMetadata.getClient(service.getServiceType());
    }

    if (clientComponentName != null) {
      //If the client component is defined, find the hosts were the service check could run
      return calculateClientHostComponentMultiMapUsingDependencies(service, clientComponentName, cluster, candidateHostsList);
    } else {
      //else just add all service components as the potential candidates, filter those that are not installed on any host
      Multimap<String, ServiceComponentHost> hostComponentMultiMap = HashMultimap.create();
      // TODO: This code branch looks unreliable (taking random component, should prefer the clients)
      Map<String, ServiceComponent> serviceComponents = service.getServiceComponents();

      // Filter components without any HOST
      serviceComponents.keySet().removeIf(componentToCheck -> serviceComponents.get(componentToCheck).getServiceComponentHosts().isEmpty());

      if (serviceComponents.isEmpty()) {
        throw new AmbariException(MessageFormat.format("Did not find any hosts with components for service: {0} in cluster: {1}",
            service.getName(), cluster.getClusterName()));
      }

      ServiceComponent serviceComponent = serviceComponents.values().iterator().next();
      for (Map.Entry<String, ServiceComponentHost> entry : serviceComponent.getServiceComponentHosts().entrySet()){
        //filter the hostnames that aren't on candidate list
        if (candidateHostsList == null || candidateHostsList.isEmpty() || candidateHostsList.contains(entry.getKey())) {
          hostComponentMultiMap.put(entry.getKey(), entry.getValue());
        }
      }

      return hostComponentMultiMap;
    }
  }

  /**
   * Calculates the Multimap that will contain all the hostNames mapped to client components.
   * It will include the client components of the dependent services if the dependent service has such.
   *
   */
  private Multimap<String, ServiceComponentHost> calculateClientHostComponentMultiMapUsingDependencies(Service service, String clientComponentName,
                                                                                                      Cluster cluster, List<String> candidateHosts) throws AmbariException {

    Multimap<String, ServiceComponentHost> hostComponentMultiMap = HashMultimap.create();
    List<ServiceComponent> clientServiceComponents = new ArrayList<>();

    // Try to find the client in service itself
    try {
      clientServiceComponents.add(service.getServiceComponent(clientComponentName));
    } catch (AmbariException e) {
      //ignore
    }

    // Try to find the clients in dependent services
    List<ServiceKey> dependentServiceKeys = service.getServiceDependencies();
    for (ServiceKey serviceKey : dependentServiceKeys) {
      Service dependentService = cluster.getService(serviceKey.getServiceId());
      try {
        clientServiceComponents.add(dependentService.getServiceComponent(clientComponentName));
      } catch (AmbariException e) {
        // ignore
      }
    }

    if (clientServiceComponents.isEmpty()) {
      throw new AmbariException("Couldn't find any client components " + clientComponentName +
          " in the dependent services: " + dependentServiceKeys +
          " and the service " + service +
          " itself to execute service check on cluster " + cluster.getClusterName());
    }

    for (ServiceComponent clientServiceComponent : clientServiceComponents) {
      for (Map.Entry<String, ServiceComponentHost> entry : clientServiceComponent.getServiceComponentHosts().entrySet()){
        hostComponentMultiMap.put(entry.getKey(), entry.getValue());
      }
    }

    if (hostComponentMultiMap.isEmpty()) {
      throw new AmbariException(MessageFormat.format("No hosts with client component found for service: {0}, client component: {1} in cluster: {2}",
          service.getName(), clientComponentName, cluster.getClusterName()));
    }

    //filter hosts that are not in candidateHosts collection
    if (candidateHosts != null && !candidateHosts.isEmpty()) {
      Set<String> hostsToRemove = new HashSet<>(hostComponentMultiMap.keySet());
      hostsToRemove.removeAll(candidateHosts);
      hostsToRemove.forEach(host -> hostComponentMultiMap.removeAll(host));

      if (hostComponentMultiMap.isEmpty()) {
        throw new AmbariException(MessageFormat.format("The resource filter for hosts does not contain client components " +
            "service: {0}, client component: {1} in cluster: {2}", service.getName(), clientComponentName, cluster.getClusterName()));
      }
    }

    return hostComponentMultiMap;
  }

  /**
   *
   * Returns random ServiceComponentHost from the given collection that belongs to the given Service, if there is such.
   * Otherwise returns random ServiceComponentHost from the given collection.
   */
  private ServiceComponentHost selectRandomSCHForServiceCheck(Collection<ServiceComponentHost> serviceComponentHosts, Service service) {
    ServiceComponentHost candidateSCH = null;
    for (ServiceComponentHost serviceComponentHost : serviceComponentHosts) {
      if (Objects.equals(serviceComponentHost.getServiceId(), service.getServiceId())) {
        return serviceComponentHost;
      }
      candidateSCH = serviceComponentHost;
    }
    return candidateSCH;
=======
    long nowTimestamp = System.currentTimeMillis();
    Map<String, String> actionParameters = actionExecutionContext.getParameters();
    addServiceCheckAction(stage, preferredHostName, smokeTestRole, nowTimestamp, serviceName, componentName,
        actionParameters, actionExecutionContext.isRetryAllowed(),
        actionExecutionContext.isFailureAutoSkipped(),false);
>>>>>>> 7bedbef6
  }

  /**
   * Assuming all hosts are healthy and not in maintenance mode. Rank the hosts based on availability.
   * Let S = all hosts with 0 PENDING/RUNNING/QUEUED/IN-PROGRESS tasks
   * Let S' be all such other hosts.
   *
   * If S is non-empty, pick a random host from it. If S is empty and S' is non-empty, pick a random host from S'.
   * @param candidateHostNames All possible host names
   * @return Random host with a preference for those that are available to process commands immediately.
   */
  private String selectRandomHostNameWithPreferenceOnAvailability(List<String> candidateHostNames) throws AmbariException {
    if (null == candidateHostNames || candidateHostNames.isEmpty()) {
      return null;
    }
    if (candidateHostNames.size() == 1) {
      return candidateHostNames.get(0);
    }

    List<String> hostsWithZeroCommands = new ArrayList<>();
    List<String> hostsWithInProgressCommands = new ArrayList<>();

    Map<Long, Integer> hostIdToCount = hostRoleCommandDAO.getHostIdToCountOfCommandsWithStatus(HostRoleStatus.IN_PROGRESS_STATUSES);
    for (String hostName : candidateHostNames) {
      Host host = clusters.getHost(hostName);

      if (hostIdToCount.containsKey(host.getHostId()) && hostIdToCount.get(host.getHostId()) > 0) {
        hostsWithInProgressCommands.add(hostName);
      } else {
        hostsWithZeroCommands.add(hostName);
      }
    }

    List<String> preferredList = !hostsWithZeroCommands.isEmpty() ? hostsWithZeroCommands : hostsWithInProgressCommands;
    if (!preferredList.isEmpty()) {
      int randomIndex = new Random().nextInt(preferredList.size());
      return preferredList.get(randomIndex);
    }

    return null;
  }

  /**
   * Creates and populates service check EXECUTION_COMMAND for host. Not all
   * EXECUTION_COMMAND parameters are populated here because they are not needed
   * by service check.
   */
  public void addServiceCheckAction(Stage stage, String hostname, String smokeTestRole,
<<<<<<< HEAD
      long nowTimestamp, String serviceGroupName, String serviceName, String componentName,
      Map<String, String> actionParameters, boolean retryAllowed, boolean autoSkipFailure, String initiatingServiceName)
=======
      long nowTimestamp, String serviceName, String componentName,
      Map<String, String> actionParameters, boolean retryAllowed, boolean autoSkipFailure, boolean useLatestConfigs)
>>>>>>> 7bedbef6
          throws AmbariException {

    String clusterName = stage.getClusterName();
    Cluster cluster = clusters.getCluster(clusterName);
    ServiceGroup serviceGroup = cluster.getServiceGroup(serviceGroupName);
    Service service = cluster.getService(serviceName);
    StackId stackId = serviceGroup.getStackId();

    AmbariMetaInfo ambariMetaInfo = managementController.getAmbariMetaInfo();
    ServiceInfo serviceInfo = ambariMetaInfo.getService(stackId.getStackName(),
<<<<<<< HEAD
        stackId.getStackVersion(), service.getServiceType());

    Host host = clusters.getHost(hostname);
=======
        stackId.getStackVersion(), serviceName);
>>>>>>> 7bedbef6

    stage.addHostRoleExecutionCommand(host, Role.valueOf(smokeTestRole),
        RoleCommand.SERVICE_CHECK,
        new ServiceComponentHostOpInProgressEvent(componentName, hostname, nowTimestamp),
        cluster, serviceGroup.getMpackId(), serviceGroupName, serviceName, retryAllowed,
        autoSkipFailure);

    HostRoleCommand hrc = stage.getHostRoleCommand(hostname, smokeTestRole);
    if (hrc != null) {
      hrc.setCommandDetail(String.format("%s %s", RoleCommand.SERVICE_CHECK.toString(), initiatingServiceName));
    }
    // [ type -> [ key, value ] ]
    Map<String, Map<String, String>> configurations =
        new TreeMap<>();
    Map<String, Map<String, Map<String, String>>> configurationAttributes =
        new TreeMap<>();
    Map<String, Map<String, String>> configTags = new TreeMap<>();

    ExecutionCommand execCmd = stage.getExecutionCommandWrapper(hostname,
        smokeTestRole).getExecutionCommand();

    // if the command should fetch brand new configuration tags before
    // execution, then we don't need to fetch them now
    if(actionParameters != null && actionParameters.containsKey(KeyNames.REFRESH_CONFIG_TAGS_BEFORE_EXECUTION)){
      execCmd.setForceRefreshConfigTagsBeforeExecution(true);
    }

    // when building complex orchestration ahead of time (such as when
    // performing ugprades), fetching configuration tags can take a very long
    // time - if it's not needed, then don't do it
    if (!execCmd.getForceRefreshConfigTagsBeforeExecution()) {
      configTags = managementController.findConfigurationTagsWithOverrides(cluster, hostname);
    }

    execCmd.setConfigurations(configurations);
    execCmd.setConfigurationAttributes(configurationAttributes);
    execCmd.setConfigurationTags(configTags);

    // Generate localComponents
    for (ServiceComponentHost sch : cluster.getServiceComponentHosts(hostname)) {
      execCmd.getLocalComponents().add(sch.getServiceComponentName());
    }

    Map<String, String> commandParams = new TreeMap<>();

    //Propagate HCFS service type info
    Map<String, ServiceInfo> serviceInfos = ambariMetaInfo.getServices(stackId.getStackName(), stackId.getStackVersion());
    for (ServiceInfo serviceInfoInstance : serviceInfos.values()) {
      if (serviceInfoInstance.getServiceType() != null) {
        LOG.debug("Adding {} to command parameters for {}", serviceInfoInstance.getServiceType(),
            serviceInfoInstance.getName());

        commandParams.put("dfs_type", serviceInfoInstance.getServiceType());
        break;
      }
    }

    String commandTimeout = getStatusCommandTimeout(serviceInfo);

    if (serviceInfo.getSchemaVersion().equals(AmbariMetaInfo.SCHEMA_VERSION_2)) {
      // Service check command is not custom command
      CommandScriptDefinition script = serviceInfo.getCommandScript();
      if (script != null) {
        commandParams.put(SCRIPT, script.getScript());
        commandParams.put(SCRIPT_TYPE, script.getScriptType().toString());
      } else {
        String message = String.format("Service %s has no command script " +
            "defined. It is not possible to run service check" +
            " for this service", serviceName);
        throw new AmbariException(message);
      }
      // We don't need package/repo information to perform service check
    }

    commandParams.put(COMMAND_TIMEOUT, commandTimeout);
    String checkType = configHelper.getValueFromDesiredConfigurations(cluster, ConfigHelper.CLUSTER_ENV, ConfigHelper.SERVICE_CHECK_TYPE);
    if (ConfigHelper.SERVICE_CHECK_MINIMAL.equals(checkType)) {
      int actualTimeout = Integer.parseInt(commandParams.get(COMMAND_TIMEOUT)) / 2;
      actualTimeout = actualTimeout < MIN_STRICT_SERVICE_CHECK_TIMEOUT ? MIN_STRICT_SERVICE_CHECK_TIMEOUT : actualTimeout;
      commandParams.put(COMMAND_TIMEOUT, Integer.toString(actualTimeout));
    }

    StageUtils.useAmbariJdkInCommandParams(commandParams, configs);

    execCmd.setCommandParams(commandParams);

    if (actionParameters != null) { // If defined
      execCmd.setRoleParams(actionParameters);
    }
    if (useLatestConfigs) {
      execCmd.setUseLatestConfigs(useLatestConfigs);
    }
  }

  private Set<String> getHostList(Map<String, String> cmdParameters, String key) {
    Set<String> hosts = new HashSet<>();
    if (cmdParameters.containsKey(key)) {
      String allHosts = cmdParameters.get(key);
      if (allHosts != null) {
        for (String hostName : allHosts.trim().split(",")) {
          hosts.add(hostName.trim());
        }
      }
    }
    return hosts;
  }

  /**
   * Processes decommission command. Modifies the host components as needed and then
   * calls into the implementation of a custom command
   */
  private void addDecommissionAction(final ActionExecutionContext actionExecutionContext,
      final RequestResourceFilter resourceFilter, Stage stage, ExecuteCommandJson executeCommandJson)
    throws AmbariException {

    String clusterName = actionExecutionContext.getClusterName();
    final Cluster cluster = clusters.getCluster(clusterName);
    final String serviceGroupName = resourceFilter.getServiceGroupName();
    final String serviceName = resourceFilter.getServiceName();
    String masterCompType = resourceFilter.getComponentName();
    List<String> hosts = resourceFilter.getHostNames();

    if (hosts != null && !hosts.isEmpty()) {
      throw new AmbariException("Decommission command cannot be issued with " +
        "target host(s) specified.");
    }

    //Get all hosts to be added and removed
    Set<String> excludedHosts = getHostList(actionExecutionContext.getParameters(),
                                            DECOM_EXCLUDED_HOSTS);
    Set<String> includedHosts = getHostList(actionExecutionContext.getParameters(),
                                            DECOM_INCLUDED_HOSTS);

    if (actionExecutionContext.getParameters().get(IS_ADD_OR_DELETE_SLAVE_REQUEST) != null &&
            actionExecutionContext.getParameters().get(IS_ADD_OR_DELETE_SLAVE_REQUEST).equalsIgnoreCase("true")) {
      includedHosts = getHostList(actionExecutionContext.getParameters(), masterCompType + "_" + DECOM_INCLUDED_HOSTS);
    }

    Set<String> cloneSet = new HashSet<>(excludedHosts);
    cloneSet.retainAll(includedHosts);
    if (cloneSet.size() > 0) {
      throw new AmbariException("Same host cannot be specified for inclusion " +
        "as well as exclusion. Hosts: " + cloneSet);
    }

    Service service = cluster.getService(serviceGroupName, serviceName);
    if (service == null) {
      throw new AmbariException("Specified service " + serviceName +
        " is not a valid/deployed service.");
    }

    Map<String, ServiceComponent> svcComponents = service.getServiceComponents();
    if (!svcComponents.containsKey(masterCompType)) {
      throw new AmbariException("Specified component " + masterCompType +
        " does not belong to service " + serviceName + ".");
    }

    ServiceComponent masterComponent = svcComponents.get(masterCompType);
    if (!masterComponent.isMasterComponent()) {
      throw new AmbariException("Specified component " + masterCompType +
        " is not a MASTER for service " + serviceName + ".");
    }

    if (!masterToSlaveMappingForDecom.containsKey(masterCompType)) {
      throw new AmbariException("Decommissioning is not supported for " + masterCompType);
    }

    // Find the slave component
    String slaveCompStr = actionExecutionContext.getParameters().get(DECOM_SLAVE_COMPONENT);
    final String slaveCompType;
    if (slaveCompStr == null || slaveCompStr.equals("")) {
      slaveCompType = masterToSlaveMappingForDecom.get(masterCompType);
    } else {
      slaveCompType = slaveCompStr;
      if (!masterToSlaveMappingForDecom.get(masterCompType).equals(slaveCompType)) {
        throw new AmbariException("Component " + slaveCompType + " is not supported for decommissioning.");
      }
    }

    String isDrainOnlyRequest = actionExecutionContext.getParameters().get(HBASE_MARK_DRAINING_ONLY);
    if (isDrainOnlyRequest != null && !slaveCompType.equals(Role.HBASE_REGIONSERVER.name())) {
      throw new AmbariException(HBASE_MARK_DRAINING_ONLY + " is not a valid parameter for " + masterCompType);
    }

    // Filtering hosts based on Maintenance State
    MaintenanceStateHelper.HostPredicate hostPredicate
            = new MaintenanceStateHelper.HostPredicate() {
              @Override
              public boolean shouldHostBeRemoved(final String hostname)
              throws AmbariException {
                //Get UPDATE_FILES_ONLY parameter as string
                String upd_excl_file_only_str = actionExecutionContext.getParameters()
                .get(UPDATE_FILES_ONLY);

                String decom_incl_hosts_str = actionExecutionContext.getParameters()
                .get(DECOM_INCLUDED_HOSTS);
                if ((upd_excl_file_only_str != null &&
                        !upd_excl_file_only_str.trim().equals(""))){
                  upd_excl_file_only_str = upd_excl_file_only_str.trim();
                }

                boolean upd_excl_file_only = false;
                //Parse of possible forms of value
                if (upd_excl_file_only_str != null &&
                        !upd_excl_file_only_str.equals("") &&
                        (upd_excl_file_only_str.equals("\"true\"")
                        || upd_excl_file_only_str.equals("'true'")
                        || upd_excl_file_only_str.equals("true"))){
                  upd_excl_file_only = true;
                }

                // If we just clear *.exclude and component have been already removed we will skip check
                if (upd_excl_file_only && decom_incl_hosts_str != null
                        && !decom_incl_hosts_str.trim().equals("")) {
                  return upd_excl_file_only;
                } else {
                  return !maintenanceStateHelper.isOperationAllowed(
                          cluster, actionExecutionContext.getOperationLevel(),
                          resourceFilter, serviceGroupName, serviceName, slaveCompType, hostname);
                }
              }
            };
    // Filter excluded hosts
    Set<String> filteredExcludedHosts = new HashSet<>(excludedHosts);
    Set<String> ignoredHosts = maintenanceStateHelper.filterHostsInMaintenanceState(
            filteredExcludedHosts, hostPredicate);
    if (! ignoredHosts.isEmpty()) {
      String message = String.format("Some hosts (%s) from host exclude list " +
                      "have been ignored " +
                      "because components on them are in Maintenance state.",
              ignoredHosts);
      LOG.debug(message);
    }

    // Filter included hosts
    Set<String> filteredIncludedHosts = new HashSet<>(includedHosts);
    ignoredHosts = maintenanceStateHelper.filterHostsInMaintenanceState(
            filteredIncludedHosts, hostPredicate);
    if (! ignoredHosts.isEmpty()) {
      String message = String.format("Some hosts (%s) from host include list " +
                      "have been ignored " +
                      "because components on them are in Maintenance state.",
              ignoredHosts);
      LOG.debug(message);
    }

    // Decommission only if the sch is in state STARTED or INSTALLED
    for (ServiceComponentHost sch : svcComponents.get(slaveCompType).getServiceComponentHosts().values()) {
      if (filteredExcludedHosts.contains(sch.getHostName())
          && !"true".equals(isDrainOnlyRequest)
          && sch.getState() != State.STARTED) {
        throw new AmbariException("Component " + slaveCompType + " on host " + sch.getHostName() + " cannot be " +
            "decommissioned as its not in STARTED state. Aborting the whole request.");
      }
    }

    String alignMtnStateStr = actionExecutionContext.getParameters().get(ALIGN_MAINTENANCE_STATE);
    boolean alignMtnState = "true".equals(alignMtnStateStr);
    // Set/reset decommissioned flag on all components
    List<String> listOfExcludedHosts = new ArrayList<>();
    for (ServiceComponentHost sch : svcComponents.get(slaveCompType).getServiceComponentHosts().values()) {
      if (filteredExcludedHosts.contains(sch.getHostName())) {
        sch.setComponentAdminState(HostComponentAdminState.DECOMMISSIONED);
        listOfExcludedHosts.add(sch.getHostName());
        if (alignMtnState) {
          sch.setMaintenanceState(MaintenanceState.ON);
          LOG.info("marking Maintenance=ON on " + sch.getHostName());
        }
        LOG.info("Decommissioning " + slaveCompType + " on " + sch.getHostName());
      }
      if (filteredIncludedHosts.contains(sch.getHostName())) {
        sch.setComponentAdminState(HostComponentAdminState.INSERVICE);
        if (alignMtnState) {
          sch.setMaintenanceState(MaintenanceState.OFF);
          LOG.info("marking Maintenance=OFF on " + sch.getHostName());
        }
        LOG.info("Recommissioning " + slaveCompType + " on " + sch.getHostName());
      }
    }

    // In the event there are more than one master host the following logic is applied
    // -- HDFS/DN, MR1/TT, YARN/NM call refresh node on both
    // -- HBASE/RS call only on one host

    // Ensure host is active
    Map<String, ServiceComponentHost> masterSchs = masterComponent.getServiceComponentHosts();
    String primaryCandidate = null;
    for (String hostName : masterSchs.keySet()) {
      if (primaryCandidate == null) {
        primaryCandidate = hostName;
      } else {
        ServiceComponentHost sch = masterSchs.get(hostName);
        if (sch.getState() == State.STARTED) {
          primaryCandidate = hostName;
        }
      }
    }

    StringBuilder commandDetail = getReadableDecommissionCommandDetail
      (actionExecutionContext, filteredIncludedHosts, listOfExcludedHosts);

    for (String hostName : masterSchs.keySet()) {
      RequestResourceFilter commandFilter = new RequestResourceFilter(serviceGroupName, serviceName,
        masterComponent.getName(), Collections.singletonList(hostName));
      List<RequestResourceFilter> resourceFilters = new ArrayList<>();
      resourceFilters.add(commandFilter);

      ActionExecutionContext commandContext = new ActionExecutionContext(
        clusterName, actionExecutionContext.getActionName(), resourceFilters
      );

      String clusterHostInfoJson = StageUtils.getGson().toJson(
          StageUtils.getClusterHostInfo(cluster));

      // Reset cluster host info as it has changed
      if (executeCommandJson != null) {
        executeCommandJson.setClusterHostInfo(clusterHostInfoJson);
      }

      Map<String, String> commandParams = new HashMap<>();

      commandParams.put(ALL_DECOMMISSIONED_HOSTS,
          StringUtils.join(calculateDecommissionedNodes(service, slaveCompType), ','));

      if (serviceName.equals(Service.Type.HBASE.name())) {
        commandParams.put(DECOM_EXCLUDED_HOSTS, StringUtils.join(listOfExcludedHosts, ','));
        if ((isDrainOnlyRequest != null) && isDrainOnlyRequest.equals("true")) {
          commandParams.put(HBASE_MARK_DRAINING_ONLY, isDrainOnlyRequest);
        } else {
          commandParams.put(HBASE_MARK_DRAINING_ONLY, "false");
        }
      }

      if (!serviceName.equals(Service.Type.HBASE.name()) || hostName.equals(primaryCandidate)) {
        commandParams.put(UPDATE_FILES_ONLY, "false");
        addCustomCommandAction(commandContext, commandFilter, stage, commandParams, commandDetail.toString(), null);
      }
    }
  }

  private Set<String> calculateDecommissionedNodes(Service service, String slaveCompType) throws AmbariException {
    Set<String> decommissionedHostsSet = new HashSet<>();
    ServiceComponent serviceComponent = service.getServiceComponent(slaveCompType);
    for (ServiceComponentHost serviceComponentHost : serviceComponent.getServiceComponentHosts().values()) {
      if (serviceComponentHost.getComponentAdminState() == HostComponentAdminState.DECOMMISSIONED) {
        decommissionedHostsSet.add(serviceComponentHost.getHostName());
      }
    }
    return decommissionedHostsSet;
  }


  private StringBuilder getReadableDecommissionCommandDetail(
      ActionExecutionContext actionExecutionContext, Set<String> includedHosts,
      List<String> listOfExcludedHosts) {
    StringBuilder commandDetail = new StringBuilder();
    commandDetail.append(actionExecutionContext.getActionName());
    if (actionExecutionContext.getParameters().containsKey(IS_ADD_OR_DELETE_SLAVE_REQUEST) &&
      actionExecutionContext.getParameters().get(IS_ADD_OR_DELETE_SLAVE_REQUEST).equalsIgnoreCase("true")) {
      commandDetail.append(", Update Include/Exclude Files");
      return commandDetail;
    }
    if (listOfExcludedHosts.size() > 0) {
      commandDetail.append(", Excluded: ").append(StringUtils.join(listOfExcludedHosts, ','));
    }
    if (includedHosts.size() > 0) {
      commandDetail.append(", Included: ").append(StringUtils.join(includedHosts, ','));
    }
    return commandDetail;
  }

  /**
   * Validate custom command and throw exception is invalid request.
   *
   * @param actionRequest  the action request
   *
   * @throws AmbariException if the action can not be validated
   */
  public void validateAction(ExecuteActionRequest actionRequest) throws AmbariException {

    List<RequestResourceFilter> resourceFilters = actionRequest.getResourceFilters();

    if (resourceFilters != null && resourceFilters.isEmpty() &&
            actionRequest.getParameters().containsKey(HAS_RESOURCE_FILTERS) &&
            actionRequest.getParameters().get(HAS_RESOURCE_FILTERS).equalsIgnoreCase("true")) {
      LOG.warn("Couldn't find any resource that satisfies given resource filters");
      return;
    }

    if (resourceFilters == null || resourceFilters.isEmpty()) {
      throw new AmbariException("Command execution cannot proceed without a " +
        "resource filter.");
    }

    for (RequestResourceFilter resourceFilter : resourceFilters) {
      if (
          //TODO uncomment for service group filter validation. Null checks
//          resourceFilter.getServiceGroupName() == null
//        || resourceFilter.getServiceGroupName().isEmpty()
//        ||
      resourceFilter.getServiceName() == null
        || resourceFilter.getServiceName().isEmpty()
        || actionRequest.getCommandName() == null
        || actionRequest.getCommandName().isEmpty()) {
        throw new AmbariException("Invalid resource filter : " + "cluster = "
          + actionRequest.getClusterName() + ", service group = "
          + resourceFilter.getServiceGroupName() + ", service = "
          + resourceFilter.getServiceName() + ", command = "
          + actionRequest.getCommandName());
      }
      //can't be null, exception will be thrown if cluster or service is not found
      Service service = clusters.getCluster(actionRequest.getClusterName()).
          getService(resourceFilter.getServiceGroupName(), resourceFilter.getServiceName());

      String serviceType = service.getServiceType();
      if (!isServiceCheckCommand(actionRequest.getCommandName(), serviceType)
        && !isValidCustomCommand(actionRequest, resourceFilter)) {
        throw new AmbariException(
          "Unsupported action " + actionRequest.getCommandName() +
            " for Service: " + resourceFilter.getServiceName()
            + " and Component: " + resourceFilter.getComponentName());
      }
    }
  }

  /**
   * Other than Service_Check and Decommission all other commands are pass-through
   *
   * @param actionExecutionContext  received request to execute a command
   * @param stage                   the initial stage for task creation
   * @param requestParams           the request params
   * @param executeCommandJson      set of json arguments passed to the request
   *
   * @throws AmbariException if the commands can not be added
   */
  public void addExecutionCommandsToStage(ActionExecutionContext actionExecutionContext,
      Stage stage, Map<String, String> requestParams, ExecuteCommandJson executeCommandJson)
    throws AmbariException {

    List<RequestResourceFilter> resourceFilters = actionExecutionContext.getResourceFilters();

    for (RequestResourceFilter resourceFilter : resourceFilters) {
      LOG.debug("Received a command execution request, clusterName={}, serviceName={}, request={}",
        actionExecutionContext.getClusterName(), resourceFilter.getServiceName(), actionExecutionContext);

      String actionName = actionExecutionContext.getActionName();
      if (actionName.contains(SERVICE_CHECK_COMMAND_NAME)) {
        findHostAndAddServiceCheckAction(actionExecutionContext, resourceFilter, stage);
      } else if (actionName.equals(DECOMMISSION_COMMAND_NAME)) {
        addDecommissionAction(actionExecutionContext, resourceFilter, stage, executeCommandJson);
      } else if (isValidCustomCommand(actionExecutionContext, resourceFilter)) {

        String commandDetail = getReadableCustomCommandDetail(actionExecutionContext, resourceFilter);
        Map<String, String> extraParams = new HashMap<>();
        String componentName = (null == resourceFilter.getComponentName()) ? null :
            resourceFilter.getComponentName().toLowerCase();

        if (null != componentName && requestParams.containsKey(componentName)) {
          extraParams.put(componentName, requestParams.get(componentName));
        }

        // If command should be retried upon failure then add the option and also the default duration for retry
        if (requestParams.containsKey(KeyNames.COMMAND_RETRY_ENABLED)) {
          extraParams.put(KeyNames.COMMAND_RETRY_ENABLED, requestParams.get(KeyNames.COMMAND_RETRY_ENABLED));
          String commandRetryDuration = ConfigHelper.COMMAND_RETRY_MAX_TIME_IN_SEC_DEFAULT;
          if (requestParams.containsKey(KeyNames.MAX_DURATION_OF_RETRIES)) {
            String commandRetryDurationStr = requestParams.get(KeyNames.MAX_DURATION_OF_RETRIES);
            Integer commandRetryDurationInt = NumberUtils.toInt(commandRetryDurationStr, 0);
            if (commandRetryDurationInt > 0) {
              commandRetryDuration = Integer.toString(commandRetryDurationInt);
            }
          }
          extraParams.put(KeyNames.MAX_DURATION_OF_RETRIES, commandRetryDuration);
        }

        // If command needs to explicitly disable STDOUT/STDERR logging
        if (requestParams.containsKey(KeyNames.LOG_OUTPUT)) {
          extraParams.put(KeyNames.LOG_OUTPUT, requestParams.get(KeyNames.LOG_OUTPUT));
        }

        if(requestParams.containsKey(KeyNames.REFRESH_CONFIG_TAGS_BEFORE_EXECUTION)){
          actionExecutionContext.getParameters().put(KeyNames.REFRESH_CONFIG_TAGS_BEFORE_EXECUTION, requestParams.get(KeyNames.REFRESH_CONFIG_TAGS_BEFORE_EXECUTION));
        }

        RequestOperationLevel operationLevel = actionExecutionContext.getOperationLevel();
        if (operationLevel != null) {
          String clusterName = operationLevel.getClusterName();
          String serviceGroupName = operationLevel.getServiceGroupName();
          String serviceName = operationLevel.getServiceName();

          if (isTopologyRefreshRequired(actionName, clusterName, serviceGroupName, serviceName)) {
            extraParams.put(KeyNames.REFRESH_TOPOLOGY, "True");
          }
        }

        addCustomCommandAction(actionExecutionContext, resourceFilter, stage, extraParams, commandDetail, requestParams);
      } else {
        throw new AmbariException("Unsupported action " + actionName);
      }
    }
  }





  /**
   * Helper method to fill execution command information.
   *
   * @param actionExecContext  the context
   * @param cluster            the cluster for the command
   * @param stackId            the stack id used to load service metainfo.
   *
   * @return a wrapper of the important JSON structures to add to a stage
   */
  public ExecuteCommandJson getCommandJson(ActionExecutionContext actionExecContext,
      Cluster cluster, StackId stackId, String requestContext) throws AmbariException {

    Map<String, String> commandParamsStage = StageUtils.getCommandParamsStage(actionExecContext, requestContext);
    Map<String, String> hostParamsStage = new HashMap<>();
    Map<String, Set<String>> clusterHostInfo;
    String clusterHostInfoJson = "{}";

    if (null != cluster) {
      clusterHostInfo = StageUtils.getClusterHostInfo(cluster);

      // Important, because this runs during Stack Uprade, it needs to use the effective Stack Id.
      hostParamsStage = createDefaultHostParams(cluster, stackId);

      String componentName = null;
      String serviceName = null;
      if (actionExecContext.getOperationLevel() != null) {
        componentName = actionExecContext.getOperationLevel().getHostComponentName();
        serviceName = actionExecContext.getOperationLevel().getServiceName();
      }

      if (serviceName != null && componentName != null) {
        Service service = cluster.getService(serviceName);
        ServiceComponent component = service.getServiceComponent(componentName);
        stackId = component.getStackId();

        ComponentInfo componentInfo = ambariMetaInfo.getComponent(
                stackId.getStackName(), stackId.getStackVersion(),
                service.getServiceType(), componentName);
        List<String> clientsToUpdateConfigsList = componentInfo.getClientsToUpdateConfigs();
        if (clientsToUpdateConfigsList == null) {
          clientsToUpdateConfigsList = new ArrayList<>();
          clientsToUpdateConfigsList.add("*");
        }
        String clientsToUpdateConfigs = gson.toJson(clientsToUpdateConfigsList);
        hostParamsStage.put(CLIENTS_TO_UPDATE_CONFIGS, clientsToUpdateConfigs);
      }

      clusterHostInfoJson = StageUtils.getGson().toJson(clusterHostInfo);

      if (null == stackId && null != cluster) {
        stackId = cluster.getDesiredStackVersion();
      }

      //Propogate HCFS service type info to command params
      if (null != stackId) {
        Map<String, ServiceInfo> serviceInfos = ambariMetaInfo.getServices(stackId.getStackName(),
            stackId.getStackVersion());

        for (ServiceInfo serviceInfoInstance : serviceInfos.values()) {
          if (serviceInfoInstance.getServiceType() != null) {
            LOG.debug("Adding {} to command parameters for {}",
                serviceInfoInstance.getServiceType(), serviceInfoInstance.getName());

            commandParamsStage.put("dfs_type", serviceInfoInstance.getServiceType());
            break;
          }
        }
      }
    }

    String hostParamsStageJson = StageUtils.getGson().toJson(hostParamsStage);
    String commandParamsStageJson = StageUtils.getGson().toJson(commandParamsStage);

    return new ExecuteCommandJson(clusterHostInfoJson, commandParamsStageJson,
        hostParamsStageJson);
  }

  Map<String, String> createDefaultHostParams(Cluster cluster, StackId stackId) throws AmbariException {
    if (null == stackId) {
      stackId = cluster.getDesiredStackVersion();
    }

    TreeMap<String, String> hostLevelParams = new TreeMap<>();
    StageUtils.useStackJdkIfExists(hostLevelParams, configs);
    hostLevelParams.put(JDK_LOCATION, managementController.getJdkResourceUrl());
    hostLevelParams.put(STACK_NAME, stackId.getStackName());
    hostLevelParams.put(STACK_VERSION, stackId.getStackVersion());
    hostLevelParams.put(DB_NAME, managementController.getServerDB());
    hostLevelParams.put(MYSQL_JDBC_URL, managementController.getMysqljdbcUrl());
    hostLevelParams.put(ORACLE_JDBC_URL, managementController.getOjdbcUrl());
    hostLevelParams.put(DB_DRIVER_FILENAME, configs.getMySQLJarName());
    hostLevelParams.put(HOST_SYS_PREPPED, configs.areHostsSysPrepped());
    hostLevelParams.put(AGENT_STACK_RETRY_ON_UNAVAILABILITY, configs.isAgentStackRetryOnInstallEnabled());
    hostLevelParams.put(AGENT_STACK_RETRY_COUNT, configs.getAgentStackRetryOnInstallCount());
    hostLevelParams.put(GPL_LICENSE_ACCEPTED, configs.getGplLicenseAccepted().toString());

    Map<String, DesiredConfig> desiredConfigs = cluster.getDesiredConfigs();
    Map<PropertyInfo, String> notManagedHdfsPathMap = configHelper.getPropertiesWithPropertyType(stackId, PropertyType.NOT_MANAGED_HDFS_PATH, cluster, desiredConfigs);
    Set<String> notManagedHdfsPathSet = configHelper.filterInvalidPropertyValues(notManagedHdfsPathMap, NOT_MANAGED_HDFS_PATH_LIST);
    String notManagedHdfsPathList = gson.toJson(notManagedHdfsPathSet);
    hostLevelParams.put(NOT_MANAGED_HDFS_PATH_LIST, notManagedHdfsPathList);

    for (Map.Entry<String, String> dbConnectorName : configs.getDatabaseConnectorNames().entrySet()) {
      hostLevelParams.put(dbConnectorName.getKey(), dbConnectorName.getValue());
    }

    for (Map.Entry<String, String> previousDBConnectorName : configs.getPreviousDatabaseConnectorNames().entrySet()) {
      hostLevelParams.put(previousDBConnectorName.getKey(), previousDBConnectorName.getValue());
    }


    return hostLevelParams;
  }

  /**
   * Determine whether or not the action should trigger a topology refresh.
   *
   * @param actionName   the action name (i.e. START, RESTART)
   * @param clusterName  the cluster name
   * @param serviceGroupName  the service group name
   * @param serviceName  the service name
   *
   * @return true if a topology refresh is required for the action
   */
  public boolean isTopologyRefreshRequired(String actionName, String clusterName, String serviceGroupName, String serviceName)
      throws AmbariException {

    if (actionName.equals(START_COMMAND_NAME) || actionName.equals(RESTART_COMMAND_NAME)) {
      Cluster cluster = clusters.getCluster(clusterName);
      StackId stackId = null;
      String serviceType = null;
//      TODO add service group null checks when the UI is updated
//      if (serviceGroupName != null) {
      if (serviceName != null) {
        Service service = cluster.getService(serviceGroupName, serviceName);
        stackId = service.getStackId();
        serviceType = service.getServiceType();
      }

      if (stackId == null) {
        throw new AmbariException("StackId should not be null. Service " + serviceName + " should have a desiredStackId");
      }

      AmbariMetaInfo ambariMetaInfo = managementController.getAmbariMetaInfo();

      StackInfo stack = ambariMetaInfo.getStack(stackId.getStackName(), stackId.getStackVersion());
      if (stack != null) {
        ServiceInfo serviceInfo = stack.getService(serviceType);

        if (serviceInfo != null) {
          // if there is a chance that this action was triggered by a change in rack info then we want to
          // force a topology refresh
          // TODO : we may be able to be smarter about this and only refresh when the rack info has definitely changed
          Boolean restartRequiredAfterRackChange = serviceInfo.isRestartRequiredAfterRackChange();
          if (restartRequiredAfterRackChange != null && restartRequiredAfterRackChange) {
            return true;
          }
        }
      }
    }
    return false;
  }

  private ServiceComponent getServiceComponent ( ActionExecutionContext actionExecutionContext,
                                                RequestResourceFilter resourceFilter){
    try {
      Cluster cluster = clusters.getCluster(actionExecutionContext.getClusterName());
      Service service = cluster.getService(resourceFilter.getServiceGroupName(), resourceFilter.getServiceName());

      return service.getServiceComponent(resourceFilter.getComponentName());
    } catch (Exception e) {
      LOG.debug("Unknown error appears during getting service component: {}", e.getMessage());
    }
    return null;
  }

  /**
   * Filter host according to status of host/host components
   * @param hostname Host name to check
   * @param actionExecutionContext Received request to execute a command
   * @param resourceFilter Resource filter
   * @return True if host need to be filtered, False if Not
   * @throws AmbariException
   */
  private boolean filterUnhealthHostItem(String hostname,
                                         ActionExecutionContext actionExecutionContext,
                                         RequestResourceFilter resourceFilter) throws AmbariException {

    RequestOperationLevel operationLevel = actionExecutionContext.getOperationLevel();
    ServiceComponent serviceComponent = getServiceComponent(actionExecutionContext, resourceFilter);
    if (serviceComponent != null && operationLevel != null
                                && operationLevel.getLevel() == Resource.Type.Service // compare operation is allowed only for Service operation level
                                && actionExecutionContext.getResourceFilters().size() > 1  // Check if operation was started in a chain
                                && !serviceComponent.isMasterComponent()
       ){

      return !(clusters.getHost(hostname).getState() == HostState.HEALTHY);
    } else if (serviceComponent != null && operationLevel != null
                                        && operationLevel.getLevel() == Resource.Type.Host  // compare operation is allowed only for host component operation level
                                        && actionExecutionContext.getResourceFilters().size() > 1  // Check if operation was started in a chain
                                        && serviceComponent.getServiceComponentHosts().containsKey(hostname)  // Check if host is assigned to host component
                                        && !serviceComponent.isMasterComponent()
       ){

      State hostState = serviceComponent.getServiceComponentHosts().get(hostname).getState();

      return hostState == State.UNKNOWN;
    }
    return false;
  }


  /**
   * Filter hosts according to status of host/host components
   * @param hosts Host name set to filter
   * @param actionExecutionContext Received request to execute a command
   * @param resourceFilter Resource filter
   * @return Set of excluded hosts
   * @throws AmbariException
   */
  private Set<String> getUnhealthyHosts(Set<String> hosts,
                                          ActionExecutionContext actionExecutionContext,
                                          RequestResourceFilter resourceFilter) throws AmbariException {
    Set<String> removedHosts = new HashSet<>();
    for (String hostname : hosts) {
      if (filterUnhealthHostItem(hostname, actionExecutionContext, resourceFilter)){
        removedHosts.add(hostname);
      }
    }
    hosts.removeAll(removedHosts);
    return removedHosts;
  }

  public String getStatusCommandTimeout(ServiceInfo serviceInfo) throws AmbariException {
    String commandTimeout = configs.getDefaultAgentTaskTimeout(false);

    if (serviceInfo.getSchemaVersion().equals(AmbariMetaInfo.SCHEMA_VERSION_2)) {
      // Service check command is not custom command
      CommandScriptDefinition script = serviceInfo.getCommandScript();
      if (script != null) {
        if (script.getTimeout() > 0) {
          commandTimeout = String.valueOf(script.getTimeout());
        }
      } else {
        String message = String.format("Service %s has no command script " +
            "defined. It is not possible to run service check" +
            " for this service", serviceInfo.getName());
        throw new AmbariException(message);
      }
    }

    // Try to apply overridden service check timeout value if available
    Long overriddenTimeout = configs.getAgentServiceCheckTaskTimeout();
    if (!overriddenTimeout.equals(Configuration.AGENT_SERVICE_CHECK_TASK_TIMEOUT.getDefaultValue())) {
      commandTimeout = String.valueOf(overriddenTimeout);
    }
    return commandTimeout;
  }
}<|MERGE_RESOLUTION|>--- conflicted
+++ resolved
@@ -95,10 +95,6 @@
 import org.apache.ambari.server.state.StackId;
 import org.apache.ambari.server.state.StackInfo;
 import org.apache.ambari.server.state.State;
-<<<<<<< HEAD
-import org.apache.ambari.server.state.stack.upgrade.RepositoryVersionHelper;
-=======
->>>>>>> 7bedbef6
 import org.apache.ambari.server.state.svccomphost.ServiceComponentHostOpInProgressEvent;
 import org.apache.ambari.server.utils.StageUtils;
 import org.apache.commons.lang.StringUtils;
@@ -337,14 +333,9 @@
     long nowTimestamp = System.currentTimeMillis();
 
     for (String hostName : candidateHosts) {
-<<<<<<< HEAD
-
       Host host = clusters.getHost(hostName);
 
       stage.addHostRoleExecutionCommand(host, Role.valueOf(componentName),
-=======
-      stage.addHostRoleExecutionCommand(hostName, Role.valueOf(componentName),
->>>>>>> 7bedbef6
           RoleCommand.CUSTOM_COMMAND,
           new ServiceComponentHostOpInProgressEvent(componentName, hostName, nowTimestamp),
           cluster, serviceGroup.getMpackId(), serviceGroupName, serviceName, retryAllowed,
@@ -408,10 +399,6 @@
       execCmd.setConfigurationCredentials(configCredentials);
 
       Map<String, String> hostLevelParams = new TreeMap<>();
-<<<<<<< HEAD
-
-=======
->>>>>>> 7bedbef6
       hostLevelParams.put(STACK_NAME, stackId.getStackName());
       hostLevelParams.put(STACK_VERSION, stackId.getStackVersion());
 
@@ -587,7 +574,7 @@
         selectedServiceComponentHost.getServiceComponentName(),
         actionParameters, actionExecutionContext.isRetryAllowed(),
         actionExecutionContext.isFailureAutoSkipped(),
-        serviceName);
+        serviceName, false);
   }
 
   ServiceComponentHost calculateServiceComponentHostForServiceCheck(Cluster cluster, Service service) throws AmbariException {
@@ -658,7 +645,6 @@
     return selectRandomSCHForServiceCheck(hostComponentMultiMap.get(preferredHostName), service);
   }
 
-<<<<<<< HEAD
   /**
    * Finds the client component name using ActionMetadata and the given service metainfo.xml
    * If the client component name is defined calculated the host - client components map using the service dependencies,
@@ -781,13 +767,6 @@
       candidateSCH = serviceComponentHost;
     }
     return candidateSCH;
-=======
-    long nowTimestamp = System.currentTimeMillis();
-    Map<String, String> actionParameters = actionExecutionContext.getParameters();
-    addServiceCheckAction(stage, preferredHostName, smokeTestRole, nowTimestamp, serviceName, componentName,
-        actionParameters, actionExecutionContext.isRetryAllowed(),
-        actionExecutionContext.isFailureAutoSkipped(),false);
->>>>>>> 7bedbef6
   }
 
   /**
@@ -836,13 +815,8 @@
    * by service check.
    */
   public void addServiceCheckAction(Stage stage, String hostname, String smokeTestRole,
-<<<<<<< HEAD
       long nowTimestamp, String serviceGroupName, String serviceName, String componentName,
-      Map<String, String> actionParameters, boolean retryAllowed, boolean autoSkipFailure, String initiatingServiceName)
-=======
-      long nowTimestamp, String serviceName, String componentName,
-      Map<String, String> actionParameters, boolean retryAllowed, boolean autoSkipFailure, boolean useLatestConfigs)
->>>>>>> 7bedbef6
+      Map<String, String> actionParameters, boolean retryAllowed, boolean autoSkipFailure, String initiatingServiceName, boolean useLatestConfigs)
           throws AmbariException {
 
     String clusterName = stage.getClusterName();
@@ -853,13 +827,9 @@
 
     AmbariMetaInfo ambariMetaInfo = managementController.getAmbariMetaInfo();
     ServiceInfo serviceInfo = ambariMetaInfo.getService(stackId.getStackName(),
-<<<<<<< HEAD
         stackId.getStackVersion(), service.getServiceType());
 
     Host host = clusters.getHost(hostname);
-=======
-        stackId.getStackVersion(), serviceName);
->>>>>>> 7bedbef6
 
     stage.addHostRoleExecutionCommand(host, Role.valueOf(smokeTestRole),
         RoleCommand.SERVICE_CHECK,
