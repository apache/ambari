/*
 * Licensed to the Apache Software Foundation (ASF) under one
 * or more contributor license agreements.  See the NOTICE file
 * distributed with this work for additional information
 * regarding copyright ownership.  The ASF licenses this file
 * to you under the Apache License, Version 2.0 (the
 * "License"); you may not use this file except in compliance
 * with the License.  You may obtain a copy of the License at
 *
 *     http://www.apache.org/licenses/LICENSE-2.0
 *
 * Unless required by applicable law or agreed to in writing, software
 * distributed under the License is distributed on an "AS IS" BASIS,
 * WITHOUT WARRANTIES OR CONDITIONS OF ANY KIND, either express or implied.
 * See the License for the specific language governing permissions and
 * limitations under the License.
 */

package org.apache.ambari.server.controller;

import static org.apache.ambari.server.agent.ExecutionCommand.KeyNames.AGENT_STACK_RETRY_COUNT;
import static org.apache.ambari.server.agent.ExecutionCommand.KeyNames.AGENT_STACK_RETRY_ON_UNAVAILABILITY;
import static org.apache.ambari.server.agent.ExecutionCommand.KeyNames.CLIENTS_TO_UPDATE_CONFIGS;
import static org.apache.ambari.server.agent.ExecutionCommand.KeyNames.COMMAND_TIMEOUT;
import static org.apache.ambari.server.agent.ExecutionCommand.KeyNames.COMPONENT_CATEGORY;
import static org.apache.ambari.server.agent.ExecutionCommand.KeyNames.CUSTOM_COMMAND;
import static org.apache.ambari.server.agent.ExecutionCommand.KeyNames.DB_DRIVER_FILENAME;
import static org.apache.ambari.server.agent.ExecutionCommand.KeyNames.DB_NAME;
import static org.apache.ambari.server.agent.ExecutionCommand.KeyNames.GPL_LICENSE_ACCEPTED;
import static org.apache.ambari.server.agent.ExecutionCommand.KeyNames.GROUP_LIST;
import static org.apache.ambari.server.agent.ExecutionCommand.KeyNames.HOST_SYS_PREPPED;
import static org.apache.ambari.server.agent.ExecutionCommand.KeyNames.JDK_LOCATION;
import static org.apache.ambari.server.agent.ExecutionCommand.KeyNames.MYSQL_JDBC_URL;
import static org.apache.ambari.server.agent.ExecutionCommand.KeyNames.NOT_MANAGED_HDFS_PATH_LIST;
import static org.apache.ambari.server.agent.ExecutionCommand.KeyNames.ORACLE_JDBC_URL;
import static org.apache.ambari.server.agent.ExecutionCommand.KeyNames.SCRIPT;
import static org.apache.ambari.server.agent.ExecutionCommand.KeyNames.SCRIPT_TYPE;
import static org.apache.ambari.server.agent.ExecutionCommand.KeyNames.STACK_NAME;
import static org.apache.ambari.server.agent.ExecutionCommand.KeyNames.STACK_VERSION;
import static org.apache.ambari.server.agent.ExecutionCommand.KeyNames.USER_GROUPS;
import static org.apache.ambari.server.agent.ExecutionCommand.KeyNames.USER_LIST;
import static org.apache.ambari.server.controller.internal.RequestResourceProvider.HAS_RESOURCE_FILTERS;

import java.text.MessageFormat;
import java.util.ArrayList;
import java.util.Collection;
import java.util.Collections;
import java.util.HashMap;
import java.util.HashSet;
import java.util.Iterator;
import java.util.List;
import java.util.Map;
import java.util.Objects;
import java.util.Random;
import java.util.Set;
import java.util.TreeMap;

import org.apache.ambari.server.AmbariException;
import org.apache.ambari.server.Role;
import org.apache.ambari.server.RoleCommand;
import org.apache.ambari.server.actionmanager.HostRoleCommand;
import org.apache.ambari.server.actionmanager.HostRoleStatus;
import org.apache.ambari.server.actionmanager.Stage;
import org.apache.ambari.server.agent.AgentCommand.AgentCommandType;
import org.apache.ambari.server.agent.ExecutionCommand;
import org.apache.ambari.server.agent.ExecutionCommand.KeyNames;
import org.apache.ambari.server.api.services.AmbariMetaInfo;
import org.apache.ambari.server.api.services.ServiceKey;
import org.apache.ambari.server.configuration.Configuration;
import org.apache.ambari.server.controller.internal.RequestOperationLevel;
import org.apache.ambari.server.controller.internal.RequestResourceFilter;
import org.apache.ambari.server.controller.spi.Resource;
import org.apache.ambari.server.metadata.ActionMetadata;
import org.apache.ambari.server.orm.dao.HostRoleCommandDAO;
import org.apache.ambari.server.state.Cluster;
import org.apache.ambari.server.state.Clusters;
import org.apache.ambari.server.state.CommandScriptDefinition;
import org.apache.ambari.server.state.ComponentInfo;
import org.apache.ambari.server.state.Config;
import org.apache.ambari.server.state.ConfigHelper;
import org.apache.ambari.server.state.CustomCommandDefinition;
import org.apache.ambari.server.state.DesiredConfig;
import org.apache.ambari.server.state.Host;
import org.apache.ambari.server.state.HostComponentAdminState;
import org.apache.ambari.server.state.HostState;
import org.apache.ambari.server.state.MaintenanceState;
import org.apache.ambari.server.state.PropertyInfo;
import org.apache.ambari.server.state.PropertyInfo.PropertyType;
import org.apache.ambari.server.state.RefreshCommandConfiguration;
import org.apache.ambari.server.state.Service;
import org.apache.ambari.server.state.ServiceComponent;
import org.apache.ambari.server.state.ServiceComponentHost;
import org.apache.ambari.server.state.ServiceGroup;
import org.apache.ambari.server.state.ServiceInfo;
import org.apache.ambari.server.state.StackId;
import org.apache.ambari.server.state.StackInfo;
import org.apache.ambari.server.state.State;
<<<<<<< HEAD
import org.apache.ambari.server.state.stack.upgrade.RepositoryVersionHelper;
=======
>>>>>>> 60e54750
import org.apache.ambari.server.state.svccomphost.ServiceComponentHostOpInProgressEvent;
import org.apache.ambari.server.utils.StageUtils;
import org.apache.commons.lang.StringUtils;
import org.apache.commons.lang.math.NumberUtils;
import org.slf4j.Logger;
import org.slf4j.LoggerFactory;

import com.google.common.collect.HashMultimap;
import com.google.common.collect.Multimap;
import com.google.gson.Gson;
import com.google.inject.Inject;
import com.google.inject.Singleton;

/**
 * Helper class containing logic to process custom command execution requests .
 * This class has special support needed for SERVICE_CHECK and DECOMMISSION.
 * These commands are not pass through as Ambari has specific persistence requirements.
 */
@Singleton
public class AmbariCustomCommandExecutionHelper {
  private final static Logger LOG = LoggerFactory.getLogger(
      AmbariCustomCommandExecutionHelper.class);

  // TODO: Remove the hard-coded mapping when stack definition indicates which slave types can be decommissioned
  public static final Map<String, String> masterToSlaveMappingForDecom = new HashMap<>();

  static {
    masterToSlaveMappingForDecom.put("NAMENODE", "DATANODE");
    masterToSlaveMappingForDecom.put("RESOURCEMANAGER", "NODEMANAGER");
    masterToSlaveMappingForDecom.put("HBASE_MASTER", "HBASE_REGIONSERVER");
    masterToSlaveMappingForDecom.put("JOBTRACKER", "TASKTRACKER");
  }

  public final static String DECOM_INCLUDED_HOSTS = "included_hosts";
  public final static String DECOM_EXCLUDED_HOSTS = "excluded_hosts";
  public final static String ALL_DECOMMISSIONED_HOSTS = "all_decommissioned_hosts";
  public final static String DECOM_SLAVE_COMPONENT = "slave_type";
  public final static String HBASE_MARK_DRAINING_ONLY = "mark_draining_only";
  public final static String UPDATE_FILES_ONLY = "update_files_only";
  public final static String IS_ADD_OR_DELETE_SLAVE_REQUEST = "is_add_or_delete_slave_request";

  private final static String ALIGN_MAINTENANCE_STATE = "align_maintenance_state";

  public final static int MIN_STRICT_SERVICE_CHECK_TIMEOUT = 120;

  @Inject
  private ActionMetadata actionMetadata;

  @Inject
  private Clusters clusters;

  @Inject
  private AmbariManagementController managementController;

  @Inject
  private Gson gson;

  @Inject
  private Configuration configs;

  @Inject
  private AmbariMetaInfo ambariMetaInfo;

  @Inject
  private ConfigHelper configHelper;

  @Inject
  private MaintenanceStateHelper maintenanceStateHelper;

  @Inject
  private HostRoleCommandDAO hostRoleCommandDAO;

  private Map<String, Map<String, Map<String, String>>> configCredentialsForService = new HashMap<>();

  protected static final String SERVICE_CHECK_COMMAND_NAME = "SERVICE_CHECK";
  protected static final String START_COMMAND_NAME = "START";
  protected static final String RESTART_COMMAND_NAME = "RESTART";
  protected static final String INSTALL_COMMAND_NAME = "INSTALL";
  public static final String DECOMMISSION_COMMAND_NAME = "DECOMMISSION";


  private Boolean isServiceCheckCommand(String command, String service) {
    List<String> actions = actionMetadata.getActions(service);

    return !(actions == null || actions.size() == 0) && actions.contains(command);
  }

  private Boolean isValidCustomCommand(String clusterName,
      String serviceGroupName, String serviceName, String componentName, String commandName)
      throws AmbariException {

    if (componentName == null) {
      return false;
    }

    Cluster cluster = clusters.getCluster(clusterName);
    Service service = cluster.getService(serviceGroupName, serviceName);
    ServiceComponent component = service.getServiceComponent(componentName);
    StackId stackId = component.getStackId();

    ComponentInfo componentInfo = ambariMetaInfo.getComponent(
        stackId.getStackName(), stackId.getStackVersion(),
        service.getServiceType(), componentName);

    return !(!componentInfo.isCustomCommand(commandName) &&
      !actionMetadata.isDefaultHostComponentCommand(commandName));
  }

  private Boolean isValidCustomCommand(ActionExecutionContext
      actionExecutionContext, RequestResourceFilter resourceFilter)
      throws AmbariException {

    if (actionExecutionContext.isFutureCommand()) {
      return true;
    }

    String clusterName = actionExecutionContext.getClusterName();
    String serviceGroupName = resourceFilter.getServiceGroupName();
    String serviceName = resourceFilter.getServiceName();
    String componentName = resourceFilter.getComponentName();
    String commandName = actionExecutionContext.getActionName();

    if (componentName == null) {
      return false;
    }

    return isValidCustomCommand(clusterName, serviceGroupName, serviceName, componentName, commandName);
  }

  private Boolean isValidCustomCommand(ExecuteActionRequest actionRequest,
      RequestResourceFilter resourceFilter) throws AmbariException {
    String clusterName = actionRequest.getClusterName();
    String serviceGroupName = resourceFilter.getServiceGroupName();
    String serviceName = resourceFilter.getServiceName();
    String componentName = resourceFilter.getComponentName();
    String commandName = actionRequest.getCommandName();

    if (componentName == null) {
      return false;
    }

    return isValidCustomCommand(clusterName, serviceGroupName, serviceName, componentName, commandName);
  }

  private String getReadableCustomCommandDetail(ActionExecutionContext
        actionRequest, RequestResourceFilter resourceFilter) {
    StringBuilder sb = new StringBuilder();
    sb.append(actionRequest.getActionName());
    if (resourceFilter.getServiceName() != null
        && !resourceFilter.getServiceName().equals("")) {
      sb.append(" ");
      sb.append(resourceFilter.getServiceName());
    }

    if (resourceFilter.getComponentName() != null
        && !resourceFilter.getComponentName().equals("")) {
      sb.append("/");
      sb.append(resourceFilter.getComponentName());
    }

    return sb.toString();
  }

  /**
   * Called during the start/stop/restart of services, plus custom commands during Stack Upgrade.
   * @param actionExecutionContext Execution Context
   * @param resourceFilter Resource Filter
   * @param stage Command stage
   * @param additionalCommandParams Additional command params to add the the stage
   * @param commandDetail String for the command detail
   * @throws AmbariException
   */
  private void addCustomCommandAction(final ActionExecutionContext actionExecutionContext,
      final RequestResourceFilter resourceFilter, Stage stage, Map<String, String> additionalCommandParams,
      String commandDetail, Map<String, String> requestParams) throws AmbariException {
    final String serviceGroupName = resourceFilter.getServiceGroupName();
    final String serviceName = resourceFilter.getServiceName();
    final String componentName = resourceFilter.getComponentName();
    final String commandName = actionExecutionContext.getActionName();
    boolean retryAllowed = actionExecutionContext.isRetryAllowed();
    boolean autoSkipFailure = actionExecutionContext.isFailureAutoSkipped();

    String clusterName = stage.getClusterName();
    final Cluster cluster = clusters.getCluster(clusterName);

    // start with all hosts
    Set<String> candidateHosts = new HashSet<>(resourceFilter.getHostNames());

    // Filter hosts that are in MS
    Set<String> ignoredHosts = maintenanceStateHelper.filterHostsInMaintenanceState(
<<<<<<< HEAD
        candidateHosts, new MaintenanceStateHelper.HostPredicate() {
          @Override
          public boolean shouldHostBeRemoved(final String hostname)
              throws AmbariException {
            return !maintenanceStateHelper.isOperationAllowed(
                cluster, actionExecutionContext.getOperationLevel(),
                resourceFilter, serviceGroupName, serviceName, componentName, hostname);
=======
      candidateHosts, new MaintenanceStateHelper.HostPredicate() {
        @Override
        public boolean shouldHostBeRemoved(final String hostname)
            throws AmbariException {
          if (actionExecutionContext.isFutureCommand()) {
            return false;
>>>>>>> 60e54750
          }

          return !maintenanceStateHelper.isOperationAllowed(
              cluster, actionExecutionContext.getOperationLevel(),
              resourceFilter, serviceName, componentName, hostname);
        }
      }
    );

    // Filter unhealthy hosts
    Set<String> unhealthyHosts = getUnhealthyHosts(candidateHosts, actionExecutionContext, resourceFilter);

    // log excluded hosts
    if (!ignoredHosts.isEmpty()) {
      if( LOG.isDebugEnabled() ){
        LOG.debug(
            "While building the {} custom command for {}/{}, the following hosts were excluded: unhealthy[{}], maintenance[{}]",
            commandName, serviceName, componentName, StringUtils.join(unhealthyHosts, ','),
            StringUtils.join(ignoredHosts, ','));
      }
    } else if (!unhealthyHosts.isEmpty()) {
      if (LOG.isDebugEnabled()) {
        LOG.debug(
            "While building the {} custom command for {}/{}, the following hosts were excluded: unhealthy[{}], maintenance[{}]",
            commandName, serviceName, componentName, StringUtils.join(unhealthyHosts, ','),
            StringUtils.join(ignoredHosts, ','));
      }
    } else if (candidateHosts.isEmpty()) {
      String message = MessageFormat.format(
          "While building the {0} custom command for {1}/{2}, there were no healthy eligible hosts",
          commandName, serviceName, componentName);

      throw new AmbariException(message);
    }

<<<<<<< HEAD
    ServiceGroup serviceGroup = cluster.getServiceGroup(serviceGroupName);
    Service service = cluster.getService(serviceGroupName, serviceName);
    StackId stackId = service.getStackId();
=======
    Service service = cluster.getService(serviceName);

    // grab the stack ID from the service first, and use the context's if it's set
    StackId stackId = service.getDesiredStackId();
    if (null != actionExecutionContext.getStackId()) {
      stackId = actionExecutionContext.getStackId();
    }
>>>>>>> 60e54750

    AmbariMetaInfo ambariMetaInfo = managementController.getAmbariMetaInfo();
    ServiceInfo serviceInfo = ambariMetaInfo.getService(service);

    CustomCommandDefinition customCommandDefinition = null;
    ComponentInfo ci = serviceInfo.getComponentByName(componentName);
    if(ci != null){
      customCommandDefinition = ci.getCustomCommandByName(commandName);
    }

    long nowTimestamp = System.currentTimeMillis();

    for (String hostName : candidateHosts) {
<<<<<<< HEAD

      Host host = clusters.getHost(hostName);

      stage.addHostRoleExecutionCommand(host, Role.valueOf(componentName),
=======
      stage.addHostRoleExecutionCommand(hostName, Role.valueOf(componentName),
>>>>>>> 60e54750
          RoleCommand.CUSTOM_COMMAND,
          new ServiceComponentHostOpInProgressEvent(componentName, hostName, nowTimestamp),
          cluster, serviceGroup.getMpackId(), serviceGroupName, serviceName, retryAllowed,
          autoSkipFailure);

      Map<String, Map<String, String>> configurations =
          new TreeMap<>();
      Map<String, Map<String, Map<String, String>>> configurationAttributes =
          new TreeMap<>();
      Map<String, Map<String, String>> configTags = new TreeMap<>();

      ExecutionCommand execCmd = stage.getExecutionCommandWrapper(hostName,
          componentName).getExecutionCommand();

      // if the command should fetch brand new configuration tags before
      // execution, then we don't need to fetch them now
      if(actionExecutionContext.getParameters() != null && actionExecutionContext.getParameters().containsKey(KeyNames.REFRESH_CONFIG_TAGS_BEFORE_EXECUTION)){
        execCmd.setForceRefreshConfigTagsBeforeExecution(true);
      }

      // when building complex orchestration ahead of time (such as when
      // performing ugprades), fetching configuration tags can take a very long
      // time - if it's not needed, then don't do it
      if (!execCmd.getForceRefreshConfigTagsBeforeExecution()) {
        configTags = managementController.findConfigurationTagsWithOverrides(cluster, hostName);
      }

      HostRoleCommand cmd = stage.getHostRoleCommand(hostName, componentName);
      if (cmd != null) {
        cmd.setCommandDetail(commandDetail);
        cmd.setCustomCommandName(commandName);
        if (customCommandDefinition != null){
          cmd.setOpsDisplayName(customCommandDefinition.getOpsDisplayName());
        }
      }

      //set type background
      if(customCommandDefinition != null && customCommandDefinition.isBackground()){
        cmd.setBackgroundCommand(true);
        execCmd.setCommandType(AgentCommandType.BACKGROUND_EXECUTION_COMMAND);
      }

      execCmd.setComponentVersions(cluster);

      execCmd.setConfigurations(configurations);
      execCmd.setConfigurationAttributes(configurationAttributes);
      execCmd.setConfigurationTags(configTags);

      // Get the value of credential store enabled from the DB
      Service clusterService = cluster.getService(serviceName);
      execCmd.setCredentialStoreEnabled(String.valueOf(clusterService.isCredentialStoreEnabled()));

      // Get the map of service config type to password properties for the service
      Map<String, Map<String, String>> configCredentials;
      configCredentials = configCredentialsForService.get(clusterService.getName());
      if (configCredentials == null) {
        configCredentials = configHelper.getCredentialStoreEnabledProperties(stackId, clusterService);
        configCredentialsForService.put(clusterService.getName(), configCredentials);
      }

      execCmd.setConfigurationCredentials(configCredentials);

      Map<String, String> hostLevelParams = new TreeMap<>();
<<<<<<< HEAD

=======
>>>>>>> 60e54750
      hostLevelParams.put(STACK_NAME, stackId.getStackName());
      hostLevelParams.put(STACK_VERSION, stackId.getStackVersion());

      Map<String, DesiredConfig> desiredConfigs = cluster.getDesiredConfigs();

      Set<String> userSet = configHelper.getPropertyValuesWithPropertyType(stackId, PropertyType.USER, cluster, desiredConfigs);
      String userList = gson.toJson(userSet);
      hostLevelParams.put(USER_LIST, userList);

      //Create a user_group mapping and send it as part of the hostLevelParams
      Map<String, Set<String>> userGroupsMap = configHelper.createUserGroupsMap(
        stackId, cluster, desiredConfigs);
      String userGroups = gson.toJson(userGroupsMap);
      hostLevelParams.put(USER_GROUPS, userGroups);

      // Set exec command with 'ClusterSettings' map
      execCmd.setClusterSettings(cluster.getClusterSettingsNameValueMap());

      // Set exec command with 'StackSettings' map
      execCmd.setStackSettings(ambariMetaInfo.getStackSettingsNameValueMap(stackId));

      Set<String> groupSet = configHelper.getPropertyValuesWithPropertyType(stackId, PropertyType.GROUP, cluster, desiredConfigs);
      String groupList = gson.toJson(groupSet);
      hostLevelParams.put(GROUP_LIST, groupList);

      Map<PropertyInfo, String> notManagedHdfsPathMap = configHelper.getPropertiesWithPropertyType(stackId, PropertyType.NOT_MANAGED_HDFS_PATH, cluster, desiredConfigs);
      Set<String> notManagedHdfsPathSet = configHelper.filterInvalidPropertyValues(notManagedHdfsPathMap, NOT_MANAGED_HDFS_PATH_LIST);
      String notManagedHdfsPathList = gson.toJson(notManagedHdfsPathSet);
      hostLevelParams.put(NOT_MANAGED_HDFS_PATH_LIST, notManagedHdfsPathList);

      execCmd.setHostLevelParams(hostLevelParams);

      Map<String, String> commandParams = new TreeMap<>();
      if (additionalCommandParams != null) {
        for (String key : additionalCommandParams.keySet()) {
          commandParams.put(key, additionalCommandParams.get(key));
        }
      }
      commandParams.put(CUSTOM_COMMAND, commandName);

      boolean isInstallCommand = commandName.equals(RoleCommand.INSTALL.toString());
      int commandTimeout = Short.valueOf(configs.getDefaultAgentTaskTimeout(isInstallCommand)).intValue();

      ComponentInfo componentInfo = ambariMetaInfo.getComponent(
          stackId.getStackName(), stackId.getStackVersion(),
          service.getServiceType(), componentName);

      if (serviceInfo.getSchemaVersion().equals(AmbariMetaInfo.SCHEMA_VERSION_2)) {
        // Service check command is not custom command
        CommandScriptDefinition script = componentInfo.getCommandScript();

        if (script != null) {
          commandParams.put(SCRIPT, script.getScript());
          commandParams.put(SCRIPT_TYPE, script.getScriptType().toString());
          if (script.getTimeout() > 0) {
            commandTimeout = script.getTimeout();
          }
        } else {
          String message = String.format("Component %s has not command script " +
              "defined. It is not possible to send command for " +
              "this service", componentName);
          throw new AmbariException(message);
        }
        // We don't need package/repo information to perform service check
      }

      // !!! the action execution context timeout is the final say, but make sure it's at least 60 seconds
      if (null != actionExecutionContext.getTimeout()) {
        commandTimeout = actionExecutionContext.getTimeout().intValue();
        commandTimeout = Math.max(60, commandTimeout);
      }

      if (requestParams != null && requestParams.containsKey("context")) {
        String requestContext = requestParams.get("context");
        if (StringUtils.isNotEmpty(requestContext) && requestContext.toLowerCase().contains("rolling-restart")) {
          Config clusterEnvConfig = cluster.getDesiredConfigByType("cluster-env");
          if (clusterEnvConfig != null) {
            String componentRollingRestartTimeout = clusterEnvConfig.getProperties().get("namenode_rolling_restart_timeout");
            if (StringUtils.isNotEmpty(componentRollingRestartTimeout)) {
              commandTimeout = Integer.parseInt(componentRollingRestartTimeout);
            }
          }
        }
      }

      commandParams.put(COMMAND_TIMEOUT, "" + commandTimeout);

      Map<String, String> roleParams = execCmd.getRoleParams();
      if (roleParams == null) {
        roleParams = new TreeMap<>();
      }

      // if there is a stack upgrade which is currently suspended then pass that
      // information down with the command as some components may need to know
      boolean isUpgradeSuspended = cluster.isUpgradeSuspended();
      if (isUpgradeSuspended) {
        cluster.addSuspendedUpgradeParameters(commandParams, roleParams);
      }
      StageUtils.useAmbariJdkInCommandParams(commandParams, configs);
      roleParams.put(COMPONENT_CATEGORY, componentInfo.getCategory());

      // set reconfigureAction in case of a RECONFIGURE command if there are any
      if (commandName.equals("RECONFIGURE")) {
        String refreshConfigsCommand = configHelper.getRefreshConfigsCommand(cluster, hostName, serviceName, componentName);
        if (refreshConfigsCommand != null && !refreshConfigsCommand.equals(RefreshCommandConfiguration.REFRESH_CONFIGS)) {
              LOG.info("Refreshing configs for {}/{} with command: ", componentName, hostName, refreshConfigsCommand);
          commandParams.put("reconfigureAction", refreshConfigsCommand);
          //execCmd.setForceRefreshConfigTagsBeforeExecution(true);
        }
      }

      execCmd.setCommandParams(commandParams);
      execCmd.setRoleParams(roleParams);

      // skip anything else
      if (actionExecutionContext.isFutureCommand()) {
        continue;
      }

      // perform any server side command related logic - eg - set desired states on restart
      applyCustomCommandBackendLogic(cluster, serviceName, componentName, commandName, hostName);
    }
  }

  private void applyCustomCommandBackendLogic(Cluster cluster, String serviceName, String componentName, String commandName, String hostname) throws AmbariException {
    switch (commandName) {
      case "RESTART":
        ServiceComponent serviceComponent = cluster.getService(serviceName).getServiceComponent(componentName);
        ServiceComponentHost serviceComponentHost = serviceComponent.getServiceComponentHost(hostname);
        State currentDesiredState = serviceComponentHost.getDesiredState();

        if( !serviceComponent.isClientComponent()) {
          if (currentDesiredState != State.STARTED) {
            LOG.info("Updating desired state to {} on RESTART for {}/{} because it was {}",
                State.STARTED, serviceName, componentName, currentDesiredState);

            serviceComponentHost.setDesiredState(State.STARTED);
          }
        } else {
          LOG.debug("Desired state for client components should not be updated on RESTART. Service/Component {}/{}",
              serviceName, componentName);
        }

        break;
      default:
        LOG.debug("No backend operations needed for the custom command: {}", commandName);
        break;
    }
  }

  private void findHostAndAddServiceCheckAction(final ActionExecutionContext actionExecutionContext,
      final RequestResourceFilter resourceFilter, Stage stage) throws AmbariException {

    String clusterName = actionExecutionContext.getClusterName();
    final Cluster cluster = clusters.getCluster(clusterName);
    final String serviceGroupName = resourceFilter.getServiceGroupName();
    final String serviceName = resourceFilter.getServiceName();
    Service service = cluster.getService(serviceGroupName, serviceName);

    // If specified a specific host, run on it as long as it contains the component.
    // Otherwise, throw the exception.
    List<String> candidateHostsList = resourceFilter.getHostNames();

    ServiceComponentHost selectedServiceComponentHost = calculateServiceComponentHostForServiceCheck(cluster, service,
        candidateHostsList, actionExecutionContext.isMaintenanceModeHostExcluded());

    long nowTimestamp = System.currentTimeMillis();
    Map<String, String> actionParameters = actionExecutionContext.getParameters();

    String smokeTestRole = actionMetadata.getServiceCheckAction(service.getServiceType());
    if (null == smokeTestRole) {
      smokeTestRole = actionExecutionContext.getActionName();
    }

    addServiceCheckAction(stage, selectedServiceComponentHost.getHostName(), smokeTestRole, nowTimestamp,
        selectedServiceComponentHost.getServiceGroupName(),
        selectedServiceComponentHost.getServiceName(),
        selectedServiceComponentHost.getServiceComponentName(),
        actionParameters, actionExecutionContext.isRetryAllowed(),
        actionExecutionContext.isFailureAutoSkipped(),
        serviceName);
  }

  ServiceComponentHost calculateServiceComponentHostForServiceCheck(Cluster cluster, Service service) throws AmbariException {
    return calculateServiceComponentHostForServiceCheck(cluster, service, null, true);
  }

  /**
   * Calculates the ServiceComponentHost for cluster service where the service check will be executed.
   * Takes into account all the possible clients.
   * Those include the given service clients and clients of dependent services if the client component name is specified in the metainfo.xml of the given service
   *
   * Filters out hosts that are : not listed in candidateHostsList (if non null or not empty)
   *                              in maintenance mode (based on isMaintenanceModeHostExcluded)
   *                              are unhealthy
   *
   * Based on the ServiceComponentHosts that left selects a ServiceComponentHost using following logic:
   *       If possible select a host that's not loaded with tasks. Random otherwise
   *       If possible select a component of the service that the service check runs for. Random otherwise
   */
  ServiceComponentHost calculateServiceComponentHostForServiceCheck(Cluster cluster, Service service,
                                                                            List<String> candidateHostsList, boolean isMaintenanceModeHostExcluded) throws AmbariException {

    //calculate the possible host-component map where the service check could be executed
    Multimap<String, ServiceComponentHost> hostComponentMultiMap = calculateHostsClientsMultimap(service, cluster, candidateHostsList);

    Set<String> candidateHosts = hostComponentMultiMap.keySet();

    // check if all hostnames are valid.
    for(String candidateHostName: candidateHosts) {
      Collection<ServiceComponentHost> serviceComponentHosts = hostComponentMultiMap.get(candidateHostName);

      if (serviceComponentHosts == null || serviceComponentHosts.isEmpty()) {
        throw new AmbariException("Provided hostname = "
            + candidateHostName + " is either not a valid cluster host or does not satisfy the filter condition.");
      }
    }

    // Filter out hosts that are in maintenance mode - they should never be included in service checks
    Set<String> hostsInMaintenanceMode = new HashSet<>();
    if (isMaintenanceModeHostExcluded) {
      Iterator<String> iterator = candidateHosts.iterator();
      while (iterator.hasNext()) {
        String candidateHostName = iterator.next();
        Host host = cluster.getHost(candidateHostName);
        if (host.getMaintenanceState(cluster.getClusterId()) == MaintenanceState.ON) {
          hostsInMaintenanceMode.add(candidateHostName);
          iterator.remove();
        }
      }
    }

    // Filter out hosts that are not healthy, i.e., all hosts should be heartbeating.
    // Pick one randomly. If there are none, throw an exception.
    List<String> healthyHostNames = managementController.selectHealthyHosts(candidateHosts);
    if (healthyHostNames.isEmpty()) {
      String message = MessageFormat.format(
          "While building a service check command for {0}, there were no healthy eligible hosts: unhealthy[{1}], maintenance[{2}]",
          service.getName(), StringUtils.join(candidateHosts, ','),
          StringUtils.join(hostsInMaintenanceMode, ','));

      throw new AmbariException(message);
    }

    //Those 2 selections could be swapped depending on the preferred logic
    //First  : Select a host that's not loaded with tasks, if possible. Random otherwise
    //Second : Select a component of the service that the service check runs for, if possible. Random otherwise
    String preferredHostName = selectRandomHostNameWithPreferenceOnAvailability(healthyHostNames);
    return selectRandomSCHForServiceCheck(hostComponentMultiMap.get(preferredHostName), service);
  }

<<<<<<< HEAD
  /**
   * Finds the client component name using ActionMetadata and the given service metainfo.xml
   * If the client component name is defined calculated the host - client components map using the service dependencies,
   * otherwise just maps all service hosts to components
   *
   * If candidateHostsList is not null and not empty the map will be filtered using given hostnames.
   */
  private Multimap<String, ServiceComponentHost> calculateHostsClientsMultimap(Service service, Cluster cluster, List<String> candidateHostsList) throws AmbariException {

    String clientComponentName;
    CommandScriptDefinition commandScript = ambariMetaInfo.getService(service).getCommandScript();
    if (commandScript != null && commandScript.getClientComponentType() != null) {
      clientComponentName = commandScript.getClientComponentType();
    } else {
      clientComponentName = actionMetadata.getClient(service.getServiceType());
    }

    if (clientComponentName != null) {
      //If the client component is defined, find the hosts were the service check could run
      return calculateClientHostComponentMultiMapUsingDependencies(service, clientComponentName, cluster, candidateHostsList);
    } else {
      //else just add all service components as the potential candidates, filter those that are not installed on any host
      Multimap<String, ServiceComponentHost> hostComponentMultiMap = HashMultimap.create();
      // TODO: This code branch looks unreliable (taking random component, should prefer the clients)
      Map<String, ServiceComponent> serviceComponents = service.getServiceComponents();

      // Filter components without any HOST
      serviceComponents.keySet().removeIf(componentToCheck -> serviceComponents.get(componentToCheck).getServiceComponentHosts().isEmpty());

      if (serviceComponents.isEmpty()) {
        throw new AmbariException(MessageFormat.format("Did not find any hosts with components for service: {0} in cluster: {1}",
            service.getName(), cluster.getClusterName()));
      }

      ServiceComponent serviceComponent = serviceComponents.values().iterator().next();
      for (Map.Entry<String, ServiceComponentHost> entry : serviceComponent.getServiceComponentHosts().entrySet()){
        //filter the hostnames that aren't on candidate list
        if (candidateHostsList == null || candidateHostsList.isEmpty() || candidateHostsList.contains(entry.getKey())) {
          hostComponentMultiMap.put(entry.getKey(), entry.getValue());
        }
      }

      return hostComponentMultiMap;
    }
  }

  /**
   * Calculates the Multimap that will contain all the hostNames mapped to client components.
   * It will include the client components of the dependent services if the dependent service has such.
   *
   */
  private Multimap<String, ServiceComponentHost> calculateClientHostComponentMultiMapUsingDependencies(Service service, String clientComponentName,
                                                                                                      Cluster cluster, List<String> candidateHosts) throws AmbariException {

    Multimap<String, ServiceComponentHost> hostComponentMultiMap = HashMultimap.create();
    List<ServiceComponent> clientServiceComponents = new ArrayList<>();

    // Try to find the client in service itself
    try {
      clientServiceComponents.add(service.getServiceComponent(clientComponentName));
    } catch (AmbariException e) {
      //ignore
    }

    // Try to find the clients in dependent services
    List<ServiceKey> dependentServiceKeys = service.getServiceDependencies();
    for (ServiceKey serviceKey : dependentServiceKeys) {
      Service dependentService = cluster.getService(serviceKey.getServiceId());
      try {
        clientServiceComponents.add(dependentService.getServiceComponent(clientComponentName));
      } catch (AmbariException e) {
        // ignore
      }
    }

    if (clientServiceComponents.isEmpty()) {
      throw new AmbariException("Couldn't find any client components " + clientComponentName +
          " in the dependent services: " + dependentServiceKeys +
          " and the service " + service +
          " itself to execute service check on cluster " + cluster.getClusterName());
    }

    for (ServiceComponent clientServiceComponent : clientServiceComponents) {
      for (Map.Entry<String, ServiceComponentHost> entry : clientServiceComponent.getServiceComponentHosts().entrySet()){
        hostComponentMultiMap.put(entry.getKey(), entry.getValue());
      }
    }

    if (hostComponentMultiMap.isEmpty()) {
      throw new AmbariException(MessageFormat.format("No hosts with client component found for service: {0}, client component: {1} in cluster: {2}",
          service.getName(), clientComponentName, cluster.getClusterName()));
    }

    //filter hosts that are not in candidateHosts collection
    if (candidateHosts != null && !candidateHosts.isEmpty()) {
      Set<String> hostsToRemove = new HashSet<>(hostComponentMultiMap.keySet());
      hostsToRemove.removeAll(candidateHosts);
      hostsToRemove.forEach(host -> hostComponentMultiMap.removeAll(host));

      if (hostComponentMultiMap.isEmpty()) {
        throw new AmbariException(MessageFormat.format("The resource filter for hosts does not contain client components " +
            "service: {0}, client component: {1} in cluster: {2}", service.getName(), clientComponentName, cluster.getClusterName()));
      }
    }

    return hostComponentMultiMap;
  }

  /**
   *
   * Returns random ServiceComponentHost from the given collection that belongs to the given Service, if there is such.
   * Otherwise returns random ServiceComponentHost from the given collection.
   */
  private ServiceComponentHost selectRandomSCHForServiceCheck(Collection<ServiceComponentHost> serviceComponentHosts, Service service) {
    ServiceComponentHost candidateSCH = null;
    for (ServiceComponentHost serviceComponentHost : serviceComponentHosts) {
      if (Objects.equals(serviceComponentHost.getServiceId(), service.getServiceId())) {
        return serviceComponentHost;
      }
      candidateSCH = serviceComponentHost;
    }
    return candidateSCH;
=======
    long nowTimestamp = System.currentTimeMillis();
    Map<String, String> actionParameters = actionExecutionContext.getParameters();
    addServiceCheckAction(stage, preferredHostName, smokeTestRole, nowTimestamp, serviceName, componentName,
        actionParameters, actionExecutionContext.isRetryAllowed(),
        actionExecutionContext.isFailureAutoSkipped(),false);
>>>>>>> 60e54750
  }

  /**
   * Assuming all hosts are healthy and not in maintenance mode. Rank the hosts based on availability.
   * Let S = all hosts with 0 PENDING/RUNNING/QUEUED/IN-PROGRESS tasks
   * Let S' be all such other hosts.
   *
   * If S is non-empty, pick a random host from it. If S is empty and S' is non-empty, pick a random host from S'.
   * @param candidateHostNames All possible host names
   * @return Random host with a preference for those that are available to process commands immediately.
   */
  private String selectRandomHostNameWithPreferenceOnAvailability(List<String> candidateHostNames) throws AmbariException {
    if (null == candidateHostNames || candidateHostNames.isEmpty()) {
      return null;
    }
    if (candidateHostNames.size() == 1) {
      return candidateHostNames.get(0);
    }

    List<String> hostsWithZeroCommands = new ArrayList<>();
    List<String> hostsWithInProgressCommands = new ArrayList<>();

    Map<Long, Integer> hostIdToCount = hostRoleCommandDAO.getHostIdToCountOfCommandsWithStatus(HostRoleStatus.IN_PROGRESS_STATUSES);
    for (String hostName : candidateHostNames) {
      Host host = clusters.getHost(hostName);

      if (hostIdToCount.containsKey(host.getHostId()) && hostIdToCount.get(host.getHostId()) > 0) {
        hostsWithInProgressCommands.add(hostName);
      } else {
        hostsWithZeroCommands.add(hostName);
      }
    }

    List<String> preferredList = !hostsWithZeroCommands.isEmpty() ? hostsWithZeroCommands : hostsWithInProgressCommands;
    if (!preferredList.isEmpty()) {
      int randomIndex = new Random().nextInt(preferredList.size());
      return preferredList.get(randomIndex);
    }

    return null;
  }

  /**
   * Creates and populates service check EXECUTION_COMMAND for host. Not all
   * EXECUTION_COMMAND parameters are populated here because they are not needed
   * by service check.
   */
  public void addServiceCheckAction(Stage stage, String hostname, String smokeTestRole,
<<<<<<< HEAD
      long nowTimestamp, String serviceGroupName, String serviceName, String componentName,
      Map<String, String> actionParameters, boolean retryAllowed, boolean autoSkipFailure, String initiatingServiceName)
=======
      long nowTimestamp, String serviceName, String componentName,
      Map<String, String> actionParameters, boolean retryAllowed, boolean autoSkipFailure, boolean useLatestConfigs)
>>>>>>> 60e54750
          throws AmbariException {

    String clusterName = stage.getClusterName();
    Cluster cluster = clusters.getCluster(clusterName);
    ServiceGroup serviceGroup = cluster.getServiceGroup(serviceGroupName);
    Service service = cluster.getService(serviceName);
    StackId stackId = serviceGroup.getStackId();

    AmbariMetaInfo ambariMetaInfo = managementController.getAmbariMetaInfo();
    ServiceInfo serviceInfo = ambariMetaInfo.getService(stackId.getStackName(),
<<<<<<< HEAD
        stackId.getStackVersion(), service.getServiceType());

    Host host = clusters.getHost(hostname);
=======
        stackId.getStackVersion(), serviceName);
>>>>>>> 60e54750

    stage.addHostRoleExecutionCommand(host, Role.valueOf(smokeTestRole),
        RoleCommand.SERVICE_CHECK,
        new ServiceComponentHostOpInProgressEvent(componentName, hostname, nowTimestamp),
        cluster, serviceGroup.getMpackId(), serviceGroupName, serviceName, retryAllowed,
        autoSkipFailure);

    HostRoleCommand hrc = stage.getHostRoleCommand(hostname, smokeTestRole);
    if (hrc != null) {
      hrc.setCommandDetail(String.format("%s %s", RoleCommand.SERVICE_CHECK.toString(), initiatingServiceName));
    }
    // [ type -> [ key, value ] ]
    Map<String, Map<String, String>> configurations =
        new TreeMap<>();
    Map<String, Map<String, Map<String, String>>> configurationAttributes =
        new TreeMap<>();
    Map<String, Map<String, String>> configTags = new TreeMap<>();

    ExecutionCommand execCmd = stage.getExecutionCommandWrapper(hostname,
        smokeTestRole).getExecutionCommand();

    // if the command should fetch brand new configuration tags before
    // execution, then we don't need to fetch them now
    if(actionParameters != null && actionParameters.containsKey(KeyNames.REFRESH_CONFIG_TAGS_BEFORE_EXECUTION)){
      execCmd.setForceRefreshConfigTagsBeforeExecution(true);
    }

    // when building complex orchestration ahead of time (such as when
    // performing ugprades), fetching configuration tags can take a very long
    // time - if it's not needed, then don't do it
    if (!execCmd.getForceRefreshConfigTagsBeforeExecution()) {
      configTags = managementController.findConfigurationTagsWithOverrides(cluster, hostname);
    }

    execCmd.setConfigurations(configurations);
    execCmd.setConfigurationAttributes(configurationAttributes);
    execCmd.setConfigurationTags(configTags);

    // Generate localComponents
    for (ServiceComponentHost sch : cluster.getServiceComponentHosts(hostname)) {
      execCmd.getLocalComponents().add(sch.getServiceComponentName());
    }

    Map<String, String> commandParams = new TreeMap<>();
    String commandTimeout = getStatusCommandTimeout(serviceInfo);

    if (serviceInfo.getSchemaVersion().equals(AmbariMetaInfo.SCHEMA_VERSION_2)) {
      // Service check command is not custom command
      CommandScriptDefinition script = serviceInfo.getCommandScript();
      if (script != null) {
        commandParams.put(SCRIPT, script.getScript());
        commandParams.put(SCRIPT_TYPE, script.getScriptType().toString());
      } else {
        String message = String.format("Service %s has no command script " +
            "defined. It is not possible to run service check" +
            " for this service", serviceName);
        throw new AmbariException(message);
      }
      // We don't need package/repo information to perform service check
    }

    commandParams.put(COMMAND_TIMEOUT, commandTimeout);
    String checkType = configHelper.getValueFromDesiredConfigurations(cluster, ConfigHelper.CLUSTER_ENV, ConfigHelper.SERVICE_CHECK_TYPE);
    if (ConfigHelper.SERVICE_CHECK_MINIMAL.equals(checkType)) {
      int actualTimeout = Integer.parseInt(commandParams.get(COMMAND_TIMEOUT)) / 2;
      actualTimeout = actualTimeout < MIN_STRICT_SERVICE_CHECK_TIMEOUT ? MIN_STRICT_SERVICE_CHECK_TIMEOUT : actualTimeout;
      commandParams.put(COMMAND_TIMEOUT, Integer.toString(actualTimeout));
    }

    StageUtils.useAmbariJdkInCommandParams(commandParams, configs);

    execCmd.setCommandParams(commandParams);

    if (actionParameters != null) { // If defined
      execCmd.setRoleParams(actionParameters);
    }
    if (useLatestConfigs) {
      execCmd.setUseLatestConfigs(useLatestConfigs);
    }
  }

  private Set<String> getHostList(Map<String, String> cmdParameters, String key) {
    Set<String> hosts = new HashSet<>();
    if (cmdParameters.containsKey(key)) {
      String allHosts = cmdParameters.get(key);
      if (allHosts != null) {
        for (String hostName : allHosts.trim().split(",")) {
          hosts.add(hostName.trim());
        }
      }
    }
    return hosts;
  }

  /**
   * Processes decommission command. Modifies the host components as needed and then
   * calls into the implementation of a custom command
   */
  private void addDecommissionAction(final ActionExecutionContext actionExecutionContext,
      final RequestResourceFilter resourceFilter, Stage stage, ExecuteCommandJson executeCommandJson)
    throws AmbariException {

    String clusterName = actionExecutionContext.getClusterName();
    final Cluster cluster = clusters.getCluster(clusterName);
    final String serviceGroupName = resourceFilter.getServiceGroupName();
    final String serviceName = resourceFilter.getServiceName();
    String masterCompType = resourceFilter.getComponentName();
    List<String> hosts = resourceFilter.getHostNames();

    if (hosts != null && !hosts.isEmpty()) {
      throw new AmbariException("Decommission command cannot be issued with " +
        "target host(s) specified.");
    }

    //Get all hosts to be added and removed
    Set<String> excludedHosts = getHostList(actionExecutionContext.getParameters(),
                                            DECOM_EXCLUDED_HOSTS);
    Set<String> includedHosts = getHostList(actionExecutionContext.getParameters(),
                                            DECOM_INCLUDED_HOSTS);

    if (actionExecutionContext.getParameters().get(IS_ADD_OR_DELETE_SLAVE_REQUEST) != null &&
            actionExecutionContext.getParameters().get(IS_ADD_OR_DELETE_SLAVE_REQUEST).equalsIgnoreCase("true")) {
      includedHosts = getHostList(actionExecutionContext.getParameters(), masterCompType + "_" + DECOM_INCLUDED_HOSTS);
    }

    Set<String> cloneSet = new HashSet<>(excludedHosts);
    cloneSet.retainAll(includedHosts);
    if (cloneSet.size() > 0) {
      throw new AmbariException("Same host cannot be specified for inclusion " +
        "as well as exclusion. Hosts: " + cloneSet);
    }

    Service service = cluster.getService(serviceGroupName, serviceName);
    if (service == null) {
      throw new AmbariException("Specified service " + serviceName +
        " is not a valid/deployed service.");
    }

    Map<String, ServiceComponent> svcComponents = service.getServiceComponents();
    if (!svcComponents.containsKey(masterCompType)) {
      throw new AmbariException("Specified component " + masterCompType +
        " does not belong to service " + serviceName + ".");
    }

    ServiceComponent masterComponent = svcComponents.get(masterCompType);
    if (!masterComponent.isMasterComponent()) {
      throw new AmbariException("Specified component " + masterCompType +
        " is not a MASTER for service " + serviceName + ".");
    }

    if (!masterToSlaveMappingForDecom.containsKey(masterCompType)) {
      throw new AmbariException("Decommissioning is not supported for " + masterCompType);
    }

    // Find the slave component
    String slaveCompStr = actionExecutionContext.getParameters().get(DECOM_SLAVE_COMPONENT);
    final String slaveCompType;
    if (slaveCompStr == null || slaveCompStr.equals("")) {
      slaveCompType = masterToSlaveMappingForDecom.get(masterCompType);
    } else {
      slaveCompType = slaveCompStr;
      if (!masterToSlaveMappingForDecom.get(masterCompType).equals(slaveCompType)) {
        throw new AmbariException("Component " + slaveCompType + " is not supported for decommissioning.");
      }
    }

    String isDrainOnlyRequest = actionExecutionContext.getParameters().get(HBASE_MARK_DRAINING_ONLY);
    if (isDrainOnlyRequest != null && !slaveCompType.equals(Role.HBASE_REGIONSERVER.name())) {
      throw new AmbariException(HBASE_MARK_DRAINING_ONLY + " is not a valid parameter for " + masterCompType);
    }

    // Filtering hosts based on Maintenance State
    MaintenanceStateHelper.HostPredicate hostPredicate
            = new MaintenanceStateHelper.HostPredicate() {
              @Override
              public boolean shouldHostBeRemoved(final String hostname)
              throws AmbariException {
                //Get UPDATE_FILES_ONLY parameter as string
                String upd_excl_file_only_str = actionExecutionContext.getParameters()
                .get(UPDATE_FILES_ONLY);

                String decom_incl_hosts_str = actionExecutionContext.getParameters()
                .get(DECOM_INCLUDED_HOSTS);
                if ((upd_excl_file_only_str != null &&
                        !upd_excl_file_only_str.trim().equals(""))){
                  upd_excl_file_only_str = upd_excl_file_only_str.trim();
                }

                boolean upd_excl_file_only = false;
                //Parse of possible forms of value
                if (upd_excl_file_only_str != null &&
                        !upd_excl_file_only_str.equals("") &&
                        (upd_excl_file_only_str.equals("\"true\"")
                        || upd_excl_file_only_str.equals("'true'")
                        || upd_excl_file_only_str.equals("true"))){
                  upd_excl_file_only = true;
                }

                // If we just clear *.exclude and component have been already removed we will skip check
                if (upd_excl_file_only && decom_incl_hosts_str != null
                        && !decom_incl_hosts_str.trim().equals("")) {
                  return upd_excl_file_only;
                } else {
                  return !maintenanceStateHelper.isOperationAllowed(
                          cluster, actionExecutionContext.getOperationLevel(),
                          resourceFilter, serviceGroupName, serviceName, slaveCompType, hostname);
                }
              }
            };
    // Filter excluded hosts
    Set<String> filteredExcludedHosts = new HashSet<>(excludedHosts);
    Set<String> ignoredHosts = maintenanceStateHelper.filterHostsInMaintenanceState(
            filteredExcludedHosts, hostPredicate);
    if (! ignoredHosts.isEmpty()) {
      String message = String.format("Some hosts (%s) from host exclude list " +
                      "have been ignored " +
                      "because components on them are in Maintenance state.",
              ignoredHosts);
      LOG.debug(message);
    }

    // Filter included hosts
    Set<String> filteredIncludedHosts = new HashSet<>(includedHosts);
    ignoredHosts = maintenanceStateHelper.filterHostsInMaintenanceState(
            filteredIncludedHosts, hostPredicate);
    if (! ignoredHosts.isEmpty()) {
      String message = String.format("Some hosts (%s) from host include list " +
                      "have been ignored " +
                      "because components on them are in Maintenance state.",
              ignoredHosts);
      LOG.debug(message);
    }

    // Decommission only if the sch is in state STARTED or INSTALLED
    for (ServiceComponentHost sch : svcComponents.get(slaveCompType).getServiceComponentHosts().values()) {
      if (filteredExcludedHosts.contains(sch.getHostName())
          && !"true".equals(isDrainOnlyRequest)
          && sch.getState() != State.STARTED) {
        throw new AmbariException("Component " + slaveCompType + " on host " + sch.getHostName() + " cannot be " +
            "decommissioned as its not in STARTED state. Aborting the whole request.");
      }
    }

    String alignMtnStateStr = actionExecutionContext.getParameters().get(ALIGN_MAINTENANCE_STATE);
    boolean alignMtnState = "true".equals(alignMtnStateStr);
    // Set/reset decommissioned flag on all components
    List<String> listOfExcludedHosts = new ArrayList<>();
    for (ServiceComponentHost sch : svcComponents.get(slaveCompType).getServiceComponentHosts().values()) {
      if (filteredExcludedHosts.contains(sch.getHostName())) {
        sch.setComponentAdminState(HostComponentAdminState.DECOMMISSIONED);
        listOfExcludedHosts.add(sch.getHostName());
        if (alignMtnState) {
          sch.setMaintenanceState(MaintenanceState.ON);
          LOG.info("marking Maintenance=ON on " + sch.getHostName());
        }
        LOG.info("Decommissioning " + slaveCompType + " on " + sch.getHostName());
      }
      if (filteredIncludedHosts.contains(sch.getHostName())) {
        sch.setComponentAdminState(HostComponentAdminState.INSERVICE);
        if (alignMtnState) {
          sch.setMaintenanceState(MaintenanceState.OFF);
          LOG.info("marking Maintenance=OFF on " + sch.getHostName());
        }
        LOG.info("Recommissioning " + slaveCompType + " on " + sch.getHostName());
      }
    }

    // In the event there are more than one master host the following logic is applied
    // -- HDFS/DN, MR1/TT, YARN/NM call refresh node on both
    // -- HBASE/RS call only on one host

    // Ensure host is active
    Map<String, ServiceComponentHost> masterSchs = masterComponent.getServiceComponentHosts();
    String primaryCandidate = null;
    for (String hostName : masterSchs.keySet()) {
      if (primaryCandidate == null) {
        primaryCandidate = hostName;
      } else {
        ServiceComponentHost sch = masterSchs.get(hostName);
        if (sch.getState() == State.STARTED) {
          primaryCandidate = hostName;
        }
      }
    }

    StringBuilder commandDetail = getReadableDecommissionCommandDetail
      (actionExecutionContext, filteredIncludedHosts, listOfExcludedHosts);

    for (String hostName : masterSchs.keySet()) {
      RequestResourceFilter commandFilter = new RequestResourceFilter(serviceGroupName, serviceName,
        masterComponent.getName(), Collections.singletonList(hostName));
      List<RequestResourceFilter> resourceFilters = new ArrayList<>();
      resourceFilters.add(commandFilter);

      ActionExecutionContext commandContext = new ActionExecutionContext(
        clusterName, actionExecutionContext.getActionName(), resourceFilters
      );

      String clusterHostInfoJson = StageUtils.getGson().toJson(
          StageUtils.getClusterHostInfo(cluster));

      // Reset cluster host info as it has changed
      if (executeCommandJson != null) {
        executeCommandJson.setClusterHostInfo(clusterHostInfoJson);
      }

      Map<String, String> commandParams = new HashMap<>();

      commandParams.put(ALL_DECOMMISSIONED_HOSTS,
          StringUtils.join(calculateDecommissionedNodes(service, slaveCompType), ','));

      if (serviceName.equals(Service.Type.HBASE.name())) {
        commandParams.put(DECOM_EXCLUDED_HOSTS, StringUtils.join(listOfExcludedHosts, ','));
        if ((isDrainOnlyRequest != null) && isDrainOnlyRequest.equals("true")) {
          commandParams.put(HBASE_MARK_DRAINING_ONLY, isDrainOnlyRequest);
        } else {
          commandParams.put(HBASE_MARK_DRAINING_ONLY, "false");
        }
      }

      if (!serviceName.equals(Service.Type.HBASE.name()) || hostName.equals(primaryCandidate)) {
        commandParams.put(UPDATE_FILES_ONLY, "false");
        addCustomCommandAction(commandContext, commandFilter, stage, commandParams, commandDetail.toString(), null);
      }
    }
  }

  private Set<String> calculateDecommissionedNodes(Service service, String slaveCompType) throws AmbariException {
    Set<String> decommissionedHostsSet = new HashSet<>();
    ServiceComponent serviceComponent = service.getServiceComponent(slaveCompType);
    for (ServiceComponentHost serviceComponentHost : serviceComponent.getServiceComponentHosts().values()) {
      if (serviceComponentHost.getComponentAdminState() == HostComponentAdminState.DECOMMISSIONED) {
        decommissionedHostsSet.add(serviceComponentHost.getHostName());
      }
    }
    return decommissionedHostsSet;
  }


  private StringBuilder getReadableDecommissionCommandDetail(
      ActionExecutionContext actionExecutionContext, Set<String> includedHosts,
      List<String> listOfExcludedHosts) {
    StringBuilder commandDetail = new StringBuilder();
    commandDetail.append(actionExecutionContext.getActionName());
    if (actionExecutionContext.getParameters().containsKey(IS_ADD_OR_DELETE_SLAVE_REQUEST) &&
      actionExecutionContext.getParameters().get(IS_ADD_OR_DELETE_SLAVE_REQUEST).equalsIgnoreCase("true")) {
      commandDetail.append(", Update Include/Exclude Files");
      return commandDetail;
    }
    if (listOfExcludedHosts.size() > 0) {
      commandDetail.append(", Excluded: ").append(StringUtils.join(listOfExcludedHosts, ','));
    }
    if (includedHosts.size() > 0) {
      commandDetail.append(", Included: ").append(StringUtils.join(includedHosts, ','));
    }
    return commandDetail;
  }

  /**
   * Validate custom command and throw exception is invalid request.
   *
   * @param actionRequest  the action request
   *
   * @throws AmbariException if the action can not be validated
   */
  public void validateAction(ExecuteActionRequest actionRequest) throws AmbariException {

    List<RequestResourceFilter> resourceFilters = actionRequest.getResourceFilters();

    if (resourceFilters != null && resourceFilters.isEmpty() &&
            actionRequest.getParameters().containsKey(HAS_RESOURCE_FILTERS) &&
            actionRequest.getParameters().get(HAS_RESOURCE_FILTERS).equalsIgnoreCase("true")) {
      LOG.warn("Couldn't find any resource that satisfies given resource filters");
      return;
    }

    if (resourceFilters == null || resourceFilters.isEmpty()) {
      throw new AmbariException("Command execution cannot proceed without a " +
        "resource filter.");
    }

    for (RequestResourceFilter resourceFilter : resourceFilters) {
      if (
          //TODO uncomment for service group filter validation. Null checks
//          resourceFilter.getServiceGroupName() == null
//        || resourceFilter.getServiceGroupName().isEmpty()
//        ||
      resourceFilter.getServiceName() == null
        || resourceFilter.getServiceName().isEmpty()
        || actionRequest.getCommandName() == null
        || actionRequest.getCommandName().isEmpty()) {
        throw new AmbariException("Invalid resource filter : " + "cluster = "
          + actionRequest.getClusterName() + ", service group = "
          + resourceFilter.getServiceGroupName() + ", service = "
          + resourceFilter.getServiceName() + ", command = "
          + actionRequest.getCommandName());
      }
      //can't be null, exception will be thrown if cluster or service is not found
      Service service = clusters.getCluster(actionRequest.getClusterName()).
          getService(resourceFilter.getServiceGroupName(), resourceFilter.getServiceName());

      String serviceType = service.getServiceType();
      if (!isServiceCheckCommand(actionRequest.getCommandName(), serviceType)
        && !isValidCustomCommand(actionRequest, resourceFilter)) {
        throw new AmbariException(
          "Unsupported action " + actionRequest.getCommandName() +
            " for Service: " + resourceFilter.getServiceName()
            + " and Component: " + resourceFilter.getComponentName());
      }
    }
  }

  /**
   * Other than Service_Check and Decommission all other commands are pass-through
   *
   * @param actionExecutionContext  received request to execute a command
   * @param stage                   the initial stage for task creation
   * @param requestParams           the request params
   * @param executeCommandJson      set of json arguments passed to the request
   *
   * @throws AmbariException if the commands can not be added
   */
  public void addExecutionCommandsToStage(ActionExecutionContext actionExecutionContext,
      Stage stage, Map<String, String> requestParams, ExecuteCommandJson executeCommandJson)
    throws AmbariException {

    List<RequestResourceFilter> resourceFilters = actionExecutionContext.getResourceFilters();

    for (RequestResourceFilter resourceFilter : resourceFilters) {
      LOG.debug("Received a command execution request, clusterName={}, serviceName={}, request={}",
        actionExecutionContext.getClusterName(), resourceFilter.getServiceName(), actionExecutionContext);

      String actionName = actionExecutionContext.getActionName();
      if (actionName.contains(SERVICE_CHECK_COMMAND_NAME)) {
        findHostAndAddServiceCheckAction(actionExecutionContext, resourceFilter, stage);
      } else if (actionName.equals(DECOMMISSION_COMMAND_NAME)) {
        addDecommissionAction(actionExecutionContext, resourceFilter, stage, executeCommandJson);
      } else if (isValidCustomCommand(actionExecutionContext, resourceFilter)) {

        String commandDetail = getReadableCustomCommandDetail(actionExecutionContext, resourceFilter);
        Map<String, String> extraParams = new HashMap<>();
        String componentName = (null == resourceFilter.getComponentName()) ? null :
            resourceFilter.getComponentName().toLowerCase();

        if (null != componentName && requestParams.containsKey(componentName)) {
          extraParams.put(componentName, requestParams.get(componentName));
        }

        // If command should be retried upon failure then add the option and also the default duration for retry
        if (requestParams.containsKey(KeyNames.COMMAND_RETRY_ENABLED)) {
          extraParams.put(KeyNames.COMMAND_RETRY_ENABLED, requestParams.get(KeyNames.COMMAND_RETRY_ENABLED));
          String commandRetryDuration = ConfigHelper.COMMAND_RETRY_MAX_TIME_IN_SEC_DEFAULT;
          if (requestParams.containsKey(KeyNames.MAX_DURATION_OF_RETRIES)) {
            String commandRetryDurationStr = requestParams.get(KeyNames.MAX_DURATION_OF_RETRIES);
            Integer commandRetryDurationInt = NumberUtils.toInt(commandRetryDurationStr, 0);
            if (commandRetryDurationInt > 0) {
              commandRetryDuration = Integer.toString(commandRetryDurationInt);
            }
          }
          extraParams.put(KeyNames.MAX_DURATION_OF_RETRIES, commandRetryDuration);
        }

        // If command needs to explicitly disable STDOUT/STDERR logging
        if (requestParams.containsKey(KeyNames.LOG_OUTPUT)) {
          extraParams.put(KeyNames.LOG_OUTPUT, requestParams.get(KeyNames.LOG_OUTPUT));
        }

        if(requestParams.containsKey(KeyNames.REFRESH_CONFIG_TAGS_BEFORE_EXECUTION)){
          actionExecutionContext.getParameters().put(KeyNames.REFRESH_CONFIG_TAGS_BEFORE_EXECUTION, requestParams.get(KeyNames.REFRESH_CONFIG_TAGS_BEFORE_EXECUTION));
        }

        RequestOperationLevel operationLevel = actionExecutionContext.getOperationLevel();
        if (operationLevel != null) {
          String clusterName = operationLevel.getClusterName();
          String serviceGroupName = operationLevel.getServiceGroupName();
          String serviceName = operationLevel.getServiceName();

          if (isTopologyRefreshRequired(actionName, clusterName, serviceGroupName, serviceName)) {
            extraParams.put(KeyNames.REFRESH_TOPOLOGY, "True");
          }
        }

        addCustomCommandAction(actionExecutionContext, resourceFilter, stage, extraParams, commandDetail, requestParams);
      } else {
        throw new AmbariException("Unsupported action " + actionName);
      }
    }
  }





  /**
   * Helper method to fill execution command information.
   *
   * @param actionExecContext  the context
   * @param cluster            the cluster for the command
   * @param stackId            the stack id used to load service metainfo.
   *
   * @return a wrapper of the important JSON structures to add to a stage
   */
  public ExecuteCommandJson getCommandJson(ActionExecutionContext actionExecContext,
      Cluster cluster, StackId stackId, String requestContext) throws AmbariException {

    Map<String, String> commandParamsStage = StageUtils.getCommandParamsStage(actionExecContext, requestContext);
    Map<String, String> hostParamsStage = new HashMap<>();
    Map<String, Set<String>> clusterHostInfo;
    String clusterHostInfoJson = "{}";

    if (null != cluster) {
      clusterHostInfo = StageUtils.getClusterHostInfo(cluster);

      // Important, because this runs during Stack Uprade, it needs to use the effective Stack Id.
      hostParamsStage = createDefaultHostParams(cluster, stackId);

      String componentName = null;
      String serviceName = null;
      if (actionExecContext.getOperationLevel() != null) {
        componentName = actionExecContext.getOperationLevel().getHostComponentName();
        serviceName = actionExecContext.getOperationLevel().getServiceName();
      }

      if (serviceName != null && componentName != null) {
        Service service = cluster.getService(serviceName);
        ServiceComponent component = service.getServiceComponent(componentName);
        stackId = component.getStackId();

        ComponentInfo componentInfo = ambariMetaInfo.getComponent(
                stackId.getStackName(), stackId.getStackVersion(),
                service.getServiceType(), componentName);
        List<String> clientsToUpdateConfigsList = componentInfo.getClientsToUpdateConfigs();
        if (clientsToUpdateConfigsList == null) {
          clientsToUpdateConfigsList = new ArrayList<>();
          clientsToUpdateConfigsList.add("*");
        }
        String clientsToUpdateConfigs = gson.toJson(clientsToUpdateConfigsList);
        hostParamsStage.put(CLIENTS_TO_UPDATE_CONFIGS, clientsToUpdateConfigs);
      }

      clusterHostInfoJson = StageUtils.getGson().toJson(clusterHostInfo);

      if (null == stackId && null != cluster) {
        stackId = cluster.getDesiredStackVersion();
      }
    }

    String hostParamsStageJson = StageUtils.getGson().toJson(hostParamsStage);
    String commandParamsStageJson = StageUtils.getGson().toJson(commandParamsStage);

    return new ExecuteCommandJson(clusterHostInfoJson, commandParamsStageJson,
        hostParamsStageJson);
  }

  Map<String, String> createDefaultHostParams(Cluster cluster, StackId stackId) throws AmbariException {
    if (null == stackId) {
      stackId = cluster.getDesiredStackVersion();
    }

    TreeMap<String, String> hostLevelParams = new TreeMap<>();
    StageUtils.useStackJdkIfExists(hostLevelParams, configs);
    hostLevelParams.put(JDK_LOCATION, managementController.getJdkResourceUrl());
    hostLevelParams.put(STACK_NAME, stackId.getStackName());
    hostLevelParams.put(STACK_VERSION, stackId.getStackVersion());
    hostLevelParams.put(DB_NAME, managementController.getServerDB());
    hostLevelParams.put(MYSQL_JDBC_URL, managementController.getMysqljdbcUrl());
    hostLevelParams.put(ORACLE_JDBC_URL, managementController.getOjdbcUrl());
    hostLevelParams.put(DB_DRIVER_FILENAME, configs.getMySQLJarName());
    hostLevelParams.put(HOST_SYS_PREPPED, configs.areHostsSysPrepped());
    hostLevelParams.put(AGENT_STACK_RETRY_ON_UNAVAILABILITY, configs.isAgentStackRetryOnInstallEnabled());
    hostLevelParams.put(AGENT_STACK_RETRY_COUNT, configs.getAgentStackRetryOnInstallCount());
    hostLevelParams.put(GPL_LICENSE_ACCEPTED, configs.getGplLicenseAccepted().toString());

    Map<String, DesiredConfig> desiredConfigs = cluster.getDesiredConfigs();
    Map<PropertyInfo, String> notManagedHdfsPathMap = configHelper.getPropertiesWithPropertyType(stackId, PropertyType.NOT_MANAGED_HDFS_PATH, cluster, desiredConfigs);
    Set<String> notManagedHdfsPathSet = configHelper.filterInvalidPropertyValues(notManagedHdfsPathMap, NOT_MANAGED_HDFS_PATH_LIST);
    String notManagedHdfsPathList = gson.toJson(notManagedHdfsPathSet);
    hostLevelParams.put(NOT_MANAGED_HDFS_PATH_LIST, notManagedHdfsPathList);

    for (Map.Entry<String, String> dbConnectorName : configs.getDatabaseConnectorNames().entrySet()) {
      hostLevelParams.put(dbConnectorName.getKey(), dbConnectorName.getValue());
    }

    for (Map.Entry<String, String> previousDBConnectorName : configs.getPreviousDatabaseConnectorNames().entrySet()) {
      hostLevelParams.put(previousDBConnectorName.getKey(), previousDBConnectorName.getValue());
    }


    return hostLevelParams;
  }

  /**
   * Determine whether or not the action should trigger a topology refresh.
   *
   * @param actionName   the action name (i.e. START, RESTART)
   * @param clusterName  the cluster name
   * @param serviceGroupName  the service group name
   * @param serviceName  the service name
   *
   * @return true if a topology refresh is required for the action
   */
  public boolean isTopologyRefreshRequired(String actionName, String clusterName, String serviceGroupName, String serviceName)
      throws AmbariException {

    if (actionName.equals(START_COMMAND_NAME) || actionName.equals(RESTART_COMMAND_NAME)) {
      Cluster cluster = clusters.getCluster(clusterName);
      StackId stackId = null;
      String serviceType = null;
//      TODO add service group null checks when the UI is updated
//      if (serviceGroupName != null) {
      if (serviceName != null) {
        Service service = cluster.getService(serviceGroupName, serviceName);
        stackId = service.getStackId();
        serviceType = service.getServiceType();
      }

      if (stackId == null) {
        throw new AmbariException("StackId should not be null. Service " + serviceName + " should have a desiredStackId");
      }

      AmbariMetaInfo ambariMetaInfo = managementController.getAmbariMetaInfo();

      StackInfo stack = ambariMetaInfo.getStack(stackId.getStackName(), stackId.getStackVersion());
      if (stack != null) {
        ServiceInfo serviceInfo = stack.getService(serviceType);

        if (serviceInfo != null) {
          // if there is a chance that this action was triggered by a change in rack info then we want to
          // force a topology refresh
          // TODO : we may be able to be smarter about this and only refresh when the rack info has definitely changed
          Boolean restartRequiredAfterRackChange = serviceInfo.isRestartRequiredAfterRackChange();
          if (restartRequiredAfterRackChange != null && restartRequiredAfterRackChange) {
            return true;
          }
        }
      }
    }
    return false;
  }

  private ServiceComponent getServiceComponent ( ActionExecutionContext actionExecutionContext,
                                                RequestResourceFilter resourceFilter){
    try {
      Cluster cluster = clusters.getCluster(actionExecutionContext.getClusterName());
      Service service = cluster.getService(resourceFilter.getServiceGroupName(), resourceFilter.getServiceName());

      return service.getServiceComponent(resourceFilter.getComponentName());
    } catch (Exception e) {
      LOG.debug("Unknown error appears during getting service component: {}", e.getMessage());
    }
    return null;
  }

  /**
   * Filter host according to status of host/host components
   * @param hostname Host name to check
   * @param actionExecutionContext Received request to execute a command
   * @param resourceFilter Resource filter
   * @return True if host need to be filtered, False if Not
   * @throws AmbariException
   */
  private boolean filterUnhealthHostItem(String hostname,
                                         ActionExecutionContext actionExecutionContext,
                                         RequestResourceFilter resourceFilter) throws AmbariException {

    RequestOperationLevel operationLevel = actionExecutionContext.getOperationLevel();
    ServiceComponent serviceComponent = getServiceComponent(actionExecutionContext, resourceFilter);
    if (serviceComponent != null && operationLevel != null
                                && operationLevel.getLevel() == Resource.Type.Service // compare operation is allowed only for Service operation level
                                && actionExecutionContext.getResourceFilters().size() > 1  // Check if operation was started in a chain
                                && !serviceComponent.isMasterComponent()
       ){

      return !(clusters.getHost(hostname).getState() == HostState.HEALTHY);
    } else if (serviceComponent != null && operationLevel != null
                                        && operationLevel.getLevel() == Resource.Type.Host  // compare operation is allowed only for host component operation level
                                        && actionExecutionContext.getResourceFilters().size() > 1  // Check if operation was started in a chain
                                        && serviceComponent.getServiceComponentHosts().containsKey(hostname)  // Check if host is assigned to host component
                                        && !serviceComponent.isMasterComponent()
       ){

      State hostState = serviceComponent.getServiceComponentHosts().get(hostname).getState();

      return hostState == State.UNKNOWN;
    }
    return false;
  }


  /**
   * Filter hosts according to status of host/host components
   * @param hosts Host name set to filter
   * @param actionExecutionContext Received request to execute a command
   * @param resourceFilter Resource filter
   * @return Set of excluded hosts
   * @throws AmbariException
   */
  private Set<String> getUnhealthyHosts(Set<String> hosts,
                                          ActionExecutionContext actionExecutionContext,
                                          RequestResourceFilter resourceFilter) throws AmbariException {
    Set<String> removedHosts = new HashSet<>();
    for (String hostname : hosts) {
      if (filterUnhealthHostItem(hostname, actionExecutionContext, resourceFilter)){
        removedHosts.add(hostname);
      }
    }
    hosts.removeAll(removedHosts);
    return removedHosts;
  }

  public String getStatusCommandTimeout(ServiceInfo serviceInfo) throws AmbariException {
    String commandTimeout = configs.getDefaultAgentTaskTimeout(false);

    if (serviceInfo.getSchemaVersion().equals(AmbariMetaInfo.SCHEMA_VERSION_2)) {
      // Service check command is not custom command
      CommandScriptDefinition script = serviceInfo.getCommandScript();
      if (script != null) {
        if (script.getTimeout() > 0) {
          commandTimeout = String.valueOf(script.getTimeout());
        }
      } else {
        String message = String.format("Service %s has no command script " +
            "defined. It is not possible to run service check" +
            " for this service", serviceInfo.getName());
        throw new AmbariException(message);
      }
    }

    // Try to apply overridden service check timeout value if available
    Long overriddenTimeout = configs.getAgentServiceCheckTaskTimeout();
    if (!overriddenTimeout.equals(Configuration.AGENT_SERVICE_CHECK_TASK_TIMEOUT.getDefaultValue())) {
      commandTimeout = String.valueOf(overriddenTimeout);
    }
    return commandTimeout;
  }
}<|MERGE_RESOLUTION|>--- conflicted
+++ resolved
@@ -95,10 +95,6 @@
 import org.apache.ambari.server.state.StackId;
 import org.apache.ambari.server.state.StackInfo;
 import org.apache.ambari.server.state.State;
-<<<<<<< HEAD
-import org.apache.ambari.server.state.stack.upgrade.RepositoryVersionHelper;
-=======
->>>>>>> 60e54750
 import org.apache.ambari.server.state.svccomphost.ServiceComponentHostOpInProgressEvent;
 import org.apache.ambari.server.utils.StageUtils;
 import org.apache.commons.lang.StringUtils;
@@ -289,27 +285,17 @@
 
     // Filter hosts that are in MS
     Set<String> ignoredHosts = maintenanceStateHelper.filterHostsInMaintenanceState(
-<<<<<<< HEAD
-        candidateHosts, new MaintenanceStateHelper.HostPredicate() {
-          @Override
-          public boolean shouldHostBeRemoved(final String hostname)
-              throws AmbariException {
-            return !maintenanceStateHelper.isOperationAllowed(
-                cluster, actionExecutionContext.getOperationLevel(),
-                resourceFilter, serviceGroupName, serviceName, componentName, hostname);
-=======
       candidateHosts, new MaintenanceStateHelper.HostPredicate() {
         @Override
         public boolean shouldHostBeRemoved(final String hostname)
             throws AmbariException {
           if (actionExecutionContext.isFutureCommand()) {
             return false;
->>>>>>> 60e54750
           }
 
           return !maintenanceStateHelper.isOperationAllowed(
               cluster, actionExecutionContext.getOperationLevel(),
-              resourceFilter, serviceName, componentName, hostname);
+              resourceFilter, serviceGroupName, serviceName, componentName, hostname);
         }
       }
     );
@@ -340,19 +326,13 @@
       throw new AmbariException(message);
     }
 
-<<<<<<< HEAD
     ServiceGroup serviceGroup = cluster.getServiceGroup(serviceGroupName);
     Service service = cluster.getService(serviceGroupName, serviceName);
     StackId stackId = service.getStackId();
-=======
-    Service service = cluster.getService(serviceName);
-
-    // grab the stack ID from the service first, and use the context's if it's set
-    StackId stackId = service.getDesiredStackId();
+
     if (null != actionExecutionContext.getStackId()) {
       stackId = actionExecutionContext.getStackId();
     }
->>>>>>> 60e54750
 
     AmbariMetaInfo ambariMetaInfo = managementController.getAmbariMetaInfo();
     ServiceInfo serviceInfo = ambariMetaInfo.getService(service);
@@ -366,14 +346,10 @@
     long nowTimestamp = System.currentTimeMillis();
 
     for (String hostName : candidateHosts) {
-<<<<<<< HEAD
 
       Host host = clusters.getHost(hostName);
 
       stage.addHostRoleExecutionCommand(host, Role.valueOf(componentName),
-=======
-      stage.addHostRoleExecutionCommand(hostName, Role.valueOf(componentName),
->>>>>>> 60e54750
           RoleCommand.CUSTOM_COMMAND,
           new ServiceComponentHostOpInProgressEvent(componentName, hostName, nowTimestamp),
           cluster, serviceGroup.getMpackId(), serviceGroupName, serviceName, retryAllowed,
@@ -437,10 +413,7 @@
       execCmd.setConfigurationCredentials(configCredentials);
 
       Map<String, String> hostLevelParams = new TreeMap<>();
-<<<<<<< HEAD
-
-=======
->>>>>>> 60e54750
+
       hostLevelParams.put(STACK_NAME, stackId.getStackName());
       hostLevelParams.put(STACK_VERSION, stackId.getStackVersion());
 
@@ -621,7 +594,7 @@
         selectedServiceComponentHost.getServiceComponentName(),
         actionParameters, actionExecutionContext.isRetryAllowed(),
         actionExecutionContext.isFailureAutoSkipped(),
-        serviceName);
+        serviceName, false);
   }
 
   ServiceComponentHost calculateServiceComponentHostForServiceCheck(Cluster cluster, Service service) throws AmbariException {
@@ -692,7 +665,6 @@
     return selectRandomSCHForServiceCheck(hostComponentMultiMap.get(preferredHostName), service);
   }
 
-<<<<<<< HEAD
   /**
    * Finds the client component name using ActionMetadata and the given service metainfo.xml
    * If the client component name is defined calculated the host - client components map using the service dependencies,
@@ -815,13 +787,6 @@
       candidateSCH = serviceComponentHost;
     }
     return candidateSCH;
-=======
-    long nowTimestamp = System.currentTimeMillis();
-    Map<String, String> actionParameters = actionExecutionContext.getParameters();
-    addServiceCheckAction(stage, preferredHostName, smokeTestRole, nowTimestamp, serviceName, componentName,
-        actionParameters, actionExecutionContext.isRetryAllowed(),
-        actionExecutionContext.isFailureAutoSkipped(),false);
->>>>>>> 60e54750
   }
 
   /**
@@ -870,13 +835,9 @@
    * by service check.
    */
   public void addServiceCheckAction(Stage stage, String hostname, String smokeTestRole,
-<<<<<<< HEAD
       long nowTimestamp, String serviceGroupName, String serviceName, String componentName,
-      Map<String, String> actionParameters, boolean retryAllowed, boolean autoSkipFailure, String initiatingServiceName)
-=======
-      long nowTimestamp, String serviceName, String componentName,
-      Map<String, String> actionParameters, boolean retryAllowed, boolean autoSkipFailure, boolean useLatestConfigs)
->>>>>>> 60e54750
+      Map<String, String> actionParameters, boolean retryAllowed, boolean autoSkipFailure,
+      String initiatingServiceName, boolean useLatestConfigs)
           throws AmbariException {
 
     String clusterName = stage.getClusterName();
@@ -887,13 +848,9 @@
 
     AmbariMetaInfo ambariMetaInfo = managementController.getAmbariMetaInfo();
     ServiceInfo serviceInfo = ambariMetaInfo.getService(stackId.getStackName(),
-<<<<<<< HEAD
         stackId.getStackVersion(), service.getServiceType());
 
     Host host = clusters.getHost(hostname);
-=======
-        stackId.getStackVersion(), serviceName);
->>>>>>> 60e54750
 
     stage.addHostRoleExecutionCommand(host, Role.valueOf(smokeTestRole),
         RoleCommand.SERVICE_CHECK,
