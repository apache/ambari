/*
 * Licensed to the Apache Software Foundation (ASF) under one
 * or more contributor license agreements.  See the NOTICE file
 * distributed with this work for additional information
 * regarding copyright ownership.  The ASF licenses this file
 * to you under the Apache License, Version 2.0 (the
 * "License"); you may not use this file except in compliance
 * with the License.  You may obtain a copy of the License at
 *
 *     http://www.apache.org/licenses/LICENSE-2.0
 *
 * Unless required by applicable law or agreed to in writing, software
 * distributed under the License is distributed on an "AS IS" BASIS,
 * WITHOUT WARRANTIES OR CONDITIONS OF ANY KIND, either express or implied.
 * See the License for the specific language governing permissions and
 * limitations under the License.
 */
package org.apache.ambari.server.orm.entities;

import java.util.ArrayList;
import java.util.List;

import javax.persistence.CascadeType;
import javax.persistence.Column;
import javax.persistence.Entity;
import javax.persistence.FetchType;
import javax.persistence.GeneratedValue;
import javax.persistence.GenerationType;
import javax.persistence.Id;
import javax.persistence.JoinColumn;
import javax.persistence.ManyToOne;
import javax.persistence.OneToMany;
import javax.persistence.Table;
import javax.persistence.TableGenerator;
import javax.persistence.UniqueConstraint;

import org.apache.ambari.annotations.Experimental;
import org.apache.ambari.annotations.ExperimentalFeature;

import com.google.common.base.Objects;





/**
 * Represents a Repository operation system type.
 */
@Entity
@Table(
    name = "repo_os",
    uniqueConstraints = @UniqueConstraint(
        name = "UQ_repo_os_family_mpack_id",
        columnNames = { "mpack_id", "family" }))
@TableGenerator(name = "repo_os_id_generator",
    table = "ambari_sequences",
    pkColumnName = "sequence_name",
    valueColumnName = "sequence_value",
    pkColumnValue = "repo_os_id_seq"
)
public class RepoOsEntity {
  @Id
  @Column(name = "id", nullable = false)
  @GeneratedValue(strategy = GenerationType.TABLE, generator = "repo_os_id_generator")
  private Long id;

  /**
   * The ID of the mpack that this repository entry belongs to.
   */
  @Column(name = "mpack_id", updatable = false, insertable = false)
  private long mpackId;

  @Column(name = "family")
  private String family;

  @Column(name = "ambari_managed", nullable = false)
  private short ambariManaged = 0;

  /**
   * one-to-many association to {@link RepoDefinitionEntity}
   */
  @OneToMany(orphanRemoval = true, fetch = FetchType.EAGER, cascade = CascadeType.ALL, mappedBy = "repoOs")
  private List<RepoDefinitionEntity> repoDefinitionEntities = new ArrayList<>();

  /**
   * many-to-one association to {@link RepositoryVersionEntity}
   */
  @Deprecated
  @Experimental(feature = ExperimentalFeature.REPO_VERSION_REMOVAL)
  @ManyToOne(fetch = FetchType.EAGER)
  @JoinColumn(name = "repo_version_id", nullable = true)
  private RepositoryVersionEntity repositoryVersionEntity;

  @ManyToOne
  @JoinColumn(name = "mpack_id", referencedColumnName = "id", nullable = false)
  private MpackEntity mpackEntity;

  /**
   * @return repoDefinitionEntities
   */
  public List<RepoDefinitionEntity> getRepoDefinitionEntities() {
    return repoDefinitionEntities;
  }

  /**
   * @return repoDefinitionEntities
   */
  public void setRepoDefinitionEntities(List<RepoDefinitionEntity> repoDefinitionEntities) {
    this.repoDefinitionEntities = repoDefinitionEntities;
  }

  /**
   * Update one-to-many relation without rebuilding the whole entity
   *
   * @param repoDefinitionEntities
   *          list of many-to-one entities
   */
  public void addRepoDefinitionEntities(List<RepoDefinitionEntity> repoDefinitionEntities) {
    this.repoDefinitionEntities.addAll(repoDefinitionEntities);
    for (RepoDefinitionEntity repoDefinitionEntity : repoDefinitionEntities) {
      repoDefinitionEntity.setRepoOs(this);
    }
  }

  /**
   * Update one-to-many relation without rebuilding the whole entity
   * @param repoDefinition many-to-one entity
   */
  public void addRepoDefinition(RepoDefinitionEntity repoDefinition) {
    repoDefinitionEntities.add(repoDefinition);
    repoDefinition.setRepoOs(this);
  }


  @Deprecated
  @Experimental(feature = ExperimentalFeature.REPO_VERSION_REMOVAL)
  public void setRepositoryVersionEntity(RepositoryVersionEntity repositoryVersionEntity) {
    this.repositoryVersionEntity = repositoryVersionEntity;
  }

  public Long getId() {
    return id;
  }

  public void setId(Long id) {
    this.id = id;
  }

  /**
   * Gets the management pack ID.
   *
   * @return the management pack ID.
   */
  public Long getMpackId() {
    return mpackId;
  }

  /**
   * Sets the management pack ID.
   *
   * @param mpackId
   *          the management pack ID.
   */
  public void setMpackId(Long mpackId) {
    this.mpackId = mpackId;
  }

  public String getFamily() {
    return family;
  }

  public void setFamily(String family) {
    this.family = family;
  }

  public boolean isAmbariManaged() {
    return ambariManaged == 1;
  }

  public void setAmbariManaged(boolean ambariManaged) {
    this.ambariManaged = (short) (ambariManaged ? 1 : 0);
  }

  /**
   * Gets the Mpack which is associated with this repository operating system.
   *
   * @return the Mpack
   */
  public MpackEntity getMpackEntity() {
    return mpackEntity;
  }

  /**
   * Sets the Mpack which is associated with this repository operating system.
   *
   * @param mpackEntity
   *          the Mpack
   */
  public void setMpackEntity(MpackEntity mpackEntity) {
    this.mpackEntity = mpackEntity;
  }

  /**
   * {@inheritDoc}
   */
  @Override
  public int hashCode() {
    return java.util.Objects.hash(mpackId, mpackEntity, family, ambariManaged,
        repoDefinitionEntities);
  }

  /**
   * {@inheritDoc}
   */
  @Override
  public boolean equals(Object object) {
    if (null == object) {
      return false;
    }

    if (this == object) {
      return true;
    }

    if (object.getClass() != getClass()) {
      return false;
    }

    RepoOsEntity that = (RepoOsEntity) object;
    return Objects.equal(mpackId, that.mpackId)
        && Objects.equal(mpackEntity, that.mpackEntity)
        && Objects.equal(ambariManaged, that.ambariManaged)
        && Objects.equal(family, that.family)
        && Objects.equal(repoDefinitionEntities, that.repoDefinitionEntities);
  }

  /**
   * {@inheritDoc}
   */
  @Override
  public String toString() {
<<<<<<< HEAD
    return com.google.common.base.Objects.toStringHelper(this)
=======
    return com.google.common.base.MoreObjects.toStringHelper(this)
>>>>>>> 32419371
        .add("mpackId", mpackId)
        .add("family", family)
        .add("isManagedByAmbari", ambariManaged)
        .toString();
  }
}<|MERGE_RESOLUTION|>--- conflicted
+++ resolved
@@ -239,11 +239,7 @@
    */
   @Override
   public String toString() {
-<<<<<<< HEAD
-    return com.google.common.base.Objects.toStringHelper(this)
-=======
     return com.google.common.base.MoreObjects.toStringHelper(this)
->>>>>>> 32419371
         .add("mpackId", mpackId)
         .add("family", family)
         .add("isManagedByAmbari", ambariManaged)
