/*
 * Licensed to the Apache Software Foundation (ASF) under one
 * or more contributor license agreements.  See the NOTICE file
 * distributed with this work for additional information
 * regarding copyright ownership.  The ASF licenses this file
 * to you under the Apache License, Version 2.0 (the
 * "License"); you may not use this file except in compliance
 * with the License.  You may obtain a copy of the License at
 *
 *     http://www.apache.org/licenses/LICENSE-2.0
 *
 * Unless required by applicable law or agreed to in writing, software
 * distributed under the License is distributed on an "AS IS" BASIS,
 * WITHOUT WARRANTIES OR CONDITIONS OF ANY KIND, either express or implied.
 * See the License for the specific language governing permissions and
 * limitations under the License.
 */
package org.apache.ambari.server.controller.internal;

import java.util.ArrayList;
import java.util.Collection;
import java.util.EnumSet;
import java.util.HashMap;
import java.util.HashSet;
import java.util.Iterator;
import java.util.List;
import java.util.Map;
import java.util.Set;

import org.apache.ambari.server.AmbariException;
import org.apache.ambari.server.ClusterNotFoundException;
import org.apache.ambari.server.DuplicateResourceException;
import org.apache.ambari.server.ObjectNotFoundException;
import org.apache.ambari.server.ParentObjectNotFoundException;
import org.apache.ambari.server.ServiceGroupNotFoundException;
import org.apache.ambari.server.ServiceNotFoundException;
import org.apache.ambari.server.api.services.AmbariMetaInfo;
import org.apache.ambari.server.controller.AmbariManagementController;
import org.apache.ambari.server.controller.MaintenanceStateHelper;
import org.apache.ambari.server.controller.RequestStatusResponse;
import org.apache.ambari.server.controller.ServiceComponentRequest;
import org.apache.ambari.server.controller.ServiceComponentResponse;
import org.apache.ambari.server.controller.spi.NoSuchParentResourceException;
import org.apache.ambari.server.controller.spi.NoSuchResourceException;
import org.apache.ambari.server.controller.spi.Predicate;
import org.apache.ambari.server.controller.spi.Request;
import org.apache.ambari.server.controller.spi.RequestStatus;
import org.apache.ambari.server.controller.spi.Resource;
import org.apache.ambari.server.controller.spi.ResourceAlreadyExistsException;
import org.apache.ambari.server.controller.spi.SystemException;
import org.apache.ambari.server.controller.spi.UnsupportedPropertyException;
import org.apache.ambari.server.controller.utilities.PropertyHelper;
import org.apache.ambari.server.security.authorization.AuthorizationException;
import org.apache.ambari.server.security.authorization.AuthorizationHelper;
import org.apache.ambari.server.security.authorization.ResourceType;
import org.apache.ambari.server.security.authorization.RoleAuthorization;
import org.apache.ambari.server.state.Cluster;
import org.apache.ambari.server.state.Clusters;
import org.apache.ambari.server.state.ComponentInfo;
import org.apache.ambari.server.state.Service;
import org.apache.ambari.server.state.ServiceComponent;
import org.apache.ambari.server.state.ServiceComponentFactory;
import org.apache.ambari.server.state.ServiceComponentHost;
import org.apache.ambari.server.state.ServiceGroup;
import org.apache.ambari.server.state.StackId;
import org.apache.ambari.server.state.State;
import org.apache.commons.lang.StringUtils;
import org.apache.commons.lang.Validate;

import com.google.common.collect.Sets;
import com.google.inject.assistedinject.Assisted;
import com.google.inject.assistedinject.AssistedInject;
import com.google.inject.persist.Transactional;

/**
 * Resource provider for component resources.
 */
public class ComponentResourceProvider extends AbstractControllerResourceProvider {
  public static final String RESPONSE_KEY = "ServiceComponentInfo";
  public static final String ALL_PROPERTIES = RESPONSE_KEY + PropertyHelper.EXTERNAL_PATH_SEP + "*";
  // ----- Property ID constants ---------------------------------------------

  // Components
  protected static final String COMPONENT_CLUSTER_ID_PROPERTY_ID = RESPONSE_KEY + PropertyHelper.EXTERNAL_PATH_SEP + "cluster_id";
  protected static final String COMPONENT_CLUSTER_NAME_PROPERTY_ID = RESPONSE_KEY + PropertyHelper.EXTERNAL_PATH_SEP + "cluster_name";
  protected static final String COMPONENT_SERVICE_GROUP_ID_PROPERTY_ID = RESPONSE_KEY + PropertyHelper.EXTERNAL_PATH_SEP + "service_group_id";
  protected static final String COMPONENT_SERVICE_GROUP_NAME_PROPERTY_ID = RESPONSE_KEY + PropertyHelper.EXTERNAL_PATH_SEP + "service_group_name";
  protected static final String COMPONENT_SERVICE_ID_PROPERTY_ID = RESPONSE_KEY + PropertyHelper.EXTERNAL_PATH_SEP + "service_id";
  protected static final String COMPONENT_SERVICE_NAME_PROPERTY_ID = RESPONSE_KEY + PropertyHelper.EXTERNAL_PATH_SEP + "service_name";
  protected static final String COMPONENT_SERVICE_DISPLAY_NAME_PROPERTY_ID = RESPONSE_KEY + PropertyHelper.EXTERNAL_PATH_SEP + "service_display_name";
  protected static final String COMPONENT_COMPONENT_NAME_PROPERTY_ID = RESPONSE_KEY + PropertyHelper.EXTERNAL_PATH_SEP + "component_name";
  protected static final String COMPONENT_DISPLAY_NAME_PROPERTY_ID = RESPONSE_KEY + PropertyHelper.EXTERNAL_PATH_SEP + "display_name";
  protected static final String COMPONENT_STATE_PROPERTY_ID = RESPONSE_KEY + PropertyHelper.EXTERNAL_PATH_SEP + "state";
  protected static final String COMPONENT_CATEGORY_PROPERTY_ID = RESPONSE_KEY + PropertyHelper.EXTERNAL_PATH_SEP + "category";
  protected static final String COMPONENT_TOTAL_COUNT_PROPERTY_ID = RESPONSE_KEY + PropertyHelper.EXTERNAL_PATH_SEP + "total_count";
  protected static final String COMPONENT_STARTED_COUNT_PROPERTY_ID = RESPONSE_KEY + PropertyHelper.EXTERNAL_PATH_SEP + "started_count";
  protected static final String COMPONENT_INSTALLED_COUNT_PROPERTY_ID = RESPONSE_KEY + PropertyHelper.EXTERNAL_PATH_SEP + "installed_count";
  protected static final String COMPONENT_INIT_COUNT_PROPERTY_ID = RESPONSE_KEY + PropertyHelper.EXTERNAL_PATH_SEP + "init_count";
  protected static final String COMPONENT_UNKNOWN_COUNT_PROPERTY_ID = RESPONSE_KEY + PropertyHelper.EXTERNAL_PATH_SEP + "unknown_count";
  protected static final String COMPONENT_INSTALL_FAILED_COUNT_PROPERTY_ID = RESPONSE_KEY + PropertyHelper.EXTERNAL_PATH_SEP + "install_failed_count";
  protected static final String COMPONENT_RECOVERY_ENABLED_ID = RESPONSE_KEY + PropertyHelper.EXTERNAL_PATH_SEP + "recovery_enabled";
  protected static final String COMPONENT_DESIRED_STACK = RESPONSE_KEY + PropertyHelper.EXTERNAL_PATH_SEP + "desired_stack";
  protected static final String COMPONENT_DESIRED_VERSION = RESPONSE_KEY + PropertyHelper.EXTERNAL_PATH_SEP + "desired_version";
  protected static final String COMPONENT_REPOSITORY_STATE = RESPONSE_KEY + PropertyHelper.EXTERNAL_PATH_SEP + "repository_state";

  private static final String TRUE = "true";

  //Parameters from the predicate
  private static final String QUERY_PARAMETERS_RUN_SMOKE_TEST_ID = "params/run_smoke_test";

  private static Set<String> pkPropertyIds = Sets.newHashSet(
          COMPONENT_CLUSTER_NAME_PROPERTY_ID,
          COMPONENT_SERVICE_GROUP_NAME_PROPERTY_ID,
          COMPONENT_SERVICE_DISPLAY_NAME_PROPERTY_ID,
          COMPONENT_COMPONENT_NAME_PROPERTY_ID);

  /**
   * The property ids for an servce resource.
   */
  private static final Set<String> PROPERTY_IDS = new HashSet<>();

  /**
   * The key property ids for an service resource.
   */
  private static final Map<Resource.Type, String> KEY_PROPERTY_IDS = new HashMap<>();

  static {
    // properties
    PROPERTY_IDS.add(COMPONENT_CLUSTER_ID_PROPERTY_ID);
    PROPERTY_IDS.add(COMPONENT_CLUSTER_NAME_PROPERTY_ID);
    PROPERTY_IDS.add(COMPONENT_SERVICE_GROUP_ID_PROPERTY_ID);
    PROPERTY_IDS.add(COMPONENT_SERVICE_GROUP_NAME_PROPERTY_ID);
    PROPERTY_IDS.add(COMPONENT_SERVICE_ID_PROPERTY_ID);
    PROPERTY_IDS.add(COMPONENT_SERVICE_NAME_PROPERTY_ID);
    PROPERTY_IDS.add(COMPONENT_SERVICE_DISPLAY_NAME_PROPERTY_ID);
    PROPERTY_IDS.add(COMPONENT_COMPONENT_NAME_PROPERTY_ID);
    PROPERTY_IDS.add(COMPONENT_DISPLAY_NAME_PROPERTY_ID);
    PROPERTY_IDS.add(COMPONENT_STATE_PROPERTY_ID);
    PROPERTY_IDS.add(COMPONENT_CATEGORY_PROPERTY_ID);
    PROPERTY_IDS.add(COMPONENT_TOTAL_COUNT_PROPERTY_ID);
    PROPERTY_IDS.add(COMPONENT_STARTED_COUNT_PROPERTY_ID);
    PROPERTY_IDS.add(COMPONENT_INSTALLED_COUNT_PROPERTY_ID);

    PROPERTY_IDS.add(COMPONENT_INIT_COUNT_PROPERTY_ID);
    PROPERTY_IDS.add(COMPONENT_UNKNOWN_COUNT_PROPERTY_ID);
    PROPERTY_IDS.add(COMPONENT_INSTALL_FAILED_COUNT_PROPERTY_ID);
    PROPERTY_IDS.add(COMPONENT_RECOVERY_ENABLED_ID);
    PROPERTY_IDS.add(COMPONENT_DESIRED_STACK);
    PROPERTY_IDS.add(COMPONENT_DESIRED_VERSION);
    PROPERTY_IDS.add(COMPONENT_REPOSITORY_STATE);

    PROPERTY_IDS.add(QUERY_PARAMETERS_RUN_SMOKE_TEST_ID);

    // keys
    KEY_PROPERTY_IDS.put(Resource.Type.Component, COMPONENT_COMPONENT_NAME_PROPERTY_ID);
    KEY_PROPERTY_IDS.put(Resource.Type.ServiceGroup, COMPONENT_SERVICE_GROUP_NAME_PROPERTY_ID);
    KEY_PROPERTY_IDS.put(Resource.Type.Service, COMPONENT_SERVICE_DISPLAY_NAME_PROPERTY_ID);
    KEY_PROPERTY_IDS.put(Resource.Type.Cluster, COMPONENT_CLUSTER_NAME_PROPERTY_ID);
  }

  private MaintenanceStateHelper maintenanceStateHelper;

  // ----- Constructors ----------------------------------------------------

  /**
   * Create a new resource provider for the given management controller.
   *
   * @param managementController  the management controller
   */
  @AssistedInject
  ComponentResourceProvider(@Assisted AmbariManagementController managementController,
      MaintenanceStateHelper maintenanceStateHelper) {
    super(Resource.Type.Component, PROPERTY_IDS, KEY_PROPERTY_IDS, managementController);
    this.maintenanceStateHelper = maintenanceStateHelper;

    setRequiredCreateAuthorizations(EnumSet.of(RoleAuthorization.SERVICE_ADD_DELETE_SERVICES, RoleAuthorization.HOST_ADD_DELETE_COMPONENTS));
    setRequiredDeleteAuthorizations(EnumSet.of(RoleAuthorization.SERVICE_ADD_DELETE_SERVICES, RoleAuthorization.HOST_ADD_DELETE_COMPONENTS));
    setRequiredGetAuthorizations(RoleAuthorization.AUTHORIZATIONS_VIEW_SERVICE);
    setRequiredGetAuthorizations(RoleAuthorization.AUTHORIZATIONS_VIEW_SERVICE);
    setRequiredUpdateAuthorizations(RoleAuthorization.AUTHORIZATIONS_UPDATE_SERVICE);
  }


  // ----- ResourceProvider ------------------------------------------------

  @Override
  protected RequestStatus createResourcesAuthorized(Request request)
      throws SystemException, UnsupportedPropertyException, ResourceAlreadyExistsException, NoSuchParentResourceException {

    final Set<ServiceComponentRequest> requests = new HashSet<>();
    for (Map<String, Object> propertyMap : request.getProperties()) {
      requests.add(getRequest(propertyMap));
    }

    Set<ServiceComponentResponse> createSvcCmpnt = null;
    createSvcCmpnt = createResources(new Command<Set<ServiceComponentResponse>>() {
      @Override
      public Set<ServiceComponentResponse> invoke() throws AmbariException, AuthorizationException {
        return createComponents(requests);
      }
    });

    Set<Resource> associatedResources = new HashSet<>();
    if (createSvcCmpnt != null) {
      Iterator<ServiceComponentResponse> itr = createSvcCmpnt.iterator();
      while (itr.hasNext()) {
        ServiceComponentResponse response = itr.next();
        notifyCreate(Resource.Type.Component, request);
        Resource resource = new ResourceImpl(Resource.Type.Component);
        resource.setProperty(COMPONENT_CLUSTER_ID_PROPERTY_ID, response.getClusterId());
        resource.setProperty(COMPONENT_CLUSTER_NAME_PROPERTY_ID, response.getClusterName());
        resource.setProperty(COMPONENT_SERVICE_GROUP_ID_PROPERTY_ID, response.getServiceGroupId());
        resource.setProperty(COMPONENT_SERVICE_GROUP_NAME_PROPERTY_ID, response.getServiceGroupName());
        resource.setProperty(COMPONENT_SERVICE_ID_PROPERTY_ID, response.getServiceId());
        resource.setProperty(COMPONENT_SERVICE_NAME_PROPERTY_ID, response.getServiceName());
        resource.setProperty(COMPONENT_SERVICE_DISPLAY_NAME_PROPERTY_ID, response.getServiceDisplayName());
        resource.setProperty(COMPONENT_COMPONENT_NAME_PROPERTY_ID, response.getComponentName());
        resource.setProperty(COMPONENT_DISPLAY_NAME_PROPERTY_ID, response.getDisplayName());
        resource.setProperty(COMPONENT_STATE_PROPERTY_ID, response.getDesiredState());
        resource.setProperty(COMPONENT_CATEGORY_PROPERTY_ID, response.getCategory());
        resource.setProperty(COMPONENT_TOTAL_COUNT_PROPERTY_ID, response.getServiceComponentStateCount());
        resource.setProperty(COMPONENT_RECOVERY_ENABLED_ID, response.isRecoveryEnabled());
        resource.setProperty(COMPONENT_DESIRED_STACK, response.getDesiredStackId());
        resource.setProperty(COMPONENT_DESIRED_VERSION, response.getDesiredVersion());
        resource.setProperty(COMPONENT_DESIRED_VERSION, response.getRepositoryState());

        associatedResources.add(resource);
      }
      return getRequestStatus(null, associatedResources);
    }
    return getRequestStatus(null);
  }

  @Override
  @Transactional
  public Set<Resource> getResources(Request request, Predicate predicate)
      throws SystemException, UnsupportedPropertyException, NoSuchResourceException, NoSuchParentResourceException {

    final Set<ServiceComponentRequest> requests = new HashSet<>();

    for (Map<String, Object> propertyMap : getPropertyMaps(predicate)) {
      requests.add(getRequest(propertyMap));
    }

    Set<ServiceComponentResponse> responses = getResources(new Command<Set<ServiceComponentResponse>>() {
      @Override
      public Set<ServiceComponentResponse> invoke() throws AmbariException {
        return getComponents(requests);
      }
    });

    Set<String> requestedIds = getRequestPropertyIds(request, predicate);
    Set<Resource> resources = new HashSet<>();

    for (ServiceComponentResponse response : responses) {
      Resource resource = new ResourceImpl(Resource.Type.Component);
      setResourceProperty(resource, COMPONENT_CLUSTER_ID_PROPERTY_ID, response.getClusterId(), requestedIds);
      setResourceProperty(resource, COMPONENT_CLUSTER_NAME_PROPERTY_ID, response.getClusterName(), requestedIds);
      setResourceProperty(resource, COMPONENT_SERVICE_GROUP_ID_PROPERTY_ID, response.getServiceGroupId(), requestedIds);
      setResourceProperty(resource, COMPONENT_SERVICE_GROUP_NAME_PROPERTY_ID, response.getServiceGroupName(), requestedIds);
      setResourceProperty(resource, COMPONENT_SERVICE_ID_PROPERTY_ID, response.getServiceId(), requestedIds);
      setResourceProperty(resource, COMPONENT_SERVICE_NAME_PROPERTY_ID, response.getServiceName(), requestedIds);
      setResourceProperty(resource, COMPONENT_SERVICE_DISPLAY_NAME_PROPERTY_ID, response.getServiceDisplayName(), requestedIds);
      setResourceProperty(resource, COMPONENT_COMPONENT_NAME_PROPERTY_ID, response.getComponentName(), requestedIds);
      setResourceProperty(resource, COMPONENT_DISPLAY_NAME_PROPERTY_ID, response.getDisplayName(), requestedIds);
      setResourceProperty(resource, COMPONENT_STATE_PROPERTY_ID, response.getDesiredState(), requestedIds);
      setResourceProperty(resource, COMPONENT_CATEGORY_PROPERTY_ID, response.getCategory(), requestedIds);
      setResourceProperty(resource, COMPONENT_TOTAL_COUNT_PROPERTY_ID, response.getServiceComponentStateCount().get("totalCount"), requestedIds);
      setResourceProperty(resource, COMPONENT_STARTED_COUNT_PROPERTY_ID, response.getServiceComponentStateCount().get("startedCount"), requestedIds);
      setResourceProperty(resource, COMPONENT_INSTALLED_COUNT_PROPERTY_ID, response.getServiceComponentStateCount().get("installedCount"), requestedIds);
      setResourceProperty(resource, COMPONENT_INSTALL_FAILED_COUNT_PROPERTY_ID, response.getServiceComponentStateCount().get("installFailedCount"), requestedIds);
      setResourceProperty(resource, COMPONENT_INIT_COUNT_PROPERTY_ID, response.getServiceComponentStateCount().get("initCount"), requestedIds);
      setResourceProperty(resource, COMPONENT_UNKNOWN_COUNT_PROPERTY_ID, response.getServiceComponentStateCount().get("unknownCount"), requestedIds);
      setResourceProperty(resource, COMPONENT_RECOVERY_ENABLED_ID, String.valueOf(response.isRecoveryEnabled()), requestedIds);
      setResourceProperty(resource, COMPONENT_DESIRED_STACK, response.getDesiredStackId(), requestedIds);
      setResourceProperty(resource, COMPONENT_DESIRED_VERSION, response.getDesiredVersion(), requestedIds);
      setResourceProperty(resource, COMPONENT_REPOSITORY_STATE, response.getRepositoryState(), requestedIds);

      resources.add(resource);
    }
    return resources;
  }

  @Override
  public RequestStatus updateResourcesAuthorized(final Request request, Predicate predicate)
      throws SystemException, UnsupportedPropertyException, NoSuchResourceException, NoSuchParentResourceException {

    final Set<ServiceComponentRequest> requests = new HashSet<>();
    for (Map<String, Object> propertyMap : getPropertyMaps(request.getProperties().iterator().next(), predicate)) {
      requests.add(getRequest(propertyMap));
    }

    Object queryParameterValue = getQueryParameterValue(QUERY_PARAMETERS_RUN_SMOKE_TEST_ID, predicate);
    final boolean runSmokeTest = TRUE.equals(queryParameterValue);

    RequestStatusResponse response = modifyResources(new Command<RequestStatusResponse>() {
      @Override
      public RequestStatusResponse invoke() throws AmbariException, AuthorizationException {
        return updateComponents(requests, request.getRequestInfoProperties(), runSmokeTest);
      }
    });

    notifyUpdate(Resource.Type.Component, request, predicate);

    return getRequestStatus(response);
  }

  @Override
  protected RequestStatus deleteResourcesAuthorized(Request request, Predicate predicate)
      throws SystemException, UnsupportedPropertyException, NoSuchResourceException, NoSuchParentResourceException {

    final Set<ServiceComponentRequest> requests = new HashSet<>();
    DeleteStatusMetaData deleteStatusMetaData = null;
    for (Map<String, Object> propertyMap : getPropertyMaps(predicate)) {
      requests.add(getRequest(propertyMap));
    }
    deleteStatusMetaData = modifyResources(new Command<DeleteStatusMetaData>() {
      @Override
      public DeleteStatusMetaData invoke() throws AmbariException, AuthorizationException {
        deleteComponents(requests);
        return new DeleteStatusMetaData();
      }
    });

    notifyDelete(Resource.Type.Component, predicate);
    for(ServiceComponentRequest svcCmpntReq : requests) {
      deleteStatusMetaData.addDeletedKey("component_name: "+svcCmpntReq.getComponentName());
    }
    return getRequestStatus(null, null, deleteStatusMetaData);
  }


  // ----- AbstractResourceProvider ------------------------------------------

  @Override
  protected Set<String> getPKPropertyIds() {
    return pkPropertyIds;
  }


  // ----- utility methods ---------------------------------------------------

  /**
   * Get a component request object from a map of property values.
   *
   * @param properties  the predicate
   *
   * @return the component request object
   */
  private ServiceComponentRequest getRequest(Map<String, Object> properties) {
    return new ServiceComponentRequest(
        (String) properties.get(COMPONENT_CLUSTER_NAME_PROPERTY_ID),
        (String) properties.get(COMPONENT_SERVICE_GROUP_NAME_PROPERTY_ID),
        (String) properties.get(COMPONENT_SERVICE_DISPLAY_NAME_PROPERTY_ID),
        (String) properties.get(COMPONENT_COMPONENT_NAME_PROPERTY_ID),
        (String) properties.get(COMPONENT_STATE_PROPERTY_ID),
        (String) properties.get(COMPONENT_RECOVERY_ENABLED_ID),
        (String) properties.get(COMPONENT_CATEGORY_PROPERTY_ID));
  }

  // Create the components for the given requests.
  public Set<ServiceComponentResponse> createComponents(Set<ServiceComponentRequest> requests)
      throws AmbariException, AuthorizationException {

    if (requests.isEmpty()) {
      LOG.warn("Received an empty requests set");
      return null;
    }

    Set<ServiceComponentResponse> createdSvcCmpnt = new HashSet<>();
    Clusters clusters = getManagementController().getClusters();
    AmbariMetaInfo ambariMetaInfo = getManagementController().getAmbariMetaInfo();
    ServiceComponentFactory serviceComponentFactory = getManagementController().getServiceComponentFactory();

    // do all validation checks
    Map<String, Map<String, Set<String>>> componentNames = new HashMap<>();
    Set<String> duplicates = new HashSet<>();

    for (ServiceComponentRequest request : requests) {
      Validate.notEmpty(request.getComponentName(), "component name should be non-empty");
      Validate.notEmpty(request.getServiceGroupName(), "service group name should be non-empty");
      Validate.notEmpty(request.getServiceDisplayName(), "service display name should be non-empty");
      Cluster cluster = getClusterForRequest(request, clusters);

      isAuthorized(cluster, getRequiredCreateAuthorizations());

      debug("Received a createComponent request: {}", request);

      if (!componentNames.containsKey(request.getClusterName())) {
        componentNames.put(request.getClusterName(), new HashMap<>());
      }

      Map<String, Set<String>> serviceComponents = componentNames.get(request.getClusterName());
<<<<<<< HEAD
      if (!serviceComponents.containsKey(request.getServiceDisplayName())) {
        serviceComponents.put(request.getServiceDisplayName(), new HashSet<String>());
=======
      if (!serviceComponents.containsKey(request.getServiceName())) {
        serviceComponents.put(request.getServiceName(), new HashSet<>());
>>>>>>> 285cbafe
      }

      if (serviceComponents.get(request.getServiceDisplayName()).contains(request.getComponentName())) {
        // throw error later for dup
        duplicates.add(request.toString());
        continue;
      }
      serviceComponents.get(request.getServiceDisplayName()).add(request.getComponentName());

      if (StringUtils.isNotEmpty(request.getDesiredState())) {
        Validate.isTrue(State.INIT == State.valueOf(request.getDesiredState()),
            "Invalid desired state only INIT state allowed during creation, providedDesiredState=" + request.getDesiredState());
      }

      Service s = getServiceFromCluster(request, cluster);

      try {
        ServiceComponent sc = s.getServiceComponent(request.getComponentName());
        if (sc != null) {
          // throw error later for dup
          duplicates.add(request.toString());
          continue;
        }
      } catch (AmbariException e) {
        // Expected
      }

      StackId stackId = s.getDesiredStackId();
      if (!ambariMetaInfo.isValidServiceComponent(stackId.getStackName(),
          stackId.getStackVersion(), s.getName(), request.getComponentName())) {
        throw new IllegalArgumentException("Unsupported or invalid component"
            + " in stack stackInfo=" + stackId.getStackId()
            + " request=" + request);
      }
    }

    // ensure only a single cluster update
    Validate.isTrue(componentNames.size() == 1,
        "Invalid arguments, updates allowed on only one cluster at a time");

    // Validate dups
    if (!duplicates.isEmpty()) {
      //Java8 has StringJoiner library but ambari is not on Java8 yet.
      throw new DuplicateResourceException("Attempted to create one or more components which already exist:"
                            + StringUtils.join(duplicates, ","));
    }

    // now doing actual work
    for (ServiceComponentRequest request : requests) {
      Cluster cluster = clusters.getCluster(request.getClusterName());
      Service s = cluster.getService(request.getServiceDisplayName());
      ServiceComponent sc = serviceComponentFactory.createNew(s, request.getComponentName());
      sc.setDesiredRepositoryVersion(s.getDesiredRepositoryVersion());

      if (StringUtils.isNotEmpty(request.getDesiredState())) {
        State state = State.valueOf(request.getDesiredState());
        sc.setDesiredState(state);
      } else {
        sc.setDesiredState(s.getDesiredState());
      }

      /*
       * If request does not have recovery_enabled field,
       * then get the default from the stack definition.
       */
      if (StringUtils.isNotEmpty(request.getRecoveryEnabled())) {
        boolean recoveryEnabled = Boolean.parseBoolean(request.getRecoveryEnabled());
        sc.setRecoveryEnabled(recoveryEnabled);
        LOG.info("Component: {}, recovery_enabled from request: {}", request.getComponentName(), recoveryEnabled);
      } else {
        StackId stackId = s.getDesiredStackId();
        ComponentInfo componentInfo = ambariMetaInfo.getComponent(stackId.getStackName(),
                stackId.getStackVersion(), s.getName(), request.getComponentName());
        if (componentInfo == null) {
            throw new AmbariException("Could not get component information from stack definition: Stack=" +
              stackId + ", Service=" + s.getName() + ", Component=" + request.getComponentName());
        }
        sc.setRecoveryEnabled(componentInfo.isRecoveryEnabled());
        LOG.info("Component: {}, recovery_enabled from stack definition:{}", componentInfo.getName(),
                componentInfo.isRecoveryEnabled());
      }

      s.addServiceComponent(sc);
      createdSvcCmpnt.add(sc.convertToResponse());
    }
    return createdSvcCmpnt;
  }

  // Get the components for the given requests.
  protected Set<ServiceComponentResponse> getComponents(Set<ServiceComponentRequest> requests) throws AmbariException {
    Set<ServiceComponentResponse> response = new HashSet<>();
    for (ServiceComponentRequest request : requests) {
      try {
        response.addAll(getComponents(request));
      } catch (ObjectNotFoundException e) {
        if (requests.size() == 1) {
          // only throw exception if 1 request.
          // there will be > 1 request in case of OR predicate
          throw e;
        }
      }
    }
    return response;
  }

  // Get the components for the given request.
  private Set<ServiceComponentResponse> getComponents(ServiceComponentRequest request) throws AmbariException {

    final AmbariMetaInfo ambariMetaInfo = getManagementController().getAmbariMetaInfo();
    final Clusters clusters = getManagementController().getClusters();
    final Cluster cluster = getCluster(request, clusters);

    Set<ServiceComponentResponse> response = new HashSet<>();
    String category = null;


    if (request.getComponentName() != null) {
      setServiceNameIfAbsent(request, cluster, ambariMetaInfo);

      final Service s = getServiceFromCluster(request, cluster);
      ServiceComponent sc = s.getServiceComponent(request.getComponentName());
      ServiceComponentResponse serviceComponentResponse = sc.convertToResponse();
      StackId stackId = sc.getDesiredStackId();

      ServiceGroup sg = null;
      try {
        sg = cluster.getServiceGroup(sc.getServiceGroupId());
      } catch (ServiceGroupNotFoundException e) {
        sg = null;
      }

      try {
        ComponentInfo componentInfo = ambariMetaInfo.getComponent(stackId.getStackName(),
            stackId.getStackVersion(), s.getName(), request.getComponentName());
        category = componentInfo.getCategory();
        if (category != null) {
          serviceComponentResponse.setCategory(category);
        }
      } catch (ObjectNotFoundException e) {
        // nothing to do, component doesn't exist
      }

      response.add(serviceComponentResponse);
      return response;
    }

    Set<Service> services = new HashSet<>();
    if (StringUtils.isNotEmpty(request.getServiceDisplayName())) {
      services.add(getServiceFromCluster(request, cluster));
    } else {
      services.addAll(cluster.getServices().values());
    }

    final State desiredStateToCheck = getValidDesiredState(request);
    for (Service s : services) {
      // filter on request.getDesiredState()
      for (ServiceComponent sc : s.getServiceComponents().values()) {
        if (desiredStateToCheck != null && desiredStateToCheck != sc.getDesiredState()) {
          // skip non matching state
          continue;
        }

        StackId stackId = sc.getDesiredStackId();

        ServiceComponentResponse serviceComponentResponse = sc.convertToResponse();
        try {
          ComponentInfo componentInfo = ambariMetaInfo.getComponent(stackId.getStackName(),
              stackId.getStackVersion(), s.getName(), sc.getName());
          category = componentInfo.getCategory();
          if (category != null) {
            serviceComponentResponse.setCategory(category);
          }
        } catch (ObjectNotFoundException e) {
          // component doesn't exist, nothing to do
        }
        String requestedCategory = request.getComponentCategory();
        if (StringUtils.isNotEmpty(requestedCategory) && !requestedCategory.equalsIgnoreCase(category)) {
          continue;
        }

        response.add(serviceComponentResponse);
      }
    }
    return response;
  }

  // Update the components for the given requests.
  protected RequestStatusResponse updateComponents(Set<ServiceComponentRequest> requests,
                                                                Map<String, String> requestProperties,
                                                                boolean runSmokeTest)
      throws AmbariException, AuthorizationException {

    if (requests.isEmpty()) {
      LOG.warn("Received an empty requests set");
      return null;
    }

    Clusters clusters = getManagementController().getClusters();
    AmbariMetaInfo ambariMetaInfo = getManagementController().getAmbariMetaInfo();

    Map<State, List<ServiceComponent>> changedComps = new HashMap<>();
    Map<String, Map<State, List<ServiceComponentHost>>> changedScHosts = new HashMap<>();
    Collection<ServiceComponentHost> ignoredScHosts = new ArrayList<>();

    Set<String> clusterNames = new HashSet<>();
    Map<String, Map<String, Set<String>>> componentNames = new HashMap<>();
    Set<State> seenNewStates = new HashSet<>();

    Collection<ServiceComponent> recoveryEnabledComponents = new ArrayList<>();
    Collection<ServiceComponent> recoveryDisabledComponents = new ArrayList<>();

    // Determine operation level
    Resource.Type reqOpLvl;
    if (requestProperties.containsKey(RequestOperationLevel.OPERATION_LEVEL_ID)) {
      RequestOperationLevel operationLevel = new RequestOperationLevel(requestProperties);
      reqOpLvl = operationLevel.getLevel();
    } else {
      LOG.warn("Can not determine request operation level. Operation level property should be specified for this request.");
      reqOpLvl = Resource.Type.Cluster;
    }

    for (ServiceComponentRequest request : requests) {
      Validate.notEmpty(request.getComponentName(), "component name should be non-empty");
      final Cluster cluster = getClusterForRequest(request, clusters);
      final String clusterName = request.getClusterName();
      final String serviceGroupName = request.getServiceGroupName();
      final String serviceName = request.getServiceDisplayName();
      final String componentName = request.getComponentName();

      LOG.info("Received a updateComponent request: {}", request);

      setServiceNameIfAbsent(request, cluster, ambariMetaInfo);

      debug("Received a updateComponent request: {}", request);

      clusterNames.add(clusterName);

      Validate.isTrue(clusterNames.size() == 1, "Updates to multiple clusters is not supported");

      if (!componentNames.containsKey(clusterName)) {
        componentNames.put(clusterName, new HashMap<>());
      }
      if (!componentNames.get(clusterName).containsKey(serviceName)) {
        componentNames.get(clusterName).put(serviceName, new HashSet<>());
      }
      if (componentNames.get(clusterName).get(serviceName).contains(componentName)){
        // throw error later for dup
        throw new IllegalArgumentException("Invalid request contains duplicate service components");
      }
      componentNames.get(clusterName).get(serviceName).add(componentName);

      Service s = cluster.getService(serviceName);
      ServiceComponent sc = s.getServiceComponent(componentName);
      State newState = getValidDesiredState(request);

      if (! maintenanceStateHelper.isOperationAllowed(reqOpLvl, s)) {
        LOG.info("Operations cannot be applied to component " + componentName
                + " because service " + serviceName +
                " is in the maintenance state of " + s.getMaintenanceState());
        continue;
      }

      // Gather the components affected by the change in
      // auto start state
      if (!StringUtils.isEmpty(request.getRecoveryEnabled())) {
        // Verify that the authenticated user has authorization to change auto-start states for services
        AuthorizationHelper.verifyAuthorization(ResourceType.CLUSTER, getClusterResourceId(clusterName),
            EnumSet.of(RoleAuthorization.CLUSTER_MANAGE_AUTO_START, RoleAuthorization.SERVICE_MANAGE_AUTO_START));

        boolean newRecoveryEnabled = Boolean.parseBoolean(request.getRecoveryEnabled());
        boolean oldRecoveryEnabled = sc.isRecoveryEnabled();
        LOG.info("Component: {}, oldRecoveryEnabled: {}, newRecoveryEnabled {}",
                componentName, oldRecoveryEnabled, newRecoveryEnabled);
        if (newRecoveryEnabled != oldRecoveryEnabled) {
          if (newRecoveryEnabled) {
            recoveryEnabledComponents.add(sc);
          } else {
            recoveryDisabledComponents.add(sc);
          }
        }
      }

      if (newState == null) {
        debug("Nothing to do for new updateServiceComponent request, request ={}, newDesiredState=null" + request);
        continue;
      }

      if (sc.isClientComponent() && !newState.isValidClientComponentState()) {
        throw new AmbariException("Invalid desired state for a client component");
      }

      seenNewStates.add(newState);

      State oldScState = sc.getDesiredState();
      if (newState != oldScState) {
        // The if user is trying to start or stop the component, ensure authorization
        if (((newState == State.INSTALLED) || (newState == State.STARTED))) {
          isAuthorized(cluster, RoleAuthorization.SERVICE_START_STOP);
        }

        if (!State.isValidDesiredStateTransition(oldScState, newState)) {
          // FIXME throw correct error
          throw new AmbariException("Invalid transition for"
              + " servicecomponent"
              + ", clusterName=" + cluster.getClusterName()
              + ", clusterId=" + cluster.getClusterId()
              + ", serviceGroupName=" + serviceGroupName
              + ", serviceName=" + sc.getServiceName()
              + ", componentName=" + sc.getName()
              + ", recoveryEnabled=" + sc.isRecoveryEnabled()
              + ", currentDesiredState=" + oldScState
              + ", newDesiredState=" + newState);
        }

        if (!changedComps.containsKey(newState)) {
          changedComps.put(newState, new ArrayList<>());
        }
        debug("Handling update to ServiceComponent"
              + ", clusterName=" + clusterName
              + ", serviceGroupName=" + serviceGroupName
              + ", serviceName=" + serviceName
              + ", componentName=" + sc.getName()
              + ", recoveryEnabled=" + sc.isRecoveryEnabled()
              + ", currentDesiredState=" + oldScState
              + ", newDesiredState=" + newState);

        changedComps.get(newState).add(sc);
      }

      for (ServiceComponentHost sch : sc.getServiceComponentHosts().values()) {
        State oldSchState = sch.getState();
        if (oldSchState == State.DISABLED || oldSchState == State.UNKNOWN) {
          debug("Ignoring ServiceComponentHost"
                + ", clusterName=" + clusterName
                + ", serviceGroupName=" + serviceGroupName
                + ", serviceName=" + serviceName
                + ", componentName=" + sc.getName()
                + ", recoveryEnabled=" + sc.isRecoveryEnabled()
                + ", hostname=" + sch.getHostName()
                + ", currentState=" + oldSchState
                + ", newDesiredState=" + newState);
          continue;
        }

        if (newState == oldSchState) {
          ignoredScHosts.add(sch);
          debug("Ignoring ServiceComponentHost"
                + ", clusterName=" + clusterName
                + ", serviceGroupName=" + serviceGroupName
                + ", serviceName=" + serviceName
                + ", componentName=" + sc.getName()
                + ", recoveryEnabled=" + sc.isRecoveryEnabled()
                + ", hostname=" + sch.getHostName()
                + ", currentState=" + oldSchState
                + ", newDesiredState=" + newState);
          continue;
        }

        // do not update or alter any HC that is not active
        if (! maintenanceStateHelper.isOperationAllowed(reqOpLvl, sch)) {
          ignoredScHosts.add(sch);
          debug("Ignoring ServiceComponentHost in maintenance state"
                + ", clusterName=" + clusterName
                + ", serviceGroupName=" + serviceGroupName
                + ", serviceName=" + serviceName
                + ", componentName=" + sc.getName()
                + ", recoveryEnabled=" + sc.isRecoveryEnabled()
                + ", hostname=" + sch.getHostName());

          continue;
        }

        if (!State.isValidStateTransition(oldSchState, newState)) {
          // FIXME throw correct error
          throw new AmbariException("Invalid transition for"
              + " servicecomponenthost"
              + ", clusterName=" + cluster.getClusterName()
              + ", clusterId=" + cluster.getClusterId()
              + ", serviceGroupName=" + serviceGroupName
              + ", serviceName=" + sch.getServiceName()
              + ", componentName=" + sch.getServiceComponentName()
              + ", recoveryEnabled=" + sc.isRecoveryEnabled()
              + ", hostname=" + sch.getHostName()
              + ", currentState=" + oldSchState
              + ", newDesiredState=" + newState);
        }
        if (!changedScHosts.containsKey(sc.getName())) {
          changedScHosts.put(sc.getName(), new HashMap<>());
        }
        if (!changedScHosts.get(sc.getName()).containsKey(newState)) {
          changedScHosts.get(sc.getName()).put(newState, new ArrayList<>());
        }

        debug("Handling update to ServiceComponentHost"
              + ", clusterName=" + clusterName
              + ", serviceGroupName=" + serviceGroupName
              + ", serviceName=" + serviceName
              + ", componentName=" + sc.getName()
              + ", recoveryEnabled=" + sc.isRecoveryEnabled()
              + ", hostname=" + sch.getHostName()
              + ", currentState=" + oldSchState
              + ", newDesiredState=" + newState);

        changedScHosts.get(sc.getName()).get(newState).add(sch);
      }
    }

    Validate.isTrue(seenNewStates.size() <= 1,
        "Cannot handle different desired state changes for a set of service components at the same time");

    // TODO additional validation?

    // Validations completed. Update the affected service components now.

    for (ServiceComponent sc : recoveryEnabledComponents) {
      sc.setRecoveryEnabled(true);
    }

    for (ServiceComponent sc : recoveryDisabledComponents) {
      sc.setRecoveryEnabled(false);
    }

    Cluster cluster = clusters.getCluster(clusterNames.iterator().next());

    return getManagementController().createAndPersistStages(cluster, requestProperties, null, null, changedComps, changedScHosts,
        ignoredScHosts, runSmokeTest, false);
  }

  protected RequestStatusResponse deleteComponents(Set<ServiceComponentRequest> requests) throws AmbariException, AuthorizationException {
    Clusters clusters = getManagementController().getClusters();
    AmbariMetaInfo ambariMetaInfo = getManagementController().getAmbariMetaInfo();

    for (ServiceComponentRequest request : requests) {
      Validate.notEmpty(request.getComponentName(), "component name should be non-empty");
      Cluster cluster = getClusterForRequest(request, clusters);

      setServiceNameIfAbsent(request, cluster, ambariMetaInfo);

      Service s = getServiceFromCluster(request, cluster);

      ServiceComponent sc = s.getServiceComponent(request.getComponentName());

      if (sc != null) {
        deleteHostComponentsForServiceComponent(sc, request);
        sc.setDesiredState(State.DISABLED);
        s.deleteServiceComponent(request.getComponentName());
      }
    }
    return null;
  }

  private void deleteHostComponentsForServiceComponent(ServiceComponent sc, ServiceComponentRequest request) throws AmbariException {
    for (ServiceComponentHost sch : sc.getServiceComponentHosts().values()) {
      if (!sch.getDesiredState().isRemovableState()) {
        throw new AmbariException("Found non removable host component when trying to delete service component." +
            " To remove host component, it must be in DISABLED/INIT/INSTALLED/INSTALL_FAILED/UNKNOWN" +
            "/UNINSTALLED/INSTALLING state."
            + ", request=" + request
            + ", current state=" + sc.getDesiredState() + ".");

      }
    }

    for (ServiceComponentHost sch : sc.getServiceComponentHosts().values()) {
      sch.delete();
    }
  }
  private Cluster getClusterForRequest(final ServiceComponentRequest request, final Clusters clusters) throws AmbariException {
    Validate.notEmpty(request.getClusterName(), "cluster name should be non-empty");
    try {
      return clusters.getCluster(request.getClusterName());
    } catch (ClusterNotFoundException e) {
      throw new ParentObjectNotFoundException("Attempted to add a component to a cluster which doesn't exist:", e);
    }
  }

  private Service getServiceFromCluster(final ServiceComponentRequest request, final Cluster cluster) throws AmbariException {
    try {
      return cluster.getService(request.getServiceDisplayName());
    } catch (ServiceNotFoundException e) {
      throw new ParentObjectNotFoundException("Parent Service resource doesn't exist.", e);
    }
  }

  private Cluster getCluster(final ServiceComponentRequest request, final Clusters clusters) throws AmbariException {
    Validate.notEmpty(request.getClusterName(), "cluster name should be non-empty");

    try {
      return clusters.getCluster(request.getClusterName());
    } catch (ObjectNotFoundException e) {
      throw new ParentObjectNotFoundException("Parent Cluster resource doesn't exist", e);
    }

  }

  private void isAuthorized(final Cluster cluster, final RoleAuthorization roleAuthorization) throws AuthorizationException {
    isAuthorized(cluster, EnumSet.of(roleAuthorization));
  }

  private void isAuthorized(final Cluster cluster, final Set<RoleAuthorization> requiredAuthorizations) throws AuthorizationException {
    if (!AuthorizationHelper.isAuthorized(ResourceType.CLUSTER, cluster.getResourceId(), requiredAuthorizations)) {
      throw new AuthorizationException("The user is not authorized to for roles " + requiredAuthorizations);
    }
  }

  private void setServiceNameIfAbsent(final ServiceComponentRequest request,
                                      final Cluster cluster,
                                      final AmbariMetaInfo ambariMetaInfo) throws AmbariException {
    if (StringUtils.isEmpty(request.getServiceDisplayName())) {

      String componentName = request.getComponentName();

      String serviceName = getManagementController().findService(cluster, componentName);

      debug("Looking up service name for component, componentName={}, serviceName={}", componentName, serviceName);

      if (StringUtils.isEmpty(serviceName)) {
        throw new AmbariException("Could not find service for component"
                + ", componentName=" + request.getComponentName()
                + ", clusterName=" + cluster.getClusterName());
      }
      request.setServiceDisplayName(serviceName);
    }
  }

  private State getValidDesiredState(ServiceComponentRequest request) {

    if (StringUtils.isEmpty(request.getDesiredState())) {
      return null;
    }
    final State desiredStateToCheck = State.valueOf(request.getDesiredState());
    Validate.isTrue(desiredStateToCheck.isValidDesiredState(),
          "Invalid arguments, invalid desired state, desiredState=" + desiredStateToCheck);
    return desiredStateToCheck;
  }

  private void debug(String format, Object... arguments) {
    if (LOG.isDebugEnabled()) {
      LOG.debug(format, arguments);
    }
  }
}<|MERGE_RESOLUTION|>--- conflicted
+++ resolved
@@ -391,13 +391,8 @@
       }
 
       Map<String, Set<String>> serviceComponents = componentNames.get(request.getClusterName());
-<<<<<<< HEAD
       if (!serviceComponents.containsKey(request.getServiceDisplayName())) {
         serviceComponents.put(request.getServiceDisplayName(), new HashSet<String>());
-=======
-      if (!serviceComponents.containsKey(request.getServiceName())) {
-        serviceComponents.put(request.getServiceName(), new HashSet<>());
->>>>>>> 285cbafe
       }
 
       if (serviceComponents.get(request.getServiceDisplayName()).contains(request.getComponentName())) {
