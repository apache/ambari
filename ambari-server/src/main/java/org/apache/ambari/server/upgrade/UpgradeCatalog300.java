/*
 * Licensed to the Apache Software Foundation (ASF) under one
 * or more contributor license agreements.  See the NOTICE file
 * distributed with this work for additional information
 * regarding copyright ownership.  The ASF licenses this file
 * to you under the Apache License, Version 2.0 (the
 * "License"); you may not use this file except in compliance
 * with the License.  You may obtain a copy of the License at
 *
 *     http://www.apache.org/licenses/LICENSE-2.0
 *
 * Unless required by applicable law or agreed to in writing, software
 * distributed under the License is distributed on an "AS IS" BASIS,
 * WITHOUT WARRANTIES OR CONDITIONS OF ANY KIND, either express or implied.
 * See the License for the specific language governing permissions and
 * limitations under the License.
 */
package org.apache.ambari.server.upgrade;


import java.sql.SQLException;
import java.util.ArrayList;
import java.util.Collection;
<<<<<<< HEAD
import java.util.HashSet;
=======
import java.util.Collections;
import java.util.HashMap;
>>>>>>> 9d802b7c
import java.util.List;
import java.util.Map;
import java.util.Set;

import javax.persistence.EntityManager;

import org.apache.ambari.server.AmbariException;
import org.apache.ambari.server.actionmanager.HostRoleCommand;
import org.apache.ambari.server.actionmanager.HostRoleStatus;
import org.apache.ambari.server.actionmanager.Stage;
import org.apache.ambari.server.actionmanager.StageFactory;
import org.apache.ambari.server.controller.AmbariManagementController;
import org.apache.ambari.server.controller.internal.CalculatedStatus;
import org.apache.ambari.server.orm.DBAccessor;
import org.apache.ambari.server.orm.dao.DaoUtils;
import org.apache.ambari.server.orm.dao.RequestDAO;
import org.apache.ambari.server.orm.entities.RequestEntity;
import org.apache.ambari.server.orm.entities.StageEntity;
import org.apache.ambari.server.state.Cluster;
import org.apache.ambari.server.state.Clusters;
import org.apache.ambari.server.state.Config;
import org.apache.ambari.server.state.ConfigHelper;
import org.apache.commons.lang.StringUtils;
import org.slf4j.Logger;
import org.slf4j.LoggerFactory;

import com.google.common.collect.Sets;
import com.google.inject.Inject;
import com.google.inject.Injector;

public class UpgradeCatalog300 extends AbstractUpgradeCatalog {

  /**
   * Logger.
   */
  private static final Logger LOG = LoggerFactory.getLogger(UpgradeCatalog300.class);

  protected static final String STAGE_TABLE = "stage";
  protected static final String STAGE_STATUS_COLUMN = "status";
  protected static final String STAGE_DISPLAY_STATUS_COLUMN = "display_status";
  protected static final String REQUEST_TABLE = "request";
  protected static final String REQUEST_DISPLAY_STATUS_COLUMN = "display_status";
  protected static final String CLUSTER_CONFIG_TABLE = "clusterconfig";
  protected static final String CLUSTER_CONFIG_SELECTED_COLUMN = "selected";
  protected static final String CLUSTER_CONFIG_SELECTED_TIMESTAMP_COLUMN = "selected_timestamp";
  protected static final String HOST_ROLE_COMMAND_TABLE = "host_role_command";
  protected static final String HRC_OPS_DISPLAY_NAME_COLUMN = "ops_display_name";
  protected static final String COMPONENT_TABLE = "servicecomponentdesiredstate";
  protected static final String COMPONENT_DESIRED_STATE_TABLE = "hostcomponentdesiredstate";
  protected static final String COMPONENT_STATE_TABLE = "hostcomponentstate";
  protected static final String SERVICE_DESIRED_STATE_TABLE = "servicedesiredstate";
  protected static final String SECURITY_STATE_COLUMN = "security_state";

  @Inject
  DaoUtils daoUtils;


  // ----- Constructors ------------------------------------------------------

  /**
   * Don't forget to register new UpgradeCatalogs in {@link org.apache.ambari.server.upgrade.SchemaUpgradeHelper.UpgradeHelperModule#configure()}
   *
   * @param injector Guice injector to track dependencies and uses bindings to inject them.
   */
  @Inject
  public UpgradeCatalog300(Injector injector) {
    super(injector);

    daoUtils = injector.getInstance(DaoUtils.class);
  }

  // ----- UpgradeCatalog ----------------------------------------------------

  /**
   * {@inheritDoc}
   */
  @Override
  public String getTargetVersion() {
    return "3.0.0";
  }

  // ----- AbstractUpgradeCatalog --------------------------------------------

  /**
   * {@inheritDoc}
   */
  @Override
  public String getSourceVersion() {
    return "2.6.0";
  }

  /**
   * {@inheritDoc}
   */
  @Override
  protected void executeDDLUpdates() throws AmbariException, SQLException {
    updateStageTable();
    addOpsDisplayNameColumnToHostRoleCommand();
    removeSecurityState();
  }

  protected void updateStageTable() throws SQLException {
    dbAccessor.addColumn(STAGE_TABLE,
        new DBAccessor.DBColumnInfo(STAGE_STATUS_COLUMN, String.class, 255, HostRoleStatus.PENDING, false));
    dbAccessor.addColumn(STAGE_TABLE,
        new DBAccessor.DBColumnInfo(STAGE_DISPLAY_STATUS_COLUMN, String.class, 255, HostRoleStatus.PENDING, false));
    dbAccessor.addColumn(REQUEST_TABLE,
        new DBAccessor.DBColumnInfo(REQUEST_DISPLAY_STATUS_COLUMN, String.class, 255, HostRoleStatus.PENDING, false));
  }

  /**
   * {@inheritDoc}
   */
  @Override
  protected void executePreDMLUpdates() throws AmbariException, SQLException {
  }

  /**
   * {@inheritDoc}
   */
  @Override
  protected void executeDMLUpdates() throws AmbariException, SQLException {
    addNewConfigurationsFromXml();
    showHcatDeletedUserMessage();
    setStatusOfStagesAndRequests();
    updateLogSearchConfigs();
  }

  protected void showHcatDeletedUserMessage() {
    AmbariManagementController ambariManagementController = injector.getInstance(AmbariManagementController.class);
    Clusters clusters = ambariManagementController.getClusters();
    if (clusters != null) {
      Map<String, Cluster> clusterMap = getCheckedClusterMap(clusters);
      for (final Cluster cluster : clusterMap.values()) {
        Config hiveEnvConfig = cluster.getDesiredConfigByType("hive-env");
        if (hiveEnvConfig != null) {
          Map<String, String> hiveEnvProperties = hiveEnvConfig.getProperties();
          String webhcatUser = hiveEnvProperties.get("webhcat_user");
          String hcatUser = hiveEnvProperties.get("hcat_user");
          if (!StringUtils.equals(webhcatUser, hcatUser)) {
            System.out.print("WARNING: In hive-env config, webhcat and hcat user are different. In current ambari release (3.0.0), hcat user was removed from stack, so potentially you could have some problems.");
            LOG.warn("In hive-env config, webhcat and hcat user are different. In current ambari release (3.0.0), hcat user was removed from stack, so potentially you could have some problems.");
          }
        }
      }
    }

  }

  protected void setStatusOfStagesAndRequests() {
    executeInTransaction(new Runnable() {
      @Override
      public void run() {
        try {
          RequestDAO requestDAO = injector.getInstance(RequestDAO.class);
          StageFactory stageFactory = injector.getInstance(StageFactory.class);
          EntityManager em = getEntityManagerProvider().get();
          List<RequestEntity> requestEntities= requestDAO.findAll();
          for (RequestEntity requestEntity: requestEntities) {
            Collection<StageEntity> stageEntities= requestEntity.getStages();
            List <HostRoleStatus> stageDisplayStatuses = new ArrayList<>();
            List <HostRoleStatus> stageStatuses = new ArrayList<>();
            for (StageEntity stageEntity: stageEntities) {
              Stage stage = stageFactory.createExisting(stageEntity);
              List<HostRoleCommand> hostRoleCommands = stage.getOrderedHostRoleCommands();
              Map<HostRoleStatus, Integer> statusCount = CalculatedStatus.calculateStatusCountsForTasks(hostRoleCommands);
              HostRoleStatus stageDisplayStatus = CalculatedStatus.calculateSummaryDisplayStatus(statusCount, hostRoleCommands.size(), stage.isSkippable());
              HostRoleStatus stageStatus = CalculatedStatus.calculateStageStatus(hostRoleCommands, statusCount, stage.getSuccessFactors(), stage.isSkippable());
              stageEntity.setStatus(stageStatus);
              stageStatuses.add(stageStatus);
              stageEntity.setDisplayStatus(stageDisplayStatus);
              stageDisplayStatuses.add(stageDisplayStatus);
              em.merge(stageEntity);
            }
            HostRoleStatus requestStatus = CalculatedStatus.getOverallStatusForRequest(stageStatuses);
            requestEntity.setStatus(requestStatus);
            HostRoleStatus requestDisplayStatus = CalculatedStatus.getOverallDisplayStatusForRequest(stageDisplayStatuses);
            requestEntity.setDisplayStatus(requestDisplayStatus);
            em.merge(requestEntity);
          }
        } catch (Exception e) {
          LOG.warn("Setting status for stages and Requests threw exception. ", e);
        }
      }
    });
  }

  /**
<<<<<<< HEAD
   * Performs the following operations on {@code clusterconfig}:
   * <ul>
   * <li>Adds the {@link #CLUSTER_CONFIG_SELECTED_COLUMN} to
   * {@link #CLUSTER_CONFIG_TABLE}.
   * <li>Adds the {@link #CLUSTER_CONFIG_SELECTED_TIMESTAMP_COLUMN} to
   * {@link #CLUSTER_CONFIG_TABLE}.
   * </ul>
=======
   * Adds the {@value #HRC_OPS_DISPLAY_NAME_COLUMN} column to the
   * {@value #HOST_ROLE_COMMAND_TABLE} table.
   *
   * @throws SQLException
>>>>>>> 9d802b7c
   */
  private void addOpsDisplayNameColumnToHostRoleCommand() throws SQLException {
    dbAccessor.addColumn(HOST_ROLE_COMMAND_TABLE,
        new DBAccessor.DBColumnInfo(HRC_OPS_DISPLAY_NAME_COLUMN, String.class, 255, null, true));
  }

  private void removeSecurityState() throws SQLException {
    dbAccessor.dropColumn(COMPONENT_DESIRED_STATE_TABLE, SECURITY_STATE_COLUMN);
    dbAccessor.dropColumn(COMPONENT_STATE_TABLE, SECURITY_STATE_COLUMN);
    dbAccessor.dropColumn(SERVICE_DESIRED_STATE_TABLE, SECURITY_STATE_COLUMN);
  }

  /**
   * Updates Log Search configs.
   *
   * @throws AmbariException
   */
  protected void updateLogSearchConfigs() throws AmbariException {
    AmbariManagementController ambariManagementController = injector.getInstance(AmbariManagementController.class);
    Clusters clusters = ambariManagementController.getClusters();
    if (clusters != null) {
      Map<String, Cluster> clusterMap = clusters.getClusters();

      ConfigHelper configHelper = injector.getInstance(ConfigHelper.class);
      if (clusterMap != null && !clusterMap.isEmpty()) {
        for (final Cluster cluster : clusterMap.values()) {
          Collection<Config> configs = cluster.getAllConfigs();
          for (Config config : configs) {
            String configType = config.getType();
            if (configType.endsWith("-logsearch-conf")) {
              configHelper.removeConfigsByType(cluster, configType);
            }
          }

          Config logSearchEnv = cluster.getDesiredConfigByType("logsearch-env");

          String oldProtocolProperty = null;
          String oldPortProperty = null;
          if (logSearchEnv != null) {
            oldProtocolProperty = logSearchEnv.getProperties().get("logsearch_ui_port");
            oldPortProperty = logSearchEnv.getProperties().get("logsearch_ui_protocol");
          }

          Config logSearchProperties = cluster.getDesiredConfigByType("logsearch-properties");
          Config logFeederProperties = cluster.getDesiredConfigByType("logfeeder-properties");
          if (logSearchProperties != null && logFeederProperties != null) {
            configHelper.createConfigType(cluster, cluster.getDesiredStackVersion(), ambariManagementController,
                "logsearch-common-properties", Collections.emptyMap(), "ambari-upgrade",
                String.format("Updated logsearch-common-properties during Ambari Upgrade from %s to %s",
                    getSourceVersion(), getTargetVersion()));
            
            String defaultLogLevels = logSearchProperties.getProperties().get("logsearch.logfeeder.include.default.level");

            Set<String> removeProperties = Sets.newHashSet("logsearch.logfeeder.include.default.level");
            removeConfigurationPropertiesFromCluster(cluster, "logsearch-properties", removeProperties);

            Map<String, String> newLogSearchProperties = new HashMap<>();
            if (oldProtocolProperty != null) {
              newLogSearchProperties.put("logsearch.protocol", oldProtocolProperty);
            }

            if (oldPortProperty != null) {
              newLogSearchProperties.put("logsearch.http.port", oldPortProperty);
              newLogSearchProperties.put("logsearch.https.port", oldPortProperty);
            }
            if (!newLogSearchProperties.isEmpty()) {
              updateConfigurationPropertiesForCluster(cluster, "logsearch-properties", newLogSearchProperties, true, true);
            }

            Map<String, String> newLogfeederProperties = new HashMap<>();
            newLogfeederProperties.put("logfeeder.include.default.level", defaultLogLevels);
            updateConfigurationPropertiesForCluster(cluster, "logfeeder-properties", newLogfeederProperties, true, true);
          }

          Config logFeederLog4jProperties = cluster.getDesiredConfigByType("logfeeder-log4j");
          if (logFeederLog4jProperties != null) {
            String content = logFeederLog4jProperties.getProperties().get("content");
            if (content.contains("<!DOCTYPE log4j:configuration SYSTEM \"log4j.dtd\">")) {
              content = content.replace("<!DOCTYPE log4j:configuration SYSTEM \"log4j.dtd\">", "<!DOCTYPE log4j:configuration SYSTEM \"http://logging.apache.org/log4j/1.2/apidocs/org/apache/log4j/xml/doc-files/log4j.dtd\">");
              updateConfigurationPropertiesForCluster(cluster, "logfeeder-log4j", Collections.singletonMap("content", content), true, true);
            }
          }

          Config logSearchLog4jProperties = cluster.getDesiredConfigByType("logsearch-log4j");
          if (logSearchLog4jProperties != null) {
            String content = logSearchLog4jProperties.getProperties().get("content");
            if (content.contains("<!DOCTYPE log4j:configuration SYSTEM \"log4j.dtd\">")) {
              content = content.replace("<!DOCTYPE log4j:configuration SYSTEM \"log4j.dtd\">", "<!DOCTYPE log4j:configuration SYSTEM \"http://logging.apache.org/log4j/1.2/apidocs/org/apache/log4j/xml/doc-files/log4j.dtd\">");
              updateConfigurationPropertiesForCluster(cluster, "logsearch-log4j", Collections.singletonMap("content", content), true, true);
            }
          }

          Config logSearchServiceLogsConfig = cluster.getDesiredConfigByType("logsearch-service_logs-solrconfig");
          if (logSearchServiceLogsConfig != null) {
            String content = logSearchServiceLogsConfig.getProperties().get("content");
            if (content.contains("class=\"solr.admin.AdminHandlers\"")) {
              content = content.replaceAll("(?s)<requestHandler name=\"/admin/\".*?class=\"solr.admin.AdminHandlers\" />", "");
              updateConfigurationPropertiesForCluster(cluster, "logsearch-service_logs-solrconfig", Collections.singletonMap("content", content), true, true);
            }
          }

          Config logSearchAuditLogsConfig = cluster.getDesiredConfigByType("logsearch-audit_logs-solrconfig");
          if (logSearchAuditLogsConfig != null) {
            String content = logSearchAuditLogsConfig.getProperties().get("content");
            if (content.contains("class=\"solr.admin.AdminHandlers\"")) {
              content = content.replaceAll("(?s)<requestHandler name=\"/admin/\".*?class=\"solr.admin.AdminHandlers\" />", "");
              updateConfigurationPropertiesForCluster(cluster, "logsearch-audit_logs-solrconfig", Collections.singletonMap("content", content), true, true);
            }
          }
          
          Config logFeederOutputConfig = cluster.getDesiredConfigByType("logfeeder-output-config");
          if (logFeederOutputConfig != null) {
            String content = logFeederOutputConfig.getProperties().get("content");
            content = content.replace(
                "      \"collection\":\"{{logsearch_solr_collection_service_logs}}\",\n" +
                "      \"number_of_shards\": \"{{logsearch_collection_service_logs_numshards}}\",\n" +
                "      \"splits_interval_mins\": \"{{logsearch_service_logs_split_interval_mins}}\",\n",
                "      \"type\": \"service\",\n");

            content = content.replace(
                "      \"collection\":\"{{logsearch_solr_collection_audit_logs}}\",\n" +
                "      \"number_of_shards\": \"{{logsearch_collection_audit_logs_numshards}}\",\n" +
                "      \"splits_interval_mins\": \"{{logsearch_audit_logs_split_interval_mins}}\",\n",
                "      \"type\": \"audit\",\n");

            updateConfigurationPropertiesForCluster(cluster, "logfeeder-output-config", Collections.singletonMap("content", content), true, true);
          }
        }
      }
    }
  }
  
  /**
   * Updates Log Search configs.
   *
   * @throws AmbariException
   */
  protected void updateLogSearchConfigs() throws AmbariException {
    AmbariManagementController ambariManagementController = injector.getInstance(AmbariManagementController.class);
    Clusters clusters = ambariManagementController.getClusters();
    if (clusters != null) {
      Map<String, Cluster> clusterMap = clusters.getClusters();

      if (clusterMap != null && !clusterMap.isEmpty()) {
        for (final Cluster cluster : clusterMap.values()) {
          Collection<Config> configs = cluster.getAllConfigs();
          for (Config config : configs) {
            String configType = config.getType();
            if (!configType.endsWith("-logsearch-conf")) {
              continue;
            }
            
            Set<String> removeProperties = new HashSet<>();
            removeProperties.add("service_name");
            removeProperties.add("component_mappings");
            removeProperties.add("content");
            
            removeConfigurationPropertiesFromCluster(cluster, configType, removeProperties);
          }
        }
      }
    }
  }
}<|MERGE_RESOLUTION|>--- conflicted
+++ resolved
@@ -21,12 +21,8 @@
 import java.sql.SQLException;
 import java.util.ArrayList;
 import java.util.Collection;
-<<<<<<< HEAD
-import java.util.HashSet;
-=======
 import java.util.Collections;
 import java.util.HashMap;
->>>>>>> 9d802b7c
 import java.util.List;
 import java.util.Map;
 import java.util.Set;
@@ -215,20 +211,10 @@
   }
 
   /**
-<<<<<<< HEAD
-   * Performs the following operations on {@code clusterconfig}:
-   * <ul>
-   * <li>Adds the {@link #CLUSTER_CONFIG_SELECTED_COLUMN} to
-   * {@link #CLUSTER_CONFIG_TABLE}.
-   * <li>Adds the {@link #CLUSTER_CONFIG_SELECTED_TIMESTAMP_COLUMN} to
-   * {@link #CLUSTER_CONFIG_TABLE}.
-   * </ul>
-=======
    * Adds the {@value #HRC_OPS_DISPLAY_NAME_COLUMN} column to the
    * {@value #HOST_ROLE_COMMAND_TABLE} table.
    *
    * @throws SQLException
->>>>>>> 9d802b7c
    */
   private void addOpsDisplayNameColumnToHostRoleCommand() throws SQLException {
     dbAccessor.addColumn(HOST_ROLE_COMMAND_TABLE,
@@ -279,7 +265,7 @@
                 "logsearch-common-properties", Collections.emptyMap(), "ambari-upgrade",
                 String.format("Updated logsearch-common-properties during Ambari Upgrade from %s to %s",
                     getSourceVersion(), getTargetVersion()));
-            
+
             String defaultLogLevels = logSearchProperties.getProperties().get("logsearch.logfeeder.include.default.level");
 
             Set<String> removeProperties = Sets.newHashSet("logsearch.logfeeder.include.default.level");
@@ -338,7 +324,7 @@
               updateConfigurationPropertiesForCluster(cluster, "logsearch-audit_logs-solrconfig", Collections.singletonMap("content", content), true, true);
             }
           }
-          
+
           Config logFeederOutputConfig = cluster.getDesiredConfigByType("logfeeder-output-config");
           if (logFeederOutputConfig != null) {
             String content = logFeederOutputConfig.getProperties().get("content");
@@ -360,36 +346,4 @@
       }
     }
   }
-  
-  /**
-   * Updates Log Search configs.
-   *
-   * @throws AmbariException
-   */
-  protected void updateLogSearchConfigs() throws AmbariException {
-    AmbariManagementController ambariManagementController = injector.getInstance(AmbariManagementController.class);
-    Clusters clusters = ambariManagementController.getClusters();
-    if (clusters != null) {
-      Map<String, Cluster> clusterMap = clusters.getClusters();
-
-      if (clusterMap != null && !clusterMap.isEmpty()) {
-        for (final Cluster cluster : clusterMap.values()) {
-          Collection<Config> configs = cluster.getAllConfigs();
-          for (Config config : configs) {
-            String configType = config.getType();
-            if (!configType.endsWith("-logsearch-conf")) {
-              continue;
-            }
-            
-            Set<String> removeProperties = new HashSet<>();
-            removeProperties.add("service_name");
-            removeProperties.add("component_mappings");
-            removeProperties.add("content");
-            
-            removeConfigurationPropertiesFromCluster(cluster, configType, removeProperties);
-          }
-        }
-      }
-    }
-  }
 }