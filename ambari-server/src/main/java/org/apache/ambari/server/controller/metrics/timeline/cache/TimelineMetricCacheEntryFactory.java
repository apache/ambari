/*
 * Licensed to the Apache Software Foundation (ASF) under one
 * or more contributor license agreements.  See the NOTICE file
 * distributed with this work for additional information
 * regarding copyright ownership.  The ASF licenses this file
 * to you under the Apache License, Version 2.0 (the
 * "License"); you may not use this file except in compliance
 * with the License.  You may obtain a copy of the License at
 *
 *     http://www.apache.org/licenses/LICENSE-2.0
 *
 * Unless required by applicable law or agreed to in writing, software
 * distributed under the License is distributed on an "AS IS" BASIS,
 * WITHOUT WARRANTIES OR CONDITIONS OF ANY KIND, either express or implied.
 * See the License for the specific language governing permissions and
 * limitations under the License.
 */
package org.apache.ambari.server.controller.metrics.timeline.cache;

import java.io.IOException;
import java.util.Date;
import java.util.TreeMap;

import org.apache.ambari.server.configuration.ComponentSSLConfiguration;
import org.apache.ambari.server.configuration.Configuration;
import org.apache.ambari.server.controller.internal.URLStreamProvider;
import org.apache.ambari.server.controller.metrics.timeline.MetricsRequestHelper;
import org.apache.ambari.server.controller.spi.TemporalInfo;
import org.apache.hadoop.metrics2.sink.timeline.Precision;
import org.apache.hadoop.metrics2.sink.timeline.TimelineMetric;
import org.apache.hadoop.metrics2.sink.timeline.TimelineMetrics;
import org.apache.http.client.utils.URIBuilder;
import org.slf4j.Logger;
import org.slf4j.LoggerFactory;

import com.google.inject.Inject;
import com.google.inject.Singleton;

import net.sf.ehcache.constructs.blocking.UpdatingCacheEntryFactory;

@Singleton
public class TimelineMetricCacheEntryFactory implements UpdatingCacheEntryFactory {
  private final static Logger LOG = LoggerFactory.getLogger(TimelineMetricCacheEntryFactory.class);
  // Not declared final to ease unit test code and allow streamProvider
  // injection
  private MetricsRequestHelper requestHelperForGets;
  private MetricsRequestHelper requestHelperForUpdates;
  private final Long BUFFER_TIME_DIFF_CATCHUP_INTERVAL;

  @Inject
  public TimelineMetricCacheEntryFactory(Configuration configuration) {
    // Longer timeout for first cache miss
    requestHelperForGets = new MetricsRequestHelper(new URLStreamProvider(
      configuration.getMetricsRequestConnectTimeoutMillis(),
      configuration.getMetricsRequestReadTimeoutMillis(),
      ComponentSSLConfiguration.instance()));

    // Timeout setting different from first request timeout
    // Allows stale data to be returned at the behest of performance.
    requestHelperForUpdates = new MetricsRequestHelper(new URLStreamProvider(
      configuration.getMetricsRequestConnectTimeoutMillis(),
      configuration.getMetricsRequestIntervalReadTimeoutMillis(),
      ComponentSSLConfiguration.instance()));

    BUFFER_TIME_DIFF_CATCHUP_INTERVAL = configuration.getMetricRequestBufferTimeCatchupInterval();
  }

  /**
   * This method is called on a get element from cache call when key is not
   * found in cache, returns a value for the key to be cached.
   *
   * @param key @org.apache.ambari.server.controller.metrics.timeline.cache.TimelineAppMetricCacheKey
   * @return @org.apache.hadoop.metrics2.sink.timeline.TimelineMetrics
   * @throws Exception
   */
  @Override
  public Object createEntry(Object key) throws Exception {
    LOG.debug("Creating cache entry since none exists, key = {}", key);
    TimelineAppMetricCacheKey metricCacheKey = (TimelineAppMetricCacheKey) key;

    TimelineMetrics timelineMetrics = null;
    try {
      URIBuilder uriBuilder = new URIBuilder(metricCacheKey.getSpec());
      timelineMetrics = requestHelperForGets.fetchTimelineMetrics(uriBuilder,
        metricCacheKey.getTemporalInfo().getStartTimeMillis(),
        metricCacheKey.getTemporalInfo().getEndTimeMillis());
    } catch (IOException io) {
      LOG.debug("Caught IOException on fetching metrics. {}", io.getMessage());
      throw io;
    }

    TimelineMetricsCacheValue value = null;

    if (timelineMetrics != null && !timelineMetrics.getMetrics().isEmpty()) {
      value = new TimelineMetricsCacheValue(
        metricCacheKey.getTemporalInfo().getStartTime(),
        metricCacheKey.getTemporalInfo().getEndTime(),
        timelineMetrics, // Null or empty should prompt a refresh
        Precision.getPrecision(metricCacheKey.getTemporalInfo().getStartTimeMillis(),
          metricCacheKey.getTemporalInfo().getEndTimeMillis()) //Initial Precision
      );

      LOG.debug("Created cache entry: {}", value);
    }

    return value;
  }

  /**
   * Called on a get call for existing values in the cache,
   * the necessary locking code is present in the get call and this call
   * should update the value of the cache entry before returning.
   *
   * @param key @org.apache.ambari.server.controller.metrics.timeline.cache.TimelineAppMetricCacheKey
   * @param value @org.apache.hadoop.metrics2.sink.timeline.TimelineMetrics
   * @throws Exception
   */
  @Override
  public void updateEntryValue(Object key, Object value) throws Exception {
    TimelineAppMetricCacheKey metricCacheKey = (TimelineAppMetricCacheKey) key;
    TimelineMetricsCacheValue existingMetrics = (TimelineMetricsCacheValue) value;

    LOG.debug("Updating cache entry, key: {}, with value = {}", key, value);

    Long existingSeriesStartTime = existingMetrics.getStartTime();
    Long existingSeriesEndTime = existingMetrics.getEndTime();

    TemporalInfo newTemporalInfo = metricCacheKey.getTemporalInfo();
    Long requestedStartTime = newTemporalInfo.getStartTimeMillis();
    Long requestedEndTime = newTemporalInfo.getEndTimeMillis();

    // Calculate new start and end times
    URIBuilder uriBuilder = new URIBuilder(metricCacheKey.getSpec());

    Precision requestedPrecision = Precision.getPrecision(requestedStartTime, requestedEndTime);
    Precision currentPrecision = existingMetrics.getPrecision();

    Long newStartTime = null;
    Long newEndTime = null;
    if(!requestedPrecision.equals(currentPrecision)) {
      // Ignore cache entry. Get the entire data from the AMS and update the cache.
      LOG.debug("Precision changed from {} to {}", currentPrecision, requestedPrecision);
      newStartTime = requestedStartTime;
      newEndTime = requestedEndTime;
    } else {
      //Get only the metric values for the delta period from the cache.
      LOG.debug("No change in precision {}", currentPrecision);
      newStartTime = getRefreshRequestStartTime(existingSeriesStartTime,
          existingSeriesEndTime, requestedStartTime);
      newEndTime = getRefreshRequestEndTime(existingSeriesStartTime,
          existingSeriesEndTime, requestedEndTime);
    }

    // Cover complete overlap scenario
    // time axis: |-------- exSt ----- reqSt ------ reqEnd ----- exEnd ---------|
    if (newEndTime > newStartTime &&
       !((newStartTime.equals(existingSeriesStartTime) &&
       newEndTime.equals(existingSeriesEndTime)) && requestedPrecision.equals(currentPrecision)) ) {

      LOG.debug("Existing cached timeseries startTime = {}, endTime = {}",
        new Date(getMillisecondsTime(existingSeriesStartTime)), new Date(getMillisecondsTime(existingSeriesEndTime)));

      LOG.debug("Requested timeseries startTime = {}, endTime = {}",
        new Date(getMillisecondsTime(newStartTime)), new Date(getMillisecondsTime(newEndTime)));

      // Update spec with new start and end time
      uriBuilder.setParameter("startTime", String.valueOf(newStartTime));
      uriBuilder.setParameter("endTime", String.valueOf(newEndTime));
      uriBuilder.setParameter("precision",requestedPrecision.toString());

      try {
        TimelineMetrics newTimeSeries = requestHelperForUpdates.fetchTimelineMetrics(uriBuilder, newStartTime, newEndTime);

        // Update existing time series with new values
        updateTimelineMetricsInCache(newTimeSeries, existingMetrics,
          getMillisecondsTime(requestedStartTime),
          getMillisecondsTime(requestedEndTime), !currentPrecision.equals(requestedPrecision));

        // Replace old boundary values
        existingMetrics.setStartTime(requestedStartTime);
        existingMetrics.setEndTime(requestedEndTime);
        existingMetrics.setPrecision(requestedPrecision);

      } catch (IOException io) {
        if (LOG.isDebugEnabled()) {
          LOG.debug("Exception retrieving metrics.", io);
        }
        throw io;
      }
    } else {
      LOG.debug("Skip updating cache with new startTime = {}, new endTime = {}",
        new Date(getMillisecondsTime(newStartTime)), new Date(getMillisecondsTime(newEndTime)));
    }
  }

  /**
   * Update cache with new timeseries data
   */
  protected void updateTimelineMetricsInCache(TimelineMetrics newMetrics,
      TimelineMetricsCacheValue timelineMetricsCacheValue,
      Long requestedStartTime, Long requestedEndTime, boolean removeAll) {

    TimelineMetrics existingTimelineMetrics = timelineMetricsCacheValue.getTimelineMetrics();

    // Remove values that do not fit before adding new data
    updateExistingMetricValues(existingTimelineMetrics, requestedStartTime,
      requestedEndTime, removeAll);

    if (newMetrics != null && !newMetrics.getMetrics().isEmpty()) {
      for (TimelineMetric timelineMetric : newMetrics.getMetrics()) {
        if (LOG.isTraceEnabled()) {
          TreeMap<Long, Double> sortedMetrics = new TreeMap<>(timelineMetric.getMetricValues());

          LOG.trace("New metric: {} # {}, startTime = {}, endTime = {}",
            timelineMetric.getMetricName(), timelineMetric.getMetricValues().size(), sortedMetrics.firstKey(), sortedMetrics.lastKey());
        }

        TimelineMetric existingMetric = null;

        for (TimelineMetric metric : existingTimelineMetrics.getMetrics()) {
          if (metric.equalsExceptTime(timelineMetric)) {
            existingMetric = metric;
          }
        }

        if (existingMetric != null) {
          // Add new ones
          existingMetric.getMetricValues().putAll(timelineMetric.getMetricValues());

          if (LOG.isTraceEnabled()) {
            TreeMap<Long, Double> sortedMetrics = new TreeMap<>(existingMetric.getMetricValues());
<<<<<<< HEAD
            LOG.trace("Merged metric: " + timelineMetric.getMetricName() + ", " +
              "Final size: " + existingMetric.getMetricValues().size() + ", startTime = " +
              sortedMetrics.firstKey() + ", endTime = " + sortedMetrics.lastKey());
=======
            LOG.trace("Merged metric: {}, Final size: {}, startTime = {}, endTime = {}",
              timelineMetric.getMetricName(), existingMetric.getMetricValues().size(), sortedMetrics.firstKey(), sortedMetrics.lastKey());
>>>>>>> 9d802b7c
          }
        } else {
          existingTimelineMetrics.getMetrics().add(timelineMetric);
        }
      }
    }
  }

  // Remove out of band data from the cache
  private void updateExistingMetricValues(TimelineMetrics existingMetrics,
      Long requestedStartTime, Long requestedEndTime, boolean removeAll) {

    for (TimelineMetric existingMetric : existingMetrics.getMetrics()) {
      if (removeAll) {
        existingMetric.setMetricValues(new TreeMap<>());
      } else {
        TreeMap<Long, Double> existingMetricValues = existingMetric.getMetricValues();
        LOG.trace("Existing metric: {} # {}", existingMetric.getMetricName(), existingMetricValues.size());

        // Retain only the values that are within the [requestStartTime, requestedEndTime] window
        existingMetricValues.headMap(requestedStartTime,false).clear();
        existingMetricValues.tailMap(requestedEndTime, false).clear();
      }
    }
  }

  // Scenario: Regular graph updates
  // time axis: |-------- exSt ----- reqSt ------ exEnd ----- reqEnd ---------|
  // Scenario: Selective graph updates
  // time axis: |-------- exSt ----- exEnd ------ reqSt ----- reqEnd ---------|
  // Scenario: Extended time window
  // time axis: |-------- reSt ----- exSt ------- extEnd ---- reqEnd ---------|
  protected Long getRefreshRequestStartTime(Long existingSeriesStartTime,
      Long existingSeriesEndTime, Long requestedStartTime) {
    Long diff = requestedStartTime - existingSeriesEndTime;
    Long startTime = requestedStartTime;

    if (diff < 0 && requestedStartTime > existingSeriesStartTime) {
      // Regular graph updates
      // Overlapping timeseries data refresh only new part
      // Account for missing data on the trailing edge due to buffering
      startTime = getTimeShiftedStartTime(existingSeriesEndTime);
    }

    LOG.trace("Requesting timeseries data with new startTime = {}", new Date(getMillisecondsTime(startTime)));

    return startTime;
  }

  // Scenario: Regular graph updates
  // time axis: |-------- exSt ----- reqSt ------ exEnd ----- reqEnd ---------|
  // Scenario: Old data request /w overlap
  // time axis: |-------- reqSt ----- exSt ------ reqEnd ----- extEnd --------|
  // Scenario: Very Old data request /wo overlap
  // time axis: |-------- reqSt ----- reqEnd ------ exSt ----- extEnd --------|
  protected Long getRefreshRequestEndTime(Long existingSeriesStartTime,
      Long existingSeriesEndTime, Long requestedEndTime) {
    Long endTime = requestedEndTime;
    Long diff = requestedEndTime - existingSeriesEndTime;
    if (diff < 0 && requestedEndTime > existingSeriesStartTime) {
      // End time overlaps existing timeseries
      // Get only older data that might not be in the cache
      endTime = existingSeriesStartTime;
    }

    LOG.trace("Requesting timeseries data with new endTime = {}", new Date(getMillisecondsTime(endTime)));
    return endTime;
  }

  /**
   * Time shift by a constant taking into account Epoch vs millis
   */
  private long getTimeShiftedStartTime(long startTime) {
    if (startTime < 9999999999l) {
      // Epoch time
      return startTime - (BUFFER_TIME_DIFF_CATCHUP_INTERVAL / 1000);
    } else {
      return startTime - BUFFER_TIME_DIFF_CATCHUP_INTERVAL;
    }
  }

  private long getMillisecondsTime(long time) {
    if (time < 9999999999l) {
      return time * 1000;
    } else {
      return time;
    }
  }
}<|MERGE_RESOLUTION|>--- conflicted
+++ resolved
@@ -229,14 +229,8 @@
 
           if (LOG.isTraceEnabled()) {
             TreeMap<Long, Double> sortedMetrics = new TreeMap<>(existingMetric.getMetricValues());
-<<<<<<< HEAD
-            LOG.trace("Merged metric: " + timelineMetric.getMetricName() + ", " +
-              "Final size: " + existingMetric.getMetricValues().size() + ", startTime = " +
-              sortedMetrics.firstKey() + ", endTime = " + sortedMetrics.lastKey());
-=======
             LOG.trace("Merged metric: {}, Final size: {}, startTime = {}, endTime = {}",
               timelineMetric.getMetricName(), existingMetric.getMetricValues().size(), sortedMetrics.firstKey(), sortedMetrics.lastKey());
->>>>>>> 9d802b7c
           }
         } else {
           existingTimelineMetrics.getMetrics().add(timelineMetric);
