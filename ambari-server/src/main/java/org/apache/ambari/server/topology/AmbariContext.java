--- conflicted
+++ resolved
@@ -361,14 +361,9 @@
     }
   }
 
-<<<<<<< HEAD
   private void createAmbariServiceAndComponentResources(ClusterTopology topology, String clusterName, Map<StackId, Long> repoVersionByStack) {
     Set<ServiceGroupRequest> serviceGroupRequests = topology.getComponents()
-      .map(c -> new ServiceGroupRequest(clusterName, c.effectiveServiceGroupName()))
-=======
-    Set<ServiceGroupRequest> serviceGroupRequests = serviceGroups.stream()
-      .map(serviceGroupName -> new ServiceGroupRequest(clusterName, serviceGroupName, Iterables.getFirst(topology.getBlueprint().getStackIds(), null).getStackId()))
->>>>>>> 6912c653
+      .map(c -> new ServiceGroupRequest(clusterName, c.effectiveServiceGroupName(), c.stackId().getStackId()))
       .collect(toSet());
 
     Set<ServiceRequest> serviceRequests = topology.getComponents()
