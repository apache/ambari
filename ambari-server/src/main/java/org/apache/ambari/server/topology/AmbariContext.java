--- conflicted
+++ resolved
@@ -445,13 +445,8 @@
 
   public RequestStatusResponse installHost(String hostName, String clusterName, Collection<String> skipInstallForComponents, Collection<String> dontSkipInstallForComponents, boolean skipFailure) {
     try {
-<<<<<<< HEAD
       return getHostComponentResourceProvider().install(clusterName, hostName, skipInstallForComponents,
-        dontSkipInstallForComponents, skipFailure);
-=======
-      return getHostResourceProvider().install(clusterName, hostName, skipInstallForComponents,
         dontSkipInstallForComponents, skipFailure, true);
->>>>>>> 60e54750
     } catch (Exception e) {
       LOG.error("INSTALL Host request submission failed:", e);
       throw new RuntimeException("INSTALL Host request submission failed: " + e, e);
