/*
 * Licensed to the Apache Software Foundation (ASF) under one
 * or more contributor license agreements.  See the NOTICE file
 * distributed with this work for additional information
 * regarding copyright ownership.  The ASF licenses this file
 * to you under the Apache License, Version 2.0 (the
 * "License"); you may not use this file except in compliance
 * with the License.  You may obtain a copy of the License at
 * <p/>
 * http://www.apache.org/licenses/LICENSE-2.0
 * <p/>
 * Unless required by applicable law or agreed to in writing, software
 * distributed under the License is distributed on an "AS IS" BASIS,
 * WITHOUT WARRANTIES OR CONDITIONS OF ANY KIND, either express or implied.
 * See the License for the specific language governing permissions and
 * limitations under the License.
 */

package org.apache.ambari.server.topology;

import java.util.Collection;
import java.util.Collections;
import java.util.Comparator;
import java.util.HashMap;
import java.util.HashSet;
import java.util.List;
import java.util.Map;
import java.util.Set;
import java.util.SortedSet;
import java.util.TreeSet;
import java.util.concurrent.Callable;
import java.util.concurrent.atomic.AtomicLong;
import java.util.concurrent.locks.Lock;

import javax.annotation.Nullable;
import javax.inject.Inject;

import org.apache.ambari.server.AmbariException;
import org.apache.ambari.server.ClusterNotFoundException;
import org.apache.ambari.server.DuplicateResourceException;
import org.apache.ambari.server.Role;
import org.apache.ambari.server.RoleCommand;
import org.apache.ambari.server.actionmanager.HostRoleCommand;
import org.apache.ambari.server.actionmanager.HostRoleCommandFactory;
import org.apache.ambari.server.actionmanager.HostRoleStatus;
import org.apache.ambari.server.controller.AmbariManagementController;
import org.apache.ambari.server.controller.AmbariServer;
import org.apache.ambari.server.controller.ClusterRequest;
import org.apache.ambari.server.controller.ConfigGroupRequest;
import org.apache.ambari.server.controller.ConfigurationRequest;
import org.apache.ambari.server.controller.RequestStatusResponse;
import org.apache.ambari.server.controller.RootComponent;
import org.apache.ambari.server.controller.ServiceComponentHostRequest;
import org.apache.ambari.server.controller.ServiceComponentRequest;
import org.apache.ambari.server.controller.ServiceGroupRequest;
import org.apache.ambari.server.controller.ServiceRequest;
import org.apache.ambari.server.controller.StackV2;
import org.apache.ambari.server.controller.internal.AbstractResourceProvider;
import org.apache.ambari.server.controller.internal.ComponentResourceProvider;
import org.apache.ambari.server.controller.internal.ConfigGroupResourceProvider;
import org.apache.ambari.server.controller.internal.HostComponentResourceProvider;
import org.apache.ambari.server.controller.internal.HostResourceProvider;
import org.apache.ambari.server.controller.internal.ProvisionClusterRequest;
import org.apache.ambari.server.controller.internal.RequestImpl;
import org.apache.ambari.server.controller.internal.ServiceDependencyResourceProvider;
import org.apache.ambari.server.controller.internal.ServiceGroupDependencyResourceProvider;
import org.apache.ambari.server.controller.internal.ServiceGroupResourceProvider;
import org.apache.ambari.server.controller.internal.ServiceResourceProvider;
import org.apache.ambari.server.controller.internal.VersionDefinitionResourceProvider;
import org.apache.ambari.server.controller.predicate.EqualsPredicate;
import org.apache.ambari.server.controller.spi.ClusterController;
import org.apache.ambari.server.controller.spi.Predicate;
import org.apache.ambari.server.controller.spi.Resource;
import org.apache.ambari.server.controller.utilities.ClusterControllerHelper;
import org.apache.ambari.server.orm.dao.RepositoryVersionDAO;
import org.apache.ambari.server.orm.entities.RepositoryVersionEntity;
import org.apache.ambari.server.security.authorization.AuthorizationException;
import org.apache.ambari.server.state.Cluster;
import org.apache.ambari.server.state.Clusters;
import org.apache.ambari.server.state.Config;
import org.apache.ambari.server.state.ConfigFactory;
import org.apache.ambari.server.state.ConfigHelper;
import org.apache.ambari.server.state.DesiredConfig;
import org.apache.ambari.server.state.Host;
import org.apache.ambari.server.state.RepositoryType;
import org.apache.ambari.server.state.SecurityType;
import org.apache.ambari.server.state.StackId;
import org.apache.ambari.server.state.configgroup.ConfigGroup;
import org.apache.ambari.server.utils.RetryHelper;
import org.slf4j.Logger;
import org.slf4j.LoggerFactory;

import com.google.common.collect.Iterables;
import com.google.common.collect.Sets;
import com.google.common.util.concurrent.Striped;
import com.google.inject.Provider;


/**
 * Provides topology related information as well as access to the core Ambari functionality.
 */
public class AmbariContext {

  public enum TaskType {INSTALL, START}

  @Inject
  private PersistedState persistedState;

  /**
   * Used for creating read-only instances of existing {@link Config} in order
   * to send them to the {@link ConfigGroupResourceProvider} to create
   * {@link ConfigGroup}s.
   */
  @Inject
  ConfigFactory configFactory;

  @Inject
  RepositoryVersionDAO repositoryVersionDAO;

  /**
   * Used for getting configuration property values from stack and services.
   */
  @Inject
  private Provider<ConfigHelper> configHelper;

  private static AmbariManagementController controller;
  private static ClusterController clusterController;
  //todo: task id's.  Use existing mechanism for getting next task id sequence
  private final static AtomicLong nextTaskId = new AtomicLong(10000);

  private static HostRoleCommandFactory hostRoleCommandFactory;
  private static HostResourceProvider hostResourceProvider;
  private static ServiceGroupResourceProvider serviceGroupResourceProvider;
  private static ServiceDependencyResourceProvider serviceDependencyResourceProvider;
  private static ServiceGroupDependencyResourceProvider serviceGroupDependencyResourceProvider;
  private static ServiceResourceProvider serviceResourceProvider;
  private static ComponentResourceProvider componentResourceProvider;
  private static HostComponentResourceProvider hostComponentResourceProvider;
  private static VersionDefinitionResourceProvider versionDefinitionResourceProvider;

  private final static Logger LOG = LoggerFactory.getLogger(AmbariContext.class);


  /**
   * When config groups are created using Blueprints these are created when
   * hosts join a hostgroup and are added to the corresponding config group.
   * Since hosts join in parallel there might be a race condition in creating
   * the config group a host is to be added to. Thus we need to synchronize
   * the creation of config groups with the same name.
   */
  private Striped<Lock> configGroupCreateLock = Striped.lazyWeakLock(1);

  public boolean isClusterKerberosEnabled(long clusterId) {
    Cluster cluster;
    try {
      cluster = getController().getClusters().getClusterById(clusterId);
    } catch (AmbariException e) {
      throw new RuntimeException("Parent Cluster resource doesn't exist.  clusterId= " + clusterId);
    }
    return cluster.getSecurityType() == SecurityType.KERBEROS;
  }

  //todo: change return type to a topology abstraction
  public HostRoleCommand createAmbariTask(long requestId, long stageId, String component, String host,
                                          TaskType type, boolean skipFailure) {
    HostRoleCommand task = hostRoleCommandFactory.create(
            host, Role.valueOf(component), null, RoleCommand.valueOf(type.name()), false, skipFailure);
    task.setStatus(HostRoleStatus.PENDING);
    task.setCommandDetail(String.format("Logical Task: %s component %s on host %s", type.name(), component, host));
    task.setTaskId(nextTaskId.getAndIncrement());
    task.setRequestId(requestId);
    task.setStageId(stageId);

    return task;
  }

  //todo: change return type to a topology abstraction
  public HostRoleCommand createAmbariTask(long taskId, long requestId, long stageId,
                                          String component, String host, TaskType type, boolean skipFailure) {
    synchronized (nextTaskId) {
      if (nextTaskId.get() <= taskId) {
        nextTaskId.set(taskId + 1);
      }
    }

    HostRoleCommand task = hostRoleCommandFactory.create(
        host, Role.valueOf(component), null, RoleCommand.valueOf(type.name()), false, skipFailure);
    task.setStatus(HostRoleStatus.PENDING);
    task.setCommandDetail(String.format("Logical Task: %s component %s on host %s",
        type.name(), component, host));
    task.setTaskId(taskId);
    task.setRequestId(requestId);
    task.setStageId(stageId);

    return task;
  }

  public HostRoleCommand getPhysicalTask(long id) {
    return getController().getActionManager().getTaskById(id);
  }

  public Collection<HostRoleCommand> getPhysicalTasks(Collection<Long> ids) {
    return getController().getActionManager().getTasks(ids);
  }

  public void createAmbariResources(ClusterTopology topology, String clusterName, SecurityType securityType) {

    StackV2 stack = topology.getBlueprint().getStacks().iterator().next();

    createAmbariClusterResource(clusterName, stack.getName(), stack.getVersion(), securityType);
    createAmbariServiceAndComponentResources(topology, clusterName);
  }

  public void createAmbariClusterResource(String clusterName, String stackName, String stackVersion, SecurityType securityType) {
    String stackInfo = String.format("%s-%s", stackName, stackVersion);
    final ClusterRequest clusterRequest = new ClusterRequest(null, clusterName, null, securityType, stackInfo, null);

    try {
      RetryHelper.executeWithRetry(new Callable<Object>() {
        @Override
        public Object call() throws Exception {
          getController().createCluster(clusterRequest);
          return null;
        }
      });

    } catch (AmbariException e) {
      LOG.error("Failed to create Cluster resource: ", e);
      if (e.getCause() instanceof DuplicateResourceException) {
        throw new IllegalArgumentException(e);
      } else {
        throw new RuntimeException("Failed to create Cluster resource: " + e, e);
      }
    }
  }

  public void createAmbariServiceAndComponentResources(ClusterTopology topology, String clusterName) {

    Collection<ServiceGroup> serviceGroups = topology.getBlueprint().getServiceGroups();
    Set<ServiceGroupRequest> serviceGroupRequests = new HashSet<>();
    Set<ServiceRequest> serviceRequests = new HashSet<>();
    Set<ServiceComponentRequest> componentRequests = new HashSet<>();

    for (ServiceGroup serviceGroup : serviceGroups) {
      serviceGroupRequests.add(new ServiceGroupRequest(clusterName, serviceGroup.getName()));

      for (Service service : serviceGroup.getServices()) {
        String credentialStoreEnabled = topology.getBlueprint().getCredentialStoreEnabled(service.getType());

        String stackIdStr = service.getStackId();
        StackV2 stack = topology.getBlueprint().getStackById(stackIdStr);
        StackId stackId = new StackId(stack.getName(), stack.getVersion());
        RepositoryVersionEntity repoVersion = repositoryVersionDAO.findByStackAndVersion(stackId, stack.getRepoVersion());

        if (null == repoVersion) {
          throw new IllegalArgumentException(String.format(
            "Could not identify repository version with stack %s and version %s for installing services. "
              + "Specify a valid version with '%s'",
            stackId, stack.getRepoVersion(), ProvisionClusterRequest.REPO_VERSION_PROPERTY));
        }

        // only use a STANDARD repo when creating a new cluster
        if (repoVersion.getType() != RepositoryType.STANDARD) {
          throw new IllegalArgumentException(String.format(
            "Unable to create a cluster using the following repository since it is not a STANDARD type: %s",
            repoVersion));
        }

        serviceRequests.add(new ServiceRequest(clusterName, serviceGroup.getName(), service.getType(), service.getName(),
          repoVersion.getId(), null, credentialStoreEnabled, null));

        for (ComponentV2 component : topology.getBlueprint().getComponents(service)) {
          String recoveryEnabled = topology.getBlueprint().getRecoveryEnabled(component);
          componentRequests.add(new ServiceComponentRequest(clusterName, serviceGroup.getName(), service.getName(),
            component.getName(), null, recoveryEnabled));
        }
      }

    }
    try {
      getServiceGroupResourceProvider().createServiceGroups(serviceGroupRequests);
      getServiceResourceProvider().createServices(serviceRequests);
      getComponentResourceProvider().createComponents(componentRequests);
    } catch (AmbariException | AuthorizationException e) {
      throw new RuntimeException("Failed to persist service and component resources: " + e, e);
    }

    // set all services state to INSTALLED->STARTED
    // this is required so the user can start failed services at the service level
    Map<String, Object> installProps = new HashMap<>();
    installProps.put(ServiceResourceProvider.SERVICE_SERVICE_STATE_PROPERTY_ID, "INSTALLED");
    installProps.put(ServiceResourceProvider.SERVICE_CLUSTER_NAME_PROPERTY_ID, clusterName);
    Map<String, Object> startProps = new HashMap<>();
    startProps.put(ServiceResourceProvider.SERVICE_SERVICE_STATE_PROPERTY_ID, "STARTED");
    startProps.put(ServiceResourceProvider.SERVICE_CLUSTER_NAME_PROPERTY_ID, clusterName);
    Predicate predicate = new EqualsPredicate<>(
    ServiceResourceProvider.SERVICE_CLUSTER_NAME_PROPERTY_ID, clusterName);
    try {
      getServiceResourceProvider().updateResources(
      new RequestImpl(null, Collections.singleton(installProps), null, null), predicate);

      getServiceResourceProvider().updateResources(
      new RequestImpl(null, Collections.singleton(startProps), null, null), predicate);
    } catch (Exception e) {
      // just log as this won't prevent cluster from being provisioned correctly
      LOG.error("Unable to update state of services during cluster provision: " + e, e);
    }
  }

  public void createAmbariHostResources(long  clusterId, String hostName, Map<Service, Collection<ComponentV2>> components)  {
    Host host;
    try {
      host = getController().getClusters().getHost(hostName);
    } catch (AmbariException e) {
      // system exception, shouldn't occur
      throw new RuntimeException(String.format(
          "Unable to obtain host instance '%s' when persisting host resources", hostName));
    }

    Cluster cluster = null;
    try {
      cluster = getController().getClusters().getClusterById(clusterId);
    } catch (AmbariException e) {
      LOG.error("Cannot get cluster for clusterId = " + clusterId, e);
      throw new RuntimeException(e);
    }
    String clusterName = cluster.getClusterName();

    Map<String, Object> properties = new HashMap<>();
    properties.put(HostResourceProvider.HOST_CLUSTER_NAME_PROPERTY_ID, clusterName);
    properties.put(HostResourceProvider.HOST_HOST_NAME_PROPERTY_ID, hostName);
    properties.put(HostResourceProvider.HOST_RACK_INFO_PROPERTY_ID, host.getRackInfo());

    try {
      getHostResourceProvider().createHosts(new RequestImpl(null, Collections.singleton(properties), null, null));
    } catch (AmbariException | AuthorizationException e) {
      LOG.error("Unable to create host component resource for host {}", hostName, e);
      throw new RuntimeException(String.format("Unable to create host resource for host '%s': %s",
          hostName, e.toString()), e);
    }

    final Set<ServiceComponentHostRequest> requests = new HashSet<>();

    for (Map.Entry<Service, Collection<ComponentV2>> entry : components.entrySet()) {
      Service service = entry.getKey();
      for (ComponentV2 component : entry.getValue()) {
        //todo: handle this in a generic manner.  These checks are all over the code
        try {
<<<<<<< HEAD
          if (cluster.getService(service.getName()) != null && !component.getType().equals("AMBARI_SERVER")) {
            requests.add(new ServiceComponentHostRequest(clusterName, service.getServiceGroup().getName(),
              service.getName(), component.getName(), hostName, null));
=======
          if (cluster.getService(service) != null && !component.equals(RootComponent.AMBARI_SERVER.name())) {
            requests.add(new ServiceComponentHostRequest(clusterName, service, component, hostName, null));
>>>>>>> b2655aa6
          }
        } catch(AmbariException se) {
          LOG.warn("Service already deleted from cluster: {}", service);
        }
      }
    }
    try {
      RetryHelper.executeWithRetry(new Callable<Object>() {
        @Override
        public Object call() throws Exception {
          getController().createHostComponents(requests);
          return null;
        }
      });
    } catch (AmbariException e) {
      LOG.error("Unable to create host component resource for host {}", hostName, e);
      throw new RuntimeException(String.format("Unable to create host component resource for host '%s': %s",
          hostName, e.toString()), e);
    }
  }

  public Long getNextRequestId() {
    return getController().getActionManager().getNextRequestId();
  }

  public synchronized static AmbariManagementController getController() {
    if (controller == null) {
      controller = AmbariServer.getController();
    }
    return controller;
  }

  public synchronized static ClusterController getClusterController() {
    if (clusterController == null) {
      clusterController = ClusterControllerHelper.getClusterController();
    }
    return clusterController;
  }

  public static void init(HostRoleCommandFactory factory) {
    hostRoleCommandFactory = factory;
  }

  public void registerHostWithConfigGroup(final String hostName, final ClusterTopology topology, final String groupName) {
    String qualifiedGroupName = getConfigurationGroupName(topology.getBlueprint().getName(), groupName);

    Lock configGroupLock = configGroupCreateLock.get(qualifiedGroupName);

    try {
      configGroupLock.lock();

      boolean hostAdded = RetryHelper.executeWithRetry(new Callable<Boolean>() {
        @Override
        public Boolean call() throws Exception {
          return addHostToExistingConfigGroups(hostName, topology, qualifiedGroupName);
        }
      });
      if (!hostAdded) {
        createConfigGroupsAndRegisterHost(topology, groupName);
      }
    } catch (Exception e) {
      LOG.error("Unable to register config group for host: ", e);
      throw new RuntimeException("Unable to register config group for host: " + hostName);
    }
    finally {
      configGroupLock.unlock();
    }
  }

  public RequestStatusResponse installHost(String hostName, String clusterName, Collection<String> skipInstallForComponents, Collection<String> dontSkipInstallForComponents, boolean skipFailure) {
    try {
      return getHostResourceProvider().install(clusterName, hostName, skipInstallForComponents,
        dontSkipInstallForComponents, skipFailure);
    } catch (Exception e) {
      LOG.error("INSTALL Host request submission failed:", e);
      throw new RuntimeException("INSTALL Host request submission failed: " + e, e);
    }
  }

  public RequestStatusResponse startHost(String hostName, String clusterName, Collection<String> installOnlyComponents, boolean skipFailure) {
    try {
      return getHostComponentResourceProvider().start(clusterName, hostName, installOnlyComponents, skipFailure);
    } catch (Exception e) {
      LOG.error("START Host request submission failed:", e);
      throw new RuntimeException("START Host request submission failed: " + e, e);
    }
  }

  /**
   * Persist cluster state for the ambari UI.  Setting this state informs that UI that a cluster has been
   * installed and started and that the monitoring screen for the cluster should be displayed to the user.
   *
   * @param clusterName  cluster name
   * @param stackName    stack name
   * @param stackVersion stack version
   */
  public void persistInstallStateForUI(String clusterName, String stackName, String stackVersion) {
    String stackInfo = String.format("%s-%s", stackName, stackVersion);
    final ClusterRequest clusterRequest = new ClusterRequest(null, clusterName, "INSTALLED", null, stackInfo, null);

    try {
      RetryHelper.executeWithRetry(new Callable<Object>() {
        @Override
        public Object call() throws Exception {
          getController().updateClusters(Collections.singleton(clusterRequest), null);
          return null;
        }
      });
    } catch (AmbariException e) {
      LOG.error("Unable to set install state for UI", e);
    }
  }

  //todo: non topology type shouldn't be returned
  public List<ConfigurationRequest> createConfigurationRequests(Map<String, Object> clusterProperties) {
    return AbstractResourceProvider.getConfigurationRequests("Clusters", clusterProperties);
  }

  public void setConfigurationOnCluster(final ClusterRequest clusterRequest) {
    try {
      RetryHelper.executeWithRetry(new Callable<Object>() {
        @Override
        public Object call() throws Exception {
          getController().updateClusters(Collections.singleton(clusterRequest), null);
          return null;
        }
      });
    } catch (AmbariException e) {
      LOG.error("Failed to set configurations on cluster: ", e);
      throw new RuntimeException("Failed to set configurations on cluster: " + e, e);
    }
  }

  /**
   * Verifies that all desired configurations have reached the resolved state
   *   before proceeding with the install
   *
   * @param clusterName name of the cluster
   * @param updatedConfigTypes set of config types that are required to be in the TOPOLOGY_RESOLVED state
   *
   * @throws AmbariException upon any system-level error that occurs
   */
  public void waitForConfigurationResolution(String clusterName, Set<String> updatedConfigTypes) throws AmbariException {
    Cluster cluster = getController().getClusters().getCluster(clusterName);
    boolean shouldWaitForResolution = true;
    while (shouldWaitForResolution) {
      int numOfRequestsStillRequiringResolution = 0;

      // for all config types specified
      for (String actualConfigType : updatedConfigTypes) {
        // get the actual cluster config for comparison
        DesiredConfig actualConfig = cluster.getDesiredConfigs().get(actualConfigType);
        if (actualConfig == null && actualConfigType.equals("core-site")) {
          continue;
        }
        if (!actualConfig.getTag().equals(TopologyManager.TOPOLOGY_RESOLVED_TAG)) {
          // if any expected config is not resolved, deployment must wait
          LOG.info("Config type " + actualConfigType + " not resolved yet, Blueprint deployment will wait until configuration update is completed");
          numOfRequestsStillRequiringResolution++;
        } else {
          LOG.info("Config type " + actualConfigType + " is resolved in the cluster config.");
        }
      }

      if (numOfRequestsStillRequiringResolution == 0) {
        // all configs are resolved, deployment can continue
        LOG.info("All required configuration types are in the " + TopologyManager.TOPOLOGY_RESOLVED_TAG + " state.  Blueprint deployment can now continue.");
        shouldWaitForResolution = false;
      } else {
        LOG.info("Waiting for " + numOfRequestsStillRequiringResolution + " configuration types to be resolved before Blueprint deployment can continue");

        try {
          // sleep before checking the config again
          Thread.sleep(100);
        } catch (InterruptedException e) {
          LOG.warn("sleep interrupted");
        }
      }
    }
  }

  /**
   * Verifies if the given cluster has at least one desired configuration transitioned through
   * TopologyManager.INITIAL -> .... -> TopologyManager.TOPOLOGY_RESOLVED -> ....
   * @param clusterId the identifier of the cluster to be checked
   * @return true if the cluster
   */
  public boolean isTopologyResolved(long clusterId) {
    boolean isTopologyResolved = false;
    try {
      Cluster cluster = getController().getClusters().getClusterById(clusterId);

      // Check through the various cluster config versions that these transitioned through TopologyManager.INITIAL -> .... -> TopologyManager.TOPOLOGY_RESOLVED -> ....
      Map<String, Set<DesiredConfig>> allDesiredConfigsByType = cluster.getAllDesiredConfigVersions();

      for (String configType: allDesiredConfigsByType.keySet()) {
        Set<DesiredConfig> desiredConfigVersions = allDesiredConfigsByType.get(configType);

        SortedSet<DesiredConfig> desiredConfigsOrderedByVersion = new TreeSet<>(new Comparator<DesiredConfig>() {
          @Override
          public int compare(DesiredConfig o1, DesiredConfig o2) {
            if (o1.getVersion() < o2.getVersion()) {
              return -1;
            }

            if (o1.getVersion() > o2.getVersion()) {
              return 1;
            }

            return 0;
          }
        });

        desiredConfigsOrderedByVersion.addAll(desiredConfigVersions);

        int tagMatchState = 0; // 0 -> INITIAL -> tagMatchState = 1 -> TOPLOGY_RESOLVED -> tagMatchState = 2

        for (DesiredConfig config: desiredConfigsOrderedByVersion) {
          if (config.getTag().equals(TopologyManager.INITIAL_CONFIG_TAG) && tagMatchState == 0) {
            tagMatchState = 1;
          } else if (config.getTag().equals(TopologyManager.TOPOLOGY_RESOLVED_TAG) && tagMatchState == 1) {
            tagMatchState = 2;
            break;
          }
        }

        if (tagMatchState == 2) {
          isTopologyResolved = true;
          break;
        }
      }

    } catch (ClusterNotFoundException e) {
      LOG.info("Attempted to determine if configuration is topology resolved for a non-existent cluster: {}",
              clusterId);
    } catch (AmbariException e) {
      throw new RuntimeException(
              "Unable to determine if cluster config is topology resolved due to unknown error: " + e, e);
    }

    return isTopologyResolved;
  }

  public PersistedState getPersistedTopologyState() {
    return persistedState;
  }

  public boolean isHostRegisteredWithCluster(long clusterId, String host) {
    boolean found = false;
    try {
      Collection<Host> hosts = getController().getClusters().getClusterById(clusterId).getHosts();
      for (Host h : hosts) {
        if (h.getHostName().equals(host)) {
          found = true;
          break;
        }
      }
    } catch (AmbariException e) {
      throw new RuntimeException(String.format("Unable to get hosts for cluster ID = %s: %s", clusterId, e), e);
    }
    return found;
  }

  public long getClusterId(String clusterName) throws AmbariException {
    return getController().getClusters().getCluster(clusterName).getClusterId();
  }

  public String getClusterName(long clusterId) throws AmbariException {
    return getController().getClusters().getClusterById(clusterId).getClusterName();
  }

  /**
   * Add the new host to an existing config group.
   */
  private boolean addHostToExistingConfigGroups(String hostName, ClusterTopology topology, String configGroupName) {
    boolean addedHost = false;
    Clusters clusters;
    Cluster cluster;
    try {
      clusters = getController().getClusters();
      cluster = clusters.getClusterById(topology.getClusterId());
    } catch (AmbariException e) {
      throw new RuntimeException(String.format(
          "Attempt to add hosts to a non-existent cluster: '%s'", topology.getClusterId()));
    }
    // I don't know of a method to get config group by name
    //todo: add a method to get config group by name
    Map<Long, ConfigGroup> configGroups = cluster.getConfigGroups();
    for (ConfigGroup group : configGroups.values()) {
      if (group.getName().equals(configGroupName)) {
        try {
          Host host = clusters.getHost(hostName);
          addedHost = true;
          if (! group.getHosts().containsKey(host.getHostId())) {
            group.addHost(host);
          }

        } catch (AmbariException e) {
          // shouldn't occur, this host was just added to the cluster
          throw new RuntimeException(String.format(
              "An error occurred while registering host '%s' with config group '%s' ", hostName, group.getName()), e);
        }
      }
    }
    return addedHost;
  }

  /**
   * Register config groups for host group scoped configuration.
   * For each host group with configuration specified in the blueprint, a config group is created
   * and the hosts associated with the host group are assigned to the config group.
   */
  private void createConfigGroupsAndRegisterHost(ClusterTopology topology, String groupName) throws AmbariException {

    Map<Service, Map<String, Config>> groupConfigs = new HashMap<>();


    // only get user provided configuration for host group per service which includes only CCT/HG and BP/HG properties
    Collection<Service> serviceConfigurations = topology.getHostGroupInfo().get(groupName).getServiceConfigs();
    serviceConfigurations.forEach(service -> {
      Map<String, Map<String, String>> userProvidedGroupProperties = service.getConfiguration().getProperties();

      // iterate over topo host group configs which were defined in
      for (Map.Entry<String, Map<String, String>> entry : userProvidedGroupProperties.entrySet()) {
        String type = entry.getKey();
        Config config = configFactory.createReadOnly(type, groupName, entry.getValue(), null);
        //todo: attributes
        Map<String, Config> serviceConfigs = groupConfigs.get(service);
        if (serviceConfigs == null) {
          serviceConfigs = new HashMap<>();
          groupConfigs.put(service, serviceConfigs);
        }
        serviceConfigs.put(type, config);
      }
    });

    String bpName = topology.getBlueprint().getName();
    for (Map.Entry<Service, Map<String, Config>> entry : groupConfigs.entrySet()) {
      Service service = entry.getKey();
      Map<String, Config> serviceConfigs = entry.getValue();
      String absoluteGroupName = getConfigurationGroupName(bpName, groupName);
      Collection<String> groupHosts;

      groupHosts = topology.getHostGroupInfo().
          get(groupName).getHostNames();

      // remove hosts that are not assigned to the cluster yet
      String clusterName = null;
      try {
        clusterName = getClusterName(topology.getClusterId());
      } catch (AmbariException e) {
        LOG.error("Cannot get cluster name for clusterId = " + topology.getClusterId(), e);
        throw new RuntimeException(e);
      }

      final Map<String, Host> clusterHosts = getController().getClusters().getHostsForCluster(clusterName);
      Iterable<String> filteredGroupHosts = Iterables.filter(groupHosts, new com.google.common.base.Predicate<String>() {
        @Override
        public boolean apply(@Nullable String groupHost) {
          return clusterHosts.containsKey(groupHost);
        }
      });

      ConfigGroupRequest request = new ConfigGroupRequest(null, clusterName,
        absoluteGroupName, service.getName(), service.getServiceGroupName(), service.getName(), "Host Group Configuration",
        Sets.newHashSet(filteredGroupHosts), serviceConfigs);

      // get the config group provider and create config group resource
      ConfigGroupResourceProvider configGroupProvider = (ConfigGroupResourceProvider)
          getClusterController().ensureResourceProvider(Resource.Type.ConfigGroup);

      try {
        configGroupProvider.createResources(Collections.singleton(request));
      } catch (Exception e) {
        LOG.error("Failed to create new configuration group: " + e);
        throw new RuntimeException("Failed to create new configuration group: " + e, e);
      }
    }
  }

  /**
   * Get a config group name based on a bp and host group.
   *
   * @param bpName        blueprint name
   * @param hostGroupName host group name
   * @return config group name
   */
  private String getConfigurationGroupName(String bpName, String hostGroupName) {
    return String.format("%s:%s", bpName, hostGroupName);
  }

  /**
   * Gets an instance of {@link ConfigHelper} for classes which are not
   * dependency injected.
   *
   * @return a {@link ConfigHelper} instance.
   */
  public ConfigHelper getConfigHelper() {
    return configHelper.get();
  }

  private synchronized HostResourceProvider getHostResourceProvider() {
    if (hostResourceProvider == null) {
      hostResourceProvider = (HostResourceProvider)
          ClusterControllerHelper.getClusterController().ensureResourceProvider(Resource.Type.Host);

    }
    return hostResourceProvider;
  }

  private synchronized HostComponentResourceProvider getHostComponentResourceProvider() {
    if (hostComponentResourceProvider == null) {
      hostComponentResourceProvider = (HostComponentResourceProvider)
          ClusterControllerHelper.getClusterController().ensureResourceProvider(Resource.Type.HostComponent);

    }
    return hostComponentResourceProvider;
  }

  private synchronized ServiceGroupResourceProvider getServiceGroupResourceProvider() {
    if (serviceGroupResourceProvider == null) {
      serviceGroupResourceProvider = (ServiceGroupResourceProvider) ClusterControllerHelper.
      getClusterController().ensureResourceProvider(Resource.Type.ServiceGroup);
    }
    return serviceGroupResourceProvider;
  }

  private synchronized ServiceGroupDependencyResourceProvider getServiceGroupDependencyResourceProvider() {
    if (serviceGroupDependencyResourceProvider == null) {
      serviceGroupResourceProvider = (ServiceGroupResourceProvider) ClusterControllerHelper.
              getClusterController().ensureResourceProvider(Resource.Type.ServiceGroupDependency);
    }
    return serviceGroupDependencyResourceProvider;
  }

  private synchronized ServiceDependencyResourceProvider getServiceDependencyResourceProvider() {
    if (serviceDependencyResourceProvider == null) {
      serviceDependencyResourceProvider = (ServiceDependencyResourceProvider) ClusterControllerHelper.
              getClusterController().ensureResourceProvider(Resource.Type.ServiceGroup);
    }
    return serviceDependencyResourceProvider;
  }

  private synchronized ServiceResourceProvider getServiceResourceProvider() {
    if (serviceResourceProvider == null) {
      serviceResourceProvider = (ServiceResourceProvider) ClusterControllerHelper.
          getClusterController().ensureResourceProvider(Resource.Type.Service);
    }
    return serviceResourceProvider;
  }

  private synchronized ComponentResourceProvider getComponentResourceProvider() {
    if (componentResourceProvider == null) {
      componentResourceProvider = (ComponentResourceProvider) ClusterControllerHelper.
          getClusterController().ensureResourceProvider(Resource.Type.Component);
    }
    return componentResourceProvider;
  }

  private synchronized VersionDefinitionResourceProvider getVersionDefinitionResourceProvider() {
    if (versionDefinitionResourceProvider == null) {
      versionDefinitionResourceProvider = (VersionDefinitionResourceProvider) ClusterControllerHelper.
          getClusterController().ensureResourceProvider(Resource.Type.VersionDefinition);
    }
    return versionDefinitionResourceProvider;

  }

}<|MERGE_RESOLUTION|>--- conflicted
+++ resolved
@@ -346,14 +346,10 @@
       for (ComponentV2 component : entry.getValue()) {
         //todo: handle this in a generic manner.  These checks are all over the code
         try {
-<<<<<<< HEAD
-          if (cluster.getService(service.getName()) != null && !component.getType().equals("AMBARI_SERVER")) {
+          if (cluster.getService(service.getName()) != null && !RootComponent.AMBARI_SERVER.name().equals("AMBARI_SERVER")) {
             requests.add(new ServiceComponentHostRequest(clusterName, service.getServiceGroup().getName(),
               service.getName(), component.getName(), hostName, null));
-=======
-          if (cluster.getService(service) != null && !component.equals(RootComponent.AMBARI_SERVER.name())) {
-            requests.add(new ServiceComponentHostRequest(clusterName, service, component, hostName, null));
->>>>>>> b2655aa6
+
           }
         } catch(AmbariException se) {
           LOG.warn("Service already deleted from cluster: {}", service);
