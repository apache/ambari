--- conflicted
+++ resolved
@@ -50,11 +50,8 @@
 import org.apache.ambari.server.state.Mpack;
 import org.apache.ambari.server.state.Service;
 import org.apache.ambari.server.state.ServiceComponent;
-<<<<<<< HEAD
 import org.apache.ambari.server.state.ServiceInfo;
 import org.apache.ambari.server.state.StackId;
-=======
->>>>>>> 7bedbef6
 import org.apache.ambari.server.state.UpgradeContext;
 import org.apache.ambari.server.state.UpgradeContext.UpgradeSummary;
 import org.apache.ambari.server.state.UpgradeContextFactory;
@@ -226,30 +223,9 @@
       final Host host = cluster.getHost(executionCommand.getHostname());  // can be null on internal commands
       if (null == executionCommand.getRepositoryFile() && null != host) {
         final CommandRepository commandRepository;
-<<<<<<< HEAD
         RepoOsEntity osEntity = repoVersionHelper.getOSEntityForHost(mpackEntity, host);
         commandRepository = repoVersionHelper.getCommandRepository(mpack, osEntity);
         executionCommand.setRepositoryFile(commandRepository);
-=======
-        final Service service = cluster.getService(serviceName);
-        final String componentName = executionCommand.getComponentName();
-
-        try {
-          if (null != componentName) {
-            ServiceComponent serviceComponent = service.getServiceComponent(componentName);
-            commandRepository = repoVersionHelper.getCommandRepository(cluster, serviceComponent, host);
-          } else {
-            RepositoryVersionEntity repoVersion = service.getDesiredRepositoryVersion();
-            RepoOsEntity osEntity = repoVersionHelper.getOSEntityForHost(host, repoVersion);
-            commandRepository = repoVersionHelper.getCommandRepository(repoVersion, osEntity);
-          }
-          executionCommand.setRepositoryFile(commandRepository);
-
-        } catch (SystemException e) {
-          LOG.debug("Unable to find command repository with a correct operating system for host {}",
-              host, e);
-        }
->>>>>>> 7bedbef6
       }
 
     } catch (ClusterNotFoundException cnfe) {
@@ -310,14 +286,9 @@
         }
       }
 
-<<<<<<< HEAD
       if (null != stackEntity) {
         StackId stackId = new StackId(stackEntity);
-        ambariMetaInfo.getStack(stackId.getStackName(),
-          stackId.getStackVersion());
-
-=======
->>>>>>> 7bedbef6
+
         if (!commandParams.containsKey(HOOKS_FOLDER)) {
           commandParams.put(HOOKS_FOLDER,configuration.getProperty(Configuration.HOOKS_FOLDER));
         }
