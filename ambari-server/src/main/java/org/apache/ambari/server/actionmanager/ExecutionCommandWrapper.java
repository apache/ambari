--- conflicted
+++ resolved
@@ -17,27 +17,20 @@
  */
 package org.apache.ambari.server.actionmanager;
 
-<<<<<<< HEAD
-=======
 import static org.apache.ambari.server.agent.ExecutionCommand.KeyNames.HOOKS_FOLDER;
 import static org.apache.ambari.server.agent.ExecutionCommand.KeyNames.SERVICE_PACKAGE_FOLDER;
 
-import java.util.Collection;
->>>>>>> 212ee1cb
 import java.util.HashMap;
 import java.util.Map;
 import java.util.TreeMap;
 
 import org.apache.ambari.server.AmbariException;
 import org.apache.ambari.server.ClusterNotFoundException;
-<<<<<<< HEAD
 import org.apache.ambari.server.ServiceNotFoundException;
-=======
-import org.apache.ambari.server.RoleCommand;
->>>>>>> 212ee1cb
 import org.apache.ambari.server.agent.AgentCommand.AgentCommandType;
 import org.apache.ambari.server.agent.ExecutionCommand;
 import org.apache.ambari.server.agent.ExecutionCommand.KeyNames;
+import org.apache.ambari.server.api.services.AmbariMetaInfo;
 import org.apache.ambari.server.orm.dao.HostRoleCommandDAO;
 import org.apache.ambari.server.orm.entities.RepositoryVersionEntity;
 import org.apache.ambari.server.state.Cluster;
@@ -46,6 +39,9 @@
 import org.apache.ambari.server.state.DesiredConfig;
 import org.apache.ambari.server.state.Service;
 import org.apache.ambari.server.state.ServiceComponent;
+import org.apache.ambari.server.state.ServiceInfo;
+import org.apache.ambari.server.state.StackId;
+import org.apache.ambari.server.state.StackInfo;
 import org.apache.commons.collections.MapUtils;
 import org.apache.commons.lang.StringUtils;
 import org.slf4j.Logger;
@@ -73,6 +69,12 @@
 
   @Inject
   private Gson gson;
+
+  /**
+   * Used for injecting hooks and common-services into the command.
+   */
+  @Inject
+  private AmbariMetaInfo ambariMetaInfo;
 
   @AssistedInject
   public ExecutionCommandWrapper(@Assisted String jsonExecutionCommand) {
@@ -208,7 +210,6 @@
             repositoryVersion = service.getDesiredRepositoryVersion();
           }
 
-<<<<<<< HEAD
           String componentName = executionCommand.getComponentName();
           if (!StringUtils.isEmpty(componentName)) {
             ServiceComponent serviceComponent = service.getServiceComponent(
@@ -219,40 +220,29 @@
             }
           }
         }
-=======
-      // set the version for the command if it's not already set
-      if (!commandParams.containsKey(KeyNames.VERSION)) {
-        // the cluster's effective version should be used for this command
-        ClusterVersionEntity effectiveClusterVersion = cluster.getEffectiveClusterVersion();
-
-        // in the event that the effective version is NULL (meaning that most
-        // likely the cluster is still being provisioned), then send down the
-        // version if this is not an install command
-        if (null == effectiveClusterVersion
-            && executionCommand.getRoleCommand() != RoleCommand.INSTALL) {
-          Collection<ClusterVersionEntity> clusterVersions = cluster.getAllClusterVersions();
-          if (clusterVersions.size() == 1) {
-            effectiveClusterVersion = clusterVersions.iterator().next();
-          }
-        }
-
-        if (null != effectiveClusterVersion) {
-          commandParams.put(KeyNames.VERSION,
-              effectiveClusterVersion.getRepositoryVersion().getVersion());
-        }
-      }
-
-      // add the stack and common-services folders to the command, but only if
-      // they don't exist - they may have been put on here with specific
-      // values ahead of time
-      StackId stackId = cluster.getDesiredStackVersion();
-      StackInfo stackInfo = ambariMetaInfo.getStack(stackId.getStackName(),
-          stackId.getStackVersion());
->>>>>>> 212ee1cb
+
+        Map<String, String> commandParams = executionCommand.getCommandParams();
 
         if (null != repositoryVersion) {
-          executionCommand.getCommandParams().put(KeyNames.VERSION, repositoryVersion.getVersion());
+          commandParams.put(KeyNames.VERSION, repositoryVersion.getVersion());
           executionCommand.getHostLevelParams().put(KeyNames.CURRENT_VERSION, repositoryVersion.getVersion());
+
+          StackId stackId = repositoryVersion.getStackId();
+          StackInfo stackInfo = ambariMetaInfo.getStack(stackId.getStackName(),
+              stackId.getStackVersion());
+
+          if (!commandParams.containsKey(HOOKS_FOLDER)) {
+            commandParams.put(HOOKS_FOLDER, stackInfo.getStackHooksFolder());
+          }
+
+          if (!commandParams.containsKey(SERVICE_PACKAGE_FOLDER)) {
+            if (!StringUtils.isEmpty(serviceName)) {
+              ServiceInfo serviceInfo = ambariMetaInfo.getService(stackId.getStackName(),
+                  stackId.getStackVersion(), serviceName);
+
+              commandParams.put(SERVICE_PACKAGE_FOLDER, serviceInfo.getServicePackageFolder());
+            }
+          }
         }
       } catch (ServiceNotFoundException serviceNotFoundException) {
         // it's possible that there are commands specified for a service where
