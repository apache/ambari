--- conflicted
+++ resolved
@@ -31,12 +31,9 @@
   private final String name;
 
   @Nullable
-<<<<<<< HEAD
-=======
   private final String mpackInstance;
 
   @Nullable
->>>>>>> 018fc96a
   private final StackId stackId;
 
   @Nullable
@@ -48,16 +45,10 @@
     this(name, null, null, null);
   }
 
-<<<<<<< HEAD
-  public Component(String name, @Nullable StackId stackId, @Nullable String serviceInstance, ProvisionAction provisionAction) {
-    this.name = name;
-    this.stackId = stackId;
-=======
   public Component(String name, @Nullable String mpackInstance, @Nullable String serviceInstance) {
     this.name = name;
     this.stackId = null;
     this.mpackInstance = mpackInstance;
->>>>>>> 018fc96a
     this.serviceInstance = serviceInstance;
     this.provisionAction = null;
   }
@@ -94,12 +85,10 @@
   }
 
 
-<<<<<<< HEAD
-=======
   public String getMpackInstance() {
     return this.mpackInstance;
   }
->>>>>>> 018fc96a
+
   /**
    * @return the service instance this component belongs to. Can be {@code null} if component does not belong to a service
    * instance (there is a single service of the component's service type)
@@ -111,7 +100,7 @@
   /**
    * Gets the provision action associated with this component.
    *
-   * @return the provision action for this component, whichRequest's Mpack instances isRequest's Mpack instances is
+   * @return the provision action for this component, which
    *         may be null if the default action is to be used
    */
   public ProvisionAction getProvisionAction() {
@@ -123,10 +112,7 @@
     return com.google.common.base.Objects.toStringHelper(this)
       .add("name", name)
       .add("stackId", stackId)
-<<<<<<< HEAD
-=======
       .add("mpackInstance", mpackInstance)
->>>>>>> 018fc96a
       .add("serviceInstance", serviceInstance)
       .add("provisionAction", provisionAction)
       .toString();
@@ -140,20 +126,14 @@
     Component component = (Component) o;
     return Objects.equals(name, component.name) &&
       Objects.equals(stackId, component.stackId) &&
-<<<<<<< HEAD
-=======
       Objects.equals(mpackInstance, component.mpackInstance) &&
->>>>>>> 018fc96a
+      Objects.equals(stackId, component.stackId) &&
       Objects.equals(serviceInstance, component.serviceInstance) &&
       provisionAction == component.provisionAction;
   }
 
   @Override
   public int hashCode() {
-<<<<<<< HEAD
-    return Objects.hash(name, stackId, serviceInstance, provisionAction);
-=======
     return Objects.hash(name, stackId, mpackInstance, serviceInstance, provisionAction);
->>>>>>> 018fc96a
   }
 }