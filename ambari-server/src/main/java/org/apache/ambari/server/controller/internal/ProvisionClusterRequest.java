/*
 * Licensed to the Apache Software Foundation (ASF) under one
 * or more contributor license agreements.  See the NOTICE file
 * distributed with this work for additional information
 * regarding copyright ownership.  The ASF licenses this file
 * to you under the Apache License, Version 2.0 (the
 * "License"); you may not use this file except in compliance
 * with the License.  You may obtain a copy of the License at
 *
 *     http://www.apache.org/licenses/LICENSE-2.0
 *
 * Unless required by applicable law or agreed to in writing, software
 * distributed under the License is distributed on an "AS IS" BASIS,
 * WITHOUT WARRANTIES OR CONDITIONS OF ANY KIND, either express or implied.
 * See the License for the specific language governing permissions and
 * limitations under the License.
 */
package org.apache.ambari.server.controller.internal;

import static java.util.stream.Collectors.toList;
<<<<<<< HEAD

import java.io.IOException;
=======
import static java.util.stream.Collectors.toSet;
import static org.apache.ambari.server.topology.TopologyManager.KDC_ADMIN_CREDENTIAL;

>>>>>>> 5be3604f
import java.util.Arrays;
import java.util.Collection;
import java.util.HashMap;
import java.util.Map;
import java.util.Set;

import org.apache.ambari.server.api.predicate.InvalidQueryException;
import org.apache.ambari.server.security.encryption.CredentialStoreType;
import org.apache.ambari.server.stack.NoSuchStackException;
import org.apache.ambari.server.state.SecurityType;
import org.apache.ambari.server.state.StackId;
import org.apache.ambari.server.state.quicklinksprofile.QuickLinksProfileBuilder;
import org.apache.ambari.server.state.quicklinksprofile.QuickLinksProfileEvaluationException;
import org.apache.ambari.server.topology.BlueprintFactory;
import org.apache.ambari.server.topology.ConfigRecommendationStrategy;
import org.apache.ambari.server.topology.Configuration;
import org.apache.ambari.server.topology.ConfigurationFactory;
import org.apache.ambari.server.topology.Credential;
import org.apache.ambari.server.topology.HostGroupInfo;
import org.apache.ambari.server.topology.InvalidTopologyTemplateException;
import org.apache.ambari.server.topology.ManagementPackMapping;
import org.apache.ambari.server.topology.MpackInstance;
import org.apache.ambari.server.topology.NoSuchBlueprintException;
import org.apache.ambari.server.topology.ProvisionRequest;
import org.apache.ambari.server.topology.SecurityConfiguration;
import org.slf4j.Logger;
import org.slf4j.LoggerFactory;

import com.fasterxml.jackson.core.type.TypeReference;
import com.fasterxml.jackson.databind.DeserializationFeature;
import com.fasterxml.jackson.databind.ObjectMapper;
import com.google.common.base.Enums;
import com.google.common.base.Optional;
import com.google.common.base.Strings;

/**
 * Request for provisioning a cluster.
 */
@SuppressWarnings("unchecked")
public class ProvisionClusterRequest extends BaseClusterRequest implements ProvisionRequest {
  /**
   * host groups property name
   */
  public static final String HOSTGROUPS_PROPERTY = "host_groups";

  /**
   * host group name property name
   */
  public static final String HOSTGROUP_NAME_PROPERTY = "name";

  /**
   * host group host count property name
   */
  public static final String HOSTGROUP_HOST_COUNT_PROPERTY = "host_count";

  /**
   * host group host predicate property name
   */
  public static final String HOSTGROUP_HOST_PREDICATE_PROPERTY = "host_predicate";

  /**
   * host group host fqdn property name
   */
  public static final String HOSTGROUP_HOST_FQDN_PROPERTY = "fqdn";


  /**
   * rack info property name
   */
  public static final String HOSTGROUP_HOST_RACK_INFO_PROPERTY = "rack_info";

  /**
   * host group hosts property name
   */
  public static final String HOSTGROUP_HOSTS_PROPERTY = "hosts";

  /**
   * configurations property name
   */
  public static final String CONFIGURATIONS_PROPERTY = "configurations";

  /**
   * default password property name
   */
  public static final String DEFAULT_PASSWORD_PROPERTY = "default_password";

  /**
   * configuration recommendation strategy property name
   */
  public static final String CONFIG_RECOMMENDATION_STRATEGY = "config_recommendation_strategy";

  /**
   * The repo version to use
   */
  public static final String REPO_VERSION_PROPERTY = "repository_version";

  /**
   * The repo version id to use
   */
  public static final String REPO_VERSION_ID_PROPERTY = "repository_version_id";

  /**
   * The global quick link filters property
   */
  public static final String QUICKLINKS_PROFILE_FILTERS_PROPERTY = "quicklinks_profile/filters";

  /**
   * The service and component level quick link filters property
   */
  public static final String QUICKLINKS_PROFILE_SERVICES_PROPERTY = "quicklinks_profile/services";

  public static final String MANAGEMENT_PACK_MAPPINGS_PROPERTY = "management_pack_mappings";

<<<<<<< HEAD
  public static final String MPACK_INSTANCES_PROPERTY = BlueprintResourceProvider.MPACK_INSTANCES_PROPERTY_ID;

=======
>>>>>>> 5be3604f
  public static final String MPACK_INSTANCE_PROPERTY = "mpack_instance";

  public static final String COMPONENT_NAME_PROPERTY = "component_name";

  /**
   * configuration factory
   */
  private static ConfigurationFactory configurationFactory = new ConfigurationFactory();

  /**
   * cluster name
   */
  private String clusterName;

  /**
   * default password
   */
  private String defaultPassword;

  private Map<String, Credential> credentialsMap;

  /**
   * configuration recommendation strategy
   */
  private final ConfigRecommendationStrategy configRecommendationStrategy;

  private String repoVersion;

  private Long repoVersionId;

  private final String quickLinksProfileJson;

<<<<<<< HEAD
  private Collection<MpackInstance> mpackInstances;
=======
  private final Collection<MpackInstance> mpackInstances;
  private final Set<StackId> stackIds;
>>>>>>> 5be3604f

  private final static Logger LOG = LoggerFactory.getLogger(ProvisionClusterRequest.class);

  /**
   * Constructor.
   *
   * @param properties  request properties
   * @param securityConfiguration  security config related properties
   */
  public ProvisionClusterRequest(String rawRequestBody, Map<String, Object> properties, SecurityConfiguration securityConfiguration) throws
    InvalidTopologyTemplateException {
    this.rawRequestBody = rawRequestBody;

    setClusterName(String.valueOf(properties.get(
      ClusterResourceProvider.CLUSTER_NAME_PROPERTY_ID)));

    if (properties.containsKey(REPO_VERSION_PROPERTY)) {
      repoVersion = properties.get(REPO_VERSION_PROPERTY).toString();
    }

    if (properties.containsKey(REPO_VERSION_ID_PROPERTY)) {
      repoVersionId = Long.parseLong(properties.get(REPO_VERSION_ID_PROPERTY).toString());
    }

    if (properties.containsKey(DEFAULT_PASSWORD_PROPERTY)) {
      defaultPassword = String.valueOf(properties.get(DEFAULT_PASSWORD_PROPERTY));
    }

    try {
      parseBlueprint(properties);
    } catch (NoSuchStackException e) {
      throw new InvalidTopologyTemplateException("The specified stack doesn't exist: " + e, e);
    } catch (NoSuchBlueprintException e) {
      throw new InvalidTopologyTemplateException("The specified blueprint doesn't exist: " + e, e);
    }

    Configuration configuration = configurationFactory.getConfiguration((Collection<Map<String, String>>) properties.get(CONFIGURATIONS_PROPERTY));
    configuration.setParentConfiguration(blueprint.getConfiguration());
    setConfiguration(configuration);

    parseHostGroupInfo(properties);

    this.securityConfiguration = securityConfiguration;
    this.credentialsMap = parseCredentials(properties);
    if (securityConfiguration != null && securityConfiguration.getType() == SecurityType.KERBEROS && getCredentialsMap().get(KDC_ADMIN_CREDENTIAL) == null) {
      throw new InvalidTopologyTemplateException(KDC_ADMIN_CREDENTIAL + " is missing from request.");
    }

    this.configRecommendationStrategy = parseConfigRecommendationStrategy(properties);

    setProvisionAction(parseProvisionAction(properties));

<<<<<<< HEAD
    processMpackInstances(properties);
=======
    mpackInstances = BlueprintFactory.createMpackInstances(properties);
    stackIds = mpackInstances.stream().map(MpackInstance::getStackId).collect(toSet()); // FIXME persist these
>>>>>>> 5be3604f

    try {
      this.quickLinksProfileJson = processQuickLinksProfile(properties);
    } catch (QuickLinksProfileEvaluationException ex) {
      throw new InvalidTopologyTemplateException("Invalid quick links profile", ex);
    }
  }

  private void processMpackInstances(Map<String, Object> properties) throws InvalidTopologyTemplateException {
    if (properties.containsKey(MPACK_INSTANCES_PROPERTY)) {
      ObjectMapper mapper = new ObjectMapper();
      mapper.disable(DeserializationFeature.FAIL_ON_UNKNOWN_PROPERTIES);
      try {
        String mpackInstancesJson = mapper.writeValueAsString(properties.get(MPACK_INSTANCES_PROPERTY));
        this.mpackInstances = mapper.readValue(mpackInstancesJson,
          new TypeReference<Collection<MpackInstance>>() {});
      }
      catch (IOException ex) {
        throw new InvalidTopologyTemplateException("Cannot process mpack instances.", ex);
      }
    }
  }

  private String processQuickLinksProfile(Map<String, Object> properties) throws QuickLinksProfileEvaluationException {
    Object globalFilters = properties.get(QUICKLINKS_PROFILE_FILTERS_PROPERTY);
    Object serviceFilters = properties.get(QUICKLINKS_PROFILE_SERVICES_PROPERTY);
    return (null != globalFilters || null != serviceFilters) ?
      new QuickLinksProfileBuilder().buildQuickLinksProfile(globalFilters, serviceFilters) : null;
  }


  private Map<String, Credential> parseCredentials(Map<String, Object> properties) throws
    InvalidTopologyTemplateException {
    HashMap<String, Credential> credentialHashMap = new HashMap<>();
    Set<Map<String, String>> credentialsSet = (Set<Map<String, String>>) properties.get(ClusterResourceProvider.CREDENTIALS);
    if (credentialsSet != null) {
      for (Map<String, String> credentialMap : credentialsSet) {
        String alias = Strings.emptyToNull(credentialMap.get("alias"));
        if (alias == null) {
          throw new InvalidTopologyTemplateException("credential.alias property is missing.");
        }
        String principal = Strings.emptyToNull(credentialMap.get("principal"));
        if (principal == null) {
          throw new InvalidTopologyTemplateException("credential.principal property is missing.");
        }
        String key = Strings.emptyToNull(credentialMap.get("key"));
        if (key == null) {
          throw new InvalidTopologyTemplateException("credential.key is missing.");
        }
        String typeString = Strings.emptyToNull(credentialMap.get("type"));
        if (typeString == null) {
          throw new InvalidTopologyTemplateException("credential.type is missing.");
        }
        CredentialStoreType type = Enums.getIfPresent(CredentialStoreType.class, typeString.toUpperCase()).orNull();
        if (type == null) {
          throw new InvalidTopologyTemplateException(
              String.format("credential.type [%s] is invalid. acceptable values: %s", typeString.toUpperCase(),
                  Arrays.toString(CredentialStoreType.values())));
        }
        credentialHashMap.put(alias, new Credential(alias, principal, key, type));
      }
    }
    return credentialHashMap;
  }

  public Map<String, Credential> getCredentialsMap() {
    return credentialsMap;
  }

  public String getClusterName() {
    return clusterName;
  }

  public void setClusterName(String clusterName) {
    this.clusterName = clusterName;
  }

  @Override
  public ConfigRecommendationStrategy getConfigRecommendationStrategy() {
    return configRecommendationStrategy;
  }

  @Override
  public Long getClusterId() {
    return clusterId;
  }

  public void setClusterId(Long clusterId) {
    this.clusterId = clusterId;
  }

  @Override
  public Type getType() {
    return Type.PROVISION;
  }

  @Override
  public String getDescription() {
    return String.format("Provision Cluster '%s'", clusterName);
  }

  /**
   * Parse blueprint.
   *
   * @param properties  request properties
   *
   * @throws NoSuchStackException     if specified stack doesn't exist
   * @throws NoSuchBlueprintException if specified blueprint doesn't exist
   */
  private void parseBlueprint(Map<String, Object> properties) throws NoSuchStackException, NoSuchBlueprintException {
    String blueprintName = String.valueOf(properties.get(ClusterResourceProvider.BLUEPRINT));
    // set blueprint field
    setBlueprint(getBlueprintFactory().getBlueprint(blueprintName));

    if (blueprint == null) {
      throw new NoSuchBlueprintException(blueprintName);
    }
  }

  /**
   * Parse host group information.
   *
   * @param properties  request properties
   *
   * @throws InvalidTopologyTemplateException  if any validation checks on properties fail
   */
  private void parseHostGroupInfo(Map<String, Object> properties) throws InvalidTopologyTemplateException {
    Collection<Map<String, Object>> hostGroups =
      (Collection<Map<String, Object>>) properties.get(HOSTGROUPS_PROPERTY);

    if (hostGroups == null || hostGroups.isEmpty()) {
      throw new InvalidTopologyTemplateException("'host_groups' element must be included in cluster create body");
    }

    for (Map<String, Object> hostGroupProperties : hostGroups) {
      processHostGroup(hostGroupProperties);
    }
  }

  /**
   * Process host group properties.
   *
   * @param hostGroupProperties  host group properties
   *
   * @throws InvalidTopologyTemplateException if any validation checks on properties fail
   */
  private void processHostGroup(Map<String, Object> hostGroupProperties) throws InvalidTopologyTemplateException {
    String name = String.valueOf(hostGroupProperties.get(HOSTGROUP_NAME_PROPERTY));
    // String.valueOf() converts null to "null"
    if (name == null || name.equals("null") || name.isEmpty()) {
      throw new InvalidTopologyTemplateException("All host groups must contain a 'name' element");
    }

    HostGroupInfo hostGroupInfo = new HostGroupInfo(name);
    getHostGroupInfo().put(name, hostGroupInfo);

    processHostCountAndPredicate(hostGroupProperties, hostGroupInfo);
    processGroupHosts(name, (Collection<Map<String, String>>)
      hostGroupProperties.get(HOSTGROUP_HOSTS_PROPERTY), hostGroupInfo);

    // process mpack mappings
    if (hostGroupProperties.containsKey(MANAGEMENT_PACK_MAPPINGS_PROPERTY)) {
      Set<Map<String, String>> mpackMappingsRaw =
        (Set<Map<String, String>>)hostGroupProperties.get(MANAGEMENT_PACK_MAPPINGS_PROPERTY);
      Collection<ManagementPackMapping> mpackMappings = mpackMappingsRaw.stream().
        map(mapping -> new ManagementPackMapping(mapping.get(COMPONENT_NAME_PROPERTY), mapping.get(MPACK_INSTANCE_PROPERTY))).
        collect(toList());
      hostGroupInfo.setManagementPackMappings(mpackMappings);
    }

    // don't set the parent configuration
    hostGroupInfo.setConfiguration(configurationFactory.getConfiguration(
      (Collection<Map<String, String>>) hostGroupProperties.get(CONFIGURATIONS_PROPERTY)));
  }

  /**
   * Process host count and host predicate for a host group.
   *
   * @param hostGroupProperties  host group properties
   * @param hostGroupInfo        associated host group info instance
   *
   * @throws InvalidTopologyTemplateException  specified host group properties fail validation
   */
  private void processHostCountAndPredicate(Map<String, Object> hostGroupProperties, HostGroupInfo hostGroupInfo)
    throws InvalidTopologyTemplateException {

    if (hostGroupProperties.containsKey(HOSTGROUP_HOST_COUNT_PROPERTY)) {
      hostGroupInfo.setRequestedCount(Integer.valueOf(String.valueOf(
        hostGroupProperties.get(HOSTGROUP_HOST_COUNT_PROPERTY))));
      LOG.info("Stored expected hosts count {} for group {}",
        hostGroupInfo.getRequestedHostCount(), hostGroupInfo.getHostGroupName());
    }

    if (hostGroupProperties.containsKey(HOSTGROUP_HOST_PREDICATE_PROPERTY)) {
      if (hostGroupInfo.getRequestedHostCount() == 0) {
        throw new InvalidTopologyTemplateException(String.format(
          "Host group '%s' must not specify 'host_predicate' without 'host_count'",
          hostGroupInfo.getHostGroupName()));
      }

      String hostPredicate = String.valueOf(hostGroupProperties.get(HOSTGROUP_HOST_PREDICATE_PROPERTY));
      validateHostPredicateProperties(hostPredicate);
      try {
        hostGroupInfo.setPredicate(hostPredicate);
        LOG.info("Compiled host predicate {} for group {}", hostPredicate, hostGroupInfo.getHostGroupName());
      } catch (InvalidQueryException e) {
        throw new InvalidTopologyTemplateException(
          String.format("Unable to compile host predicate '%s': %s", hostPredicate, e), e);
      }
    }
  }

  /**
   * Process host group hosts.
   *
   * @param name           host group name
   * @param hosts          collection of host group host properties
   * @param hostGroupInfo  associated host group info instance
   *
   * @throws InvalidTopologyTemplateException specified host group properties fail validation
   */
  private void processGroupHosts(String name, Collection<Map<String, String>> hosts, HostGroupInfo hostGroupInfo)
    throws InvalidTopologyTemplateException {

    if (hosts != null) {
      if (hostGroupInfo.getRequestedHostCount() != 0) {
        throw new InvalidTopologyTemplateException(String.format(
          "Host group '%s' must not contain both a 'hosts' element and a 'host_count' value", name));
      }

      if (hostGroupInfo.getPredicate() != null) {
        throw new InvalidTopologyTemplateException(String.format(
          "Host group '%s' must not contain both a 'hosts' element and a 'host_predicate' value", name));
      }

      for (Map<String, String> hostProperties : hosts) {
        if (hostProperties.containsKey(HOSTGROUP_HOST_FQDN_PROPERTY)) {
          hostGroupInfo.addHost(hostProperties.get(HOSTGROUP_HOST_FQDN_PROPERTY));
        }

        if (hostProperties.containsKey(HOSTGROUP_HOST_RACK_INFO_PROPERTY)) {
          hostGroupInfo.addHostRackInfo(
            hostProperties.get(HOSTGROUP_HOST_FQDN_PROPERTY),
            hostProperties.get(HOSTGROUP_HOST_RACK_INFO_PROPERTY));
        }
      }
    }

    if (hostGroupInfo.getRequestedHostCount() == 0) {
      throw new InvalidTopologyTemplateException(String.format(
        "Host group '%s' must contain at least one 'hosts/fqdn' or a 'host_count' value", name));
    }
  }

  /**
   * Parse config recommendation strategy. Throws exception in case of the value is not correct.
   * The default value is {@link ConfigRecommendationStrategy#NEVER_APPLY}
   * @param properties request properties
   * @throws InvalidTopologyTemplateException specified config recommendation strategy property fail validation
   */
  private ConfigRecommendationStrategy parseConfigRecommendationStrategy(Map<String, Object> properties)
    throws InvalidTopologyTemplateException {
    if (properties.containsKey(CONFIG_RECOMMENDATION_STRATEGY)) {
      String configRecommendationStrategy = String.valueOf(properties.get(CONFIG_RECOMMENDATION_STRATEGY));
      Optional<ConfigRecommendationStrategy> configRecommendationStrategyOpt =
        Enums.getIfPresent(ConfigRecommendationStrategy.class, configRecommendationStrategy);
      if (!configRecommendationStrategyOpt.isPresent()) {
        throw new InvalidTopologyTemplateException(String.format(
          "Config recommendation strategy is not supported: %s", configRecommendationStrategy));
      }
      return configRecommendationStrategyOpt.get();
    } else {
      // default
      return ConfigRecommendationStrategy.NEVER_APPLY;
    }
  }

  /**
   * Parse Provision Action specified in RequestInfo properties.
   */
  private ProvisionAction parseProvisionAction(Map<String, Object> properties) throws InvalidTopologyTemplateException {
    if (properties.containsKey(PROVISION_ACTION_PROPERTY)) {
      String provisionActionStr = String.valueOf(properties.get(PROVISION_ACTION_PROPERTY));
      Optional<ProvisionAction> provisionActionOptional =
        Enums.getIfPresent(ProvisionAction.class, provisionActionStr);

      if (!provisionActionOptional.isPresent()) {
        throw new InvalidTopologyTemplateException(String.format(
          "Invalid provision_action specified in the template: %s", provisionActionStr));
      }
      return provisionActionOptional.get();
    } else {
      return ProvisionAction.INSTALL_AND_START;
    }
  }

  /**
   * @return the repository version, if any
   */
  public String getRepositoryVersion() {
    return repoVersion;
  }

  /**
   * @return the repository version id or {@code null}
   */
  public Long getRepositoryVersionId(){
    return repoVersionId;
  }

  /**
   * @return the quick links profile in Json string format
   */
  public String getQuickLinksProfileJson() {
    return quickLinksProfileJson;
  }

  @Override
  public String getDefaultPassword() {
    return defaultPassword;
  }

<<<<<<< HEAD
  public Collection<MpackInstance> getMpackInstances() {
=======
  @Override
  public Set<StackId> getStackIds() {
    return stackIds;
  }

  @Override
  public Collection<MpackInstance> getMpacks() {
>>>>>>> 5be3604f
    return mpackInstances;
  }
}<|MERGE_RESOLUTION|>--- conflicted
+++ resolved
@@ -18,14 +18,9 @@
 package org.apache.ambari.server.controller.internal;
 
 import static java.util.stream.Collectors.toList;
-<<<<<<< HEAD
-
-import java.io.IOException;
-=======
 import static java.util.stream.Collectors.toSet;
 import static org.apache.ambari.server.topology.TopologyManager.KDC_ADMIN_CREDENTIAL;
 
->>>>>>> 5be3604f
 import java.util.Arrays;
 import java.util.Collection;
 import java.util.HashMap;
@@ -54,9 +49,6 @@
 import org.slf4j.Logger;
 import org.slf4j.LoggerFactory;
 
-import com.fasterxml.jackson.core.type.TypeReference;
-import com.fasterxml.jackson.databind.DeserializationFeature;
-import com.fasterxml.jackson.databind.ObjectMapper;
 import com.google.common.base.Enums;
 import com.google.common.base.Optional;
 import com.google.common.base.Strings;
@@ -139,11 +131,6 @@
 
   public static final String MANAGEMENT_PACK_MAPPINGS_PROPERTY = "management_pack_mappings";
 
-<<<<<<< HEAD
-  public static final String MPACK_INSTANCES_PROPERTY = BlueprintResourceProvider.MPACK_INSTANCES_PROPERTY_ID;
-
-=======
->>>>>>> 5be3604f
   public static final String MPACK_INSTANCE_PROPERTY = "mpack_instance";
 
   public static final String COMPONENT_NAME_PROPERTY = "component_name";
@@ -176,12 +163,8 @@
 
   private final String quickLinksProfileJson;
 
-<<<<<<< HEAD
-  private Collection<MpackInstance> mpackInstances;
-=======
   private final Collection<MpackInstance> mpackInstances;
   private final Set<StackId> stackIds;
->>>>>>> 5be3604f
 
   private final static Logger LOG = LoggerFactory.getLogger(ProvisionClusterRequest.class);
 
@@ -234,32 +217,13 @@
 
     setProvisionAction(parseProvisionAction(properties));
 
-<<<<<<< HEAD
-    processMpackInstances(properties);
-=======
     mpackInstances = BlueprintFactory.createMpackInstances(properties);
     stackIds = mpackInstances.stream().map(MpackInstance::getStackId).collect(toSet()); // FIXME persist these
->>>>>>> 5be3604f
 
     try {
       this.quickLinksProfileJson = processQuickLinksProfile(properties);
     } catch (QuickLinksProfileEvaluationException ex) {
       throw new InvalidTopologyTemplateException("Invalid quick links profile", ex);
-    }
-  }
-
-  private void processMpackInstances(Map<String, Object> properties) throws InvalidTopologyTemplateException {
-    if (properties.containsKey(MPACK_INSTANCES_PROPERTY)) {
-      ObjectMapper mapper = new ObjectMapper();
-      mapper.disable(DeserializationFeature.FAIL_ON_UNKNOWN_PROPERTIES);
-      try {
-        String mpackInstancesJson = mapper.writeValueAsString(properties.get(MPACK_INSTANCES_PROPERTY));
-        this.mpackInstances = mapper.readValue(mpackInstancesJson,
-          new TypeReference<Collection<MpackInstance>>() {});
-      }
-      catch (IOException ex) {
-        throw new InvalidTopologyTemplateException("Cannot process mpack instances.", ex);
-      }
     }
   }
 
@@ -562,9 +526,6 @@
     return defaultPassword;
   }
 
-<<<<<<< HEAD
-  public Collection<MpackInstance> getMpackInstances() {
-=======
   @Override
   public Set<StackId> getStackIds() {
     return stackIds;
@@ -572,7 +533,6 @@
 
   @Override
   public Collection<MpackInstance> getMpacks() {
->>>>>>> 5be3604f
     return mpackInstances;
   }
 }