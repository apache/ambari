--- conflicted
+++ resolved
@@ -213,18 +213,11 @@
 
   // for tests
   public ProvisionClusterRequest(Blueprint blueprint, Configuration configuration) {
-<<<<<<< HEAD
-    configRecommendationStrategy = ConfigRecommendationStrategy.NEVER_APPLY;
-    quickLinksProfileJson = null;
-    mpackInstances = ImmutableList.of();
-    stackIds = ImmutableSet.of();
-=======
     configRecommendationStrategy = ConfigRecommendationStrategy.getDefault();
     quickLinksProfileJson = null;
     mpackInstances = ImmutableList.of();
     stackIds = ImmutableSet.of();
     validateTopology = false;
->>>>>>> 0dd9fee9
     setBlueprint(blueprint);
     setConfiguration(configuration);
   }
