/*
 * Licensed to the Apache Software Foundation (ASF) under one
 * or more contributor license agreements.  See the NOTICE file
 * distributed with this work for additional information
 * regarding copyright ownership.  The ASF licenses this file
 * to you under the Apache License, Version 2.0 (the
 * "License"); you may not use this file except in compliance
 * with the License.  You may obtain a copy of the License at
 *
 *     http://www.apache.org/licenses/LICENSE-2.0
 *
 * Unless required by applicable law or agreed to in writing, software
 * distributed under the License is distributed on an "AS IS" BASIS,
 * WITHOUT WARRANTIES OR CONDITIONS OF ANY KIND, either express or implied.
 * See the License for the specific language governing permissions and
 * limitations under the License.
 */

package org.apache.ambari.server.bootstrap;

import java.io.BufferedReader;
import java.io.File;
import java.io.FileReader;
import java.io.IOException;
import java.util.ArrayList;
import java.util.List;

import org.apache.ambari.server.utils.Closeables;
import org.apache.commons.io.FileUtils;
import org.slf4j.Logger;
import org.slf4j.LoggerFactory;

/**
 * Runnable class that gets the hoststatus output by looking at the files
 * in a certain directory. Only meant to be useful for bootstrap as of now.
 */
class BSHostStatusCollector {
  private File requestIdDir;
  private List<BSHostStatus> hostStatus;
  public static final String logFileFilter = ".log";
  public static final String doneFileFilter = ".done";
  private static final Logger LOG = LoggerFactory.getLogger(BSHostStatusCollector.class);

  private List<String> hosts;

  public BSHostStatusCollector(File requestIdDir, List<String> hosts) {
    this.requestIdDir = requestIdDir;
    this.hosts = hosts;
  }

  public List<BSHostStatus> getHostStatus() {
    return hostStatus;
  }

  public void run() {
    LOG.info("Request directory " + requestIdDir);
    hostStatus = new ArrayList<>();
    if (hosts == null) {
      return;
    }
    File done;
    File log;
    LOG.info("HostList for polling on " + hosts);
    for (String host : hosts) {
      /* Read through the files and gather output */
      BSHostStatus status = new BSHostStatus();
      status.setHostName(host);
      done = new File(requestIdDir, host + doneFileFilter);
      log = new File(requestIdDir, host + logFileFilter);
      if (LOG.isDebugEnabled()) {
        LOG.debug("Polling bootstrap status for host, requestDir={}, host={}, doneFileExists={}, logFileExists={}", requestIdDir, host, done.exists(), log.exists());
      }
      if (!done.exists()) {
        status.setStatus("RUNNING");
      } else {
        status.setStatus("FAILED");
        try {
          String statusCode = FileUtils.readFileToString(done).trim();
          if (statusCode.equals("0")) {
            status.setStatus("DONE");
          }
          
          updateStatus(status, statusCode);
        } catch (IOException e) {
          LOG.info("Error reading done file " + done);
        }
      }
      if (!log.exists()) {
        status.setLog("");
      } else {
        String logString = "";
        BufferedReader reader = null;
        try {
          StringBuilder sb = new StringBuilder();
          reader = new BufferedReader(new FileReader(log));

          String line = null;
          while (null != (line = reader.readLine())) {
            if (line.startsWith("tcgetattr:") || line.startsWith("tput:"))
              continue;
            if (line.startsWith("ERROR MESSAGE:") && !status.getStatusCode().equals("0")) {
              // Remove "ERROR MESSAGE:" string
<<<<<<< HEAD
              status.setError(line.substring((new String("ERROR MESSAGE: ")).length()));
=======
              status.setError(line.substring(line.indexOf("ERROR MESSAGE:")+(new String("ERROR MESSAGE: ")).length()));
>>>>>>> bcffb635
            }

            if (0 != sb.length() || 0 == line.length())
              sb.append('\n');

            if (-1 != line.indexOf ("\\n"))
              sb.append(line.replace("\\n", "\n"));
            else
              sb.append(line);
          }
          
          logString = sb.toString();
        } catch (IOException e) {
          LOG.info("Error reading log file " + log +
                  ". Log file may be have not created yet");
        } finally {
          Closeables.closeSilently(reader);
        }
        status.setLog(logString);
      }
      hostStatus.add(status);
    }
  }
  
  private void updateStatus(BSHostStatus status, String statusCode) {
    
    status.setStatusCode(statusCode);
    
    int reason = -1;
    try {
      reason = Integer.parseInt(statusCode);
    } catch (Exception ignored) {
    }
    
    switch (reason) {
    // case X: (as we find them)
    case 2:
      status.setStatusAction("Processing could not continue because the file was not found.");
      break;
    case 255:
    default:
      if (null != status.getLog()) {
        String lowerLog = status.getLog().toLowerCase();
        if (-1 != lowerLog.indexOf("permission denied") && -1 != lowerLog.indexOf("publickey")) {
          status.setStatusAction("Use correct SSH key");
        } else if (-1 != lowerLog.indexOf("connect to host")) {
          status.setStatusAction("Please verify that the hostname '" + status.getHostName() + "' is correct.");
        }
      }
      break;
    }
    
  }
}<|MERGE_RESOLUTION|>--- conflicted
+++ resolved
@@ -99,12 +99,8 @@
             if (line.startsWith("tcgetattr:") || line.startsWith("tput:"))
               continue;
             if (line.startsWith("ERROR MESSAGE:") && !status.getStatusCode().equals("0")) {
-              // Remove "ERROR MESSAGE:" string
-<<<<<<< HEAD
-              status.setError(line.substring((new String("ERROR MESSAGE: ")).length()));
-=======
-              status.setError(line.substring(line.indexOf("ERROR MESSAGE:")+(new String("ERROR MESSAGE: ")).length()));
->>>>>>> bcffb635
+              // Remove "ERROR MESSAGE: " string whose length is 15
+              status.setError(line.substring(15));
             }
 
             if (0 != sb.length() || 0 == line.length())
