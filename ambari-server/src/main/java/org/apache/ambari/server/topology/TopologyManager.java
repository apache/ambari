--- conflicted
+++ resolved
@@ -275,28 +275,13 @@
                                                String rawRequestBody) throws InvalidTopologyException, AmbariException {
     ensureInitialized();
 
-<<<<<<< HEAD
     ClusterTopology initialTopology = ambariContext.createClusterTopology(request);
-    final ClusterTopology topology = topologyValidatorService.validate(initialTopology); // FIXME known stacks validation is too late here
-    final String clusterName = request.getClusterName();
-    final SecurityConfiguration securityConfiguration = topology.getSecurity();
-=======
-    MpackResourceProvider mpackResourceProvider = (MpackResourceProvider)
-      AmbariContext.getClusterController().ensureResourceProvider(Resource.Type.Mpack);
-    new DownloadMpacksTask(mpackResourceProvider, AmbariServer.getController().getAmbariMetaInfo()).
-      downloadMissingMpacks(request.getAllMpacks());
-
-    BlueprintBasedClusterProvisionRequest provisionRequest = new BlueprintBasedClusterProvisionRequest(ambariContext, securityConfigurationFactory, request.getBlueprint(), request);
-    Map<String, Set<ResolvedComponent>> resolved = resolver.resolveComponents(provisionRequest);
-
-    ClusterTopology initialTopology = new ClusterTopologyImpl(ambariContext, provisionRequest, resolved);
-    final String clusterName = request.getClusterName();
-    final SecurityConfiguration securityConfiguration = provisionRequest.getSecurity();
-
     final ClusterTopology topology = request.shouldValidateTopology()
       ? topologyValidatorService.validate(initialTopology) // FIXME known stacks validation is too late here
       : initialTopology;
->>>>>>> 0dd9fee9
+
+    final String clusterName = request.getClusterName();
+    final SecurityConfiguration securityConfiguration = topology.getSecurity();
 
     // get the id prior to creating ambari resources which increments the counter
     final Long provisionId = ambariContext.getNextRequestId();
