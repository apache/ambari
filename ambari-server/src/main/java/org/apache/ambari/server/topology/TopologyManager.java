--- conflicted
+++ resolved
@@ -29,10 +29,9 @@
 import java.util.Map;
 import java.util.Set;
 import java.util.concurrent.Callable;
+import java.util.concurrent.Executor;
 import java.util.concurrent.ExecutorService;
 import java.util.concurrent.Executors;
-import java.util.concurrent.LinkedBlockingQueue;
-import java.util.concurrent.TimeUnit;
 
 import org.apache.ambari.server.AmbariException;
 import org.apache.ambari.server.actionmanager.HostRoleCommand;
@@ -74,16 +73,13 @@
 import org.apache.ambari.server.topology.tasks.ConfigureClusterTask;
 import org.apache.ambari.server.topology.tasks.ConfigureClusterTaskFactory;
 import org.apache.ambari.server.topology.validators.TopologyValidatorService;
-<<<<<<< HEAD
-=======
-import org.apache.ambari.server.utils.ManagedThreadPoolExecutor;
->>>>>>> 9d802b7c
 import org.apache.ambari.server.utils.RetryHelper;
 import org.slf4j.Logger;
 import org.slf4j.LoggerFactory;
 
 import com.google.common.eventbus.Subscribe;
 import com.google.inject.Inject;
+import com.google.inject.Injector;
 import com.google.inject.Singleton;
 import com.google.inject.persist.Transactional;
 
@@ -107,28 +103,9 @@
   private static final String CLUSTER_CONFIG_TASK_MAX_TIME_IN_MILLIS_PROPERTY_NAME = "cluster_configure_task_timeout";
 
   private PersistedState persistedState;
-
-  /**
-   * Single threaded executor to execute async tasks. At the moment it's only used to execute ConfigureClusterTask.
-   */
   private final ExecutorService executor = Executors.newSingleThreadExecutor();
-<<<<<<< HEAD
   private final Executor taskExecutor; // executes TopologyTasks
   private final boolean parallelTaskCreationEnabled;
-=======
-
-  /**
-   * Thread pool size for topology task executors.
-   */
-  private int topologyTaskExecutorThreadPoolSize;
-  /**
-   * There is one ExecutorService for each cluster to execute TopologyTasks.
-   * TopologyTasks are submitted into ExecutorService for each cluster,
-   * however the ExecutorService is started only after cluster configuration is finished.
-   */
-  private final Map<Long, ManagedThreadPoolExecutor> topologyTaskExecutorServiceMap = new HashMap<>();
-
->>>>>>> 9d802b7c
   private Collection<String> hostsToIgnore = new HashSet<>();
   private final List<HostImpl> availableHosts = new LinkedList<>();
   private final Map<String, LogicalRequest> reservedHosts = new HashMap<>();
@@ -139,6 +116,9 @@
   private Map<Long, ClusterTopology> clusterTopologyMap = new HashMap<>();
 
   @Inject
+  private Injector injector;
+
+  @Inject
   private StackAdvisorBlueprintProcessor stackAdvisorBlueprintProcessor;
 
   @Inject
@@ -182,15 +162,17 @@
   private Map<Long, Boolean> clusterProvisionWithBlueprintCreationFinished = new HashMap<>();
 
   public TopologyManager() {
-    topologyTaskExecutorThreadPoolSize = 1;
+    parallelTaskCreationEnabled = false;
+    taskExecutor = executor;
   }
 
   @Inject
   public TopologyManager(Configuration configuration) {
-    topologyTaskExecutorThreadPoolSize = configuration.getParallelTopologyTaskCreationThreadPoolSize();
-    if (!configuration.isParallelTopologyTaskCreationEnabled()) {
-      topologyTaskExecutorThreadPoolSize = 1;
-    }
+    int threadPoolSize = configuration.getParallelTopologyTaskCreationThreadPoolSize();
+    parallelTaskCreationEnabled = configuration.isParallelTopologyTaskCreationEnabled() && threadPoolSize > 1;
+    taskExecutor = parallelTaskCreationEnabled
+      ? Executors.newFixedThreadPool(threadPoolSize)
+      : executor;
   }
 
   // executed by the IoC framework after creating the object (guice)
@@ -295,6 +277,10 @@
     SecurityType securityType = null;
     Credential credential = null;
 
+    if (null == repoVersion && null == repoVersionID) {
+      throw new AmbariException("Repository should be created and the version passed in the request.");
+    }
+
     SecurityConfiguration securityConfiguration = processSecurityConfiguration(request);
 
     if (securityConfiguration != null && securityConfiguration.getType() == SecurityType.KERBEROS) {
@@ -312,14 +298,9 @@
 
     topologyValidatorService.validateTopologyConfiguration(topology);
 
-<<<<<<< HEAD
-    // create resources
-    ambariContext.createAmbariResources(topology, clusterName, securityType, repoVersion);
-=======
 
     // create resources
     ambariContext.createAmbariResources(topology, clusterName, securityType, repoVersion, repoVersionID);
->>>>>>> 9d802b7c
 
     if (securityConfiguration != null && securityConfiguration.getDescriptor() != null) {
       submitKerberosDescriptorAsArtifact(clusterName, securityConfiguration.getDescriptor());
@@ -337,10 +318,6 @@
     // set provision action requested
     topology.setProvisionAction(request.getProvisionAction());
 
-
-    // create task executor for TopologyTasks
-    getOrCreateTopologyTaskExecutor(clusterId);
-
     // persist request
     LogicalRequest logicalRequest = RetryHelper.executeWithRetry(new Callable<LogicalRequest>() {
         @Override
@@ -355,8 +332,6 @@
 
     addClusterConfigRequest(topology, new ClusterConfigurationRequest(ambariContext, topology, true,
       stackAdvisorBlueprintProcessor, securityType == SecurityType.KERBEROS));
-<<<<<<< HEAD
-
 
     // Notify listeners that cluster configuration finished
     executor.submit(new Callable<Boolean>() {
@@ -366,8 +341,6 @@
         return Boolean.TRUE;
       }
     });
-=======
->>>>>>> 9d802b7c
 
     // Process the logical request
     processRequest(request, topology, logicalRequest);
@@ -378,17 +351,6 @@
     ambariContext.persistInstallStateForUI(clusterName, stack.getName(), stack.getVersion());
     clusterProvisionWithBlueprintCreateRequests.put(clusterId, logicalRequest);
     return getRequestStatus(logicalRequest.getRequestId());
-  }
-
-  @Subscribe
-  public void onClusterConfigFinishedEvent(ClusterConfigFinishedEvent event) {
-    ManagedThreadPoolExecutor taskExecutor = topologyTaskExecutorServiceMap.get(event.getClusterId());
-    if (taskExecutor == null) {
-      LOG.error("Can't find executor service taskQueue not found for cluster: {} ", event.getClusterName());
-    } else {
-      LOG.info("Starting topology task ExecutorService for cluster: {}", event.getClusterName());
-      taskExecutor.start();
-    }
   }
 
 
@@ -987,8 +949,16 @@
     }
 
     LOG.info("TopologyManager.processAcceptedHostOffer: queue tasks for host = {} which responded {}", hostName, response.getAnswer());
-    queueHostTasks(topology, response, hostName);
-
+    if (parallelTaskCreationEnabled) {
+      executor.execute(new Runnable() { // do not start until cluster config done
+        @Override
+        public void run() {
+          queueHostTasks(topology, response, hostName);
+        }
+      });
+    } else {
+      queueHostTasks(topology, response, hostName);
+    }
   }
 
   @Transactional
@@ -997,23 +967,9 @@
     persistedState.registerInTopologyHostInfo(host);
   }
 
-  private ExecutorService getOrCreateTopologyTaskExecutor(Long clusterId) {
-    ManagedThreadPoolExecutor topologyTaskExecutor = this.topologyTaskExecutorServiceMap.get(clusterId);
-    if (topologyTaskExecutor == null) {
-      LOG.info("Creating TopologyTaskExecutorService for clusterId: {}", clusterId);
-
-      topologyTaskExecutor = new ManagedThreadPoolExecutor(topologyTaskExecutorThreadPoolSize,
-              topologyTaskExecutorThreadPoolSize, 0L, TimeUnit.MILLISECONDS,
-              new LinkedBlockingQueue<Runnable>());
-      topologyTaskExecutorServiceMap.put(clusterId, topologyTaskExecutor);
-    }
-    return topologyTaskExecutor;
-  }
-
   private void queueHostTasks(ClusterTopology topology, HostOfferResponse response, String hostName) {
     LOG.info("TopologyManager.processAcceptedHostOffer: queueing tasks for host = {}", hostName);
-    ExecutorService executorService = getOrCreateTopologyTaskExecutor(topology.getClusterId());
-    response.executeTasks(executorService, hostName, topology, ambariContext);
+    response.executeTasks(taskExecutor, hostName, topology, ambariContext);
   }
 
   private void updateHostWithRackInfo(ClusterTopology topology, HostOfferResponse response, HostImpl host) {
@@ -1160,7 +1116,7 @@
     }
 
     ConfigureClusterTask configureClusterTask = configureClusterTaskFactory.createConfigureClusterTask(topology,
-      configurationRequest, ambariEventPublisher);
+      configurationRequest);
 
     AsyncCallableService<Boolean> asyncCallableService = new AsyncCallableService<>(configureClusterTask, timeout, delay,
         Executors.newScheduledThreadPool(1));
