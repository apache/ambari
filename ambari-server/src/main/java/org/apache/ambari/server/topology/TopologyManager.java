--- conflicted
+++ resolved
@@ -277,11 +277,7 @@
 
     final ClusterTopology topology = new ClusterTopologyImpl(ambariContext, request);
     final String clusterName = request.getClusterName();
-<<<<<<< HEAD
-    final Stack stack = topology.getBlueprint().getStack(); // TODO: implement multi-stack
-=======
     final StackDefinition stack = topology.getBlueprint().getStack();
->>>>>>> 925e0cdd
     final String repoVersion = request.getRepositoryVersion();
     final Long repoVersionID = request.getRepositoryVersionId();
 
