/**
 * Licensed to the Apache Software Foundation (ASF) under one
 * or more contributor license agreements.  See the NOTICE file
 * distributed with this work for additional information
 * regarding copyright ownership.  The ASF licenses this file
 * to you under the Apache License, Version 2.0 (the
 * "License"); you may not use this file except in compliance
 * with the License.  You may obtain a copy of the License at
 *
 *     http://www.apache.org/licenses/LICENSE-2.0
 *
 * Unless required by applicable law or agreed to in writing, software
 * distributed under the License is distributed on an "AS IS" BASIS,
 * WITHOUT WARRANTIES OR CONDITIONS OF ANY KIND, either express or implied.
 * See the License for the specific language governing permissions and
 * limitations under the License.
 */

package org.apache.ambari.server.state;

import java.util.HashMap;
import java.util.Map;
import java.util.Map.Entry;
import java.util.concurrent.locks.ReadWriteLock;
import java.util.concurrent.locks.ReentrantReadWriteLock;

import org.apache.ambari.server.AmbariException;
import org.apache.ambari.server.ObjectNotFoundException;
import org.apache.ambari.server.ServiceComponentHostNotFoundException;
import org.apache.ambari.server.api.services.AmbariMetaInfo;
import org.apache.ambari.server.controller.ServiceComponentResponse;
import org.apache.ambari.server.orm.dao.ClusterServiceDAO;
import org.apache.ambari.server.orm.dao.HostComponentDesiredStateDAO;
import org.apache.ambari.server.orm.dao.ServiceComponentDesiredStateDAO;
import org.apache.ambari.server.orm.dao.StackDAO;
import org.apache.ambari.server.orm.entities.ClusterServiceEntity;
import org.apache.ambari.server.orm.entities.ClusterServiceEntityPK;
import org.apache.ambari.server.orm.entities.HostComponentDesiredStateEntity;
import org.apache.ambari.server.orm.entities.HostComponentDesiredStateEntityPK;
import org.apache.ambari.server.orm.entities.HostComponentStateEntity;
import org.apache.ambari.server.orm.entities.ServiceComponentDesiredStateEntity;
import org.apache.ambari.server.orm.entities.StackEntity;
import org.apache.ambari.server.state.cluster.ClusterImpl;
import org.slf4j.Logger;
import org.slf4j.LoggerFactory;

import com.google.inject.Inject;
import com.google.inject.Injector;
import com.google.inject.ProvisionException;
import com.google.inject.assistedinject.Assisted;
import com.google.inject.assistedinject.AssistedInject;
import com.google.inject.persist.Transactional;

public class ServiceComponentImpl implements ServiceComponent {

  private final static Logger LOG =
      LoggerFactory.getLogger(ServiceComponentImpl.class);
  private final Service service;
  private final ReadWriteLock clusterGlobalLock;
  private final ReadWriteLock readWriteLock = new ReentrantReadWriteLock();
  private final String componentName;
  private final boolean isClientComponent;
  private final boolean isMasterComponent;
  private final boolean isVersionAdvertised;
  volatile boolean persisted = false;
  @Inject
  private ServiceComponentDesiredStateDAO serviceComponentDesiredStateDAO;
  @Inject
  private ClusterServiceDAO clusterServiceDAO;
  @Inject
  private HostComponentDesiredStateDAO hostComponentDesiredStateDAO;
  @Inject
  private ServiceComponentHostFactory serviceComponentHostFactory;
  @Inject
  private AmbariMetaInfo ambariMetaInfo;

  ServiceComponentDesiredStateEntity desiredStateEntity;
  private Map<String, ServiceComponentHost> hostComponents;

  /**
   * Data access object used for lookup up stacks.
   */
  @Inject
  private StackDAO stackDAO;

  @AssistedInject
  public ServiceComponentImpl(@Assisted Service service,
                              @Assisted String componentName, Injector injector) throws AmbariException {
    injector.injectMembers(this);
    clusterGlobalLock = service.getClusterGlobalLock();
    this.service = service;

    desiredStateEntity = new ServiceComponentDesiredStateEntity();
    desiredStateEntity.setComponentName(componentName);
    desiredStateEntity.setDesiredState(State.INIT);
    desiredStateEntity.setServiceName(service.getName());
    desiredStateEntity.setClusterId(service.getClusterId());
<<<<<<< HEAD

=======
    desiredStateEntity.setRecoveryEnabled(false);
    desiredStateEntityPK = getDesiredStateEntityPK(desiredStateEntity);
>>>>>>> 4fcca627
    setDesiredStackVersion(service.getDesiredStackVersion());

    hostComponents = new HashMap<String, ServiceComponentHost>();

    StackId stackId = service.getDesiredStackVersion();
    try {
      ComponentInfo compInfo = ambariMetaInfo.getComponent(stackId.getStackName(),
          stackId.getStackVersion(), service.getName(), componentName);
      isClientComponent = compInfo.isClient();
      isMasterComponent = compInfo.isMaster();
      isVersionAdvertised = compInfo.isVersionAdvertised();
    } catch (ObjectNotFoundException e) {
      throw new RuntimeException("Trying to create a ServiceComponent"
          + " not recognized in stack info"
          + ", clusterName=" + service.getCluster().getClusterName()
          + ", serviceName=" + service.getName()
          + ", componentName=" + componentName
          + ", stackInfo=" + stackId.getStackId());
    }
    this.componentName = componentName;
  }

  @AssistedInject
  public ServiceComponentImpl(@Assisted Service service,
                              @Assisted ServiceComponentDesiredStateEntity serviceComponentDesiredStateEntity,
                              Injector injector) throws AmbariException {
    injector.injectMembers(this);
    clusterGlobalLock = service.getClusterGlobalLock();
    this.service = service;

    desiredStateEntity = serviceComponentDesiredStateEntity;
    componentName = serviceComponentDesiredStateEntity.getComponentName();

    hostComponents = new HashMap<String, ServiceComponentHost>();
    for (HostComponentStateEntity hostComponentStateEntity : serviceComponentDesiredStateEntity.getHostComponentStateEntities()) {
      HostComponentDesiredStateEntityPK pk = new HostComponentDesiredStateEntityPK();
      pk.setClusterId(hostComponentStateEntity.getClusterId());
      pk.setServiceName(hostComponentStateEntity.getServiceName());
      pk.setComponentName(hostComponentStateEntity.getComponentName());
      pk.setHostId(hostComponentStateEntity.getHostId());

      HostComponentDesiredStateEntity hostComponentDesiredStateEntity = hostComponentDesiredStateDAO.findByPK(pk);
      try {
        hostComponents.put(hostComponentStateEntity.getHostName(),
          serviceComponentHostFactory.createExisting(this,
            hostComponentStateEntity, hostComponentDesiredStateEntity));
      } catch(ProvisionException ex) {
        StackId stackId = service.getCluster().getCurrentStackVersion();
        LOG.error(String.format("Can not get host component info: stackName=%s, stackVersion=%s, serviceName=%s, componentName=%s, hostname=%s",
          stackId.getStackName(), stackId.getStackVersion(),
          service.getName(),serviceComponentDesiredStateEntity.getComponentName(), hostComponentStateEntity.getHostName()));
        ex.printStackTrace();
      }
    }

    StackId stackId = service.getDesiredStackVersion();
    try {
      ComponentInfo compInfo = ambariMetaInfo.getComponent(
          stackId.getStackName(), stackId.getStackVersion(), service.getName(),
          componentName);
      isClientComponent = compInfo.isClient();
      isMasterComponent = compInfo.isMaster();
      isVersionAdvertised = compInfo.isVersionAdvertised();
    } catch (ObjectNotFoundException e) {
      throw new AmbariException("Trying to create a ServiceComponent"
          + " not recognized in stack info"
          + ", clusterName=" + service.getCluster().getClusterName()
          + ", serviceName=" + service.getName()
          + ", componentName=" + componentName
          + ", stackInfo=" + stackId.getStackId());
    }

    persisted = true;
  }

  @Override
  public ReadWriteLock getClusterGlobalLock() {
    return clusterGlobalLock;
  }

  @Override
  public String getName() {
    return componentName;
  }

  /**
   * Get the recoveryEnabled value.
   *
   * @return true or false
   */
  @Override
  public boolean isRecoveryEnabled() {
    ServiceComponentDesiredStateEntity desiredStateEntity = getDesiredStateEntity();
    if (desiredStateEntity != null) {
      return desiredStateEntity.isRecoveryEnabled();
    } else {
      LOG.warn("Trying to fetch a member from an entity object that may " +
              "have been previously deleted, serviceName = " + service.getName() + ", " +
              "componentName = " + componentName);
    }
    return false;
  }

  /**
   * Set the recoveryEnabled field in the entity object.
   *
   * @param recoveryEnabled - true or false
   */
  @Override
  public void setRecoveryEnabled(boolean recoveryEnabled) {
    readWriteLock.writeLock().lock();
    try {
      if (LOG.isDebugEnabled()) {
        LOG.debug("Setting RecoveryEnabled of Component" + ", clusterName="
                + service.getCluster().getClusterName() + ", clusterId="
                + service.getCluster().getClusterId() + ", serviceName="
                + service.getName() + ", componentName=" + getName()
                + ", oldRecoveryEnabled=" + isRecoveryEnabled() + ", newRecoveryEnabled="
                + recoveryEnabled);
      }
      ServiceComponentDesiredStateEntity desiredStateEntity = getDesiredStateEntity();
      if (desiredStateEntity != null) {
        desiredStateEntity.setRecoveryEnabled(recoveryEnabled);
        saveIfPersisted();
      } else {
        LOG.warn("Setting a member on an entity object that may have been " +
                "previously deleted, serviceName = " + service.getName());
      }

    } finally {
      readWriteLock.writeLock().unlock();
    }
  }

  @Override
  public String getServiceName() {
    return service.getName();
  }

  @Override
  public long getClusterId() {
    return service.getClusterId();
  }

  @Override
  public Map<String, ServiceComponentHost> getServiceComponentHosts() {
    clusterGlobalLock.readLock().lock();
    try {
      readWriteLock.readLock().lock();
      try {
        return new HashMap<String, ServiceComponentHost>(hostComponents);
      } finally {
        readWriteLock.readLock().unlock();
      }
    } finally {
      clusterGlobalLock.readLock().unlock();
    }
  }

  @Override
  public void addServiceComponentHosts(
      Map<String, ServiceComponentHost> hostComponents) throws AmbariException {
    clusterGlobalLock.writeLock().lock();
    try {
      readWriteLock.writeLock().lock();
      try {
        // TODO validation
        for (Entry<String, ServiceComponentHost> entry :
            hostComponents.entrySet()) {
          if (!entry.getKey().equals(entry.getValue().getHostName())) {
            throw new AmbariException("Invalid arguments in map"
                + ", hostname does not match the key in map");
          }
        }
        for (ServiceComponentHost sch : hostComponents.values()) {
          addServiceComponentHost(sch);
        }
      } finally {
        readWriteLock.writeLock().unlock();
      }
    } finally {
      clusterGlobalLock.writeLock().unlock();
    }
  }

  @Override
  public void addServiceComponentHost(
      ServiceComponentHost hostComponent) throws AmbariException {
    clusterGlobalLock.writeLock().lock();
    try {
      readWriteLock.writeLock().lock();
      try {
        // TODO validation
        // TODO ensure host belongs to cluster
        if (LOG.isDebugEnabled()) {
          LOG.debug("Adding a ServiceComponentHost to ServiceComponent"
              + ", clusterName=" + service.getCluster().getClusterName()
              + ", clusterId=" + service.getCluster().getClusterId()
              + ", serviceName=" + service.getName()
              + ", serviceComponentName=" + getName()
              + ", hostname=" + hostComponent.getHostName()
              + ", recoveryEnabled=" + isRecoveryEnabled());
        }
        if (hostComponents.containsKey(hostComponent.getHostName())) {
          throw new AmbariException("Cannot add duplicate ServiceComponentHost"
              + ", clusterName=" + service.getCluster().getClusterName()
              + ", clusterId=" + service.getCluster().getClusterId()
              + ", serviceName=" + service.getName()
              + ", serviceComponentName=" + getName()
              + ", hostname=" + hostComponent.getHostName()
              + ", recoveryEnabled=" + isRecoveryEnabled());
        }
        // FIXME need a better approach of caching components by host
        ClusterImpl clusterImpl = (ClusterImpl) service.getCluster();
        clusterImpl.addServiceComponentHost(hostComponent);
        hostComponents.put(hostComponent.getHostName(), hostComponent);
      } finally {
        readWriteLock.writeLock().unlock();
      }
    } finally {
      clusterGlobalLock.writeLock().unlock();
    }
  }

  @Override
  public ServiceComponentHost addServiceComponentHost(String hostName) throws AmbariException {
    clusterGlobalLock.writeLock().lock();
    try {
      readWriteLock.writeLock().lock();
      try {
        // TODO validation
        // TODO ensure host belongs to cluster
        if (LOG.isDebugEnabled()) {
          LOG.debug("Adding a ServiceComponentHost to ServiceComponent"
              + ", clusterName=" + service.getCluster().getClusterName()
              + ", clusterId=" + service.getCluster().getClusterId()
              + ", serviceName=" + service.getName()
              + ", serviceComponentName=" + getName()
              + ", recoveryEnabled=" + isRecoveryEnabled()
              + ", hostname=" + hostName);
        }
        if (hostComponents.containsKey(hostName)) {
          throw new AmbariException("Cannot add duplicate ServiceComponentHost"
              + ", clusterName=" + service.getCluster().getClusterName()
              + ", clusterId=" + service.getCluster().getClusterId()
              + ", serviceName=" + service.getName()
              + ", serviceComponentName=" + getName()
              + ", recoveryEnabled=" + isRecoveryEnabled()
              + ", hostname=" + hostName);
        }
        ServiceComponentHost hostComponent = serviceComponentHostFactory.createNew(this, hostName);
        // FIXME need a better approach of caching components by host
        ClusterImpl clusterImpl = (ClusterImpl) service.getCluster();
        clusterImpl.addServiceComponentHost(hostComponent);

        hostComponents.put(hostComponent.getHostName(), hostComponent);

        return hostComponent;
      } finally {
        readWriteLock.writeLock().unlock();
      }
    } finally {
      clusterGlobalLock.writeLock().unlock();
    }
  }

  @Override
  public ServiceComponentHost getServiceComponentHost(String hostname)
      throws AmbariException {
    clusterGlobalLock.readLock().lock();
    try {
      readWriteLock.readLock().lock();
      try {
        if (!hostComponents.containsKey(hostname)) {
          throw new ServiceComponentHostNotFoundException(getClusterName(),
              getServiceName(), getName(), hostname);
        }
        return hostComponents.get(hostname);
      } finally {
        readWriteLock.readLock().unlock();
      }
    } finally {
      clusterGlobalLock.readLock().unlock();
    }
  }

  @Override
  public State getDesiredState() {
    readWriteLock.readLock().lock();
    try {
      ServiceComponentDesiredStateEntity desiredStateEntity = getDesiredStateEntity();
      if (desiredStateEntity != null) {
        return desiredStateEntity.getDesiredState();
      } else {
        LOG.warn("Trying to fetch a member from an entity object that may " +
          "have been previously deleted, serviceName = " + getServiceName() + ", " +
          "componentName = " + componentName);
      }

    } finally {
      readWriteLock.readLock().unlock();
    }
    return null;
  }

  @Override
  public void setDesiredState(State state) {
    readWriteLock.writeLock().lock();
    try {
      if (LOG.isDebugEnabled()) {
        LOG.debug("Setting DesiredState of Service" + ", clusterName="
                + service.getCluster().getClusterName() + ", clusterId="
                + service.getCluster().getClusterId() + ", serviceName="
                + service.getName() + ", serviceComponentName=" + getName()
                + ", oldDesiredState=" + getDesiredState() + ", newDesiredState="
                + state);
      }
      ServiceComponentDesiredStateEntity desiredStateEntity = getDesiredStateEntity();
      if (desiredStateEntity != null) {
        desiredStateEntity.setDesiredState(state);
        saveIfPersisted(desiredStateEntity);
      } else {
        LOG.warn("Setting a member on an entity object that may have been " +
          "previously deleted, serviceName = " + (service != null ? service.getName() : ""));
      }

    } finally {
      readWriteLock.writeLock().unlock();
    }
  }

  @Override
  public StackId getDesiredStackVersion() {
    readWriteLock.readLock().lock();
    try {
      StackEntity stackEntity = getDesiredStateEntity().getDesiredStack();
      if (null != stackEntity) {
        return new StackId(stackEntity.getStackName(),
            stackEntity.getStackVersion());
      } else {
        return null;
      }
    } finally {
      readWriteLock.readLock().unlock();
    }
  }

  @Override
  public void setDesiredStackVersion(StackId stack) {
    readWriteLock.writeLock().lock();
    try {
      if (LOG.isDebugEnabled()) {
        LOG.debug("Setting DesiredStackVersion of Service" + ", clusterName="
            + service.getCluster().getClusterName() + ", clusterId="
            + service.getCluster().getClusterId() + ", serviceName="
            + service.getName() + ", serviceComponentName=" + getName()
            + ", oldDesiredStackVersion=" + getDesiredStackVersion()
            + ", newDesiredStackVersion=" + stack);
      }

      StackEntity stackEntity = stackDAO.find(stack.getStackName(),
        stack.getStackVersion());

      ServiceComponentDesiredStateEntity desiredStateEntity = getDesiredStateEntity();
      if (desiredStateEntity != null) {
        desiredStateEntity.setDesiredStack(stackEntity);
        saveIfPersisted(desiredStateEntity);
      } else {
        LOG.warn("Setting a member on an entity object that may have been " +
          "previously deleted, serviceName = " + (service != null ? service.getName() : ""));
      }

    } finally {
      readWriteLock.writeLock().unlock();
    }
  }

  @Override
  public ServiceComponentResponse convertToResponse() {
    readWriteLock.readLock().lock();
    try {
      Cluster cluster = service.getCluster();
      ServiceComponentResponse r = new ServiceComponentResponse(getClusterId(),
          cluster.getClusterName(), service.getName(), getName(),
          getDesiredStackVersion().getStackId(), getDesiredState().toString(),
          getTotalCount(), getStartedCount(), getInstalledCount(),
          isRecoveryEnabled());
      return r;
    } finally {
      readWriteLock.readLock().unlock();
    }
  }

  @Override
  public String getClusterName() {
    return service.getCluster().getClusterName();
  }


  @Override
  public void debugDump(StringBuilder sb) {
    readWriteLock.readLock().lock();
    try {
      sb.append("ServiceComponent={ serviceComponentName=" + getName()
          + ", recoveryEnabled=" + isRecoveryEnabled()
          + ", clusterName=" + service.getCluster().getClusterName()
          + ", clusterId=" + service.getCluster().getClusterId()
          + ", serviceName=" + service.getName() + ", desiredStackVersion="
          + getDesiredStackVersion() + ", desiredState="
          + getDesiredState().toString() + ", hostcomponents=[ ");
      boolean first = true;
      for (ServiceComponentHost sch : hostComponents.values()) {
        if (!first) {
          sb.append(" , ");
          first = false;
        }
        sb.append("\n        ");
        sch.debugDump(sb);
        sb.append(" ");
      }
      sb.append(" ] }");
    } finally {
      readWriteLock.readLock().unlock();
    }
  }

  /**
   * {@inheritDoc}
   */
  @Override
  public boolean isPersisted() {
    // a lock around this internal state variable is not required since we
    // have appropriate locks in the persist() method and this member is
    // only ever false under the condition that the object is new
    return persisted;
  }

  /**
   * {@inheritDoc}
   * <p/>
   * This method uses Java locks and then delegates to internal methods which
   * perform the JPA merges inside of a transaction. Because of this, a
   * transaction is not necessary before this calling this method.
   */
  @Override
  public void persist() {
    boolean clusterWriteLockAcquired = false;
    if (!persisted) {
      clusterGlobalLock.writeLock().lock();
      clusterWriteLockAcquired = true;
    }

    try {
      readWriteLock.writeLock().lock();
      try {
        if (!persisted) {
          // persist the new cluster topology and then release the cluster lock
          // as it has no more bearing on the rest of this persist() method
          persistEntities();
          clusterGlobalLock.writeLock().unlock();
          clusterWriteLockAcquired = false;

          refresh();
          // There refresh calls are no longer needed with cached references
          // not used on getters/setters
          // service.refresh();
          persisted = true;
        } else {
          saveIfPersisted(desiredStateEntity);
        }
      } finally {
        readWriteLock.writeLock().unlock();
      }
    } finally {
      if (clusterWriteLockAcquired) {
        clusterGlobalLock.writeLock().unlock();
      }
    }
  }

  @Transactional
  protected void persistEntities() {
    ClusterServiceEntityPK pk = new ClusterServiceEntityPK();
    pk.setClusterId(service.getClusterId());
    pk.setServiceName(service.getName());
    ClusterServiceEntity serviceEntity = clusterServiceDAO.findByPK(pk);

    ServiceComponentDesiredStateEntity desiredStateEntity = getDesiredStateEntity();
    desiredStateEntity.setClusterServiceEntity(serviceEntity);

    serviceComponentDesiredStateDAO.create(desiredStateEntity);
    serviceEntity = clusterServiceDAO.merge(serviceEntity);
  }

  @Override
  @Transactional
  public void refresh() {
    readWriteLock.writeLock().lock();
    try {
      if (isPersisted()) {
        serviceComponentDesiredStateDAO.refresh(getDesiredStateEntity());
      }
    } finally {
      readWriteLock.writeLock().unlock();
    }
  }

  /**
   * Merges the encapsulated {@link ServiceComponentDesiredStateEntity} inside
   * of a new transaction. This method assumes that the appropriate write lock
   * has already been acquired from {@link #readWriteLock}.
   */
  @Transactional
  void saveIfPersisted(ServiceComponentDesiredStateEntity desiredStateEntity) {
    if (isPersisted()) {
      desiredStateEntity = serviceComponentDesiredStateDAO.merge(desiredStateEntity);
    }
  }

  @Override
  public boolean isClientComponent() {
    return isClientComponent;
  }

  @Override
  public boolean isMasterComponent() {
    return isMasterComponent;
  }


  @Override
  public boolean isVersionAdvertised() {
    return isVersionAdvertised;
  }

  @Override
  public boolean canBeRemoved() {
    clusterGlobalLock.readLock().lock();
    try {
      readWriteLock.readLock().lock();
      try {
        if (!getDesiredState().isRemovableState()) {
          return false;
        }

        for (ServiceComponentHost sch : hostComponents.values()) {
          if (!sch.canBeRemoved()) {
            LOG.warn("Found non removable hostcomponent when trying to"
                + " delete service component"
                + ", clusterName=" + getClusterName()
                + ", serviceName=" + getServiceName()
                + ", componentName=" + getName()
                + ", recoveryEnabled=" + isRecoveryEnabled()
                + ", hostname=" + sch.getHostName());
            return false;
          }
        }
        return true;
      } finally {
        readWriteLock.readLock().unlock();
      }
    } finally {
      clusterGlobalLock.readLock().unlock();
    }
  }

  @Override
  @Transactional
  public void deleteAllServiceComponentHosts() throws AmbariException {
    clusterGlobalLock.writeLock().lock();
    try {
      readWriteLock.writeLock().lock();
      try {
        LOG.info("Deleting all servicecomponenthosts for component"
            + ", clusterName=" + getClusterName()
            + ", serviceName=" + getServiceName()
            + ", componentName=" + getName()
            + ", recoveryEnabled=" + isRecoveryEnabled());
        for (ServiceComponentHost sch : hostComponents.values()) {
          if (!sch.canBeRemoved()) {
            throw new AmbariException("Found non removable hostcomponent "
                + " when trying to delete"
                + " all hostcomponents from servicecomponent"
                + ", clusterName=" + getClusterName()
                + ", serviceName=" + getServiceName()
                + ", componentName=" + getName()
                + ", recoveryEnabled=" + isRecoveryEnabled()
                + ", hostname=" + sch.getHostName());
          }
        }

        for (ServiceComponentHost serviceComponentHost : hostComponents.values()) {
          serviceComponentHost.delete();
        }

        hostComponents.clear();
      } finally {
        readWriteLock.writeLock().unlock();
      }
    } finally {
      clusterGlobalLock.writeLock().unlock();
    }
  }

  @Override
  public void deleteServiceComponentHosts(String hostname) throws AmbariException {
    clusterGlobalLock.writeLock().lock();
    try {
      readWriteLock.writeLock().lock();
      try {
        ServiceComponentHost sch = getServiceComponentHost(hostname);
        LOG.info("Deleting servicecomponenthost for cluster"
            + ", clusterName=" + getClusterName()
            + ", serviceName=" + getServiceName()
            + ", componentName=" + getName()
            + ", recoveryEnabled=" + isRecoveryEnabled()
            + ", hostname=" + sch.getHostName());
        if (!sch.canBeRemoved()) {
          throw new AmbariException("Could not delete hostcomponent from cluster"
              + ", clusterName=" + getClusterName()
              + ", serviceName=" + getServiceName()
              + ", componentName=" + getName()
              + ", recoveryEnabled=" + isRecoveryEnabled()
              + ", hostname=" + sch.getHostName());
        }
        sch.delete();
        hostComponents.remove(hostname);

      } finally {
        readWriteLock.writeLock().unlock();
      }
    } finally {
      clusterGlobalLock.writeLock().unlock();
    }
  }

  @Override
  @Transactional
  public void delete() throws AmbariException {
    clusterGlobalLock.writeLock().lock();
    try {
      readWriteLock.writeLock().lock();
      try {
        deleteAllServiceComponentHosts();

        if (persisted) {
          removeEntities();
          persisted = false;
        }
      } finally {
        readWriteLock.writeLock().unlock();
      }
    } finally {
      clusterGlobalLock.writeLock().unlock();
    }
  }

  @Transactional
  protected void removeEntities() throws AmbariException {
    serviceComponentDesiredStateDAO.remove(getDesiredStateEntity());
  }

  private int getSCHCountByState(State state) {
    int count = 0;
    for (ServiceComponentHost sch : hostComponents.values()) {
      if (sch.getState() == state) {
        count++;
      }
    }
    return count;
  }

  private int getStartedCount() {
    return getSCHCountByState(State.STARTED);
  }

  private int getInstalledCount() {
    return getSCHCountByState(State.INSTALLED);
  }

  private int getTotalCount() {
    return hostComponents.size();
  }

  // Refresh cached reference after ever setter
  private ServiceComponentDesiredStateEntity getDesiredStateEntity() {
    if (!isPersisted()) {
      return desiredStateEntity;
    }

    return serviceComponentDesiredStateDAO.findById(desiredStateEntity.getId());
  }
}<|MERGE_RESOLUTION|>--- conflicted
+++ resolved
@@ -95,12 +95,7 @@
     desiredStateEntity.setDesiredState(State.INIT);
     desiredStateEntity.setServiceName(service.getName());
     desiredStateEntity.setClusterId(service.getClusterId());
-<<<<<<< HEAD
-
-=======
     desiredStateEntity.setRecoveryEnabled(false);
-    desiredStateEntityPK = getDesiredStateEntityPK(desiredStateEntity);
->>>>>>> 4fcca627
     setDesiredStackVersion(service.getDesiredStackVersion());
 
     hostComponents = new HashMap<String, ServiceComponentHost>();
@@ -224,7 +219,7 @@
       ServiceComponentDesiredStateEntity desiredStateEntity = getDesiredStateEntity();
       if (desiredStateEntity != null) {
         desiredStateEntity.setRecoveryEnabled(recoveryEnabled);
-        saveIfPersisted();
+        saveIfPersisted(desiredStateEntity);
       } else {
         LOG.warn("Setting a member on an entity object that may have been " +
                 "previously deleted, serviceName = " + service.getName());
