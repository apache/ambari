--- conflicted
+++ resolved
@@ -258,35 +258,4 @@
     }
   }
 
-<<<<<<< HEAD
-  private Map<String, Collection<String>> adjustServiceComponentFilter(String clusterName, Map<String, ? extends Collection<String>> serviceComponentFilter) throws AmbariException {
-    Map<String, Collection<String>> adjustedFilter = new HashMap<>();
-    Cluster cluster = clusters.getCluster(clusterName);
-
-    Map<String, Service> installedServices = (cluster == null) ? null : cluster.getServices().stream().collect(
-      Collectors.toMap(Service::getName, Function.identity()));
-
-    if(!MapUtils.isEmpty(installedServices)) {
-      if (serviceComponentFilter != null) {
-        // prune off services that are not installed, or considered installed - like AMBARI
-        for(Map.Entry<String, ? extends Collection<String>> entry: serviceComponentFilter.entrySet()) {
-          String serviceName = entry.getKey();
-
-          if(installedServices.containsKey(serviceName)) {
-            adjustedFilter.put(serviceName, entry.getValue());
-          }
-        }
-      } else {
-        // return only the set of installed services
-        for(String serviceName: installedServices.keySet()) {
-          // Add an entry to indicate the service and all of it's components should be considered
-          adjustedFilter.put(serviceName, Collections.singletonList("*"));
-        }
-      }
-    }
-
-    return adjustedFilter;
-  }
-=======
->>>>>>> d680af80
 }