--- conflicted
+++ resolved
@@ -459,12 +459,7 @@
   }
 
   private void trimProperties(Configuration clusterConfig, ClusterTopology clusterTopology) {
-<<<<<<< HEAD
-    Blueprint blueprint = clusterTopology.getBlueprint();
-    StackDefinition stack = blueprint.getStack();
-=======
     StackDefinition stack = clusterTopology.getStack();
->>>>>>> 5be3604f
 
     Map<String, Map<String, String>> configTypes = clusterConfig.getFullProperties();
     for (String configType : configTypes.keySet()) {
@@ -2910,11 +2905,7 @@
    * @param stack
    */
   private void addExcludedConfigProperties(Configuration configuration, Set<String> configTypesUpdated, StackDefinition stack) {
-<<<<<<< HEAD
-    Collection<String> blueprintServices = clusterTopology.getBlueprint().getServices();
-=======
     Collection<String> blueprintServices = clusterTopology.getServices();
->>>>>>> 5be3604f
 
     LOG.debug("Handling excluded properties for blueprint services: {}", blueprintServices);
 
@@ -3018,11 +3009,7 @@
     );
 
     try {
-<<<<<<< HEAD
-      for (StackId stackId : clusterTopology.getBlueprint().getStackIds()) {
-=======
       for (StackId stackId : clusterTopology.getStackIds()) {
->>>>>>> 5be3604f
         Map<String, Map<String, String>> defaultStackProperties = configHelper.getDefaultStackProperties(stackId);
         if (defaultStackProperties.containsKey(CLUSTER_ENV_CONFIG_TYPE_NAME)) {
           Map<String, String> clusterEnvDefaultProperties = defaultStackProperties.get(CLUSTER_ENV_CONFIG_TYPE_NAME);
@@ -3141,11 +3128,7 @@
      */
     @Override
     public boolean isPropertyIncluded(String propertyName, String propertyValue, String configType, ClusterTopology topology) {
-<<<<<<< HEAD
-        StackDefinition stack = topology.getBlueprint().getStack();
-=======
         StackDefinition stack = topology.getStack();
->>>>>>> 5be3604f
         final String serviceName = stack.getServiceForConfigType(configType);
         return !(stack.isPasswordProperty(serviceName, configType, propertyName) ||
                 stack.isKerberosPrincipalNameProperty(serviceName, configType, propertyName));
@@ -3242,11 +3225,7 @@
      */
     @Override
     public boolean isPropertyIncluded(String propertyName, String propertyValue, String configType, ClusterTopology topology) {
-<<<<<<< HEAD
-      StackDefinition stack = topology.getBlueprint().getStack();
-=======
       StackDefinition stack = topology.getStack();
->>>>>>> 5be3604f
       Configuration configuration = topology.getConfiguration();
 
       final String serviceName = stack.getServiceForConfigType(configType);
