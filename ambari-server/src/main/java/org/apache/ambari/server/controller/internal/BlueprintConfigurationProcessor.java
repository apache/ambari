/*
 * Licensed to the Apache Software Foundation (ASF) under one
 * or more contributor license agreements.  See the NOTICE file
 * distributed with this work for additional information
 * regarding copyright ownership.  The ASF licenses this file
 * to you under the Apache License, Version 2.0 (the
 * "License"); you may not use this file except in compliance
 * with the License.  You may obtain a copy of the License at
 *
 *     http://www.apache.org/licenses/LICENSE-2.0
 *
 * Unless required by applicable law or agreed to in writing, software
 * distributed under the License is distributed on an "AS IS" BASIS,
 * WITHOUT WARRANTIES OR CONDITIONS OF ANY KIND, either express or implied.
 * See the License for the specific language governing permissions and
 * limitations under the License.
 */

package org.apache.ambari.server.controller.internal;


import static java.util.stream.Collectors.groupingBy;
import static java.util.stream.Collectors.toSet;

import java.util.ArrayList;
import java.util.Arrays;
import java.util.Collection;
import java.util.Collections;
import java.util.HashMap;
import java.util.HashSet;
import java.util.Iterator;
import java.util.LinkedHashSet;
import java.util.LinkedList;
import java.util.List;
import java.util.Map;
import java.util.Objects;
import java.util.Set;
import java.util.regex.Matcher;
import java.util.regex.Pattern;

import org.apache.ambari.server.AmbariException;
import org.apache.ambari.server.state.Cluster;
import org.apache.ambari.server.state.ConfigHelper;
import org.apache.ambari.server.state.PropertyDependencyInfo;
import org.apache.ambari.server.state.StackId;
import org.apache.ambari.server.state.ValueAttributesInfo;
import org.apache.ambari.server.topology.AdvisedConfiguration;
import org.apache.ambari.server.topology.Blueprint;
import org.apache.ambari.server.topology.Cardinality;
import org.apache.ambari.server.topology.ClusterTopology;
import org.apache.ambari.server.topology.ConfigRecommendationStrategy;
import org.apache.ambari.server.topology.Configuration;
import org.apache.ambari.server.topology.HostGroup;
import org.apache.ambari.server.topology.HostGroupInfo;
import org.apache.ambari.server.topology.validators.UnitValidatedProperty;
import org.apache.commons.lang.StringUtils;
import org.apache.commons.lang3.tuple.Pair;
import org.slf4j.Logger;
import org.slf4j.LoggerFactory;

import com.google.common.base.Preconditions;
import com.google.common.base.Predicates;
import com.google.common.collect.ImmutableList;
import com.google.common.collect.ImmutableMap;
import com.google.common.collect.ImmutableSet;
import com.google.common.collect.Maps;
import com.google.common.collect.Sets;

/**
 * Updates configuration properties based on cluster topology.  This is done when exporting
 * a blueprint and when a cluster is provisioned via a blueprint.
 */
public class BlueprintConfigurationProcessor {

  private static final Logger LOG = LoggerFactory.getLogger(BlueprintConfigurationProcessor.class);

  private final static String COMMAND_RETRY_ENABLED_PROPERTY_NAME = "command_retry_enabled";

  private final static String COMMANDS_TO_RETRY_PROPERTY_NAME = "commands_to_retry";

  private final static String COMMAND_RETRY_MAX_TIME_IN_SEC_PROPERTY_NAME = "command_retry_max_time_in_sec";

  private final static String COMMAND_RETRY_ENABLED_DEFAULT = "true";

  private final static String COMMANDS_TO_RETRY_DEFAULT = "INSTALL,START";

  private final static String COMMAND_RETRY_MAX_TIME_IN_SEC_DEFAULT = "600";

  private final static String CLUSTER_ENV_CONFIG_TYPE_NAME = "cluster-env";

  private final static String HBASE_SITE_HBASE_COPROCESSOR_MASTER_CLASSES = "hbase.coprocessor.master.classes";
  private final static String HBASE_SITE_HBASE_COPROCESSOR_REGION_CLASSES = "hbase.coprocessor.region.classes";

  private final static String HAWQ_SITE_HAWQ_STANDBY_ADDRESS_HOST = "hawq_standby_address_host";
  private final static String HAWQSTANDBY = "HAWQSTANDBY";

  private final static String HDFS_HA_INITIAL_CONFIG_TYPE = CLUSTER_ENV_CONFIG_TYPE_NAME;
  private final static String HDFS_ACTIVE_NAMENODE_PROPERTY_NAME = "dfs_ha_initial_namenode_active";
  private final static String HDFS_STANDBY_NAMENODE_PROPERTY_NAME = "dfs_ha_initial_namenode_standby";
  private final static String HDFS_ACTIVE_NAMENODE_SET_PROPERTY_NAME = "dfs_ha_initial_namenode_active_set";
  private final static String HDFS_STANDBY_NAMENODE_SET_PROPERTY_NAME = "dfs_ha_initial_namenode_standby_set";
  private final static String HDFS_HA_INITIAL_CLUSTER_ID_PROPERTY_NAME = "dfs_ha_initial_cluster_id";
  private final static Set<String> HDFS_HA_INITIAL_PROPERTIES = ImmutableSet.of(
      HDFS_ACTIVE_NAMENODE_PROPERTY_NAME, HDFS_ACTIVE_NAMENODE_SET_PROPERTY_NAME,
      HDFS_STANDBY_NAMENODE_PROPERTY_NAME, HDFS_STANDBY_NAMENODE_SET_PROPERTY_NAME,
      HDFS_HA_INITIAL_CLUSTER_ID_PROPERTY_NAME);

  /**
   * These properties are only required during deployment, and should be removed afterwards.
   */
  public static final Map<String, Set<String>> TEMPORARY_PROPERTIES_FOR_CLUSTER_DEPLOYMENT = ImmutableMap.of(
    HDFS_HA_INITIAL_CONFIG_TYPE, HDFS_HA_INITIAL_PROPERTIES
  );

  private final static String HADOOP_ENV_CONFIG_TYPE_NAME = "hadoop-env";


  /**
   * Single host topology updaters
   */
  protected static Map<String, Map<String, PropertyUpdater>> singleHostTopologyUpdaters =
    new HashMap<>();

  /**
   * Multi host topology updaters
   */
  private static Map<String, Map<String, PropertyUpdater>> multiHostTopologyUpdaters =
    new HashMap<>();

  /**
   * Database host topology updaters
   */
  private static Map<String, Map<String, PropertyUpdater>> dbHostTopologyUpdaters =
    new HashMap<>();

  /**
   * Updaters for properties which need 'm' appended
   */
  private static Map<String, Map<String, PropertyUpdater>> mPropertyUpdaters =
    new HashMap<>();

  /**
   * Non topology related updaters
   */
  private static Map<String, Map<String, PropertyUpdater>> nonTopologyUpdaters =
    new HashMap<>();

  /**
   * Updaters that preserve the original property value, functions
   * as a placeholder for DB-related properties that need to be
   * removed from export, but do not require an update during
   * cluster creation
   */
  private Map<String, Map<String, PropertyUpdater>> removePropertyUpdaters =
    new HashMap<>();

  /**
   * Collection of all updaters
   */
  private static Collection<Map<String, Map<String, PropertyUpdater>>> allUpdaters =
    new ArrayList<>();

  /**
   * Compiled regex for hostgroup token with port information.
   */
  private static Pattern HOSTGROUP_PORT_REGEX = Pattern.compile("%HOSTGROUP::(\\S+?)%:?(\\d+)?");

  /**
   * Compiled regex for hostgroup token with port information.
   */
  private static Pattern LOCALHOST_PORT_REGEX = Pattern.compile("localhost:?(\\d+)?");

  /**
   * Compiled regex for placeholder
   */
  private static final Pattern PLACEHOLDER = Pattern.compile("\\{\\{.*\\}\\}");

  /**
   * Special network address
   */
  private static String BIND_ALL_IP_ADDRESS = "0.0.0.0";

  /**
   * Statically-defined set of properties that can support HA using a nameservice name
   *   in the configuration, rather than just a host name.
   *   This set also contains other HA properties that will be exported if the
   *   expected hostname information is not found.
   */
  private static Set<String> configPropertiesWithHASupport =
    new HashSet<>(Arrays.asList("fs.defaultFS", "hbase.rootdir", "instance.volumes", "policymgr_external_url", "xasecure.audit.destination.hdfs.dir"));

  /**
   * Statically-defined list of filters to apply on property exports.
   * This will initially be used to filter out the Ranger Passwords, but
   * could be extended in the future for more generic purposes.
   */
  private PropertyFilter[] getExportPropertyFilters (Map<Long, Set<String>> authToLocalPerClusterMap)
    {
      return new PropertyFilter[] {
        new PasswordPropertyFilter(),
        new SimplePropertyNameExportFilter("tez.tez-ui.history-url.base", "tez-site"),
        new SimplePropertyNameExportFilter("admin_server_host", "kerberos-env"),
        new SimplePropertyNameExportFilter("kdc_hosts", "kerberos-env"),
        new SimplePropertyNameExportFilter("master_kdc", "kerberos-env"),
        new SimplePropertyNameExportFilter("realm", "kerberos-env"),
        new SimplePropertyNameExportFilter("kdc_type", "kerberos-env"),
        new SimplePropertyNameExportFilter("ldap-url", "kerberos-env"),
        new SimplePropertyNameExportFilter("container_dn", "kerberos-env"),
        new SimplePropertyNameExportFilter("domains", "krb5-conf"),
        new SimplePropertyNameExportFilter(HDFS_ACTIVE_NAMENODE_PROPERTY_NAME, HADOOP_ENV_CONFIG_TYPE_NAME),
        new SimplePropertyNameExportFilter(HDFS_STANDBY_NAMENODE_PROPERTY_NAME, HADOOP_ENV_CONFIG_TYPE_NAME),
        new SimplePropertyNameExportFilter(HDFS_ACTIVE_NAMENODE_SET_PROPERTY_NAME, HADOOP_ENV_CONFIG_TYPE_NAME),
        new SimplePropertyNameExportFilter(HDFS_STANDBY_NAMENODE_SET_PROPERTY_NAME, HADOOP_ENV_CONFIG_TYPE_NAME),
        new SimplePropertyNameExportFilter(HDFS_ACTIVE_NAMENODE_PROPERTY_NAME, HDFS_HA_INITIAL_CONFIG_TYPE),
        new SimplePropertyNameExportFilter(HDFS_STANDBY_NAMENODE_PROPERTY_NAME, HDFS_HA_INITIAL_CONFIG_TYPE),
        new SimplePropertyNameExportFilter(HDFS_ACTIVE_NAMENODE_SET_PROPERTY_NAME, HDFS_HA_INITIAL_CONFIG_TYPE),
        new SimplePropertyNameExportFilter(HDFS_STANDBY_NAMENODE_SET_PROPERTY_NAME, HDFS_HA_INITIAL_CONFIG_TYPE),
        new StackPropertyTypeFilter(),
        new KerberosAuthToLocalRulesFilter(authToLocalPerClusterMap)};
    }

  /**
   * Statically-defined list of filters to apply on cluster config
   * property updates.
   *
   * This will initially be used to filter out properties that do not
   * need to be set, due to a given dependency property not having
   * an expected value.
   *
   * The UI uses the Recommendations/StackAdvisor APIs to accomplish this, but
   * Blueprints will use filters in the short-term, and hopefully move to a more
   * unified approach in the next release.
   *
   * This filter approach will also be used to remove properties in a given component
   * that are not valid in a High-Availability deployment (example: HDFS NameNode HA).
   */
  private static final PropertyFilter[] clusterUpdatePropertyFilters =
    { new DependencyEqualsFilter("hbase.security.authorization", "hbase-site", "true"),
      new DependencyNotEqualsFilter("hive.server2.authentication", "hive-site", "NONE"),
      /* Temporary solution related to HBASE/Phoenix issue PHOENIX-3360, to remove hbase.rpc.controllerfactory
       * .class from hbase-site. */
      new ConditionalPropertyFilter("hbase-site", "hbase.rpc.controllerfactory.class",
        "org.apache.hadoop.hbase.ipc.controller.ServerRpcControllerFactory"),
      new HDFSNameNodeHAFilter(),
      new HawqHAFilter() };

  private ClusterTopology clusterTopology;


  public BlueprintConfigurationProcessor(ClusterTopology clusterTopology) {
    this.clusterTopology = clusterTopology;
    initRemovePropertyUpdaters();
  }

  public Map<String, Map<String, PropertyUpdater>> getRemovePropertyUpdaters() {
    return removePropertyUpdaters;
  }

  public void initRemovePropertyUpdaters() {

    if (containsHostFromHostGroups("oozie-site", "oozie.service.JPAService.jdbc.url")) {
      Map<String, PropertyUpdater> oozieSiteUpdaters = singleHostTopologyUpdaters.get("oozie-site");
      Map<String, PropertyUpdater> oozieEnvUpdaters = singleHostTopologyUpdaters.get("oozie-env");
      if (oozieSiteUpdaters == null) {
        oozieSiteUpdaters = new HashMap<>();
      }
      if (oozieEnvUpdaters == null) {
        oozieEnvUpdaters = new HashMap<>();
      }
      oozieEnvUpdaters.put("oozie_existing_mysql_host", new SingleHostTopologyUpdater("OOZIE_SERVER"));
      oozieEnvUpdaters.put("oozie_existing_oracle_host", new SingleHostTopologyUpdater("OOZIE_SERVER"));
      oozieEnvUpdaters.put("oozie_existing_postgresql_host", new SingleHostTopologyUpdater("OOZIE_SERVER"));
      oozieEnvUpdaters.put("oozie_existing_oracle_host", new SingleHostTopologyUpdater("OOZIE_SERVER"));
      oozieEnvUpdaters.put("oozie_existing_postgresql_host", new SingleHostTopologyUpdater("OOZIE_SERVER"));
      oozieSiteUpdaters.put("oozie.service.JPAService.jdbc.url",  new SingleHostTopologyUpdater("OOZIE_SERVER"));

      singleHostTopologyUpdaters.put("oozie-env", oozieEnvUpdaters);
      singleHostTopologyUpdaters.put("oozie-site", oozieSiteUpdaters);
    } else {
      Map<String, PropertyUpdater> oozieEnvOriginalValueMap = new HashMap<>();
      Map<String, PropertyUpdater> oozieSiteOriginalValueMap = new HashMap<>();
      // register updaters for Oozie properties that may point to an external DB
      oozieEnvOriginalValueMap.put("oozie_existing_mysql_host", new OriginalValuePropertyUpdater());
      oozieEnvOriginalValueMap.put("oozie_existing_oracle_host", new OriginalValuePropertyUpdater());
      oozieEnvOriginalValueMap.put("oozie_existing_postgresql_host", new OriginalValuePropertyUpdater());
      oozieEnvOriginalValueMap.put("oozie_existing_oracle_host", new OriginalValuePropertyUpdater());
      oozieEnvOriginalValueMap.put("oozie_existing_postgresql_host", new OriginalValuePropertyUpdater());
      oozieSiteOriginalValueMap.put("oozie.service.JPAService.jdbc.url", new OriginalValuePropertyUpdater());

      removePropertyUpdaters.put("oozie-env", oozieEnvOriginalValueMap);
      removePropertyUpdaters.put("oozie-site", oozieSiteOriginalValueMap);
    }

    Map<String, PropertyUpdater> hiveEnvOriginalValueMap = new HashMap<>();
    // register updaters for Hive properties that may point to an external DB
    hiveEnvOriginalValueMap.put("hive_existing_oracle_host", new OriginalValuePropertyUpdater());
    hiveEnvOriginalValueMap.put("hive_existing_mssql_server_2_host", new OriginalValuePropertyUpdater());
    hiveEnvOriginalValueMap.put("hive_existing_mssql_server_host", new OriginalValuePropertyUpdater());
    hiveEnvOriginalValueMap.put("hive_existing_postgresql_host", new OriginalValuePropertyUpdater());
    hiveEnvOriginalValueMap.put("hive_existing_mysql_host", new OriginalValuePropertyUpdater());

    removePropertyUpdaters.put("hive-env", hiveEnvOriginalValueMap);

  }

  private boolean containsHostFromHostGroups(String configType, String propertyName) {
    String propertyValue = clusterTopology.getConfiguration().getPropertyValue(configType, propertyName);
    if (StringUtils.isEmpty(propertyValue)) {
      return false;
    }
    // check fir bp import
    Matcher m = HostGroup.HOSTGROUP_REGEX.matcher(propertyValue);
    if (m.find()) {
      return true;
    }

    // check for bp export
    for (HostGroupInfo groupInfo : clusterTopology.getHostGroupInfo().values()) {
      Collection<String> hosts = groupInfo.getHostNames();
      for (String host : hosts) {
        if (propertyValue.contains(host)) {
          return true;
        }
      }
    }
    return false;
  }

  public Set<String> getRequiredHostGroups() {
    Set<String> requiredHostGroups = new HashSet<>();
    Collection<Map<String, Map<String, PropertyUpdater>>> updaters = createCollectionOfUpdaters();

    // Iterate all registered updaters and collect host groups referenced by related properties and
    // extracted by the updaters
    for (Map<String, Map<String, PropertyUpdater>> updaterMap : updaters) {
      for (Map.Entry<String, Map<String, PropertyUpdater>> entry : updaterMap.entrySet()) {
        String type = entry.getKey();
        for (Map.Entry<String, PropertyUpdater> updaterEntry : entry.getValue().entrySet()) {
          String propertyName = updaterEntry.getKey();
          PropertyUpdater updater = updaterEntry.getValue();

          // cluster scoped configuration which also includes all default and BP properties
          Map<String, Map<String, String>> clusterProps = clusterTopology.getConfiguration().getFullProperties();
          Map<String, String> typeMap = clusterProps.get(type);
          if (typeMap != null && typeMap.containsKey(propertyName) && typeMap.get(propertyName) != null) {
            requiredHostGroups.addAll(updater.getRequiredHostGroups(
                propertyName, typeMap.get(propertyName), clusterProps, clusterTopology));
          }

          // host group configs
          for (HostGroupInfo groupInfo : clusterTopology.getHostGroupInfo().values()) {
            Map<String, Map<String, String>> hgConfigProps = groupInfo.getConfiguration().getProperties();
            Map<String, String> hgTypeMap = hgConfigProps.get(type);
            if (hgTypeMap != null && hgTypeMap.containsKey(propertyName)) {
              requiredHostGroups.addAll(updater.getRequiredHostGroups(
                  propertyName, hgTypeMap.get(propertyName), hgConfigProps, clusterTopology));
            }
          }
        }
      }
    }

    // Iterate through all user defined properties (blueprint + cluster template only, no stack defaults) that do not
    // have a registered updater. These properties can reference host groups too which should be extracted by the default
    // updater
    Set<Pair<String, String>> propertiesWithUpdaters = getAllPropertiesWithUpdaters(updaters);

    // apply default updater on cluster config
    Map<String, Map<String, String>> userDefinedClusterProperties = clusterTopology.getConfiguration().getFullProperties(1);
    addRequiredHostgroupsByDefaultUpdater(userDefinedClusterProperties, propertiesWithUpdaters, requiredHostGroups);
    // apply default updater on hostgroup configs
    clusterTopology.getHostGroupInfo().values().stream().forEach(
      hostGroup -> {
        Configuration hostGroupConfig = hostGroup.getConfiguration();
        Map<String, Map<String, String>> hostGroupConfigProps = hostGroupConfig.getFullProperties(1);
        addRequiredHostgroupsByDefaultUpdater(hostGroupConfigProps, propertiesWithUpdaters, requiredHostGroups);
      });
    return requiredHostGroups;
  }

  /**
   * Adds required host groups based on user defined (in the blueprint or cluster template) configuration properties and
   * the default property updaters. Only those properties are considered which don't have a configured updater.
   * @param properties properties to scan for host group references
   * @param propertiesWithUpdaters properties in (configType, propertyName) which have a configured updater
   * @param hostGroupAccumulator collection to accumulate required host groups
   */
  private void addRequiredHostgroupsByDefaultUpdater(Map<String, Map<String, String>> properties,
                                   Set<Pair<String, String>> propertiesWithUpdaters,
                                   Set<String> hostGroupAccumulator) {
    properties.entrySet().forEach(
      configTypeEntry -> {
        String configType = configTypeEntry.getKey();
        configTypeEntry.getValue().entrySet().forEach(
          propertyEntry -> {
            String propertyName = propertyEntry.getKey();
            String oldValue = propertyEntry.getValue();
            if (!propertiesWithUpdaters.contains(Pair.of(configType, propertyName))) {
              Collection<String> requiredHostGroups =
                PropertyUpdater.defaultUpdater().getRequiredHostGroups(propertyName, oldValue, properties, clusterTopology);
              if (!requiredHostGroups.isEmpty()) {
                LOG.info("The following host groups are required by applying the default property updater on {}/{} property: {}",
                  configType, propertyName, requiredHostGroups);
              }
              hostGroupAccumulator.addAll(requiredHostGroups);
            }
          });
      });
  }


  /**
   * Update properties for cluster creation.  This involves updating topology related properties with
   * concrete topology information.
   *
   * @return Set of config type names that were updated by this update call
   */
  public Set<String> doUpdateForClusterCreate() throws ConfigurationTopologyException {
      Set<String> configTypesUpdated = new HashSet<>();
    Configuration clusterConfig = clusterTopology.getConfiguration();

    doRecommendConfigurations(clusterConfig, configTypesUpdated);

    // filter out any properties that should not be included, based on the dependencies
    // specified in the stacks, and the filters defined in this class
    doFilterPriorToClusterUpdate(clusterConfig, configTypesUpdated);

    Set<String> propertiesMoved = clusterConfig.moveProperties(HADOOP_ENV_CONFIG_TYPE_NAME, HDFS_HA_INITIAL_CONFIG_TYPE, HDFS_HA_INITIAL_PROPERTIES);
    if (!propertiesMoved.isEmpty()) {
      configTypesUpdated.add(HADOOP_ENV_CONFIG_TYPE_NAME);
      configTypesUpdated.add(HDFS_HA_INITIAL_CONFIG_TYPE);
    }

    // this needs to be called after doFilterPriorToClusterUpdate() to ensure that the returned
    // set of properties (copy) doesn't include the removed properties.  If an updater
    // removes a property other than the property it is registered for then we will
    // have an issue as it won't be removed from the clusterProps map as it is a copy.
    Map<String, Map<String, String>> clusterProps = clusterConfig.getFullProperties();
<<<<<<< HEAD
    doGeneralPropertyUpdatesForClusterCreate(clusterConfig, clusterProps, configTypesUpdated);

    //todo: lots of hard coded HA rules included here
    if (clusterTopology.isNameNodeHAEnabled()) {
      doNameNodeHAUpdateOnClusterCreation(clusterConfig, clusterProps, configTypesUpdated);
    }

    // Explicitly set any properties that are required but not currently provided in the stack definition.
    setStackToolsAndFeatures(clusterConfig, configTypesUpdated);
    setRetryConfiguration(clusterConfig, configTypesUpdated);
    setupHDFSProxyUsers(clusterConfig, configTypesUpdated);
    addExcludedConfigProperties(clusterConfig, configTypesUpdated, clusterTopology.getBlueprint().getStack());

    trimProperties(clusterConfig, clusterTopology);

    return configTypesUpdated;
  }

  /**
   * Update Namenode HA properties during cluster creation
   * @throws ConfigurationTopologyException
   */
  private void doNameNodeHAUpdateOnClusterCreation(Configuration clusterConfig,
                                                   Map<String, Map<String, String>> clusterProps,
                                                   Set<String> configTypesUpdated) throws ConfigurationTopologyException {
    // add "dfs.internal.nameservices" if it's not specified
    Map<String, String> hdfsSiteConfig = clusterConfig.getFullProperties().get("hdfs-site");
    String nameservices = hdfsSiteConfig.get("dfs.nameservices");
    String int_nameservices = hdfsSiteConfig.get("dfs.internal.nameservices");
    if(int_nameservices == null && nameservices != null) {
      clusterConfig.setProperty("hdfs-site", "dfs.internal.nameservices", nameservices);
    }

    // parse out the nameservices value
    String[] parsedNameServices = parseNameServices(hdfsSiteConfig);

    // if a single nameservice is configured (default HDFS HA deployment)
    if (parsedNameServices.length == 1) {
      LOG.info("Processing a single HDFS NameService, which indicates a default HDFS NameNode HA deployment");
      // if the active/standby namenodes are not specified, assign them automatically
      if (! isNameNodeHAInitialActiveNodeSet(clusterProps) && ! isNameNodeHAInitialStandbyNodeSet(clusterProps)) {
        Collection<String> nnHosts = clusterTopology.getHostAssignmentsForComponent("NAMENODE");
        if (nnHosts.size() < 2) {
          throw new ConfigurationTopologyException("NAMENODE HA requires at least 2 hosts running NAMENODE but there are: " +
            nnHosts.size() + " Hosts: " + nnHosts);
        }

        // set the properties that configure which namenode is active,
        // and which is a standby node in this HA deployment
        Iterator<String> nnHostIterator = nnHosts.iterator();
        clusterConfig.setProperty(HADOOP_ENV_CONFIG_TYPE_NAME, "dfs_ha_initial_namenode_active", nnHostIterator.next());
        clusterConfig.setProperty(HADOOP_ENV_CONFIG_TYPE_NAME, "dfs_ha_initial_namenode_standby", nnHostIterator.next());

        configTypesUpdated.add(HADOOP_ENV_CONFIG_TYPE_NAME);
      }
    } else {
      if (!isPropertySet(clusterProps, HADOOP_ENV_CONFIG_TYPE_NAME, HDFS_ACTIVE_NAMENODE_SET_PROPERTY_NAME) && !isPropertySet(clusterProps, HADOOP_ENV_CONFIG_TYPE_NAME, HDFS_STANDBY_NAMENODE_SET_PROPERTY_NAME)) {
        // multiple nameservices indicates an HDFS NameNode Federation install
        // process each nameservice to determine the active/standby nodes
        LOG.info("Processing multiple HDFS NameService instances, which indicates a NameNode Federation deployment");
        if (parsedNameServices.length > 1) {
          Set<String> activeNameNodeHostnames = new HashSet<>();
          Set<String> standbyNameNodeHostnames = new HashSet<>();

          for (String nameService : parsedNameServices) {
            List<String> hostNames = new ArrayList<>();
            String[] nameNodes = parseNameNodes(nameService, hdfsSiteConfig);
            for (String nameNode : nameNodes) {
              // use the HA rpc-address property to obtain the NameNode hostnames
              String propertyName = "dfs.namenode.rpc-address." + nameService + "." + nameNode;
              String propertyValue = hdfsSiteConfig.get(propertyName);
              if (propertyValue == null) {
                throw new ConfigurationTopologyException("NameNode HA property = " + propertyName + " is not found in the cluster config.  This indicates an error in configuration for HA/Federated clusters.  " +
                  "Please recheck the HDFS configuration and try this deployment again");
              }

              String hostName = propertyValue.split(":")[0];
              hostNames.add(hostName);
            }

            if (hostNames.size() < 2) {
              throw new ConfigurationTopologyException("NAMENODE HA for nameservice = " + nameService + " requires at least 2 hosts running NAMENODE but there are: " +
                hostNames.size() + " Hosts: " + hostNames);
            } else {
              // by default, select the active and standby namenodes for this nameservice
              // using the first two hostnames found
              // since HA is assumed, there should only be two NameNodes deployed per NameService
              activeNameNodeHostnames.add(hostNames.get(0));
              standbyNameNodeHostnames.add(hostNames.get(1));
            }
          }

          // set the properties what configure the NameNode Active/Standby status for each nameservice
          if (!activeNameNodeHostnames.isEmpty() && !standbyNameNodeHostnames.isEmpty()) {
            clusterConfig.setProperty(HADOOP_ENV_CONFIG_TYPE_NAME, HDFS_ACTIVE_NAMENODE_SET_PROPERTY_NAME, String.join(",", activeNameNodeHostnames));
            clusterConfig.setProperty(HADOOP_ENV_CONFIG_TYPE_NAME, HDFS_STANDBY_NAMENODE_SET_PROPERTY_NAME, String.join(",", standbyNameNodeHostnames));

            // also set the clusterID property, required for Federation installs of HDFS
            if (!isPropertySet(clusterProps, HADOOP_ENV_CONFIG_TYPE_NAME, HDFS_HA_INITIAL_CLUSTER_ID_PROPERTY_NAME)) {
              clusterConfig.setProperty(HADOOP_ENV_CONFIG_TYPE_NAME, HDFS_HA_INITIAL_CLUSTER_ID_PROPERTY_NAME, getClusterName());
            }

            configTypesUpdated.add(HADOOP_ENV_CONFIG_TYPE_NAME);
          } else {
            LOG.warn("Error in processing the set of active/standby namenodes in this federated cluster, please check hdfs-site configuration");
          }
        }
      }
    }
  }

  /**
   * Call registered updaters on cluster configuration + call default updater ({@link HostGroupUpdater#INSTANCE}) on
   * properties that were submitted in the blueprint or the cluster template and don't have a registered updater.
   */
  private void doGeneralPropertyUpdatesForClusterCreate(Configuration clusterConfig,
                                                        Map<String, Map<String, String>> clusterProps,
                                                        Set<String> configTypesUpdated) {
    // Iterate through the updaters and apply them in case applicable properties exist
    Collection<Map<String, Map<String, PropertyUpdater>>> updaters = createCollectionOfUpdaters();
    for (Map<String, Map<String, PropertyUpdater>> updaterMap : updaters) {
=======

    for (Map<String, Map<String, PropertyUpdater>> updaterMap : createCollectionOfUpdaters()) {
>>>>>>> b674486e
      for (Map.Entry<String, Map<String, PropertyUpdater>> entry : updaterMap.entrySet()) {
        final String configType = entry.getKey();
        for (Map.Entry<String, PropertyUpdater> updaterEntry : entry.getValue().entrySet()) {
          String propertyName = updaterEntry.getKey();
          PropertyUpdater updater = updaterEntry.getValue();

          // topo cluster scoped configuration which also includes all default and BP properties
          Map<String, String> typeMap = clusterProps.get(configType);
          if (typeMap != null && typeMap.containsKey(propertyName) && typeMap.get(propertyName) != null) {
            final String originalValue = typeMap.get(propertyName);
            final String updatedValue =
              updateValue(configType, propertyName, originalValue, updater, clusterProps, clusterConfig, configTypesUpdated, true);
            if (null == updatedValue) {
              continue;
            }
          }
          // host group configs
          for (HostGroupInfo groupInfo : clusterTopology.getHostGroupInfo().values()) {
            Configuration hgConfig = groupInfo.getConfiguration();
            Map<String, Map<String, String>> hgConfigProps = hgConfig.getFullProperties(1);
            Map<String, String> hgTypeMap = hgConfigProps.get(configType);
            if (hgTypeMap != null && hgTypeMap.containsKey(propertyName)) {
              final String originalValue = hgTypeMap.get(propertyName);
              updateValue(configType, propertyName, originalValue, updater, hgConfigProps, hgConfig, configTypesUpdated, true);
            }
          }
        }
      }
    }

<<<<<<< HEAD
    // Iterate through all user defined properties (blueprint + cluster template) and call the default updater for those
    // which don't have a configured updater. This is to make sure that %HOSTGROUP::name% tokens are replaced for each property
    Set<Pair<String, String>> propertiesWithUpdaters = getAllPropertiesWithUpdaters(updaters);
    // apply default updater on cluster config
    applyDefaultUpdater(clusterConfig, clusterConfig.getFullProperties(1), configTypesUpdated, propertiesWithUpdaters);
    // apply default updater on hostgroup configs
    clusterTopology.getHostGroupInfo().values().stream().forEach(
      hostGroup -> {
        Configuration hostGroupConfig = hostGroup.getConfiguration();
        Map<String, Map<String, String>> hostGroupConfigProps = hostGroupConfig.getFullProperties(1);
        applyDefaultUpdater(hostGroupConfig, hostGroupConfigProps, configTypesUpdated, propertiesWithUpdaters);
      });
  }

  /**
   * Calculates all properties that have registered updaters based on the received collection
   * @param updaters collection of all updaters
   * @return a set of all properties with updaters as (configType, propertyName) pairs.
   */
  private Set<Pair<String, String>> getAllPropertiesWithUpdaters(Collection<Map<String, Map<String, PropertyUpdater>>> updaters) {
    return updaters.stream().
      flatMap(map -> map.entrySet().stream()).
      flatMap(entry -> {
        String configType = entry.getKey();
        return entry.getValue().keySet().stream().map(propertyName -> Pair.of(configType, propertyName));
      }).
      collect(toSet());
  }

  /**
   * Applies the default updater ({@link HostGroupUpdater#INSTANCE}) for properties that don't have a registered updater.
   * This is to make sure that %HOSTGROUP::name% token replacements happen for all properties.
   */
  private void applyDefaultUpdater(Configuration configuration,
                              Map<String, Map<String, String>> properties,
                              Set<String> configTypesUpdated,
                              Set<Pair<String, String>> propertiesWithUpdaters) {
    properties.entrySet().forEach(
      configTypeEntry -> {
        String configType = configTypeEntry.getKey();
        configTypeEntry.getValue().entrySet().forEach(
          propertyEntry -> {
            String propertyName = propertyEntry.getKey();
            if (!propertiesWithUpdaters.contains(Pair.of(configType, propertyName))) {
              String oldValue = propertyEntry.getValue();
              String newValue = updateValue(configType, propertyName, oldValue, PropertyUpdater.defaultUpdater(), properties,
                configuration, configTypesUpdated, false);
              if (!Objects.equals(oldValue, newValue)) {
                LOG.info("Property {}/{} was updated by the default updater from [{}] to [{}]",
                  configType, propertyName, oldValue, newValue);
              }
=======
    //todo: lots of hard coded HA rules included here
    if (clusterTopology.isNameNodeHAEnabled()) {

      // add "dfs.internal.nameservices" if it's not specified
      Map<String, String> hdfsSiteConfig = clusterConfig.getFullProperties().get("hdfs-site");
      String nameservices = hdfsSiteConfig.get("dfs.nameservices");
      String int_nameservices = hdfsSiteConfig.get("dfs.internal.nameservices");
      if(int_nameservices == null && nameservices != null) {
        clusterConfig.setProperty("hdfs-site", "dfs.internal.nameservices", nameservices);
      }

      // parse out the nameservices value
      String[] parsedNameServices = parseNameServices(hdfsSiteConfig);

      // if a single nameservice is configured (default HDFS HA deployment)
      if (parsedNameServices.length == 1) {
        LOG.info("Processing a single HDFS NameService, which indicates a default HDFS NameNode HA deployment");
        // if the active/stanbdy namenodes are not specified, assign them automatically
        if (! isNameNodeHAInitialActiveNodeSet(clusterProps) && ! isNameNodeHAInitialStandbyNodeSet(clusterProps)) {
          Collection<String> nnHosts = clusterTopology.getHostAssignmentsForComponent("NAMENODE");
          if (nnHosts.size() < 2) {
            throw new ConfigurationTopologyException("NAMENODE HA requires at least 2 hosts running NAMENODE but there are: " +
                nnHosts.size() + " Hosts: " + nnHosts);
          }

          // set the properties that configure which namenode is active,
          // and which is a standby node in this HA deployment
          Iterator<String> nnHostIterator = nnHosts.iterator();
          clusterConfig.setProperty(HDFS_HA_INITIAL_CONFIG_TYPE, HDFS_ACTIVE_NAMENODE_PROPERTY_NAME, nnHostIterator.next());
          clusterConfig.setProperty(HDFS_HA_INITIAL_CONFIG_TYPE, HDFS_STANDBY_NAMENODE_PROPERTY_NAME, nnHostIterator.next());

          configTypesUpdated.add(HDFS_HA_INITIAL_CONFIG_TYPE);
        }
      } else {
        if (!isPropertySet(clusterProps, HDFS_HA_INITIAL_CONFIG_TYPE, HDFS_ACTIVE_NAMENODE_SET_PROPERTY_NAME) && !isPropertySet(clusterProps, HDFS_HA_INITIAL_CONFIG_TYPE, HDFS_STANDBY_NAMENODE_SET_PROPERTY_NAME)) {
          // multiple nameservices indicates an HDFS NameNode Federation install
          // process each nameservice to determine the active/standby nodes
          LOG.info("Processing multiple HDFS NameService instances, which indicates a NameNode Federation deployment");
          if (parsedNameServices.length > 1) {
            Set<String> activeNameNodeHostnames = new HashSet<>();
            Set<String> standbyNameNodeHostnames = new HashSet<>();

            for (String nameService : parsedNameServices) {
              List<String> hostNames = new ArrayList<>();
              String[] nameNodes = parseNameNodes(nameService, hdfsSiteConfig);
              for (String nameNode : nameNodes) {
                // use the HA rpc-address property to obtain the NameNode hostnames
                String propertyName = "dfs.namenode.rpc-address." + nameService + "." + nameNode;
                String propertyValue = hdfsSiteConfig.get(propertyName);
                if (propertyValue == null) {
                  throw new ConfigurationTopologyException("NameNode HA property = " + propertyName + " is not found in the cluster config.  This indicates an error in configuration for HA/Federated clusters.  " +
                    "Please recheck the HDFS configuration and try this deployment again");
                }

                String hostName = propertyValue.split(":")[0];
                hostNames.add(hostName);
              }

              if (hostNames.size() < 2) {
                throw new ConfigurationTopologyException("NAMENODE HA for nameservice = " + nameService + " requires at least 2 hosts running NAMENODE but there are: " +
                  hostNames.size() + " Hosts: " + hostNames);
              } else {
                // by default, select the active and standby namenodes for this nameservice
                // using the first two hostnames found
                // since HA is assumed, there should only be two NameNodes deployed per NameService
                activeNameNodeHostnames.add(hostNames.get(0));
                standbyNameNodeHostnames.add(hostNames.get(1));
              }
            }

            // set the properties what configure the NameNode Active/Standby status for each nameservice
            if (!activeNameNodeHostnames.isEmpty() && !standbyNameNodeHostnames.isEmpty()) {
              clusterConfig.setProperty(HDFS_HA_INITIAL_CONFIG_TYPE, HDFS_ACTIVE_NAMENODE_SET_PROPERTY_NAME, String.join(",", activeNameNodeHostnames));
              clusterConfig.setProperty(HDFS_HA_INITIAL_CONFIG_TYPE, HDFS_STANDBY_NAMENODE_SET_PROPERTY_NAME, String.join(",", standbyNameNodeHostnames));

              // also set the clusterID property, required for Federation installs of HDFS
              if (!isPropertySet(clusterProps, HDFS_HA_INITIAL_CONFIG_TYPE, HDFS_HA_INITIAL_CLUSTER_ID_PROPERTY_NAME)) {
                clusterConfig.setProperty(HDFS_HA_INITIAL_CONFIG_TYPE, HDFS_HA_INITIAL_CLUSTER_ID_PROPERTY_NAME, getClusterName());
              }

              configTypesUpdated.add(HDFS_HA_INITIAL_CONFIG_TYPE);
            } else {
              LOG.warn("Error in processing the set of active/standby namenodes in this federated cluster, please check hdfs-site configuration");
>>>>>>> b674486e
            }
          });
      });
  }

  /**
   * Encapsulates commonly repeated tasks around updating a configuration value during cluster creation.
   * @param configType the configuration type (e.g. hdfs-site)
   * @param propertyName the name of the property (e.g. dfs.namenode.name.dir)
   * @param oldValue the old value of the property
   * @param updater the property updater to use
   * @param allProps other properties to be considered by the updater
   * @param configuration configuration to update (cluster global config or hostgroup config)
   * @param configTypesUpdated set of updated config types (configType param will be added if updater changes the
   *                           value of the property)
   * @param alwaysUpdateConfig boolean to indicate whether the {@link Configuration} received as parameter should always
   *                           (except when new value is {@code null}) be updated or only in case the new value differs
   *                           from the original. (TODO: what is the reason for always updating the configuration?)
   * @return the updated value
   */
  private String updateValue(String configType,
                           String propertyName,
                           String oldValue,
                           PropertyUpdater updater,
                           Map<String, Map<String, String>> allProps,
                           Configuration configuration,
                           Set<String> configTypesUpdated,
                           boolean alwaysUpdateConfig) {
    String newValue = updater.updateForClusterCreate(propertyName, oldValue, allProps, clusterTopology);
    if (null != newValue) {
      if (!newValue.equals(oldValue)) {
        configTypesUpdated.add(configType);
      }
      if (!newValue.equals(oldValue) || alwaysUpdateConfig) {
        configuration.setProperty(configType, propertyName, newValue);
      }
    }
    return newValue;
  }


  private String getClusterName() throws ConfigurationTopologyException {
    String clusterNameToReturn = null;
    try {
      clusterNameToReturn = clusterTopology.getAmbariContext().getClusterName(clusterTopology.getClusterId());
    } catch (AmbariException e) {
      throw new ConfigurationTopologyException("Cluster name could not obtained, this may indicate a deployment or configuration error.", e);
    }

    if (clusterNameToReturn == null) {
      throw new ConfigurationTopologyException("Cluster name could not obtained, this may indicate a deployment or configuration error.");
    }

    return clusterNameToReturn;
  }

  private void trimProperties(Configuration clusterConfig, ClusterTopology clusterTopology) {
    Blueprint blueprint = clusterTopology.getBlueprint();
    Stack stack = blueprint.getStack();

    Map<String, Map<String, String>> configTypes = clusterConfig.getFullProperties();
    for (String configType : configTypes.keySet()) {
      Map<String,String> properties = configTypes.get(configType);
      for (String propertyName : properties.keySet()) {
        trimPropertyValue(clusterConfig, stack, configType, properties, propertyName);
      }
    }
  }

  private void trimPropertyValue(Configuration clusterConfig, Stack stack, String configType, Map<String, String> properties, String propertyName) {
    if (propertyName != null && properties.get(propertyName) != null) {

      TrimmingStrategy trimmingStrategy =
        PropertyValueTrimmingStrategyDefiner.defineTrimmingStrategy(stack, propertyName, configType);
      String oldValue = properties.get(propertyName);
      String newValue = trimmingStrategy.trim(oldValue);

      if (!newValue.equals(oldValue)){
        LOG.debug("Changing value for config {} property {} from [{}] to [{}]", configType, propertyName, oldValue, newValue);
        clusterConfig.setProperty(configType, propertyName, newValue);
      }
    }
  }

  /**
   * Returns true if property should be retained with default value instead of deleting
   * TODO: This is a temporary work-around till BP integrates with stack advisor
   * @param propertyName
   * @return
   */
  private static boolean shouldPropertyBeStoredWithDefault(String propertyName) {
    if (!StringUtils.isBlank(propertyName) &&
        (HBASE_SITE_HBASE_COPROCESSOR_MASTER_CLASSES.equals(propertyName) ||
         HBASE_SITE_HBASE_COPROCESSOR_REGION_CLASSES.equals(propertyName))) {
      return true;
    }

    return false;
  }

  /**
   * Update properties for blueprint export.
   * This involves converting concrete topology information to host groups.
   */
  public void doUpdateForBlueprintExport() {
    // HA configs are only processed in cluster configuration, not HG configurations
    if (clusterTopology.isNameNodeHAEnabled()) {
      doNameNodeHAUpdate();
    }

    if (clusterTopology.isYarnResourceManagerHAEnabled()) {
      doYarnResourceManagerHAUpdate();
    }

    if (isOozieServerHAEnabled(clusterTopology.getConfiguration().getFullProperties())) {
      doOozieServerHAUpdate();
    }

    Collection<Configuration> allConfigs = new ArrayList<>();
    allConfigs.add(clusterTopology.getConfiguration());
    for (HostGroupInfo groupInfo : clusterTopology.getHostGroupInfo().values()) {
      Configuration hgConfiguration = groupInfo.getConfiguration();
      if (! hgConfiguration.getFullProperties(1).isEmpty()) {
        // create new configuration which only contains properties specified in host group and BP host group
        allConfigs.add(new Configuration(hgConfiguration.getProperties(), null,
            new Configuration(hgConfiguration.getParentConfiguration().getProperties(), null)));
      }
    }

    for (Configuration configuration : allConfigs) {
      doSingleHostExportUpdate(singleHostTopologyUpdaters, configuration);
      doSingleHostExportUpdate(dbHostTopologyUpdaters, configuration);

      doMultiHostExportUpdate(multiHostTopologyUpdaters, configuration);

      doNonTopologyUpdate(nonTopologyUpdaters, configuration);

      doRemovePropertyExport(removePropertyUpdaters, configuration);

      doFilterPriorToExport(configuration);
    }
  }

  /**
   * This method iterates over the properties passed in, and applies a
   * list of filters to the properties.
   *
   * If any filter implementations indicate that the property should
   * not be included in a collection (a Blueprint export in this case),
   * then the property is removed prior to the export.
   *
   * @param configuration  configuration being processed
   */
  private void doFilterPriorToExport(Configuration configuration) {
    Map<String, Map<String, String>> properties = configuration.getFullProperties();
    Map<Long, Set<String>> authToLocalPerClusterMap = null;
    try {
      String clusterName = clusterTopology.getAmbariContext().getClusterName(clusterTopology.getClusterId());
      Cluster cluster = clusterTopology.getAmbariContext().getController().getClusters().getCluster(clusterName);
      authToLocalPerClusterMap = new HashMap<>();
      authToLocalPerClusterMap.put(Long.valueOf(clusterTopology.getClusterId()), clusterTopology.getAmbariContext().getController().getKerberosHelper().getKerberosDescriptor(cluster, false).getAllAuthToLocalProperties());
      } catch (AmbariException e) {
        LOG.error("Error while getting authToLocal properties. ", e);
    }
    PropertyFilter [] exportPropertyFilters = getExportPropertyFilters(authToLocalPerClusterMap);
    for (Map.Entry<String, Map<String, String>> configEntry : properties.entrySet()) {
      String type = configEntry.getKey();
      try {
          clusterTopology.getBlueprint().getStack().getServiceForConfigType(type);
        } catch (IllegalArgumentException illegalArgumentException) {
            LOG.error(new StringBuilder(String.format("Error encountered while trying to obtain the service name for config type [%s]. ", type))
            .append("Further processing on this config type will be skipped. ")
            .append("This usually means that a service's definitions have been manually removed from the Ambari stack definitions. ")
            .append("If the stack definitions have not been changed manually, this may indicate a stack definition error in Ambari. ").toString(), illegalArgumentException);
            continue;
        }
      Map<String, String> typeProperties = configEntry.getValue();

      for (Map.Entry<String, String> propertyEntry : typeProperties.entrySet()) {
        String propertyName = propertyEntry.getKey();
        String propertyValue = propertyEntry.getValue();
        if (shouldPropertyBeExcludedForBlueprintExport(propertyName, propertyValue, type, clusterTopology, exportPropertyFilters)) {
          configuration.removeProperty(type, propertyName);
        }
      }
    }
  }

  private void doFilterPriorToClusterUpdate(Configuration configuration, Set<String> configTypesUpdated) {
    // getFullProperties returns a copy so changes to it are not reflected in config properties
    Map<String, Map<String, String>> properties = configuration.getFullProperties();
    for (Map.Entry<String, Map<String, String>> configEntry : properties.entrySet()) {
      String configType = configEntry.getKey();
      Map<String, String> configPropertiesPerType = configEntry.getValue();

      for (Map.Entry<String, String> propertyEntry : configPropertiesPerType.entrySet()) {
        String propName = propertyEntry.getKey();
        if (shouldPropertyBeExcludedForClusterUpdate(propName, propertyEntry.getValue(), configType, clusterTopology)) {
          configuration.removeProperty(configType, propName);
          configTypesUpdated.add(configType);
        }
      }
    }
  }

  /**
   * Update configuration properties from recommended configurations of the stack advisor based on
   * {@link ConfigRecommendationStrategy}
   * @param configuration configuration being processed
   * @param configTypesUpdated updated config types
   */
  private void doRecommendConfigurations(Configuration configuration, Set<String> configTypesUpdated) {
    ConfigRecommendationStrategy configRecommendationStrategy = clusterTopology.getConfigRecommendationStrategy();
    Map<String, AdvisedConfiguration> advisedConfigurations = clusterTopology.getAdvisedConfigurations();
    LOG.info("Config recommendation strategy being used is {})", configRecommendationStrategy);

    if (ConfigRecommendationStrategy.ONLY_STACK_DEFAULTS_APPLY.equals(configRecommendationStrategy)) {
      LOG.info("Filter out recommended configurations. Keep only the stack defaults.");
      doFilterStackDefaults(advisedConfigurations);
    }
    if (!ConfigRecommendationStrategy.NEVER_APPLY.equals(configRecommendationStrategy)) {
      for (Map.Entry<String, AdvisedConfiguration> advConfEntry : advisedConfigurations.entrySet()) {
        String configType = advConfEntry.getKey();
        AdvisedConfiguration advisedConfig = advConfEntry.getValue();
        LOG.info("Update '{}' configurations with recommended configurations provided by the stack advisor.", configType);
        if (advisedConfig.getProperties() != null) {
          doReplaceProperties(configuration, configType, advisedConfig, configTypesUpdated);
        }
        if (advisedConfig.getPropertyValueAttributes() != null) {
          doRemovePropertiesIfNeeded(configuration, configType, advisedConfig, configTypesUpdated);
        }
      }
    } else {
      LOG.info("No recommended configurations are applied. (strategy: {})", ConfigRecommendationStrategy.NEVER_APPLY);
    }
  }

  /**
   * Drop every configuration property from advised configuration that is not found in the stack defaults.
   * @param advisedConfigurations advised configuration instance
   */
  private void doFilterStackDefaults(Map<String, AdvisedConfiguration> advisedConfigurations) {
    Blueprint blueprint = clusterTopology.getBlueprint();
    Configuration stackDefaults = blueprint.getStack().getConfiguration(blueprint.getServices());
    Map<String, Map<String, String>> stackDefaultProps = stackDefaults.getProperties();
    for (Map.Entry<String, AdvisedConfiguration> adConfEntry : advisedConfigurations.entrySet()) {
      AdvisedConfiguration advisedConfiguration = adConfEntry.getValue();
      if (stackDefaultProps.containsKey(adConfEntry.getKey())) {
        Map<String, String> defaultProps = stackDefaultProps.get(adConfEntry.getKey());
        if (advisedConfiguration.getProperties() != null) {
          Map<String, String> outFilteredProps = Maps.filterKeys(advisedConfiguration.getProperties(),
            Predicates.not(Predicates.in(defaultProps.keySet())));
          advisedConfiguration.getProperties().keySet().removeAll(Sets.newCopyOnWriteArraySet(outFilteredProps.keySet()));
        }

        if (advisedConfiguration.getPropertyValueAttributes() != null) {
          Map<String, ValueAttributesInfo> outFilteredValueAttrs = Maps.filterKeys(advisedConfiguration.getPropertyValueAttributes(),
            Predicates.not(Predicates.in(defaultProps.keySet())));
          advisedConfiguration.getPropertyValueAttributes().keySet().removeAll(
            Sets.newCopyOnWriteArraySet(outFilteredValueAttrs.keySet()));
        }
      } else {
        advisedConfiguration.getProperties().clear();
      }
    }
  }

  /**
   * Update configuration properties based on advised configuration properties.
   * @param configuration configuration being processed
   * @param configType type of configuration. e.g.: yarn-site
   * @param advisedConfig advised configuration instance
   * @param configTypesUpdated updated config types
   */
  private void doReplaceProperties(Configuration configuration, String configType,
                                   AdvisedConfiguration advisedConfig, Set<String> configTypesUpdated) {
    for (Map.Entry<String, String> propEntry : advisedConfig.getProperties().entrySet()) {
      String originalValue = configuration.getPropertyValue(configType, propEntry.getKey());
      configuration.setProperty(configType, propEntry.getKey(), propEntry.getValue());
      if (!propEntry.getValue().equals(originalValue)) {
        configTypesUpdated.add(configType);
      }
    }
  }

  /**
   * Remove properties that are flagged with 'delete' value attribute.
   * @param configuration configuration being processed
   * @param configType type of configuration. e.g.: yarn-site
   * @param advisedConfig advised configuration instance
   * @param configTypesUpdated updated config types
   */
  private void doRemovePropertiesIfNeeded(Configuration configuration,
                                          String configType, AdvisedConfiguration advisedConfig, Set<String> configTypesUpdated) {
    if (advisedConfig.getPropertyValueAttributes() != null) {
      for (Map.Entry<String, ValueAttributesInfo> valueAttrEntry :
        advisedConfig.getPropertyValueAttributes().entrySet()) {
        if ("true".equalsIgnoreCase(valueAttrEntry.getValue().getDelete())) {
          if(null != configuration.removeProperty(configType, valueAttrEntry.getKey())) {
            configTypesUpdated.add(configType);
          }
        }
      }
    }
  }

  /**
   * Creates a Collection of PropertyUpdater maps that will handle the configuration
   *   update for this cluster.
   *
   *   If NameNode HA is enabled, then updater instances will be added to the
   *   collection, in addition to the default list of Updaters that are statically defined.
   *
   *   Similarly, if Yarn ResourceManager HA is enabled, then updater instances specific
   *   to Yarn HA will be added to the default list of Updaters that are statically defined.
   *
   * @return Collection of PropertyUpdater maps used to handle cluster config update
   */
  Collection<Map<String, Map<String, PropertyUpdater>>> createCollectionOfUpdaters() {
    Collection<Map<String, Map<String, PropertyUpdater>>> updaters = allUpdaters;

    if (clusterTopology.isNameNodeHAEnabled()) {
      updaters = addNameNodeHAUpdaters(updaters);
    }

    if (clusterTopology.isYarnResourceManagerHAEnabled()) {
      updaters = addYarnResourceManagerHAUpdaters(updaters);
    }

    if (isOozieServerHAEnabled(clusterTopology.getConfiguration().getFullProperties())) {
      updaters = addOozieServerHAUpdaters(updaters);
    }

    return updaters;
  }

  /**
   * Creates a Collection of PropertyUpdater maps that include the NameNode HA properties, and
   *   adds these to the list of updaters used to process the cluster configuration.  The HA
   *   properties are based on the names of the HA namservices and name nodes, and so must
   *   be registered at runtime, rather than in the static list.  This new Collection includes
   *   the statically-defined updaters, in addition to the HA-related updaters.
   *
   * @param updaters a Collection of updater maps to be included in the list of updaters for
   *                   this cluster config update
   * @return A Collection of PropertyUpdater maps to handle the cluster config update
   */
  private Collection<Map<String, Map<String, PropertyUpdater>>> addNameNodeHAUpdaters(Collection<Map<String, Map<String, PropertyUpdater>>> updaters) {
    Collection<Map<String, Map<String, PropertyUpdater>>> highAvailabilityUpdaters =
      new LinkedList<>();

    // always add the statically-defined list of updaters to the list to use
    // in processing cluster configuration
    highAvailabilityUpdaters.addAll(updaters);

    // add the updaters for the dynamic HA properties, based on the HA config in hdfs-site
    highAvailabilityUpdaters.add(createMapOfNameNodeHAUpdaters());

    return highAvailabilityUpdaters;
  }

  /**
   * Creates a Collection of PropertyUpdater maps that include the Yarn ResourceManager HA properties, and
   *   adds these to the list of updaters used to process the cluster configuration.  The HA
   *   properties are based on the names of the Resource Manager instances defined in
   *   yarn-site, and so must be registered at runtime, rather than in the static list.
   *
   *   This new Collection includes the statically-defined updaters,
   *   in addition to the HA-related updaters.
   *
   * @param updaters a Collection of updater maps to be included in the list of updaters for
   *                   this cluster config update
   * @return A Collection of PropertyUpdater maps to handle the cluster config update
   */
  private Collection<Map<String, Map<String, PropertyUpdater>>> addYarnResourceManagerHAUpdaters(Collection<Map<String, Map<String, PropertyUpdater>>> updaters) {
    Collection<Map<String, Map<String, PropertyUpdater>>> highAvailabilityUpdaters =
      new LinkedList<>();

    // always add the statically-defined list of updaters to the list to use
    // in processing cluster configuration
    highAvailabilityUpdaters.addAll(updaters);

    // add the updaters for the dynamic HA properties, based on the HA config in hdfs-site
    highAvailabilityUpdaters.add(createMapOfYarnResourceManagerHAUpdaters());

    return highAvailabilityUpdaters;
  }


  /**
   * Creates a Collection of PropertyUpdater maps that include the OozieServer HA properties, and
   *   adds these to the list of updaters used to process the cluster configuration.

   *   This new Collection includes the statically-defined updaters,
   *   in addition to the HA-related updaters.
   *
   * @param updaters a Collection of updater maps to be included in the list of updaters for
   *                   this cluster config update
   * @return A Collection of PropertyUpdater maps to handle the cluster config update
   */
  private Collection<Map<String, Map<String, PropertyUpdater>>> addOozieServerHAUpdaters(Collection<Map<String, Map<String, PropertyUpdater>>> updaters) {
    Collection<Map<String, Map<String, PropertyUpdater>>> highAvailabilityUpdaters =
      new LinkedList<>();

    // always add the statically-defined list of updaters to the list to use
    // in processing cluster configuration
    highAvailabilityUpdaters.addAll(updaters);

    // add the updaters for the Oozie HA properties not defined in stack, but
    // required to be present/updated in oozie-site
    highAvailabilityUpdaters.add(createMapOfOozieServerHAUpdaters());

    return highAvailabilityUpdaters;
  }

  /**
   * Performs export update for the set of properties that do not
   * require update during cluster setup, but should be removed
   * during a Blueprint export.
   *
   * In the case of a service referring to an external DB, any
   * properties that contain external host information should
   * be removed from the configuration that will be available in
   * the exported Blueprint.
   *
   * @param updaters       set of updaters for properties that should
   *                       always be removed during a Blueprint export
   * @param configuration  configuration being processed
   */
  private void doRemovePropertyExport(Map<String, Map<String, PropertyUpdater>> updaters,
                                      Configuration configuration) {

    Map<String, Map<String, String>> properties = configuration.getProperties();
    for (Map.Entry<String, Map<String, PropertyUpdater>> entry : updaters.entrySet()) {
      String type = entry.getKey();
      for (String propertyName : entry.getValue().keySet()) {
        Map<String, String> typeProperties = properties.get(type);
        if ( (typeProperties != null) && (typeProperties.containsKey(propertyName)) ) {
          configuration.removeProperty(type, propertyName);
        }
      }
    }
  }

  /**
   * Perform export update processing for HA configuration for NameNodes.  The HA NameNode property
   *   names are based on the nameservices defined when HA is enabled via the Ambari UI, so this method
   *   dynamically determines the property names, and registers PropertyUpdaters to handle the masking of
   *   host names in these configuration items.
   *
   */
  public void doNameNodeHAUpdate() {
    Map<String, Map<String, PropertyUpdater>> highAvailabilityUpdaters = createMapOfNameNodeHAUpdaters();

    // perform a single host update on these dynamically generated property names
    if (highAvailabilityUpdaters.get("hdfs-site").size() > 0) {
      doSingleHostExportUpdate(highAvailabilityUpdaters, clusterTopology.getConfiguration());
    }
  }

  /**
   * Perform export update processing for HA configuration for Yarn ResourceManagers.  The HA ResourceManager
   * property names are based on the ResourceManager names defined when HA is enabled via the Ambari UI, so this method
   * dynamically determines the property names, and registers PropertyUpdaters to handle the masking of
   * host names in these configuration items.
   *
   */
  public void doYarnResourceManagerHAUpdate() {
    Map<String, Map<String, PropertyUpdater>> highAvailabilityUpdaters = createMapOfYarnResourceManagerHAUpdaters();

    // perform a single host update on these dynamically generated property names
    if (highAvailabilityUpdaters.get("yarn-site").size() > 0) {
      doSingleHostExportUpdate(highAvailabilityUpdaters, clusterTopology.getConfiguration());
    }
  }

  /**
   * Perform export update processing for HA configuration for Oozie servers.  The properties used
   * in Oozie HA are not defined in the stack, but need to be added at runtime during an HA
   * deployment in order to support exporting/redeploying clusters with Oozie HA config.
   *
   */
  public void doOozieServerHAUpdate() {
    Map<String, Map<String, PropertyUpdater>> highAvailabilityUpdaters = createMapOfOozieServerHAUpdaters();

    if (highAvailabilityUpdaters.get("oozie-site").size() > 0) {
      doMultiHostExportUpdate(highAvailabilityUpdaters, clusterTopology.getConfiguration());
    }
  }


  /**
   * Creates map of PropertyUpdater instances that are associated with
   *   NameNode High Availability (HA).  The HA configuration property
   *   names are dynamic, and based on other HA config elements in
   *   hdfs-site.  This method registers updaters for the required
   *   properties associated with each nameservice and namenode.
   *
   * @return a Map of registered PropertyUpdaters for handling HA properties in hdfs-site
   */
  private Map<String, Map<String, PropertyUpdater>> createMapOfNameNodeHAUpdaters() {
    Map<String, Map<String, PropertyUpdater>> highAvailabilityUpdaters = new HashMap<>();
    Map<String, PropertyUpdater> hdfsSiteUpdatersForAvailability = new HashMap<>();
    highAvailabilityUpdaters.put("hdfs-site", hdfsSiteUpdatersForAvailability);

    //todo: Do we need to call this for HG configurations?
    Map<String, String> hdfsSiteConfig = clusterTopology.getConfiguration().getFullProperties().get("hdfs-site");
    // generate the property names based on the current HA config for the NameNode deployments
    for (String nameService : parseNameServices(hdfsSiteConfig)) {
      final String journalEditsDirPropertyName = "dfs.namenode.shared.edits.dir." + nameService;
      // register an updater for the nameservice-specific shared edits dir
      hdfsSiteUpdatersForAvailability.put(journalEditsDirPropertyName, new MultipleHostTopologyUpdater("JOURNALNODE", ';', false, false, true));

      for (String nameNode : parseNameNodes(nameService, hdfsSiteConfig)) {
        final String httpsPropertyName = "dfs.namenode.https-address." + nameService + "." + nameNode;
        hdfsSiteUpdatersForAvailability.put(httpsPropertyName, new SingleHostTopologyUpdater("NAMENODE"));
        final String httpPropertyName = "dfs.namenode.http-address." + nameService + "." + nameNode;
        hdfsSiteUpdatersForAvailability.put(httpPropertyName, new SingleHostTopologyUpdater("NAMENODE"));
        final String rpcPropertyName = "dfs.namenode.rpc-address." + nameService + "." + nameNode;
        hdfsSiteUpdatersForAvailability.put(rpcPropertyName, new SingleHostTopologyUpdater("NAMENODE"));
        final String serviceRpcPropertyName = "dfs.namenode.servicerpc-address." + nameService + "." + nameNode;
        hdfsSiteUpdatersForAvailability.put(serviceRpcPropertyName, new SingleHostTopologyUpdater("NAMENODE"));
      }
    }
    return highAvailabilityUpdaters;
  }


  /**
   * Creates map of PropertyUpdater instances that are associated with
   *   Yarn ResourceManager High Availability (HA).  The HA configuration property
   *   names are dynamic, and based on other HA config elements in
   *   yarn-site.  This method registers updaters for the required
   *   properties associated with each ResourceManager.
   *
   * @return a Map of registered PropertyUpdaters for handling HA properties in yarn-site
   */
  private Map<String, Map<String, PropertyUpdater>> createMapOfYarnResourceManagerHAUpdaters() {
    Map<String, Map<String, PropertyUpdater>> highAvailabilityUpdaters = new HashMap<>();
    Map<String, PropertyUpdater> yarnSiteUpdatersForAvailability = new HashMap<>();
    highAvailabilityUpdaters.put("yarn-site", yarnSiteUpdatersForAvailability);

    Map<String, String> yarnSiteConfig = clusterTopology.getConfiguration().getFullProperties().get("yarn-site");
    // generate the property names based on the current HA config for the ResourceManager deployments
    for (String resourceManager : parseResourceManagers(yarnSiteConfig)) {
      SingleHostTopologyUpdater updater = new SingleHostTopologyUpdater("RESOURCEMANAGER");
      yarnSiteUpdatersForAvailability.put("yarn.resourcemanager.hostname." + resourceManager, updater);
      yarnSiteUpdatersForAvailability.put("yarn.resourcemanager.address." + resourceManager, updater);
      yarnSiteUpdatersForAvailability.put("yarn.resourcemanager.admin.address." + resourceManager, updater);
      yarnSiteUpdatersForAvailability.put("yarn.resourcemanager.resource-tracker.address." + resourceManager, updater);
      yarnSiteUpdatersForAvailability.put("yarn.resourcemanager.scheduler.address." + resourceManager, updater);
      yarnSiteUpdatersForAvailability.put("yarn.resourcemanager.webapp.address." + resourceManager, updater);
      yarnSiteUpdatersForAvailability.put("yarn.resourcemanager.webapp.https.address." + resourceManager, updater);
    }

    return highAvailabilityUpdaters;
  }

  /**
   * Creates map of PropertyUpdater instances that are associated with
   *   Oozie Server High Availability (HA).
   *
   * @return a Map of registered PropertyUpdaters for handling HA properties in oozie-site
   */
  private Map<String, Map<String, PropertyUpdater>> createMapOfOozieServerHAUpdaters() {
    Map<String, Map<String, PropertyUpdater>> highAvailabilityUpdaters = new HashMap<>();
    Map<String, PropertyUpdater> oozieSiteUpdatersForAvailability = new HashMap<>();
    highAvailabilityUpdaters.put("oozie-site", oozieSiteUpdatersForAvailability);

    // register a multi-host property updater for this Oozie property.
    // this property is not defined in the stacks, since HA is not supported yet
    // by the stack definition syntax.  This property should only be considered in
    // an Oozie HA cluster.
    oozieSiteUpdatersForAvailability.put("oozie.zookeeper.connection.string", new MultipleHostTopologyUpdater("ZOOKEEPER_SERVER"));

    return highAvailabilityUpdaters;

  }

  /**
   * Static convenience function to determine if Oozie HA is enabled
   * @param configProperties configuration properties for this cluster
   * @return true if Oozie HA is enabled
   *         false if Oozie HA is not enabled
   */
  //todo: pass in configuration
  static boolean isOozieServerHAEnabled(Map<String, Map<String, String>> configProperties) {
    return configProperties.containsKey("oozie-site") && configProperties.get("oozie-site").containsKey("oozie.services.ext")
      && configProperties.get("oozie-site").get("oozie.services.ext").contains("org.apache.oozie.service.ZKLocksService");
  }

  /**
   * Static convenience function to determine if HiveServer HA is enabled
   * @param configProperties configuration properties for this cluster
   * @return true if HiveServer HA is enabled
   *         false if HiveServer HA is not enabled
   */
  static boolean isHiveServerHAEnabled(Map<String, Map<String, String>> configProperties) {
    return configProperties.containsKey("hive-site") && configProperties.get("hive-site").containsKey("hive.server2.support.dynamic.service.discovery")
      && configProperties.get("hive-site").get("hive.server2.support.dynamic.service.discovery").equals("true");
  }

  /**
   * Convenience method to examine the current configuration, to determine
   * if the hostname of the initial active namenode in an HA deployment has
   * been included.
   *
   * @param configProperties the configuration for this cluster
   * @return true if the initial active namenode property has been configured
   *         false if the initial active namenode property has not been configured
   */
  static boolean isNameNodeHAInitialActiveNodeSet(Map<String, Map<String, String>> configProperties) {
    return configProperties.containsKey(HDFS_HA_INITIAL_CONFIG_TYPE) && configProperties.get(HDFS_HA_INITIAL_CONFIG_TYPE).containsKey(HDFS_ACTIVE_NAMENODE_PROPERTY_NAME);
  }


  /**
   * Convenience method to examine the current configuration, to determine
   * if the hostname of the initial standby namenode in an HA deployment has
   * been included.
   *
   * @param configProperties the configuration for this cluster
   * @return true if the initial standby namenode property has been configured
   *         false if the initial standby namenode property has not been configured
   */
  static boolean isNameNodeHAInitialStandbyNodeSet(Map<String, Map<String, String>> configProperties) {
    return configProperties.containsKey(HDFS_HA_INITIAL_CONFIG_TYPE) && configProperties.get(HDFS_HA_INITIAL_CONFIG_TYPE).containsKey(HDFS_STANDBY_NAMENODE_PROPERTY_NAME);
  }

  /**
   * General convenience method to determine if a given property has been set in the cluster configuration
   *
   * @param configProperties the configuration for this cluster
   * @param configType the config type to check
   * @param propertyName the property name to check
   * @return true if the named property has been set
   *         false if the named property has not been set
   */
  static boolean isPropertySet(Map<String, Map<String, String>> configProperties, String configType, String propertyName) {
    return configProperties.containsKey(configType) && configProperties.get(configType).containsKey(propertyName);
  }


  /**
   * Parses out the list of nameservices associated with this HDFS configuration.
   *
   * @param properties config properties for this cluster
   *
   * @return array of Strings that indicate the nameservices for this cluster
   */
  static String[] parseNameServices(Map<String, String> properties) {
    String nameServices = properties.get("dfs.internal.nameservices");
    if (nameServices == null) {
      nameServices = properties.get("dfs.nameservices");
    }
    return splitAndTrimStrings(nameServices);
  }

  /**
   * Parses out the list of resource managers associated with this yarn-site configuration.
   *
   * @param properties config properties for this cluster
   *
   * @return array of Strings that indicate the ResourceManager names for this HA cluster
   */
  static String[] parseResourceManagers(Map<String, String> properties) {
    final String resourceManagerNames = properties.get("yarn.resourcemanager.ha.rm-ids");
    return splitAndTrimStrings(resourceManagerNames);
  }

  /**
   * Parses out the list of name nodes associated with a given HDFS
   *   NameService, based on a given HDFS configuration.
   *
   * @param nameService the nameservice used for this parsing
   * @param properties config properties for this cluster
   *
   * @return array of Strings that indicate the name nodes associated
   *           with this nameservice
   */
  static String[] parseNameNodes(String nameService, Map<String, String> properties) {
    final String nameNodes = properties.get("dfs.ha.namenodes." + nameService);
    return splitAndTrimStrings(nameNodes);
  }

  /**
   * Iterates over the list of registered filters for this config processor, and
   * queries each filter to determine if a given property should be included
   * in a property collection.  If any filters return false for the isPropertyIncluded()
   * query, then the property should be excluded.
   *
   * @param propertyName config property name
   * @param propertyValue config property value
   * @param propertyType config type that contains this property
   * @param topology cluster topology instance
   * @return true if the property should be excluded
   *         false if the property should not be excluded
   */
  private boolean shouldPropertyBeExcludedForBlueprintExport(String propertyName, String propertyValue, String propertyType, ClusterTopology topology, PropertyFilter [] exportPropertyFilters ) {
    for(PropertyFilter filter : exportPropertyFilters) {
      if (!filter.isPropertyIncluded(propertyName, propertyValue, propertyType, topology)) {
        return true;
      }
    }

    // if no filters require that the property be excluded,
    // then allow it to be included in the property collection
    return false;
  }

  /**
   * Convenience method to iterate over the cluster update filters, and determine if a given property
   * should be excluded from a collection.
   *
   * @param propertyName name of property to examine
   * @param propertyValue value of the current property
   * @param propertyType configuration type that contains this property
   * @param topology the cluster topology instance
   * @return true if the given property should be excluded
   *         false if the given property should be included
   */
  private static boolean shouldPropertyBeExcludedForClusterUpdate(String propertyName,
                                                                  String propertyValue,
                                                                  String propertyType,
                                                                  ClusterTopology topology) {

    for(PropertyFilter filter : clusterUpdatePropertyFilters) {
      try {
        if (!filter.isPropertyIncluded(propertyName, propertyValue, propertyType, topology)) {
          if (!shouldPropertyBeStoredWithDefault(propertyName)) {
            return true;
          }
        }
      } catch (Throwable throwable) {
        // if any error occurs during a filter execution, just log it
        LOG.warn("Error occurred while attempting to process the property '" + propertyName + "' with a filter.  This may indicate a config error.", throwable);
      }
    }

    // if no filters require that the property be excluded,
    // then allow it to be included in the property collection
    return false;
  }

  /**
   * Update single host topology configuration properties for blueprint export.
   *
   * @param updaters       registered updaters
   * @param configuration  configuration being processed
   */
  private void doSingleHostExportUpdate(Map<String, Map<String, PropertyUpdater>> updaters, Configuration configuration) {
    Map<String, Map<String, String>> properties = configuration.getFullProperties();
    for (Map.Entry<String, Map<String, PropertyUpdater>> entry : updaters.entrySet()) {
      String type = entry.getKey();
      for (String propertyName : entry.getValue().keySet()) {
        boolean matchedHost = false;

        Map<String, String> typeProperties = properties.get(type);
        if (typeProperties != null && typeProperties.containsKey(propertyName)) {
          String propValue = typeProperties.get(propertyName);

          for (HostGroupInfo groupInfo : clusterTopology.getHostGroupInfo().values()) {
            Collection<String> hosts = groupInfo.getHostNames();
            for (String host : hosts) {
              //todo: need to use regular expression to avoid matching a host which is a superset.
              if (propValue.contains(host)) {
                matchedHost = true;
                configuration.setProperty(type, propertyName,
                    propValue.replace(host, "%HOSTGROUP::" + groupInfo.getHostGroupName() + "%"));
                break;
              }
            }
            if (matchedHost) {
              break;
            }
          }
          // remove properties that do not contain hostnames,
          // except in the case of HA-related properties, that
          // can contain nameservice references instead of hostnames (Fix for Bug AMBARI-7458).
          // also will not remove properties that reference the special 0.0.0.0 network
          // address or properties with undefined hosts
          if (! matchedHost &&
              ! isNameServiceProperty(propertyName) &&
              ! isSpecialNetworkAddress(propValue)  &&
              ! isUndefinedAddress(propValue) &&
              ! isPlaceholder(propValue)) {

            configuration.removeProperty(type, propertyName);
          }
        }
      }
    }
  }

  /**
   * Determine if a property is a placeholder
   *
   * @param propertyValue  property value
   *
   * @return true if the property has format "{{%s}}"
   */
  private static boolean isPlaceholder(String propertyValue) {
    return PLACEHOLDER.matcher(propertyValue).find();
  }

  /**
   * Determines if a given property name's value can include
   *   nameservice references instead of host names.
   *
   * @param propertyName name of the property
   *
   * @return true if this property can support using nameservice names
   *         false if this property cannot support using nameservice names
   */
  private static boolean isNameServiceProperty(String propertyName) {
    return configPropertiesWithHASupport.contains(propertyName);
  }

  /**
   * Queries a property value to determine if the value contains
   *   a host address with all zeros (0.0.0.0).  This is a special
   *   address that signifies that the service is available on
   *   all network interfaces on a given machine.
   *
   * @param propertyValue the property value to inspect
   *
   * @return true if the 0.0.0.0 address is included in this string
   *         false if the 0.0.0.0 address is not included in this string
   */
  private static boolean isSpecialNetworkAddress(String propertyValue) {
    return propertyValue.contains(BIND_ALL_IP_ADDRESS);
  }

  /**
   * Determine if a property has an undefined host.
   *
   * @param propertyValue  property value
   *
   * @return true if the property value contains "undefined"
   */
  private static boolean isUndefinedAddress(String propertyValue) {
    return propertyValue.contains("undefined");
  }

  /**
   * Update multi host topology configuration properties for blueprint export.
   *
   * @param updaters       registered updaters
   * @param configuration  configuration being processed
   */
  private void doMultiHostExportUpdate(Map<String, Map<String, PropertyUpdater>> updaters, Configuration configuration) {
    Map<String, Map<String, String>> properties = configuration.getFullProperties();
    for (Map.Entry<String, Map<String, PropertyUpdater>> entry : updaters.entrySet()) {
      String type = entry.getKey();
      for (String propertyName : entry.getValue().keySet()) {
        Map<String, String> typeProperties = properties.get(type);
        if (typeProperties != null && typeProperties.containsKey(propertyName)) {
          String propValue = typeProperties.get(propertyName);
          for (HostGroupInfo groupInfo : clusterTopology.getHostGroupInfo().values()) {
            Collection<String> hosts = groupInfo.getHostNames();
            for (String host : hosts) {
              propValue = propValue.replaceAll(host + "\\b", "%HOSTGROUP::" +
                  groupInfo.getHostGroupName() + "%");
            }
          }
          Collection<String> addedGroups = new HashSet<>();
          String[] toks = propValue.split(",");
          boolean inBrackets = propValue.startsWith("[");

          StringBuilder sb = new StringBuilder();
          if (inBrackets) {
            sb.append('[');
          }
          boolean firstTok = true;
          for (String tok : toks) {
            tok = tok.replaceAll("[\\[\\]]", "");

            if (addedGroups.add(tok)) {
              if (! firstTok) {
                sb.append(',');
              }
              sb.append(tok);
            }
            firstTok = false;
          }

          if (inBrackets) {
            sb.append(']');
          }
          configuration.setProperty(type, propertyName, sb.toString());
        }
      }
    }
  }

  /**
   * Convert a property value which includes a host group topology token to a physical host.
   *
   *
   * @param val       value to be converted
   * @param topology  cluster topology
   *
   * @return updated value with physical host name
   */
  //todo: replace this with parseHostGroupToken which would return a hostgroup or null
  private static Collection<String> getHostStrings(String val, ClusterTopology topology) {

    Collection<String> hosts = new LinkedHashSet<>();
    Matcher m = HOSTGROUP_PORT_REGEX.matcher(val);
    while (m.find()) {
      String groupName = m.group(1);
      String port = m.group(2);

      HostGroupInfo hostGroupInfo = topology.getHostGroupInfo().get(groupName);
      if (hostGroupInfo == null) {
        throw new IllegalArgumentException(
            "Unable to match blueprint host group token to a host group: " + groupName);
      }

      for (String host : hostGroupInfo.getHostNames()) {
        if (port != null) {
          host += ":" + port;
        }
        hosts.add(host);
      }
    }
    return hosts;
  }

  /**
   * Convenience method for splitting out the HA-related properties, while
   *   also removing leading/trailing whitespace.
   *
   * @param propertyName property name to parse
   *
   * @return an array of Strings that represent the comma-separated
   *         elements in this property
   */
  private static String[] splitAndTrimStrings(String propertyName) {
    if(propertyName != null) {
      List<String> namesWithoutWhitespace = new LinkedList<>();
      for (String service : propertyName.split(",")) {
        namesWithoutWhitespace.add(service.trim());
      }

      return namesWithoutWhitespace.toArray(new String[namesWithoutWhitespace.size()]);
    } else {
      return new String[0];
    }
  }

  /**
   * Update non topology related configuration properties for blueprint export.
   *
   * @param updaters       registered non topology updaters
   * @param configuration  configuration being processed
   */
  private void doNonTopologyUpdate(Map<String, Map<String, PropertyUpdater>> updaters, Configuration configuration) {
    Map<String, Map<String, String>> properties = configuration.getFullProperties();
    for (Map.Entry<String, Map<String, PropertyUpdater>> entry : updaters.entrySet()) {
      String type = entry.getKey();
      for (String propertyName : entry.getValue().keySet()) {
        NonTopologyUpdater npu = (NonTopologyUpdater) entry.getValue().get(propertyName);
        Map<String, String> typeProperties = properties.get(type);

        if (typeProperties != null && typeProperties.containsKey(propertyName)) {
          String newValue = npu.updateForBlueprintExport(propertyName, typeProperties.get(propertyName), properties, clusterTopology);
          configuration.setProperty(type, propertyName, newValue);
        }
      }
    }
  }

  /**
   * Provides functionality to update a property value.
   */
  public interface PropertyUpdater {
    /**
     * Update a property value.
     *
     * @param propertyName    property name
     * @param origValue       original value of property
     * @param properties      all properties
     * @param topology        cluster topology
     *
     * @return new property value
     */
    String updateForClusterCreate(String propertyName,
                                         String origValue,
                                         Map<String, Map<String, String>> properties,
                                         ClusterTopology topology);

    /**
     * Determine the required host groups for the provided property.
     *
     * @param propertyName    property name
     * @param origValue       original value of property
     * @param properties      all properties
     * @param topology        cluster topology
     *
     * @return new property value
     */
    Collection<String> getRequiredHostGroups(String propertyName,
                                             String origValue,
                                             Map<String, Map<String, String>> properties,
                                             ClusterTopology topology);

    /**
     * @return the default updater to apply on user defined (blueprint + cluster template, not stack defaults) properties
     * configuration properties that do not have a registered updater
     */
    static PropertyUpdater defaultUpdater() {
      return HostGroupUpdater.INSTANCE;
    }
  }

  static class HostGroupUpdater implements PropertyUpdater {

    static final HostGroupUpdater INSTANCE = new HostGroupUpdater();

    @Override
    public String updateForClusterCreate(String propertyName,
      String origValue,
      Map<String, Map<String, String>> properties,
      ClusterTopology topology) {

      HostGroups hostGroups = new HostGroups(topology, propertyName);

      //todo: getHostStrings (?)

      // replaces all %HOSTGROUP::name% references to host names in the value string one by one. The value string can contain
      // only one (typical) or multiple %HOSTGROUP references. If the same host group is referenced multiple times,
      // another host will be picked each time.
      // Assuming you have the following hostgroups and hosts:
      // - hostgroup1: [group1_host]
      // - hostgroup2: [group2_host]
      // - hostgroup3: [group3_host1, group3_host2, group3_host3]
      // the following replacements will be made:
      // - %HOSTGROUP::group1%:8080 --> grop1_host:8080
      // - %HOSTGROUP::group1%:8080,%HOSTGROUP::group2%:8080 --> group1_host:8080,group2_host:8080
      // - %HOSTGROUP::group3%:8080,%HOSTGROUP::group3%:8080,%HOSTGROUP::group3%:8080 -->
      //      group3_host1:8080,group3_host2:8080,group3_host3:8080 (maybe in different order)
      LinkedList<Pair<Pair<Integer, Integer>, String>> replacements = new LinkedList<>();
      for (Matcher m = HostGroup.HOSTGROUP_REGEX.matcher(origValue); m.find(); ) {
        String replacement = hostGroups.getHost(m.group(1));
        int from = m.start();
        int to = m.end();
        replacements.add(Pair.of(Pair.of(from, to), replacement));
      }
      StringBuilder newValue = new StringBuilder(origValue);
      // replace in descending order so indices remain valid
      for (Iterator<Pair<Pair<Integer, Integer>, String>> it = replacements.descendingIterator(); it.hasNext(); ) {
        Pair<Pair<Integer, Integer>, String> replacement = it.next();
        int from = replacement.getLeft().getLeft();
        int to = replacement.getLeft().getRight();
        String replacementValue = replacement.getRight();
        newValue.replace(from, to, replacementValue);
      }
      return newValue.toString();
    }

    @Override
    public Collection<String> getRequiredHostGroups(String propertyName,
      String origValue,
      Map<String, Map<String, String>> properties,
      ClusterTopology topology) {
      //todo: getHostStrings
      Matcher m = HostGroup.HOSTGROUP_REGEX.matcher(origValue);
      Set<String> hostGroups = new HashSet<>();
      while (m.find()) {
        hostGroups.add(m.group(1));
      }
      return hostGroups;
    }

    static class HostGroups {
      private ClusterTopology topology;
      private String propertyName; // for logging purpose only
      private Set<String> hostGroupsUsed = new HashSet<>();

      HostGroups(ClusterTopology topology, String propertyName) {
        this.topology = topology;
        this.propertyName = propertyName;
      }

      String getHost(String hostGroup) {
        Preconditions.checkState(!hostGroupsUsed.contains(hostGroup),
          "Multiple occurrence of host group [%s] in property value of: [%s].", hostGroup, propertyName);
        HostGroupInfo hostGroupInfo = topology.getHostGroupInfo().get(hostGroup);
        Preconditions.checkArgument(null != hostGroupInfo,
          "Encountered a host group token in configuration which couldn't be matched to a host group: %s", hostGroup);
        if (hostGroupInfo.getHostNames().size() > 1) {
          LOG.warn("Host group {} contains multiple hosts. Using {} with such host groups may result in unintended configuration.",
            hostGroup, HostGroupUpdater.class.getSimpleName());
        }
        hostGroupsUsed.add(hostGroup);
        return hostGroupInfo.getHostNames().iterator().next();
      }
    }
  }

  /**
   * Topology based updater which replaces the original host name of a property with the host name
   * which runs the associated (master) component in the new cluster.
   */
  private static class SingleHostTopologyUpdater extends HostGroupUpdater {
    /**
     * Component name
     */
    private final String component;

    /**
     * Constructor.
     *
     * @param component  component name associated with the property
     */
    public SingleHostTopologyUpdater(String component) {
      this.component = component;
    }

    /**
     * Update the property with the new host name which runs the associated component.
     *
     * @param propertyName name of property
     * @param origValue    original value of property
     * @param properties   all properties
     * @param topology     cluster topology
     * @return updated property value with old host name replaced by new host name
     */
    @Override
    public String updateForClusterCreate(String propertyName,
                                         String origValue,
                                         Map<String, Map<String, String>> properties,
                                         ClusterTopology topology) {

      String replacedValue = super.updateForClusterCreate(propertyName, origValue, properties, topology);
      if (!Objects.equals(origValue, replacedValue)) {
        return replacedValue;
      } else {
        int matchingGroupCount = topology.getHostGroupsForComponent(component).size();
        if (matchingGroupCount == 1) {
          //todo: warn if > 1 hosts
          return replacePropertyValue(origValue,
            topology.getHostAssignmentsForComponent(component).iterator().next(), properties);
        } else {
          //todo: extract all hard coded HA logic
          Cardinality cardinality = topology.getBlueprint().getStack().getCardinality(component);
          // if no matching host groups are found for a component whose configuration
          // is handled by this updater, check the stack first to determine if
          // zero is a valid cardinality for this component.  This is necessary
          // in the case of a component in "technical preview" status, since it
          // may be valid to have 0 or 1 instances of such a component in the cluster
          if (matchingGroupCount == 0 && cardinality.isValidCount(0)) {
            return origValue;
          } else {
            if (topology.isNameNodeHAEnabled() && isComponentNameNode() && (matchingGroupCount >= 2)) {
              // if this is the defaultFS property, it should reflect the nameservice name,
              // rather than a hostname (used in non-HA scenarios)
              if (properties.containsKey("core-site") && properties.get("core-site").get("fs.defaultFS").equals(origValue)) {
                return origValue;
              }

              if (properties.containsKey("hbase-site") && properties.get("hbase-site").get("hbase.rootdir").equals(origValue)) {
                // hbase-site's reference to the namenode is handled differently in HA mode, since the
                // reference must point to the logical nameservice, rather than an individual namenode
                return origValue;
              }

              if (properties.containsKey("accumulo-site") && properties.get("accumulo-site").get("instance.volumes").equals(origValue)) {
                // accumulo-site's reference to the namenode is handled differently in HA mode, since the
                // reference must point to the logical nameservice, rather than an individual namenode
                return origValue;
              }

              if (!origValue.contains("localhost")) {
                // if this NameNode HA property is a FDQN, then simply return it
                return origValue;
              }

            }

            if (topology.isNameNodeHAEnabled() && isComponentSecondaryNameNode() && (matchingGroupCount == 0)) {
              // if HDFS HA is enabled, then no replacement is necessary for properties that refer to the SECONDARY_NAMENODE
              // eventually this type of information should be encoded in the stacks
              return origValue;
            }

            if (topology.isYarnResourceManagerHAEnabled() && isComponentResourceManager() && (matchingGroupCount == 2)) {
              if (!origValue.contains("localhost")) {
                // if this Yarn property is a FQDN, then simply return it
                return origValue;
              }
            }

            if ((isOozieServerHAEnabled(properties)) && isComponentOozieServer() && (matchingGroupCount > 1)) {
              if (!origValue.contains("localhost")) {
                // if this Oozie property is a FQDN, then simply return it
                return origValue;
              }
            }

            if ((isHiveServerHAEnabled(properties)) && isComponentHiveServer() && (matchingGroupCount > 1)) {
              if (!origValue.contains("localhost")) {
                // if this Hive property is a FQDN, then simply return it
                return origValue;
              }
            }

            if ((isComponentHiveMetaStoreServer()) && matchingGroupCount > 1) {
              if (!origValue.contains("localhost")) {
                // if this Hive MetaStore property is a FQDN, then simply return it
                return origValue;
              }
            }

            if (isRangerAdmin() && matchingGroupCount > 1) {
              if (origValue != null && !origValue.contains("localhost")) {
                // if this Ranger admin property is a FQDN then simply return it
                return origValue;
              }
            }

            if ((isComponentAppTimelineServer() || isComponentHistoryServer()) &&
              (matchingGroupCount > 1 && origValue != null && !origValue.contains("localhost"))) {
              // in case of multiple component instances of AppTimelineServer or History Server leave custom value
              // if set
              return origValue;
            }

            if (topology.isComponentHadoopCompatible(component)) {
              return origValue;
            }

            throw new IllegalArgumentException(
              String.format("Unable to update configuration property '%s' with topology information. " +
                "Component '%s' is mapped to an invalid number of hosts '%s'.", propertyName, component, matchingGroupCount));
          }
        }
      }
    }

    public String replacePropertyValue(String origValue, String host, Map<String, Map<String, String>> properties) {
      return origValue.replace("localhost", host);
    }

    @Override
    public Collection<String> getRequiredHostGroups(String propertyName,
                                                    String origValue,
                                                    Map<String, Map<String, String>> properties,
                                                    ClusterTopology topology) {
      Collection<String> result = super.getRequiredHostGroups(propertyName, origValue, properties, topology);
      if (!result.isEmpty()) {
        return result;
      } else {
        Collection<String> matchingGroups = topology.getHostGroupsForComponent(component);
        int matchingGroupCount = matchingGroups.size();
        if (matchingGroupCount != 0) {
          return new HashSet<>(matchingGroups);
        } else {
          Cardinality cardinality = topology.getBlueprint().getStack().getCardinality(component);
          // if no matching host groups are found for a component whose configuration
          // is handled by this updater, return an empty set
          if (! cardinality.isValidCount(0)) {
            LOG.warn("The property '{}' is associated with the component '{}' which isn't mapped to any host group. " +
                    "This may affect configuration topology resolution.", propertyName, component);
          }
          return Collections.emptySet();
        }
      }
    }

    /**
     * Utility method to determine if the component associated with this updater
     * instance is an HDFS NameNode
     *
     * @return true if the component associated is a NameNode
     *         false if the component is not a NameNode
     */
    private boolean isComponentNameNode() {
      return component.equals("NAMENODE");
    }


    /**
     * Utility method to determine if the component associated with this updater
     * instance is an HDFS Secondary NameNode
     *
     * @return true if the component associated is a Secondary NameNode
     *         false if the component is not a Secondary NameNode
     */
    private boolean isComponentSecondaryNameNode() {
      return component.equals("SECONDARY_NAMENODE");
    }

    /**
     * Utility method to determine if the component associated with this updater
     * instance is a Yarn ResourceManager
     *
     * @return true if the component associated is a Yarn ResourceManager
     *         false if the component is not a Yarn ResourceManager
     */
    private boolean isComponentResourceManager() {
      return component.equals("RESOURCEMANAGER");
    }

    /**
     * Utility method to determine if the component associated with this updater
     * instance is an Oozie Server
     *
     * @return true if the component associated is an Oozie Server
     *         false if the component is not an Oozie Server
     */
    private boolean isComponentOozieServer() {
      return component.equals("OOZIE_SERVER");
    }

    /**
     * Utility method to determine if the component associated with this updater
     * instance is a Hive Server
     *
     * @return true if the component associated is a Hive Server
     *         false if the component is not a Hive Server
     */
    private boolean isComponentHiveServer() {
      return component.equals("HIVE_SERVER");
    }

    /**
     * Utility method to determine if the component associated with this updater
     * instance is a Hive MetaStore Server
     *
     * @return true if the component associated is a Hive MetaStore Server
     *         false if the component is not a Hive MetaStore Server
     */
    private boolean isComponentHiveMetaStoreServer() {
      return component.equals("HIVE_METASTORE");
    }

    /**
     * Utility method to determine if the component associated with this updater
     * instance is Ranger Admin
     *
     * @return true if the component associated is Ranger Admin
     *         false if the component is not Ranger Admin
     */
    private boolean isRangerAdmin() {
      return component.equals("RANGER_ADMIN");
    }


    /**
     * Utility method to determine if the component associated with this updater
     * instance is a History Server
     *
     * @return true if the component associated is a History Server
     *         false if the component is not a History Server
     */
    private boolean isComponentHistoryServer() {
      return component.equals("HISTORYSERVER");
    }


    /**
     * Utility method to determine if the component associated with this updater
     * instance is a AppTimeline Server
     *
     * @return true if the component associated is a AppTimeline Server
     *         false if the component is not a AppTimeline Server
     */
    private boolean isComponentAppTimelineServer() {
      return component.equals("APP_TIMELINE_SERVER");
    }


    /**
     * Provides access to the name of the component associated
     *   with this updater instance.
     *
     * @return component name for this updater
     */
    public String getComponentName() {
      return component;
    }

  }

  /**
   * Extension of SingleHostTopologyUpdater that supports the
   * notion of an optional service.  An example: the Storm
   * service has config properties that require the location
   * of the Ganglia server when Ganglia is deployed, but Storm
   * should also start properly without Ganglia.
   *
   * This updater detects the case when the specified component
   * is not found, and returns the original property value.
   *
   */
  private static class OptionalSingleHostTopologyUpdater extends SingleHostTopologyUpdater {

    public OptionalSingleHostTopologyUpdater(String component) {
      super(component);
    }

    @Override
    public String updateForClusterCreate(String propertyName,
                                         String origValue,
                                         Map<String, Map<String, String>> properties,
                                         ClusterTopology topology) {
      try {
        return super.updateForClusterCreate(propertyName, origValue, properties, topology);
      } catch (IllegalArgumentException illegalArgumentException) {
        // return the original value, since the optional component is not available in this cluster
        return origValue;
      }
    }

    @Override
    public Collection<String> getRequiredHostGroups(String propertyName,
                                                    String origValue,
                                                    Map<String, Map<String, String>> properties,
                                                    ClusterTopology topology) {

      try {
        return super.getRequiredHostGroups(propertyName, origValue, properties, topology);
      } catch (IllegalArgumentException e) {
        return Collections.emptySet();
      }
    }
  }

  /**
   * Topology based updater which replaces the original host name of a database property with the host name
   * where the DB is deployed in the new cluster.  If an existing database is specified, the original property
   * value is returned.
   */
  private static class DBTopologyUpdater extends SingleHostTopologyUpdater {
    /**
     * Property type (global, core-site ...) for property which is used to determine if DB is external.
     */
    private final String configPropertyType;

    /**
     * Name of property which is used to determine if DB is new or existing (exernal).
     */
    private final String conditionalPropertyName;

    /**
     * Constructor.
     *
     * @param component                component to get hot name if new DB
     * @param conditionalPropertyType  config type of property used to determine if DB is external
     * @param conditionalPropertyName  name of property which is used to determine if DB is external
     */
    private DBTopologyUpdater(String component, String conditionalPropertyType,
                              String conditionalPropertyName) {
      super(component);
      configPropertyType = conditionalPropertyType;
      this.conditionalPropertyName = conditionalPropertyName;
    }

    /**
     * If database is a new managed database, update the property with the new host name which
     * runs the associated component.  If the database is external (non-managed), return the
     * original value.
     *
     * @param propertyName  property name
     * @param origValue     original value of property
     * @param properties    all properties
     * @param topology      cluster topology
     *
     * @return updated property value with old host name replaced by new host name or original value
     *         if the database is external
     */
    @Override

    public String updateForClusterCreate(String propertyName,
                                         String origValue,
                                         Map<String, Map<String, String>> properties,
                                         ClusterTopology topology) {

      if (isDatabaseManaged(properties)) {
        return super.updateForClusterCreate(propertyName, origValue, properties, topology);
      } else {
        return origValue;
      }
    }

    @Override
    public Collection<String> getRequiredHostGroups(String propertyName,
                                                    String origValue,
                                                    Map<String, Map<String, String>> properties,
                                                    ClusterTopology topology) {
      if (isDatabaseManaged(properties)) {
        return super.getRequiredHostGroups(propertyName, origValue, properties, topology);
      } else {
        return Collections.emptySet();
      }
    }

    /**
     * Determine if database is managed, meaning that it is a component in the cluster topology.
     *
     * @return true if the DB is managed; false otherwise
     */
    private boolean isDatabaseManaged(Map<String, Map<String, String>> properties) {
      // conditional property should always exist since it is required to be specified in the stack
      return properties.get(configPropertyType).
          get(conditionalPropertyName).startsWith("New");
    }
  }

  /**
   * Topology based updater which replaces original host names (possibly more than one) contained in a property
   * value with the host names which runs the associated component in the new cluster.
   */
  protected static class MultipleHostTopologyUpdater implements PropertyUpdater {

    private static final Character DEFAULT_SEPARATOR = ',';

    /**
     * Component name
     */
    private final String component;

    /**
     * Separator for multiple property values
     */
    private final Character separator;

    /**
     * Flag to determine if a URL scheme detected as
     * a prefix in the property should be repeated across
     * all hosts in the property
     */
    private final boolean usePrefixForEachHost;

    private final boolean useSuffixForEachHost;

    private final boolean usePortForEachHost;

    /**
     * Constructor.
     *
     * @param component  component name associated with the property
     */
    public MultipleHostTopologyUpdater(String component) {
      this(component, DEFAULT_SEPARATOR, false, false, true);
    }

    /**
     * Constructor
     *
     * @param component component name associated with this property
     * @param separator the separator character to use when multiple hosts
     *                  are specified in a property or URL
     */
    public MultipleHostTopologyUpdater(String component, Character separator, boolean usePrefixForEachHost, boolean useSuffixForEachHost, boolean usePortForEachHost) {
      this.component = component;
      this.separator = separator;
      this.usePrefixForEachHost = usePrefixForEachHost;
      this.useSuffixForEachHost = useSuffixForEachHost;
      this.usePortForEachHost = usePortForEachHost;
    }

    /**
     * Update all host names included in the original property value with new host names which run the associated
     * component.
     *
     * @param propertyName property name
     * @param origValue    original value of property
     * @param properties   all properties
     * @param topology     cluster topology
     * @return updated property value with old host names replaced by new host names
     */
    @Override
    public String updateForClusterCreate(String propertyName,
                                         String origValue,
                                         Map<String, Map<String, String>> properties,
                                         ClusterTopology topology) {

      StringBuilder sb = new StringBuilder();

      if (!origValue.contains("%HOSTGROUP") && (!origValue.contains("localhost"))) {
        // this property must contain FQDNs specified directly by the user
        // of the Blueprint, so the processor should not attempt to update them
        return origValue;
      }

      Collection<String> hostStrings = getHostStrings(origValue, topology);
      hostStrings.addAll(getHostStringsFromLocalhost(origValue, topology));

      return resolveHostGroupPlaceholder(origValue, hostStrings);
    }

    /**
     * Gets the prefix for hosts
     * @param value property value
     * @return prefix
     */
    private String getPrefix(String value) {
      Matcher localhostMatcher = LOCALHOST_PORT_REGEX.matcher(value);
      Matcher hostGroupMatcher = HOSTGROUP_PORT_REGEX.matcher(value);
      String prefixCandidate = null;

      if(localhostMatcher.find()) {
        prefixCandidate = value.substring(0,localhostMatcher.start());
      } else if(hostGroupMatcher.find()) {
        prefixCandidate = value.substring(0,hostGroupMatcher.start());
      } else {
        return prefixCandidate;
      }

      // remove YAML array notation
      if(prefixCandidate.startsWith("[")) {
        prefixCandidate = prefixCandidate.substring(1);
      }
      // remove YAML string notation
      if(prefixCandidate.startsWith("'")) {
        prefixCandidate = prefixCandidate.substring(1);
      }

      return prefixCandidate;
    }

    /**
     * Gets the suffix for hosts
     * @param value property value
     * @return suffix
     */
    private String getSuffix(String value) {
      Matcher localhostMatcher = LOCALHOST_PORT_REGEX.matcher(value);
      Matcher hostGroupMatcher = HOSTGROUP_PORT_REGEX.matcher(value);


      Matcher activeMatcher = null;

      if(localhostMatcher.find()) {
        activeMatcher = localhostMatcher;
      } else if(hostGroupMatcher.find()) {
        activeMatcher = hostGroupMatcher;
      } else {
        return null;
      }

      String suffixCandidate = null;
      int indexOfEnd;
      do {
        indexOfEnd = activeMatcher.end();
      } while (activeMatcher.find());
      suffixCandidate = value.substring(indexOfEnd);

      // remove YAML array notation
      if(suffixCandidate.endsWith("]")) {
        suffixCandidate = suffixCandidate.substring(0, suffixCandidate.length()-1);
      }
      // remove YAML string notation
      if(suffixCandidate.endsWith("'")) {
        suffixCandidate = suffixCandidate.substring(0, suffixCandidate.length()-1);
      }

      return suffixCandidate;
    }

    /**
     * Resolves localhost value to "host:port" elements (port is optional)
     * @param origValue property value
     * @param topology cluster topology
     * @return list of hosts that have the given components
     */
    private Collection<String> getHostStringsFromLocalhost(String origValue, ClusterTopology topology) {
      Set<String> hostStrings = new HashSet<>();
      if(origValue.contains("localhost")) {
        Matcher localhostMatcher = LOCALHOST_PORT_REGEX.matcher(origValue);
        String port = null;
        if(localhostMatcher.find()) {
          port = calculatePort(localhostMatcher.group());
        }
        for (String host : topology.getHostAssignmentsForComponent(component)) {
          if (port != null) {
            host += ":" + port;
          }
          hostStrings.add(host);
        }
      }
      return hostStrings;
    }

    /**
     * Resolves the host group place holders in the passed in original value.
     * @param originalValue The original value containing the place holders to be resolved.
     * @param hostStrings The collection of host names that are mapped to the host groups to be resolved
     * @return The new value with place holders resolved.
     */
    protected String resolveHostGroupPlaceholder(String originalValue, Collection<String> hostStrings) {
      String prefix = getPrefix(originalValue);
      String suffix = getSuffix(originalValue);
      String port = removePorts(hostStrings);

      String sep = (useSuffixForEachHost ? suffix : "") + separator + (usePrefixForEachHost ? prefix : "");
      String combinedHosts = (usePrefixForEachHost ? prefix : "") + StringUtils.join(hostStrings, sep);

      return (usePrefixForEachHost ? "" : prefix) + combinedHosts + (usePortForEachHost || port == null ? "" : ":" + port) + suffix;
    }

    /**
     * Removes "port" part of the hosts and returns it
     * @param hostStrings list of "host:port" strings (port is optional)
     * @return the port
     */
    private String removePorts(Collection<String> hostStrings) {
      String port = null;
      if(!usePortForEachHost && !hostStrings.isEmpty()) {
        Set<String> temp = new HashSet<>();

        // extract port
        Iterator<String> i = hostStrings.iterator();
        do {
          port = calculatePort(i.next());
        } while (i.hasNext() && port == null);

        // update hosts
        if(port != null) {
          for(String host : hostStrings) {
            temp.add(host.replace(":"+port,""));
          }
        }
        hostStrings.clear();
        hostStrings.addAll(temp);
      }
      return port;
    }

    private static String calculatePort(String origValue) {
      if (origValue.contains(":")) {
        //todo: currently assuming all hosts are using same port
        return origValue.substring(origValue.indexOf(":") + 1);
      }

      return null;
    }

    @Override
    public Collection<String> getRequiredHostGroups(String propertyName,
                                                    String origValue,
                                                    Map<String, Map<String, String>> properties,
                                                    ClusterTopology topology) {

      Collection<String> requiredHostGroups = new HashSet<>();

      // add all host groups specified in host group tokens
      Matcher m = HOSTGROUP_PORT_REGEX.matcher(origValue);
      while (m.find()) {
        String groupName = m.group(1);

        if (!topology.getBlueprint().getHostGroups().containsKey(groupName)) {
          throw new IllegalArgumentException(
              "Unable to match blueprint host group token to a host group: " + groupName);
        }
        requiredHostGroups.add(groupName);
      }

      //todo: for now assuming that we will either have HG tokens or standard replacement but not both
      //todo: as is done in updateForClusterCreate
      if (requiredHostGroups.isEmpty()) {
        requiredHostGroups.addAll(topology.getHostGroupsForComponent(component));
      }

      return requiredHostGroups;
    }
  }

  /**
   * Class to facilitate special formatting needs of property values.
   */
  private abstract static class AbstractPropertyValueDecorator implements PropertyUpdater {
    PropertyUpdater propertyUpdater;

    /**
     * Constructor.
     *
     * @param propertyUpdater  wrapped updater
     */
    public AbstractPropertyValueDecorator(PropertyUpdater propertyUpdater) {
      this.propertyUpdater = propertyUpdater;
    }

    /**
     * Return decorated form of the updated input property value.
     *
     * @param propertyName  property name
     * @param origValue     original value of property
     * @param properties    all properties
     * @param topology      cluster topology
     *
     * @return Formatted output string
     */
    @Override
    public String updateForClusterCreate(String propertyName,
                                         String origValue,
                                         Map<String, Map<String, String>> properties,
                                         ClusterTopology topology) {

      // return customer-supplied properties without updating them
      if (isFQDNValue(origValue)) {
        return origValue;
      }

      return doFormat(propertyUpdater.updateForClusterCreate(propertyName, origValue, properties, topology));
    }

    /**
     * Transform input string to required output format.
     *
     * @param originalValue  original value of property
     *
     * @return formatted output string
     */
    public abstract String doFormat(String originalValue);

    @Override
    public Collection<String> getRequiredHostGroups(String propertyName,
                                                    String origValue,
                                                    Map<String, Map<String, String>> properties,
                                                    ClusterTopology topology) {

      return propertyUpdater.getRequiredHostGroups(propertyName, origValue, properties, topology);
    }

    /**
     * Convenience method to determine if a property value is a
     * customer-specified FQDN.
     *
     * @param value property value to examine
     * @return true if the property represents an FQDN value
     *         false if the property does not represent an FQDN value
     */
    public boolean isFQDNValue(String value) {
      return !value.contains("%HOSTGROUP") &&
            !value.contains("localhost");
    }
  }

  /**
   * Return properties of the form ['value']
   */
   static class YamlMultiValuePropertyDecorator extends AbstractPropertyValueDecorator {

    // currently, only plain and single-quoted Yaml flows are supported by this updater
    enum FlowStyle {
      SINGLE_QUOTED,
      PLAIN
    }

    /**
     * Regexp to extract the inner part of a string enclosed in []
     */
    private static Pattern REGEX_IN_BRACKETS = Pattern.compile("\\s*\\[(?<INNER>.*)\\]\\s*");
    /**
     * Regexp to extract the inner part of a string enclosed in ''
     */
    private static Pattern REGEX_IN_QUOTES = Pattern.compile("\\s*'(?<INNER>.*)'\\s*");

    private final FlowStyle flowStyle;

    public YamlMultiValuePropertyDecorator(PropertyUpdater propertyUpdater) {
      // single-quote style is considered default by this updater
      this(propertyUpdater, FlowStyle.SINGLE_QUOTED);
    }

    protected YamlMultiValuePropertyDecorator(PropertyUpdater propertyUpdater, FlowStyle flowStyle) {
      super(propertyUpdater);
      this.flowStyle = flowStyle;
    }

    /**
     * Format input String of the form, str1,str2 to ['str1','str2']
     * If the input string is already surrounded by [] ignore those
     * and process the part from within the square brackets.
     * @param origValue  input string
     *
     * @return formatted string
     */
    @Override
    public String doFormat(String origValue) {
      StringBuilder sb = new StringBuilder();

      Matcher m = REGEX_IN_BRACKETS.matcher(origValue);
      if (m.matches()) {
        origValue = m.group("INNER");
      }

      if (origValue != null) {
        sb.append("[");
        boolean isFirst = true;
        for (String value : origValue.split(",")) {

          m = REGEX_IN_QUOTES.matcher(value);
          if (m.matches()) {
            value = m.group("INNER");
          }

          if (!isFirst) {
            sb.append(",");
          } else {
            isFirst = false;
          }

          if (flowStyle == FlowStyle.SINGLE_QUOTED) {
            sb.append("'");
          }

          sb.append(value);

          if (flowStyle == FlowStyle.SINGLE_QUOTED) {
            sb.append("'");
          }

        }
        sb.append("]");
      }
      return sb.toString();
    }
  }

  /**
   * PropertyUpdater implementation that will always return the original
   *   value for the updateForClusterCreate() method.
   *   This updater type should only be used in cases where a given
   *   property requires no updates, but may need to be considered
   *   during the Blueprint export process.
   */
  private static class OriginalValuePropertyUpdater implements PropertyUpdater {

    @Override
    public String updateForClusterCreate(String propertyName,
                                         String origValue,
                                         Map<String, Map<String, String>> properties,
                                         ClusterTopology topology) {
      // always return the original value, since these properties do not require update handling
      return origValue;
    }

    @Override
    public Collection<String> getRequiredHostGroups(String propertyName,
                                                    String origValue,
                                                    Map<String, Map<String, String>> properties,
                                                    ClusterTopology topology) {

      return Collections.emptySet();
    }
  }

  /**
   * Custom PropertyUpdater that handles the parsing and updating of the
   * "templeton.hive.properties" configuration property for WebHCat.
   * This particular configuration property uses a format of
   * comma-separated key/value pairs.  The Values in the case of the
   * hive.metastores.uri property can also contain commas, and so character
   * escaping with a backslash (\) must take place during substitution.
   *
   */
  private static class TempletonHivePropertyUpdater implements PropertyUpdater {

    private Map<String, PropertyUpdater> mapOfKeysToUpdaters =
      new HashMap<>();

    TempletonHivePropertyUpdater() {
      // the only known property that requires hostname substitution is hive.metastore.uris,
      // but this updater should be flexible enough for other properties in the future.
      mapOfKeysToUpdaters.put("hive.metastore.uris", new MultipleHostTopologyUpdater("HIVE_METASTORE", ',', true, false, true));
    }

    @Override
    public String updateForClusterCreate(String propertyName,
                                         String origValue,
                                         Map<String, Map<String, String>> properties,
                                         ClusterTopology topology) {

      // short-circuit out any custom property values defined by the deployer
      if (!origValue.contains("%HOSTGROUP") &&
        (!origValue.contains("localhost"))) {
        // this property must contain FQDNs specified directly by the user
        // of the Blueprint, so the processor should not attempt to update them
        return origValue;
      }

      StringBuilder updatedResult = new StringBuilder();
      // split out the key/value pairs
      String[] keyValuePairs = origValue.split(",");
      boolean firstValue = true;
      for (String keyValuePair : keyValuePairs) {
        keyValuePair = keyValuePair.trim();
        if (!firstValue) {
          updatedResult.append(",");
        } else {
          firstValue = false;
        }

        String key = keyValuePair.split("=")[0].trim();
        if (mapOfKeysToUpdaters.containsKey(key)) {
          String result = mapOfKeysToUpdaters.get(key).updateForClusterCreate(
              key, keyValuePair.split("=")[1].trim(), properties, topology);
          // append the internal property result, escape out any commas in the internal property,
          // this is required due to the specific syntax of templeton.hive.properties
          updatedResult.append(key);
          updatedResult.append("=");
          updatedResult.append(result.replaceAll(",", Matcher.quoteReplacement("\\,")));
        } else {
          updatedResult.append(keyValuePair);
        }
      }

      return updatedResult.toString();
    }

    @Override
    public Collection<String> getRequiredHostGroups(String propertyName,
                                                    String origValue,
                                                    Map<String, Map<String, String>> properties,
                                                    ClusterTopology topology) {

      // short-circuit out any custom property values defined by the deployer
      if (!origValue.contains("%HOSTGROUP") &&
          (!origValue.contains("localhost"))) {
        // this property must contain FQDNs specified directly by the user
        // of the Blueprint, so the processor should not attempt to update them
        return Collections.emptySet();
      }

      Collection<String> requiredGroups = new HashSet<>();
      // split out the key/value pairs
      String[] keyValuePairs = origValue.split(",");
      for (String keyValuePair : keyValuePairs) {
        String key = keyValuePair.split("=")[0];
        if (mapOfKeysToUpdaters.containsKey(key)) {
          requiredGroups.addAll(mapOfKeysToUpdaters.get(key).getRequiredHostGroups(
              propertyName, keyValuePair.split("=")[1], properties, topology));
        }
      }
      return requiredGroups;
    }
  }

  /**
   * A topology independent updater which provides a default implementation of getRequiredHostGroups
   * since no topology related information is required by the updater.
   */
  private static abstract class NonTopologyUpdater implements PropertyUpdater {
    @Override
    public Collection<String> getRequiredHostGroups(String propertyName,
                                                    String origValue,
                                                    Map<String, Map<String, String>> properties,
                                                    ClusterTopology topology) {
      return Collections.emptyList();
    }

    public String updateForBlueprintExport(String propertyName,
                                           String origValue,
                                           Map<String, Map<String, String>> properties,
                                           ClusterTopology topology) {
      return origValue;
    }
  }


  // Register updaters for configuration properties.
  static {

    allUpdaters.add(singleHostTopologyUpdaters);
    allUpdaters.add(multiHostTopologyUpdaters);
    allUpdaters.add(dbHostTopologyUpdaters);
    allUpdaters.add(mPropertyUpdaters);
    allUpdaters.add(nonTopologyUpdaters);

    Map<String, PropertyUpdater> amsSiteMap = new HashMap<>();
    Map<String, PropertyUpdater> druidCommon = new HashMap<>();
    Map<String, PropertyUpdater> hdfsSiteMap = new HashMap<>();
    Map<String, PropertyUpdater> mapredSiteMap = new HashMap<>();
    Map<String, PropertyUpdater> coreSiteMap = new HashMap<>();
    Map<String, PropertyUpdater> hbaseSiteMap = new HashMap<>();
    Map<String, PropertyUpdater> yarnSiteMap = new HashMap<>();
    Map<String, PropertyUpdater> hiveSiteMap = new HashMap<>();
    Map<String, PropertyUpdater> hiveSiteNonTopologyMap = new HashMap<>();
    Map<String, PropertyUpdater> hiveEnvOriginalValueMap = new HashMap<>();
    Map<String, PropertyUpdater> oozieSiteOriginalValueMap = new HashMap<>();
    Map<String, PropertyUpdater> oozieSiteMap = new HashMap<>();
    Map<String, PropertyUpdater> stormSiteMap = new HashMap<>();
    Map<String, PropertyUpdater> stormSiteNonTopologyMap = new HashMap<>();
    Map<String, PropertyUpdater> accumuloSiteMap = new HashMap<>();
    Map<String, PropertyUpdater> falconStartupPropertiesMap = new HashMap<>();
    Map<String, PropertyUpdater> kafkaBrokerMap = new HashMap<>();
    Map<String, PropertyUpdater> kafkaBrokerNonTopologyMap = new HashMap<>();
    Map<String, PropertyUpdater> atlasPropsMap = new HashMap<>();
    Map<String, PropertyUpdater> mapredEnvMap = new HashMap<>();
    Map<String, PropertyUpdater> mHadoopEnvMap = new HashMap<>();
    Map<String, PropertyUpdater> shHadoopEnvMap = new HashMap<>();
    Map<String, PropertyUpdater> clusterEnvMap = new HashMap<>();
    Map<String, PropertyUpdater> hbaseEnvMap = new HashMap<>();
    Map<String, PropertyUpdater> hiveEnvMap = new HashMap<>();
    Map<String, PropertyUpdater> hiveInteractiveEnvMap = new HashMap<>();
    Map<String, PropertyUpdater> hiveInteractiveSiteMap = new HashMap<>();
    Map<String, PropertyUpdater> oozieEnvMap = new HashMap<>();
    Map<String, PropertyUpdater> oozieEnvHeapSizeMap = new HashMap<>();
    Map<String, PropertyUpdater> multiWebhcatSiteMap = new HashMap<>();
    Map<String, PropertyUpdater> multiHbaseSiteMap = new HashMap<>();
    Map<String, PropertyUpdater> multiStormSiteMap = new HashMap<>();
    Map<String, PropertyUpdater> multiCoreSiteMap = new HashMap<>();
    Map<String, PropertyUpdater> multiHdfsSiteMap = new HashMap<>();
    Map<String, PropertyUpdater> multiHiveSiteMap = new HashMap<>();
    Map<String, PropertyUpdater> multiKafkaBrokerMap = new HashMap<>();
    Map<String, PropertyUpdater> multiSliderClientMap = new HashMap<>();
    Map<String, PropertyUpdater> multiYarnSiteMap = new HashMap<>();
    Map<String, PropertyUpdater> multiOozieSiteMap = new HashMap<>();
    Map<String, PropertyUpdater> multiAccumuloSiteMap = new HashMap<>();
    Map<String, PropertyUpdater> multiRangerKmsSiteMap = new HashMap<>();
    Map<String, PropertyUpdater> dbHiveSiteMap = new HashMap<>();
    Map<String, PropertyUpdater> rangerAdminPropsMap = new HashMap<>();
    Map<String, PropertyUpdater> rangerEnvPropsMap = new HashMap<>();
    Map<String, PropertyUpdater> rangerYarnAuditPropsMap = new HashMap<>();
    Map<String, PropertyUpdater> rangerHdfsAuditPropsMap = new HashMap<>();
    Map<String, PropertyUpdater> rangerHbaseAuditPropsMap = new HashMap<>();
    Map<String, PropertyUpdater> rangerHiveAuditPropsMap = new HashMap<>();
    Map<String, PropertyUpdater> rangerKnoxAuditPropsMap = new HashMap<>();
    Map<String, PropertyUpdater> rangerKafkaAuditPropsMap = new HashMap<>();
    Map<String, PropertyUpdater> rangerStormAuditPropsMap = new HashMap<>();
    Map<String, PropertyUpdater> rangerAtlasAuditPropsMap = new HashMap<>();
    Map<String, PropertyUpdater> hawqSiteMap = new HashMap<>();
    Map<String, PropertyUpdater> zookeeperEnvMap = new HashMap<>();

    singleHostTopologyUpdaters.put("ams-site", amsSiteMap);
    singleHostTopologyUpdaters.put("druid-common", druidCommon);
    singleHostTopologyUpdaters.put("hdfs-site", hdfsSiteMap);
    singleHostTopologyUpdaters.put("mapred-site", mapredSiteMap);
    singleHostTopologyUpdaters.put("core-site", coreSiteMap);
    singleHostTopologyUpdaters.put("hbase-site", hbaseSiteMap);
    singleHostTopologyUpdaters.put("yarn-site", yarnSiteMap);
    singleHostTopologyUpdaters.put("hive-site", hiveSiteMap);
    singleHostTopologyUpdaters.put("hive-interactive-env", hiveInteractiveEnvMap);
    singleHostTopologyUpdaters.put("storm-site", stormSiteMap);
    singleHostTopologyUpdaters.put("accumulo-site", accumuloSiteMap);
    singleHostTopologyUpdaters.put("falcon-startup.properties", falconStartupPropertiesMap);
    singleHostTopologyUpdaters.put("hive-env", hiveEnvMap);
    singleHostTopologyUpdaters.put("oozie-env", oozieEnvMap);
    singleHostTopologyUpdaters.put("kafka-broker", kafkaBrokerMap);
    singleHostTopologyUpdaters.put("application-properties", atlasPropsMap);
    singleHostTopologyUpdaters.put("admin-properties", rangerAdminPropsMap);
    singleHostTopologyUpdaters.put("ranger-env", rangerEnvPropsMap);
    singleHostTopologyUpdaters.put("ranger-yarn-audit", rangerYarnAuditPropsMap);
    singleHostTopologyUpdaters.put("ranger-hdfs-audit", rangerHdfsAuditPropsMap);
    singleHostTopologyUpdaters.put("ranger-hbase-audit", rangerHbaseAuditPropsMap);
    singleHostTopologyUpdaters.put("ranger-hive-audit", rangerHiveAuditPropsMap);
    singleHostTopologyUpdaters.put("ranger-knox-audit", rangerKnoxAuditPropsMap);
    singleHostTopologyUpdaters.put("ranger-kafka-audit", rangerKafkaAuditPropsMap);
    singleHostTopologyUpdaters.put("ranger-storm-audit", rangerStormAuditPropsMap);
    singleHostTopologyUpdaters.put("ranger-atlas-audit", rangerAtlasAuditPropsMap);
    singleHostTopologyUpdaters.put(HADOOP_ENV_CONFIG_TYPE_NAME, shHadoopEnvMap);
    singleHostTopologyUpdaters.put(CLUSTER_ENV_CONFIG_TYPE_NAME, clusterEnvMap);

    singleHostTopologyUpdaters.put("hawq-site", hawqSiteMap);
    singleHostTopologyUpdaters.put("zookeeper-env", zookeeperEnvMap);


    mPropertyUpdaters.put(HADOOP_ENV_CONFIG_TYPE_NAME, mHadoopEnvMap);
    mPropertyUpdaters.put("hbase-env", hbaseEnvMap);
    mPropertyUpdaters.put("mapred-env", mapredEnvMap);
    mPropertyUpdaters.put("oozie-env", oozieEnvHeapSizeMap);

    multiHostTopologyUpdaters.put("webhcat-site", multiWebhcatSiteMap);
    multiHostTopologyUpdaters.put("hbase-site", multiHbaseSiteMap);
    multiHostTopologyUpdaters.put("storm-site", multiStormSiteMap);
    multiHostTopologyUpdaters.put("core-site", multiCoreSiteMap);
    multiHostTopologyUpdaters.put("hdfs-site", multiHdfsSiteMap);
    multiHostTopologyUpdaters.put("hive-site", multiHiveSiteMap);
    multiHostTopologyUpdaters.put("hive-interactive-site", hiveInteractiveSiteMap);
    multiHostTopologyUpdaters.put("kafka-broker", multiKafkaBrokerMap);
    multiHostTopologyUpdaters.put("slider-client", multiSliderClientMap);
    multiHostTopologyUpdaters.put("yarn-site", multiYarnSiteMap);
    multiHostTopologyUpdaters.put("oozie-site", multiOozieSiteMap);
    multiHostTopologyUpdaters.put("accumulo-site", multiAccumuloSiteMap);
    multiHostTopologyUpdaters.put("kms-site", multiRangerKmsSiteMap);

    dbHostTopologyUpdaters.put("hive-site", dbHiveSiteMap);

    nonTopologyUpdaters.put("hive-site", hiveSiteNonTopologyMap);
    nonTopologyUpdaters.put("kafka-broker", kafkaBrokerNonTopologyMap);
    nonTopologyUpdaters.put("storm-site", stormSiteNonTopologyMap);

    //todo: Need to change updaters back to being static
    //todo: will need to pass ClusterTopology in as necessary


    // NAMENODE
    hdfsSiteMap.put("dfs.http.address", new SingleHostTopologyUpdater("NAMENODE"));
    hdfsSiteMap.put("dfs.https.address", new SingleHostTopologyUpdater("NAMENODE"));
    coreSiteMap.put("fs.default.name", new SingleHostTopologyUpdater("NAMENODE"));
    hdfsSiteMap.put("dfs.namenode.http-address", new SingleHostTopologyUpdater("NAMENODE"));
    hdfsSiteMap.put("dfs.namenode.https-address", new SingleHostTopologyUpdater("NAMENODE"));
    hdfsSiteMap.put("dfs.namenode.rpc-address", new SingleHostTopologyUpdater("NAMENODE"));
    coreSiteMap.put("fs.defaultFS", new SingleHostTopologyUpdater("NAMENODE"));
    hbaseSiteMap.put("hbase.rootdir", new SingleHostTopologyUpdater("NAMENODE"));
    accumuloSiteMap.put("instance.volumes", new SingleHostTopologyUpdater("NAMENODE"));
    // HDFS shared.edits JournalNode Quorum URL uses semi-colons as separators
    multiHdfsSiteMap.put("dfs.namenode.shared.edits.dir", new MultipleHostTopologyUpdater("JOURNALNODE", ';', false, false, true));
    multiHdfsSiteMap.put("dfs.encryption.key.provider.uri", new MultipleHostTopologyUpdater("RANGER_KMS_SERVER", ';', false, false, false));
    // Explicit initial primary/secondary node assignment in HA
    clusterEnvMap.put(HDFS_ACTIVE_NAMENODE_PROPERTY_NAME, new SingleHostTopologyUpdater("NAMENODE"));
    clusterEnvMap.put(HDFS_STANDBY_NAMENODE_PROPERTY_NAME, new SingleHostTopologyUpdater("NAMENODE"));

    // SECONDARY_NAMENODE
    hdfsSiteMap.put("dfs.secondary.http.address", new SingleHostTopologyUpdater("SECONDARY_NAMENODE"));
    hdfsSiteMap.put("dfs.namenode.secondary.http-address", new SingleHostTopologyUpdater("SECONDARY_NAMENODE"));

    // JOBTRACKER
    mapredSiteMap.put("mapred.job.tracker", new SingleHostTopologyUpdater("JOBTRACKER"));
    mapredSiteMap.put("mapred.job.tracker.http.address", new SingleHostTopologyUpdater("JOBTRACKER"));
    mapredSiteMap.put("mapreduce.history.server.http.address", new SingleHostTopologyUpdater("JOBTRACKER"));
    mapredSiteMap.put("mapreduce.job.hdfs-servers", new SingleHostTopologyUpdater("NAMENODE"));


    // HISTORY_SERVER
    yarnSiteMap.put("yarn.log.server.url", new SingleHostTopologyUpdater("HISTORYSERVER"));
    mapredSiteMap.put("mapreduce.jobhistory.webapp.address", new SingleHostTopologyUpdater("HISTORYSERVER"));
    mapredSiteMap.put("mapreduce.jobhistory.address", new SingleHostTopologyUpdater("HISTORYSERVER"));

    // RESOURCEMANAGER
    yarnSiteMap.put("yarn.resourcemanager.hostname", new SingleHostTopologyUpdater("RESOURCEMANAGER"));
    yarnSiteMap.put("yarn.resourcemanager.resource-tracker.address", new SingleHostTopologyUpdater("RESOURCEMANAGER"));
    yarnSiteMap.put("yarn.resourcemanager.webapp.address", new SingleHostTopologyUpdater("RESOURCEMANAGER"));
    yarnSiteMap.put("yarn.resourcemanager.scheduler.address", new SingleHostTopologyUpdater("RESOURCEMANAGER"));
    yarnSiteMap.put("yarn.resourcemanager.address", new SingleHostTopologyUpdater("RESOURCEMANAGER"));
    yarnSiteMap.put("yarn.resourcemanager.admin.address", new SingleHostTopologyUpdater("RESOURCEMANAGER"));
    yarnSiteMap.put("yarn.resourcemanager.webapp.https.address", new SingleHostTopologyUpdater("RESOURCEMANAGER"));

    // APP_TIMELINE_SERVER
    yarnSiteMap.put("yarn.timeline-service.address", new SingleHostTopologyUpdater("APP_TIMELINE_SERVER"));
    yarnSiteMap.put("yarn.timeline-service.webapp.address", new SingleHostTopologyUpdater("APP_TIMELINE_SERVER"));
    yarnSiteMap.put("yarn.timeline-service.webapp.https.address", new SingleHostTopologyUpdater("APP_TIMELINE_SERVER"));
    yarnSiteMap.put("yarn.log.server.web-service.url", new SingleHostTopologyUpdater("APP_TIMELINE_SERVER"));

    // HIVE_SERVER
    hiveSiteMap.put("hive.server2.authentication.ldap.url", new SingleHostTopologyUpdater("HIVE_SERVER2"));
    multiHiveSiteMap.put("hive.metastore.uris", new MultipleHostTopologyUpdater("HIVE_METASTORE", ',', true, true, true));
    dbHiveSiteMap.put("javax.jdo.option.ConnectionURL",
        new DBTopologyUpdater("MYSQL_SERVER", "hive-env", "hive_database"));
    multiCoreSiteMap.put("hadoop.proxyuser.hive.hosts", new MultipleHostTopologyUpdater("HIVE_SERVER"));
    multiCoreSiteMap.put("hadoop.proxyuser.HTTP.hosts", new MultipleHostTopologyUpdater("WEBHCAT_SERVER"));
    multiCoreSiteMap.put("hadoop.proxyuser.hcat.hosts", new MultipleHostTopologyUpdater("WEBHCAT_SERVER"));
    multiCoreSiteMap.put("hadoop.proxyuser.yarn.hosts", new MultipleHostTopologyUpdater("RESOURCEMANAGER"));
    multiCoreSiteMap.put("hadoop.security.key.provider.path", new MultipleHostTopologyUpdater("RANGER_KMS_SERVER", ';', false, false, true));
    multiWebhcatSiteMap.put("templeton.hive.properties", new TempletonHivePropertyUpdater());
    multiHiveSiteMap.put("hive.zookeeper.quorum", new MultipleHostTopologyUpdater("ZOOKEEPER_SERVER"));
    multiHiveSiteMap.put("hive.cluster.delegation.token.store.zookeeper.connectString", new MultipleHostTopologyUpdater("ZOOKEEPER_SERVER"));

    // HIVE Interactive Server
    hiveInteractiveEnvMap.put("hive_server_interactive_host", new SingleHostTopologyUpdater("HIVE_SERVER_INTERACTIVE"));
    hiveInteractiveSiteMap.put("hive.llap.zk.sm.connectionString", new MultipleHostTopologyUpdater("ZOOKEEPER_SERVER"));

    // HIVE Atlas integration
    hiveSiteNonTopologyMap.put("hive.exec.post.hooks", new NonTopologyUpdater() {
      @Override
      public String updateForClusterCreate(String propertyName,
                                           String origValue,
                                           Map<String, Map<String, String>> properties,
                                           ClusterTopology topology) {
        String atlasHookClass = "org.apache.atlas.hive.hook.HiveHook";
        String[] hiveHooks = origValue.split(",");

        List<String> hiveHooksClean = new ArrayList<>();
        for(String hiveHook : hiveHooks) {
          if (!StringUtils.isBlank(hiveHook.trim())) {
            hiveHooksClean.add(hiveHook.trim());
          }
        }

        boolean isAtlasInCluster = topology.getBlueprint().getServices().contains("ATLAS");
        boolean isAtlasHiveHookEnabled = Boolean.parseBoolean(properties.get("hive-env").get("hive.atlas.hook"));

        // Append atlas hook if not already present.
        if (isAtlasInCluster || isAtlasHiveHookEnabled) {
          if (!hiveHooksClean.contains(atlasHookClass)) {
            hiveHooksClean.add(atlasHookClass);
          }
        } else {
          // Remove the atlas hook since Atlas service is not present.
          while (hiveHooksClean.contains(atlasHookClass)) {
            hiveHooksClean.remove(atlasHookClass);
          }
        }

        if (!hiveHooksClean.isEmpty()) {
          return StringUtils.join(hiveHooksClean, ",");
        } else {
          return " ";
        }
      }
    });

    // TODO AMBARI-17782, remove this property from hive-site only in HDP 2.5 and higher.
    hiveSiteNonTopologyMap.put("atlas.cluster.name", new NonTopologyUpdater() {
      @Override
      public String updateForClusterCreate(String propertyName,
                                           String origValue,
                                           Map<String, Map<String, String>> properties,
                                           ClusterTopology topology) {

        if (topology.getBlueprint().getServices().contains("ATLAS")) {
          // if original value is not set or is the default "primary" set the cluster id
          if (origValue == null || origValue.trim().isEmpty() || origValue.equals("primary")) {
            //use cluster id because cluster name may change
            return String.valueOf(topology.getClusterId());
          } else {
            // if explicitly set by user, don't override
            return origValue;
          }
        } else {
          return origValue;
        }
      }

      @Override
      public String updateForBlueprintExport(String propertyName,
                                            String origValue,
                                            Map<String, Map<String, String>> properties,
                                            ClusterTopology topology) {

        // if the value is the cluster id, then update to primary
        if (origValue.equals(String.valueOf(topology.getClusterId()))) {
          return "primary";
        }
        return origValue;
      }
    });

    // TODO AMBARI-17782, remove this property only from HDP 2.5 and higher.
    hiveSiteMap.put("atlas.rest.address", new SingleHostTopologyUpdater("ATLAS_SERVER") {
      @Override
      public String updateForClusterCreate(String propertyName,
                                           String origValue,
                                           Map<String, Map<String, String>> properties,
                                           ClusterTopology topology) {
        if (topology.getBlueprint().getServices().contains("ATLAS")) {
          String host = topology.getHostAssignmentsForComponent("ATLAS_SERVER").iterator().next();

          boolean tlsEnabled = Boolean.parseBoolean(properties.get("application-properties").get("atlas.enableTLS"));
          String scheme;
          String port;
          if (tlsEnabled) {
            scheme = "https";
            port = properties.get("application-properties").get("atlas.server.https.port");
          } else {
            scheme = "http";
            port = properties.get("application-properties").get("atlas.server.http.port");
          }

          return String.format("%s://%s:%s", scheme, host, port);
        }
        return origValue;
      }
    });


    // OOZIE_SERVER
    Map<String, PropertyUpdater> oozieStringPropertyUpdaterMap = singleHostTopologyUpdaters.get("oozie-site");
    if (oozieStringPropertyUpdaterMap == null) {
      oozieStringPropertyUpdaterMap = new HashMap<>();
    }
    oozieStringPropertyUpdaterMap.put("oozie.base.url", new SingleHostTopologyUpdater("OOZIE_SERVER"));
    singleHostTopologyUpdaters.put("oozie-site", oozieStringPropertyUpdaterMap);

    multiCoreSiteMap.put("hadoop.proxyuser.oozie.hosts", new MultipleHostTopologyUpdater("OOZIE_SERVER"));

    // ZOOKEEPER_SERVER
    multiHbaseSiteMap.put("hbase.zookeeper.quorum", new MultipleHostTopologyUpdater("ZOOKEEPER_SERVER"));
    multiWebhcatSiteMap.put("templeton.zookeeper.hosts", new MultipleHostTopologyUpdater("ZOOKEEPER_SERVER"));
    multiCoreSiteMap.put("ha.zookeeper.quorum", new MultipleHostTopologyUpdater("ZOOKEEPER_SERVER"));
    multiYarnSiteMap.put("hadoop.registry.zk.quorum", new MultipleHostTopologyUpdater("ZOOKEEPER_SERVER"));
    multiYarnSiteMap.put("yarn.resourcemanager.zk-address", new MultipleHostTopologyUpdater("ZOOKEEPER_SERVER"));
    multiSliderClientMap.put("slider.zookeeper.quorum", new MultipleHostTopologyUpdater("ZOOKEEPER_SERVER"));
    multiKafkaBrokerMap.put("zookeeper.connect", new MultipleHostTopologyUpdater("ZOOKEEPER_SERVER"));
    multiAccumuloSiteMap.put("instance.zookeeper.host", new MultipleHostTopologyUpdater("ZOOKEEPER_SERVER"));

    // STORM
    stormSiteMap.put("nimbus.host", new SingleHostTopologyUpdater("NIMBUS"));
    stormSiteMap.put("nimbus_hosts", new SingleHostTopologyUpdater("NIMBUS"));
    stormSiteMap.put("drpc_server_host", new SingleHostTopologyUpdater("DRPC_SERVER"));
    stormSiteMap.put("drpc.servers", new SingleHostTopologyUpdater("DRPC_SERVER"));
    stormSiteMap.put("storm_ui_server_host", new SingleHostTopologyUpdater("STORM_UI_SERVER"));
    stormSiteMap.put("worker.childopts", new OptionalSingleHostTopologyUpdater("GANGLIA_SERVER"));
    stormSiteMap.put("supervisor.childopts", new OptionalSingleHostTopologyUpdater("GANGLIA_SERVER"));
    stormSiteMap.put("nimbus.childopts", new OptionalSingleHostTopologyUpdater("GANGLIA_SERVER"));
    // Storm AMS integration
    stormSiteNonTopologyMap.put("metrics.reporter.register", new NonTopologyUpdater() {
      @Override
      public String updateForClusterCreate(String propertyName,
                                           String origValue,
                                           Map<String, Map<String, String>> properties,
                                           ClusterTopology topology) {

        if (topology.getBlueprint().getServices().contains("AMBARI_METRICS")) {
          final String amsReporterClass = "org.apache.hadoop.metrics2.sink.storm.StormTimelineMetricsReporter";
          if (origValue == null || origValue.isEmpty()) {
            return amsReporterClass;
          }
        }
        return origValue;
      }
    });

    multiStormSiteMap.put("supervisor_hosts",
        new YamlMultiValuePropertyDecorator(new MultipleHostTopologyUpdater("SUPERVISOR")));
    multiStormSiteMap.put("storm.zookeeper.servers",
        new YamlMultiValuePropertyDecorator(new MultipleHostTopologyUpdater("ZOOKEEPER_SERVER")));
    multiStormSiteMap.put("nimbus.seeds",
        new YamlMultiValuePropertyDecorator(new MultipleHostTopologyUpdater("NIMBUS"), YamlMultiValuePropertyDecorator.FlowStyle.PLAIN));


    // FALCON
    falconStartupPropertiesMap.put("*.broker.url", new SingleHostTopologyUpdater("FALCON_SERVER"));

    // KAFKA
    kafkaBrokerMap.put("kafka.ganglia.metrics.host", new OptionalSingleHostTopologyUpdater("GANGLIA_SERVER"));
    // KAFKA AMS integration
    kafkaBrokerNonTopologyMap.put("kafka.metrics.reporters", new NonTopologyUpdater() {
      @Override
      public String updateForClusterCreate(String propertyName,
                                           String origValue,
                                           Map<String, Map<String, String>> properties,
                                           ClusterTopology topology) {

        if (topology.getBlueprint().getServices().contains("AMBARI_METRICS")) {
          final String amsReportesClass = "org.apache.hadoop.metrics2.sink.kafka.KafkaTimelineMetricsReporter";
          if (origValue == null || origValue.isEmpty()) {
            return amsReportesClass;
          } else if (!origValue.contains(amsReportesClass)) {
            return String.format("%s,%s", origValue, amsReportesClass);
          }
        }
        return origValue;
      }
    });

    // KNOX
    multiCoreSiteMap.put("hadoop.proxyuser.knox.hosts", new MultipleHostTopologyUpdater("KNOX_GATEWAY"));
    multiWebhcatSiteMap.put("webhcat.proxyuser.knox.hosts", new MultipleHostTopologyUpdater("KNOX_GATEWAY"));
    multiOozieSiteMap.put("hadoop.proxyuser.knox.hosts", new MultipleHostTopologyUpdater("KNOX_GATEWAY"));
    multiOozieSiteMap.put("oozie.service.ProxyUserService.proxyuser.knox.hosts", new MultipleHostTopologyUpdater("KNOX_GATEWAY"));

    // ATLAS
    atlasPropsMap.put("atlas.server.bind.address", new SingleHostTopologyUpdater("ATLAS_SERVER"));
    atlasPropsMap.put("atlas.kafka.bootstrap.servers", new MultipleHostTopologyUpdater("KAFKA_BROKER"));
    atlasPropsMap.put("atlas.kafka.zookeeper.connect", new MultipleHostTopologyUpdater("ZOOKEEPER_SERVER"));
    atlasPropsMap.put("atlas.graph.index.search.solr.zookeeper-url", new MultipleHostTopologyUpdater("ZOOKEEPER_SERVER", ',', false, true, true));
    atlasPropsMap.put("atlas.graph.storage.hostname", new MultipleHostTopologyUpdater("ZOOKEEPER_SERVER"));
    atlasPropsMap.put("atlas.audit.hbase.zookeeper.quorum", new MultipleHostTopologyUpdater("ZOOKEEPER_SERVER"));

    // RANGER_ADMIN
    rangerAdminPropsMap.put("policymgr_external_url", new SingleHostTopologyUpdater("RANGER_ADMIN"));

    // RANGER ENV
    List<Map<String, PropertyUpdater>> configsWithRangerHdfsAuditDirProperty = ImmutableList.of(
      rangerEnvPropsMap,
      rangerYarnAuditPropsMap,
      rangerHdfsAuditPropsMap,
      rangerHbaseAuditPropsMap,
      rangerHiveAuditPropsMap,
      rangerKnoxAuditPropsMap,
      rangerKafkaAuditPropsMap,
      rangerStormAuditPropsMap,
      rangerAtlasAuditPropsMap
    );
    for (Map<String, PropertyUpdater> rangerAuditPropsMap: configsWithRangerHdfsAuditDirProperty) {
      rangerAuditPropsMap.put("xasecure.audit.destination.hdfs.dir", new OptionalSingleHostTopologyUpdater("NAMENODE"));
       // the same prop updater must be used as for fs.defaultFS in core-site
    }

    // RANGER KMS
    multiRangerKmsSiteMap.put("hadoop.kms.authentication.signer.secret.provider.zookeeper.connection.string",
      new MultipleHostTopologyUpdater("ZOOKEEPER_SERVER"));
    // Required due to AMBARI-4933.  These no longer seem to be required as the default values in the stack
    // are now correct but are left here in case an existing blueprint still contains an old value.
    addUnitPropertyUpdaters();

    hawqSiteMap.put("hawq_master_address_host", new SingleHostTopologyUpdater("HAWQMASTER"));
    hawqSiteMap.put("hawq_standby_address_host", new SingleHostTopologyUpdater("HAWQSTANDBY"));
    hawqSiteMap.put("hawq_dfs_url", new SingleHostTopologyUpdater("NAMENODE"));

    // AMS
    amsSiteMap.put("timeline.metrics.service.webapp.address", new SingleHostTopologyUpdater("METRICS_COLLECTOR") {
      @Override
      public String updateForClusterCreate(String propertyName, String origValue, Map<String, Map<String, String>> properties, ClusterTopology topology) {
        if (!origValue.startsWith(BIND_ALL_IP_ADDRESS)) {
          return origValue.replace(origValue.split(":")[0], BIND_ALL_IP_ADDRESS);
        } else {
          return origValue;
        }
      }
    });

    // DRUID
    druidCommon.put("metastore_hostname", HostGroupUpdater.INSTANCE);
    druidCommon.put("druid.metadata.storage.connector.connectURI", HostGroupUpdater.INSTANCE);
    druidCommon.put("druid.zk.service.host", new MultipleHostTopologyUpdater("ZOOKEEPER_SERVER"));
  }

  private static void addUnitPropertyUpdaters() {
    Map<String, List<UnitValidatedProperty>> propsPerConfigType = UnitValidatedProperty.ALL
      .stream()
      .collect(groupingBy(UnitValidatedProperty::getConfigType));
    for (String configType : propsPerConfigType.keySet()) {
      Map<String, PropertyUpdater> unitUpdaters = new HashMap<>();
      for (UnitValidatedProperty each : propsPerConfigType.get(configType)) {
        unitUpdaters.put(each.getPropertyName(), new UnitUpdater(each.getServiceName(), each.getConfigType()));
      }
      mPropertyUpdaters.put(configType, unitUpdaters);
    }
  }

  private Collection<String> setupHDFSProxyUsers(Configuration configuration, Set<String> configTypesUpdated) {
    // AMBARI-5206
    final Map<String , String> userProps = new HashMap<>();

    Collection<String> services = clusterTopology.getBlueprint().getServices();
    if (services.contains("HDFS")) {
      // only add user properties to the map for
      // services actually included in the blueprint definition
      if (services.contains("OOZIE")) {
        userProps.put("oozie_user", "oozie-env");
      }

      if (services.contains("HIVE")) {
        userProps.put("hive_user", "hive-env");
        userProps.put("webhcat_user", "hive-env");
      }

      if (services.contains("HBASE")) {
        userProps.put("hbase_user", "hbase-env");
      }

      if (services.contains("FALCON")) {
        userProps.put("falcon_user", "falcon-env");
      }

      String proxyUserHosts = "hadoop.proxyuser.%s.hosts";
      String proxyUserGroups = "hadoop.proxyuser.%s.groups";

      Map<String, Map<String, String>> existingProperties = configuration.getFullProperties();
      for (String property : userProps.keySet()) {
        String configType = userProps.get(property);
        Map<String, String> configs = existingProperties.get(configType);
        if (configs != null) {
          String user = configs.get(property);
          if (user != null && !user.isEmpty()) {
            ensureProperty(configuration, "core-site", String.format(proxyUserHosts, user), "*", configTypesUpdated);
            ensureProperty(configuration, "core-site", String.format(proxyUserGroups, user), "*", configTypesUpdated);
          }
        } else {
          LOG.debug("setMissingConfigurations: no user configuration found for type = {}.  This may be caused by an error in the blueprint configuration.",
            configType);
        }

      }
    }
    return services;
  }

  /**
   * Adds properties from excluded config files (marked as excluded in service metainfo.xml) like Falcon related properties
   * from oozie-site.xml defined in FALCON/configuration. (AMBARI-13017)
   *
   * In case the excluded config-type related service is not present in the blueprint, excluded configs are ignored
   * @param configuration
   * @param configTypesUpdated
   * @param stack
   */
  private void addExcludedConfigProperties(Configuration configuration, Set<String> configTypesUpdated, Stack stack) {
    Collection<String> blueprintServices = clusterTopology.getBlueprint().getServices();

    LOG.debug("Handling excluded properties for blueprint services: {}", blueprintServices);

    for (String blueprintService : blueprintServices) {

      LOG.debug("Handling excluded properties for blueprint service: {}", blueprintService);
      Set<String> excludedConfigTypes = stack.getExcludedConfigurationTypes(blueprintService);

      if (excludedConfigTypes.isEmpty()) {
        LOG.debug("There are no excluded config types for blueprint service: {}", blueprintService);
        continue;
      }

      for(String configType: excludedConfigTypes) {
        LOG.debug("Handling excluded config type [{}] for blueprint service: [{}]", configType, blueprintService);

        String blueprintServiceForExcludedConfig;

        try {
          blueprintServiceForExcludedConfig = stack.getServiceForConfigType(configType);
        } catch (IllegalArgumentException illegalArgumentException) {
          LOG.warn("Error encountered while trying to obtain the service name for config type [" + configType +
            "].  Further processing on this excluded config type will be skipped.  " +
            "This usually means that a service's definitions have been manually removed from the Ambari stack definitions.  " +
            "If the stack definitions have not been changed manually, this may indicate a stack definition error in Ambari.  ", illegalArgumentException);
          // skip this type for any further processing
          continue;
        }


        if (!blueprintServices.contains(blueprintServiceForExcludedConfig)) {
          LOG.debug("Service [{}] for excluded config type [{}] is not present in the blueprint. " +
              "Ignoring excluded config entries.", blueprintServiceForExcludedConfig, configType);
          continue;
        }

        Map<String, String> configProperties = stack.getConfigurationProperties(blueprintService, configType);
        for(Map.Entry<String, String> entry: configProperties.entrySet()) {
          LOG.debug("ADD property {} {} {}", configType, entry.getKey(), entry.getValue());
          ensureProperty(configuration, configType, entry.getKey(), entry.getValue(), configTypesUpdated);
        }
      }
    }
  }

  /**
   * This method ensures that Ambari command retry is enabled if not explicitly overridden in
   * cluster-env by the Blueprint or Cluster Creation template.  The new dynamic provisioning model
   * requires that retry be enabled for most multi-node clusters, to this method sets reasonable defaults
   * in order to preserve backwards compatibility and to simplify Blueprint creation.
   *
   * If the retry-specific properties in cluster-env are not set, then the config processor
   * will set these values to defaults in cluster-env.
   *
   * @param configuration cluster configuration
   */
  private static void setRetryConfiguration(Configuration configuration, Set<String> configTypesUpdated) {
    boolean wasUpdated = false;

    if (configuration.getPropertyValue(CLUSTER_ENV_CONFIG_TYPE_NAME, COMMAND_RETRY_ENABLED_PROPERTY_NAME) == null) {
      configuration.setProperty(CLUSTER_ENV_CONFIG_TYPE_NAME, COMMAND_RETRY_ENABLED_PROPERTY_NAME, COMMAND_RETRY_ENABLED_DEFAULT);
      wasUpdated = true;
    }

    if (configuration.getPropertyValue(CLUSTER_ENV_CONFIG_TYPE_NAME, COMMANDS_TO_RETRY_PROPERTY_NAME) == null) {
      configuration.setProperty(CLUSTER_ENV_CONFIG_TYPE_NAME, COMMANDS_TO_RETRY_PROPERTY_NAME, COMMANDS_TO_RETRY_DEFAULT);
      wasUpdated = true;
    }

    if (configuration.getPropertyValue(CLUSTER_ENV_CONFIG_TYPE_NAME, COMMAND_RETRY_MAX_TIME_IN_SEC_PROPERTY_NAME) == null) {
      configuration.setProperty(CLUSTER_ENV_CONFIG_TYPE_NAME, COMMAND_RETRY_MAX_TIME_IN_SEC_PROPERTY_NAME, COMMAND_RETRY_MAX_TIME_IN_SEC_DEFAULT);
      wasUpdated = true;
    }

    if (wasUpdated) {
      configTypesUpdated.add(CLUSTER_ENV_CONFIG_TYPE_NAME);
    }
  }


  /**
   * Sets the read-only properties for stack features & tools, overriding
   * anything provided in the blueprint.
   *
   * @param configuration
   *          the configuration to update with values from the stack.
   * @param configTypesUpdated
   *          the list of configuration types updated (cluster-env will be added
   *          to this).
   * @throws ConfigurationTopologyException
   */
  private void setStackToolsAndFeatures(Configuration configuration, Set<String> configTypesUpdated)
      throws ConfigurationTopologyException {
    ConfigHelper configHelper = clusterTopology.getAmbariContext().getConfigHelper();
    Stack stack = clusterTopology.getBlueprint().getStack();
    String stackName = stack.getName();
    String stackVersion = stack.getVersion();

    StackId stackId = new StackId(stackName, stackVersion);

    Set<String> properties = Sets.newHashSet(ConfigHelper.CLUSTER_ENV_STACK_NAME_PROPERTY,
        ConfigHelper.CLUSTER_ENV_STACK_ROOT_PROPERTY, ConfigHelper.CLUSTER_ENV_STACK_TOOLS_PROPERTY,
        ConfigHelper.CLUSTER_ENV_STACK_FEATURES_PROPERTY,
        ConfigHelper.CLUSTER_ENV_STACK_PACKAGES_PROPERTY);

    try {
      Map<String, Map<String, String>> defaultStackProperties = configHelper.getDefaultStackProperties(stackId);
      Map<String,String> clusterEnvDefaultProperties = defaultStackProperties.get(CLUSTER_ENV_CONFIG_TYPE_NAME);

      for( String property : properties ){
        if (clusterEnvDefaultProperties.containsKey(property)) {
          configuration.setProperty(CLUSTER_ENV_CONFIG_TYPE_NAME, property,
              clusterEnvDefaultProperties.get(property));

          // make sure to include the configuration type as being updated
          configTypesUpdated.add(CLUSTER_ENV_CONFIG_TYPE_NAME);
        }
      }
    } catch( AmbariException ambariException ){
      throw new ConfigurationTopologyException("Unable to retrieve the stack tools and features",
          ambariException);
    }
  }

  /**
   * Ensure that the specified property exists.
   * If not, set a default value.
   *
   * @param configuration  configuration being processed
   * @param type           config type
   * @param property       property name
   * @param defaultValue   default value
   */
  private void ensureProperty(Configuration configuration, String type, String property, String defaultValue, Set<String> configTypesUpdated) {
    if (configuration.getPropertyValue(type, property) == null) {
      configuration.setProperty(type, property, defaultValue);
      configTypesUpdated.add(type);
    }
  }


  /**
   * Defines an interface for querying a filter to determine
   * if a given property should be included in an external
   * collection of properties.
   */
  private interface PropertyFilter {

    /**
     * Query to determine if a given property should be included in a collection of
     * properties.
     *
     * @param propertyName property name
     * @param propertyValue property value
     * @param configType config type that contains this property
     * @param topology cluster topology instance
     * @return true if the property should be included
     *         false if the property should not be included
     */
    boolean isPropertyIncluded(String propertyName, String propertyValue, String configType, ClusterTopology topology);
  }

  /**
   * A Filter that excludes properties if the property name matches
   * a pattern of "*PASSWORD" (case-insensitive).
   *
   */
  private static class PasswordPropertyFilter implements PropertyFilter {

    private static final Pattern PASSWORD_NAME_REGEX = Pattern.compile("\\S+(PASSWORD|SECRET)", Pattern.CASE_INSENSITIVE);

    /**
     * Query to determine if a given property should be included in a collection of
     * properties.
     *
     * This implementation uses a regular expression to determine if
     * a given property name ends with "PASSWORD", using a case-insensitive match.
     * This will be used to filter out Ranger passwords that are not considered "required"
     * passwords by the stack metadata. This could potentially also
     * be useful in filtering out properties that are added to
     * stacks, but not directly marked as the PASSWORD type, even if they
     * are indeed passwords.
     *
     *
     * @param propertyName property name
     * @param propertyValue property value
     * @param configType config type that contains this property
     * @param topology cluster topology instance
     *
     * @return true if the property should be included
     *         false if the property should not be included
     */
    @Override
    public boolean isPropertyIncluded(String propertyName, String propertyValue, String configType, ClusterTopology topology) {
      return !PASSWORD_NAME_REGEX.matcher(propertyName).matches();
    }
  }
  /**
   * A Filter that excludes properties if in stack a property is marked as password property or kerberos principal
   *
   */
  private static class StackPropertyTypeFilter implements PropertyFilter {

    /**
     * Query to determine if a given property should be included in a collection of
     * properties.
     *
     * This implementation filters property if in stack configuration is the property type is password or kerberos principal.
     *
     * @param propertyName property name
     * @param propertyValue property value
     * @param configType config type that contains this property
     * @param topology cluster topology instance
     *
     * @return true if the property should be included
     *         false if the property should not be included
     */
    @Override
    public boolean isPropertyIncluded(String propertyName, String propertyValue, String configType, ClusterTopology topology) {
        Stack stack = topology.getBlueprint().getStack();
        final String serviceName = stack.getServiceForConfigType(configType);
        return !(stack.isPasswordProperty(serviceName, configType, propertyName) ||
                stack.isKerberosPrincipalNameProperty(serviceName, configType, propertyName));
    }
  }

  /**
   * A Filter that excludes Kerberos auth_to_local rules properties.
   */
  private static class KerberosAuthToLocalRulesFilter implements PropertyFilter {

    /**
     * Query to determine if a given property should be included in a collection of
     * properties.
     *
     * This implementation filters Kerberos auth_to_local rules properties.
     *
     * @param propertyName property name
     * @param propertyValue property value
     * @param configType config type that contains this property
     * @param topology cluster topology instance
     *
     * @return true if the property should be included
     *         false if the property should not be included
     */
    Map<Long, Set<String>> authToLocalPerClusterMap = null;
    KerberosAuthToLocalRulesFilter (Map<Long, Set<String>> authToLocalPerClusterMap) {
      this.authToLocalPerClusterMap = authToLocalPerClusterMap;
    }
    @Override
    public boolean isPropertyIncluded(String propertyName, String propertyValue, String configType, ClusterTopology topology) {
      return (authToLocalPerClusterMap == null || authToLocalPerClusterMap.get(topology.getClusterId()) == null || !authToLocalPerClusterMap.get(topology.getClusterId()).contains(String.format("%s/%s", configType, propertyName)));
    }
  }

  /**
   * Simple filter implementation used to remove named properties from
   * a Blueprint export.  Some properties with hostname information set
   * by the UI do not have straightforward mappings to hosts, so these properties
   * cannot be exported via the default HOSTGROUP mechanism.
   */
  private static class SimplePropertyNameExportFilter implements PropertyFilter {

    private final String propertyName;

    private final String propertyConfigType;

    SimplePropertyNameExportFilter(String propertyName, String propertyConfigType) {
      this.propertyName = propertyName;
      this.propertyConfigType = propertyConfigType;
    }

    @Override
    public boolean isPropertyIncluded(String propertyName, String propertyValue, String configType, ClusterTopology topology) {
      return !(propertyConfigType.equals(configType) &&
             this.propertyName.equals(propertyName));
    }
  }


  /**
   * Filter implementation that determines if a property should be included in
   * a collection by inspecting the configuration dependencies included in the
   * stack definitions for a given property.
   *
   * The DependencyFilter is initialized with a given property that is listed
   * as a dependency of some properties in the stacks. If the dependency is found,
   * it must match a given condition (implemented in concrete subclasses) in
   * order to be included in a collection.
   */
  private static abstract class DependencyFilter implements PropertyFilter {

    private final String dependsOnPropertyName;

    private final String dependsOnConfigType;

    DependencyFilter(String dependsOnPropertyName, String dependsOnConfigType) {
      this.dependsOnPropertyName = dependsOnPropertyName;
      this.dependsOnConfigType = dependsOnConfigType;
    }


    /**
     * Inspects stack dependencies to determine if a given property
     * should be included in a collection.
     *
     * @param propertyName property name
     * @param propertyValue property value
     * @param configType config type that contains this property
     * @param topology cluster topology instance
     *
     * @return true if the property should be included
     *         false if the property should not be included
     */
    @Override
    public boolean isPropertyIncluded(String propertyName, String propertyValue, String configType, ClusterTopology topology) {
      Stack stack = topology.getBlueprint().getStack();
      Configuration configuration = topology.getConfiguration();

      final String serviceName = stack.getServiceForConfigType(configType);
      Map<String, Stack.ConfigProperty> typeProperties =
        stack.getConfigurationPropertiesWithMetadata(serviceName, configType);

      Stack.ConfigProperty configProperty = typeProperties.get(propertyName);
      if (configProperty != null) {
        Set<PropertyDependencyInfo> dependencyInfos = configProperty.getDependsOnProperties();
        if (dependencyInfos != null) {
          // iterate over the dependencies specified for this property in the stack
          for (PropertyDependencyInfo propertyDependencyInfo : dependencyInfos) {
            if (propertyDependencyInfo.getName().equals(dependsOnPropertyName) && (propertyDependencyInfo.getType().equals(dependsOnConfigType))) {
              // this property depends upon one of the registered dependency properties
              Map<String, Map<String, String>> clusterConfig = configuration.getFullProperties();
              Map<String, String> configByType = clusterConfig.get(dependsOnConfigType);
              return isConditionSatisfied(dependsOnPropertyName, configByType.get(dependsOnPropertyName), dependsOnConfigType);
            }
          }
        }
      }

      // always include properties by default, unless a defined
      // filter is found and the condition specified by the filter
      // is not satisfied
      return true;
    }

    /**
     * Abstract method used to determine if the value of a given dependency property
     * meets a given condition.
     *
     * @param propertyName name of property
     * @param propertyValue value of property
     * @param propertyType configuration type of contains this property
     * @return  true if the condition is satisfied for this property
     *          false if the condition is not satisfied for this property
     */
    public abstract boolean isConditionSatisfied(String propertyName, String propertyValue, String propertyType);

  }

  /**
   * DependencyFilter subclass that requires that the specified
   * dependency have a specific value in order for properties that
   * depend on it to be included in a collection.
   */
  private static class DependencyEqualsFilter extends DependencyFilter {

    private final String value;

    DependencyEqualsFilter(String dependsOnPropertyName, String dependsOnConfigType, String value) {
      super(dependsOnPropertyName, dependsOnConfigType);

      this.value = value;
    }

    /**
     *
     * @param propertyName name of property
     * @param propertyValue value of property
     * @param propertyType configuration type of contains this property
     * @return true if the property is equal to the expected value
     *         false if the property does not equal the expected value
     */
    @Override
    public boolean isConditionSatisfied(String propertyName, String propertyValue, String propertyType) {
      return value.equals(propertyValue);
    }
  }

  /**
   * DependencyFilter subclass that requires that the specified
   * dependency not have the specified value in order for properties that
   * depend on it to be included in a collection.
   */
  private static class DependencyNotEqualsFilter extends DependencyFilter {

    private final String value;

    DependencyNotEqualsFilter(String dependsOnPropertyName, String dependsOnConfigType, String value) {
      super(dependsOnPropertyName, dependsOnConfigType);

      this.value = value;
    }

    /**
     *
     * @param propertyName name of property
     * @param propertyValue value of property
     * @param propertyType configuration type of contains this property
     * @return true if the property is not equal to the expected value
     *         false if the property is equal to the expected value
     *
     */
    @Override
    public boolean isConditionSatisfied(String propertyName, String propertyValue, String propertyType) {
      return !value.equals(propertyValue);
    }
  }

  /**
   * Filter implementation that scans for HDFS NameNode properties that should be
   * removed/ignored when HDFS NameNode HA is enabled.
   */
  private static class HDFSNameNodeHAFilter implements PropertyFilter {

    /**
     * Set of HDFS Property names that are only valid in a non-HA scenario.
     * In an HA setup, the property names include the names of the nameservice and
     * namenode.
     */
    private final Set<String> setOfHDFSPropertyNamesNonHA =
      Collections.unmodifiableSet(new HashSet<>(Arrays.asList("dfs.namenode.http-address", "dfs.namenode.https-address", "dfs.namenode.rpc-address")));


    /**
     *
     * @param propertyName property name
     * @param propertyValue property value
     * @param configType config type that contains this property
     * @param topology cluster topology instance
     *
     * @return true if the property should be included
     *         false if the property should not be included
     */
    @Override
    public boolean isPropertyIncluded(String propertyName, String propertyValue, String configType, ClusterTopology topology) {
      if (topology.isNameNodeHAEnabled()) {
        if (setOfHDFSPropertyNamesNonHA.contains(propertyName)) {
          return false;
        }
      }

      return true;
    }
  }

  /**
   * Filter implementation filters out a property depending on property value.
   */
  private static class ConditionalPropertyFilter implements PropertyFilter {

    private final String propertyName;
    private final String propertyValue;
    private final String configType;

    public ConditionalPropertyFilter(String configType, String propertyName, String propertyValue) {
      this.propertyName = propertyName;
      this.propertyValue = propertyValue;
      this.configType = configType;
    }

    /**
     *
     * @param propertyName property name
     * @param propertyValue property value
     * @param configType config type that contains this property
     * @param topology cluster topology instance
     *
     * @return true if the property should be included
     *         false if the property should not be included
     */
    @Override
    public boolean isPropertyIncluded(String propertyName, String propertyValue, String configType, ClusterTopology topology) {
      if (configType.equals(this.configType) && propertyName.equals(this.propertyName) && propertyValue.equals(this
        .propertyValue)) {
        return false;
      }
      return true;
    }
  }

  /**
   * Filter implementation that scans for HAWQ HA properties that should be
   * removed/ignored when HAWQ HA is not enabled.
   */
  private static class HawqHAFilter implements PropertyFilter {

    /**
     * Set of HAWQ Property names that are only valid in a HA scenario.
     */
    private final Set<String> setOfHawqPropertyNamesNonHA =
            Collections.unmodifiableSet(new HashSet<>(Arrays.asList(HAWQ_SITE_HAWQ_STANDBY_ADDRESS_HOST)));


    /**
     *
     * @param propertyName property name
     * @param propertyValue property value
     * @param configType config type that contains this property
     * @param topology cluster topology instance
     *
     * @return true if the property should be included
     *         false if the property should not be included
     */
    @Override
    public boolean isPropertyIncluded(String propertyName, String propertyValue, String configType, ClusterTopology topology) {
      int matchingGroupCount = topology.getHostGroupsForComponent(HAWQSTANDBY).size();
      if (matchingGroupCount == 0) {
        if (setOfHawqPropertyNamesNonHA.contains(propertyName)) {
          return false;
        }
      }

      return true;
    }
  }


}<|MERGE_RESOLUTION|>--- conflicted
+++ resolved
@@ -99,6 +99,7 @@
   private final static String HDFS_STANDBY_NAMENODE_PROPERTY_NAME = "dfs_ha_initial_namenode_standby";
   private final static String HDFS_ACTIVE_NAMENODE_SET_PROPERTY_NAME = "dfs_ha_initial_namenode_active_set";
   private final static String HDFS_STANDBY_NAMENODE_SET_PROPERTY_NAME = "dfs_ha_initial_namenode_standby_set";
+
   private final static String HDFS_HA_INITIAL_CLUSTER_ID_PROPERTY_NAME = "dfs_ha_initial_cluster_id";
   private final static Set<String> HDFS_HA_INITIAL_PROPERTIES = ImmutableSet.of(
       HDFS_ACTIVE_NAMENODE_PROPERTY_NAME, HDFS_ACTIVE_NAMENODE_SET_PROPERTY_NAME,
@@ -195,29 +196,29 @@
    * could be extended in the future for more generic purposes.
    */
   private PropertyFilter[] getExportPropertyFilters (Map<Long, Set<String>> authToLocalPerClusterMap)
-    {
-      return new PropertyFilter[] {
-        new PasswordPropertyFilter(),
-        new SimplePropertyNameExportFilter("tez.tez-ui.history-url.base", "tez-site"),
-        new SimplePropertyNameExportFilter("admin_server_host", "kerberos-env"),
-        new SimplePropertyNameExportFilter("kdc_hosts", "kerberos-env"),
-        new SimplePropertyNameExportFilter("master_kdc", "kerberos-env"),
-        new SimplePropertyNameExportFilter("realm", "kerberos-env"),
-        new SimplePropertyNameExportFilter("kdc_type", "kerberos-env"),
-        new SimplePropertyNameExportFilter("ldap-url", "kerberos-env"),
-        new SimplePropertyNameExportFilter("container_dn", "kerberos-env"),
-        new SimplePropertyNameExportFilter("domains", "krb5-conf"),
-        new SimplePropertyNameExportFilter(HDFS_ACTIVE_NAMENODE_PROPERTY_NAME, HADOOP_ENV_CONFIG_TYPE_NAME),
-        new SimplePropertyNameExportFilter(HDFS_STANDBY_NAMENODE_PROPERTY_NAME, HADOOP_ENV_CONFIG_TYPE_NAME),
-        new SimplePropertyNameExportFilter(HDFS_ACTIVE_NAMENODE_SET_PROPERTY_NAME, HADOOP_ENV_CONFIG_TYPE_NAME),
-        new SimplePropertyNameExportFilter(HDFS_STANDBY_NAMENODE_SET_PROPERTY_NAME, HADOOP_ENV_CONFIG_TYPE_NAME),
-        new SimplePropertyNameExportFilter(HDFS_ACTIVE_NAMENODE_PROPERTY_NAME, HDFS_HA_INITIAL_CONFIG_TYPE),
-        new SimplePropertyNameExportFilter(HDFS_STANDBY_NAMENODE_PROPERTY_NAME, HDFS_HA_INITIAL_CONFIG_TYPE),
-        new SimplePropertyNameExportFilter(HDFS_ACTIVE_NAMENODE_SET_PROPERTY_NAME, HDFS_HA_INITIAL_CONFIG_TYPE),
-        new SimplePropertyNameExportFilter(HDFS_STANDBY_NAMENODE_SET_PROPERTY_NAME, HDFS_HA_INITIAL_CONFIG_TYPE),
-        new StackPropertyTypeFilter(),
-        new KerberosAuthToLocalRulesFilter(authToLocalPerClusterMap)};
-    }
+  {
+    return new PropertyFilter[] {
+      new PasswordPropertyFilter(),
+      new SimplePropertyNameExportFilter("tez.tez-ui.history-url.base", "tez-site"),
+      new SimplePropertyNameExportFilter("admin_server_host", "kerberos-env"),
+      new SimplePropertyNameExportFilter("kdc_hosts", "kerberos-env"),
+      new SimplePropertyNameExportFilter("master_kdc", "kerberos-env"),
+      new SimplePropertyNameExportFilter("realm", "kerberos-env"),
+      new SimplePropertyNameExportFilter("kdc_type", "kerberos-env"),
+      new SimplePropertyNameExportFilter("ldap-url", "kerberos-env"),
+      new SimplePropertyNameExportFilter("container_dn", "kerberos-env"),
+      new SimplePropertyNameExportFilter("domains", "krb5-conf"),
+      new SimplePropertyNameExportFilter(HDFS_ACTIVE_NAMENODE_PROPERTY_NAME, HADOOP_ENV_CONFIG_TYPE_NAME),
+      new SimplePropertyNameExportFilter(HDFS_STANDBY_NAMENODE_PROPERTY_NAME, HADOOP_ENV_CONFIG_TYPE_NAME),
+      new SimplePropertyNameExportFilter(HDFS_ACTIVE_NAMENODE_SET_PROPERTY_NAME, HADOOP_ENV_CONFIG_TYPE_NAME),
+      new SimplePropertyNameExportFilter(HDFS_STANDBY_NAMENODE_SET_PROPERTY_NAME, HADOOP_ENV_CONFIG_TYPE_NAME),
+      new SimplePropertyNameExportFilter(HDFS_ACTIVE_NAMENODE_PROPERTY_NAME, HDFS_HA_INITIAL_CONFIG_TYPE),
+      new SimplePropertyNameExportFilter(HDFS_STANDBY_NAMENODE_PROPERTY_NAME, HDFS_HA_INITIAL_CONFIG_TYPE),
+      new SimplePropertyNameExportFilter(HDFS_ACTIVE_NAMENODE_SET_PROPERTY_NAME, HDFS_HA_INITIAL_CONFIG_TYPE),
+      new SimplePropertyNameExportFilter(HDFS_STANDBY_NAMENODE_SET_PROPERTY_NAME, HDFS_HA_INITIAL_CONFIG_TYPE),
+      new StackPropertyTypeFilter(),
+      new KerberosAuthToLocalRulesFilter(authToLocalPerClusterMap)};
+  }
 
   /**
    * Statically-defined list of filters to apply on cluster config
@@ -344,7 +345,7 @@
           Map<String, String> typeMap = clusterProps.get(type);
           if (typeMap != null && typeMap.containsKey(propertyName) && typeMap.get(propertyName) != null) {
             requiredHostGroups.addAll(updater.getRequiredHostGroups(
-                propertyName, typeMap.get(propertyName), clusterProps, clusterTopology));
+              propertyName, typeMap.get(propertyName), clusterProps, clusterTopology));
           }
 
           // host group configs
@@ -353,7 +354,7 @@
             Map<String, String> hgTypeMap = hgConfigProps.get(type);
             if (hgTypeMap != null && hgTypeMap.containsKey(propertyName)) {
               requiredHostGroups.addAll(updater.getRequiredHostGroups(
-                  propertyName, hgTypeMap.get(propertyName), hgConfigProps, clusterTopology));
+                propertyName, hgTypeMap.get(propertyName), hgConfigProps, clusterTopology));
             }
           }
         }
@@ -386,8 +387,8 @@
    * @param hostGroupAccumulator collection to accumulate required host groups
    */
   private void addRequiredHostgroupsByDefaultUpdater(Map<String, Map<String, String>> properties,
-                                   Set<Pair<String, String>> propertiesWithUpdaters,
-                                   Set<String> hostGroupAccumulator) {
+                                                     Set<Pair<String, String>> propertiesWithUpdaters,
+                                                     Set<String> hostGroupAccumulator) {
     properties.entrySet().forEach(
       configTypeEntry -> {
         String configType = configTypeEntry.getKey();
@@ -416,7 +417,7 @@
    * @return Set of config type names that were updated by this update call
    */
   public Set<String> doUpdateForClusterCreate() throws ConfigurationTopologyException {
-      Set<String> configTypesUpdated = new HashSet<>();
+    Set<String> configTypesUpdated = new HashSet<>();
     Configuration clusterConfig = clusterTopology.getConfiguration();
 
     doRecommendConfigurations(clusterConfig, configTypesUpdated);
@@ -436,7 +437,6 @@
     // removes a property other than the property it is registered for then we will
     // have an issue as it won't be removed from the clusterProps map as it is a copy.
     Map<String, Map<String, String>> clusterProps = clusterConfig.getFullProperties();
-<<<<<<< HEAD
     doGeneralPropertyUpdatesForClusterCreate(clusterConfig, clusterProps, configTypesUpdated);
 
     //todo: lots of hard coded HA rules included here
@@ -487,14 +487,13 @@
         // set the properties that configure which namenode is active,
         // and which is a standby node in this HA deployment
         Iterator<String> nnHostIterator = nnHosts.iterator();
-        clusterConfig.setProperty(HADOOP_ENV_CONFIG_TYPE_NAME, "dfs_ha_initial_namenode_active", nnHostIterator.next());
-        clusterConfig.setProperty(HADOOP_ENV_CONFIG_TYPE_NAME, "dfs_ha_initial_namenode_standby", nnHostIterator.next());
-
-        configTypesUpdated.add(HADOOP_ENV_CONFIG_TYPE_NAME);
+        clusterConfig.setProperty(HDFS_HA_INITIAL_CONFIG_TYPE, HDFS_ACTIVE_NAMENODE_PROPERTY_NAME, nnHostIterator.next());
+        clusterConfig.setProperty(HDFS_HA_INITIAL_CONFIG_TYPE, HDFS_STANDBY_NAMENODE_PROPERTY_NAME, nnHostIterator.next());
+
+        configTypesUpdated.add(HDFS_HA_INITIAL_CONFIG_TYPE);
       }
     } else {
-      if (!isPropertySet(clusterProps, HADOOP_ENV_CONFIG_TYPE_NAME, HDFS_ACTIVE_NAMENODE_SET_PROPERTY_NAME) && !isPropertySet(clusterProps, HADOOP_ENV_CONFIG_TYPE_NAME, HDFS_STANDBY_NAMENODE_SET_PROPERTY_NAME)) {
-        // multiple nameservices indicates an HDFS NameNode Federation install
+      if (!isPropertySet(clusterProps, HDFS_HA_INITIAL_CONFIG_TYPE, HDFS_ACTIVE_NAMENODE_SET_PROPERTY_NAME) && !isPropertySet(clusterProps, HDFS_HA_INITIAL_CONFIG_TYPE, HDFS_STANDBY_NAMENODE_SET_PROPERTY_NAME)) {        // multiple nameservices indicates an HDFS NameNode Federation install
         // process each nameservice to determine the active/standby nodes
         LOG.info("Processing multiple HDFS NameService instances, which indicates a NameNode Federation deployment");
         if (parsedNameServices.length > 1) {
@@ -531,15 +530,15 @@
 
           // set the properties what configure the NameNode Active/Standby status for each nameservice
           if (!activeNameNodeHostnames.isEmpty() && !standbyNameNodeHostnames.isEmpty()) {
-            clusterConfig.setProperty(HADOOP_ENV_CONFIG_TYPE_NAME, HDFS_ACTIVE_NAMENODE_SET_PROPERTY_NAME, String.join(",", activeNameNodeHostnames));
-            clusterConfig.setProperty(HADOOP_ENV_CONFIG_TYPE_NAME, HDFS_STANDBY_NAMENODE_SET_PROPERTY_NAME, String.join(",", standbyNameNodeHostnames));
+            clusterConfig.setProperty(HDFS_HA_INITIAL_CONFIG_TYPE, HDFS_ACTIVE_NAMENODE_SET_PROPERTY_NAME, String.join(",", activeNameNodeHostnames));
+            clusterConfig.setProperty(HDFS_HA_INITIAL_CONFIG_TYPE, HDFS_STANDBY_NAMENODE_SET_PROPERTY_NAME, String.join(",", standbyNameNodeHostnames));
 
             // also set the clusterID property, required for Federation installs of HDFS
-            if (!isPropertySet(clusterProps, HADOOP_ENV_CONFIG_TYPE_NAME, HDFS_HA_INITIAL_CLUSTER_ID_PROPERTY_NAME)) {
-              clusterConfig.setProperty(HADOOP_ENV_CONFIG_TYPE_NAME, HDFS_HA_INITIAL_CLUSTER_ID_PROPERTY_NAME, getClusterName());
+            if (!isPropertySet(clusterProps, HDFS_HA_INITIAL_CONFIG_TYPE, HDFS_HA_INITIAL_CLUSTER_ID_PROPERTY_NAME)) {
+              clusterConfig.setProperty(HDFS_HA_INITIAL_CONFIG_TYPE, HDFS_HA_INITIAL_CLUSTER_ID_PROPERTY_NAME, getClusterName());
             }
 
-            configTypesUpdated.add(HADOOP_ENV_CONFIG_TYPE_NAME);
+            configTypesUpdated.add(HDFS_HA_INITIAL_CONFIG_TYPE);
           } else {
             LOG.warn("Error in processing the set of active/standby namenodes in this federated cluster, please check hdfs-site configuration");
           }
@@ -558,10 +557,6 @@
     // Iterate through the updaters and apply them in case applicable properties exist
     Collection<Map<String, Map<String, PropertyUpdater>>> updaters = createCollectionOfUpdaters();
     for (Map<String, Map<String, PropertyUpdater>> updaterMap : updaters) {
-=======
-
-    for (Map<String, Map<String, PropertyUpdater>> updaterMap : createCollectionOfUpdaters()) {
->>>>>>> b674486e
       for (Map.Entry<String, Map<String, PropertyUpdater>> entry : updaterMap.entrySet()) {
         final String configType = entry.getKey();
         for (Map.Entry<String, PropertyUpdater> updaterEntry : entry.getValue().entrySet()) {
@@ -592,7 +587,6 @@
       }
     }
 
-<<<<<<< HEAD
     // Iterate through all user defined properties (blueprint + cluster template) and call the default updater for those
     // which don't have a configured updater. This is to make sure that %HOSTGROUP::name% tokens are replaced for each property
     Set<Pair<String, String>> propertiesWithUpdaters = getAllPropertiesWithUpdaters(updaters);
@@ -627,9 +621,9 @@
    * This is to make sure that %HOSTGROUP::name% token replacements happen for all properties.
    */
   private void applyDefaultUpdater(Configuration configuration,
-                              Map<String, Map<String, String>> properties,
-                              Set<String> configTypesUpdated,
-                              Set<Pair<String, String>> propertiesWithUpdaters) {
+                                   Map<String, Map<String, String>> properties,
+                                   Set<String> configTypesUpdated,
+                                   Set<Pair<String, String>> propertiesWithUpdaters) {
     properties.entrySet().forEach(
       configTypeEntry -> {
         String configType = configTypeEntry.getKey();
@@ -644,91 +638,6 @@
                 LOG.info("Property {}/{} was updated by the default updater from [{}] to [{}]",
                   configType, propertyName, oldValue, newValue);
               }
-=======
-    //todo: lots of hard coded HA rules included here
-    if (clusterTopology.isNameNodeHAEnabled()) {
-
-      // add "dfs.internal.nameservices" if it's not specified
-      Map<String, String> hdfsSiteConfig = clusterConfig.getFullProperties().get("hdfs-site");
-      String nameservices = hdfsSiteConfig.get("dfs.nameservices");
-      String int_nameservices = hdfsSiteConfig.get("dfs.internal.nameservices");
-      if(int_nameservices == null && nameservices != null) {
-        clusterConfig.setProperty("hdfs-site", "dfs.internal.nameservices", nameservices);
-      }
-
-      // parse out the nameservices value
-      String[] parsedNameServices = parseNameServices(hdfsSiteConfig);
-
-      // if a single nameservice is configured (default HDFS HA deployment)
-      if (parsedNameServices.length == 1) {
-        LOG.info("Processing a single HDFS NameService, which indicates a default HDFS NameNode HA deployment");
-        // if the active/stanbdy namenodes are not specified, assign them automatically
-        if (! isNameNodeHAInitialActiveNodeSet(clusterProps) && ! isNameNodeHAInitialStandbyNodeSet(clusterProps)) {
-          Collection<String> nnHosts = clusterTopology.getHostAssignmentsForComponent("NAMENODE");
-          if (nnHosts.size() < 2) {
-            throw new ConfigurationTopologyException("NAMENODE HA requires at least 2 hosts running NAMENODE but there are: " +
-                nnHosts.size() + " Hosts: " + nnHosts);
-          }
-
-          // set the properties that configure which namenode is active,
-          // and which is a standby node in this HA deployment
-          Iterator<String> nnHostIterator = nnHosts.iterator();
-          clusterConfig.setProperty(HDFS_HA_INITIAL_CONFIG_TYPE, HDFS_ACTIVE_NAMENODE_PROPERTY_NAME, nnHostIterator.next());
-          clusterConfig.setProperty(HDFS_HA_INITIAL_CONFIG_TYPE, HDFS_STANDBY_NAMENODE_PROPERTY_NAME, nnHostIterator.next());
-
-          configTypesUpdated.add(HDFS_HA_INITIAL_CONFIG_TYPE);
-        }
-      } else {
-        if (!isPropertySet(clusterProps, HDFS_HA_INITIAL_CONFIG_TYPE, HDFS_ACTIVE_NAMENODE_SET_PROPERTY_NAME) && !isPropertySet(clusterProps, HDFS_HA_INITIAL_CONFIG_TYPE, HDFS_STANDBY_NAMENODE_SET_PROPERTY_NAME)) {
-          // multiple nameservices indicates an HDFS NameNode Federation install
-          // process each nameservice to determine the active/standby nodes
-          LOG.info("Processing multiple HDFS NameService instances, which indicates a NameNode Federation deployment");
-          if (parsedNameServices.length > 1) {
-            Set<String> activeNameNodeHostnames = new HashSet<>();
-            Set<String> standbyNameNodeHostnames = new HashSet<>();
-
-            for (String nameService : parsedNameServices) {
-              List<String> hostNames = new ArrayList<>();
-              String[] nameNodes = parseNameNodes(nameService, hdfsSiteConfig);
-              for (String nameNode : nameNodes) {
-                // use the HA rpc-address property to obtain the NameNode hostnames
-                String propertyName = "dfs.namenode.rpc-address." + nameService + "." + nameNode;
-                String propertyValue = hdfsSiteConfig.get(propertyName);
-                if (propertyValue == null) {
-                  throw new ConfigurationTopologyException("NameNode HA property = " + propertyName + " is not found in the cluster config.  This indicates an error in configuration for HA/Federated clusters.  " +
-                    "Please recheck the HDFS configuration and try this deployment again");
-                }
-
-                String hostName = propertyValue.split(":")[0];
-                hostNames.add(hostName);
-              }
-
-              if (hostNames.size() < 2) {
-                throw new ConfigurationTopologyException("NAMENODE HA for nameservice = " + nameService + " requires at least 2 hosts running NAMENODE but there are: " +
-                  hostNames.size() + " Hosts: " + hostNames);
-              } else {
-                // by default, select the active and standby namenodes for this nameservice
-                // using the first two hostnames found
-                // since HA is assumed, there should only be two NameNodes deployed per NameService
-                activeNameNodeHostnames.add(hostNames.get(0));
-                standbyNameNodeHostnames.add(hostNames.get(1));
-              }
-            }
-
-            // set the properties what configure the NameNode Active/Standby status for each nameservice
-            if (!activeNameNodeHostnames.isEmpty() && !standbyNameNodeHostnames.isEmpty()) {
-              clusterConfig.setProperty(HDFS_HA_INITIAL_CONFIG_TYPE, HDFS_ACTIVE_NAMENODE_SET_PROPERTY_NAME, String.join(",", activeNameNodeHostnames));
-              clusterConfig.setProperty(HDFS_HA_INITIAL_CONFIG_TYPE, HDFS_STANDBY_NAMENODE_SET_PROPERTY_NAME, String.join(",", standbyNameNodeHostnames));
-
-              // also set the clusterID property, required for Federation installs of HDFS
-              if (!isPropertySet(clusterProps, HDFS_HA_INITIAL_CONFIG_TYPE, HDFS_HA_INITIAL_CLUSTER_ID_PROPERTY_NAME)) {
-                clusterConfig.setProperty(HDFS_HA_INITIAL_CONFIG_TYPE, HDFS_HA_INITIAL_CLUSTER_ID_PROPERTY_NAME, getClusterName());
-              }
-
-              configTypesUpdated.add(HDFS_HA_INITIAL_CONFIG_TYPE);
-            } else {
-              LOG.warn("Error in processing the set of active/standby namenodes in this federated cluster, please check hdfs-site configuration");
->>>>>>> b674486e
             }
           });
       });
@@ -750,13 +659,13 @@
    * @return the updated value
    */
   private String updateValue(String configType,
-                           String propertyName,
-                           String oldValue,
-                           PropertyUpdater updater,
-                           Map<String, Map<String, String>> allProps,
-                           Configuration configuration,
-                           Set<String> configTypesUpdated,
-                           boolean alwaysUpdateConfig) {
+                             String propertyName,
+                             String oldValue,
+                             PropertyUpdater updater,
+                             Map<String, Map<String, String>> allProps,
+                             Configuration configuration,
+                             Set<String> configTypesUpdated,
+                             boolean alwaysUpdateConfig) {
     String newValue = updater.updateForClusterCreate(propertyName, oldValue, allProps, clusterTopology);
     if (null != newValue) {
       if (!newValue.equals(oldValue)) {
@@ -821,8 +730,8 @@
    */
   private static boolean shouldPropertyBeStoredWithDefault(String propertyName) {
     if (!StringUtils.isBlank(propertyName) &&
-        (HBASE_SITE_HBASE_COPROCESSOR_MASTER_CLASSES.equals(propertyName) ||
-         HBASE_SITE_HBASE_COPROCESSOR_REGION_CLASSES.equals(propertyName))) {
+      (HBASE_SITE_HBASE_COPROCESSOR_MASTER_CLASSES.equals(propertyName) ||
+        HBASE_SITE_HBASE_COPROCESSOR_REGION_CLASSES.equals(propertyName))) {
       return true;
     }
 
@@ -854,7 +763,7 @@
       if (! hgConfiguration.getFullProperties(1).isEmpty()) {
         // create new configuration which only contains properties specified in host group and BP host group
         allConfigs.add(new Configuration(hgConfiguration.getProperties(), null,
-            new Configuration(hgConfiguration.getParentConfiguration().getProperties(), null)));
+          new Configuration(hgConfiguration.getParentConfiguration().getProperties(), null)));
       }
     }
 
@@ -890,21 +799,21 @@
       Cluster cluster = clusterTopology.getAmbariContext().getController().getClusters().getCluster(clusterName);
       authToLocalPerClusterMap = new HashMap<>();
       authToLocalPerClusterMap.put(Long.valueOf(clusterTopology.getClusterId()), clusterTopology.getAmbariContext().getController().getKerberosHelper().getKerberosDescriptor(cluster, false).getAllAuthToLocalProperties());
-      } catch (AmbariException e) {
-        LOG.error("Error while getting authToLocal properties. ", e);
+    } catch (AmbariException e) {
+      LOG.error("Error while getting authToLocal properties. ", e);
     }
     PropertyFilter [] exportPropertyFilters = getExportPropertyFilters(authToLocalPerClusterMap);
     for (Map.Entry<String, Map<String, String>> configEntry : properties.entrySet()) {
       String type = configEntry.getKey();
       try {
-          clusterTopology.getBlueprint().getStack().getServiceForConfigType(type);
-        } catch (IllegalArgumentException illegalArgumentException) {
-            LOG.error(new StringBuilder(String.format("Error encountered while trying to obtain the service name for config type [%s]. ", type))
-            .append("Further processing on this config type will be skipped. ")
-            .append("This usually means that a service's definitions have been manually removed from the Ambari stack definitions. ")
-            .append("If the stack definitions have not been changed manually, this may indicate a stack definition error in Ambari. ").toString(), illegalArgumentException);
-            continue;
-        }
+        clusterTopology.getBlueprint().getStack().getServiceForConfigType(type);
+      } catch (IllegalArgumentException illegalArgumentException) {
+        LOG.error(new StringBuilder(String.format("Error encountered while trying to obtain the service name for config type [%s]. ", type))
+          .append("Further processing on this config type will be skipped. ")
+          .append("This usually means that a service's definitions have been manually removed from the Ambari stack definitions. ")
+          .append("If the stack definitions have not been changed manually, this may indicate a stack definition error in Ambari. ").toString(), illegalArgumentException);
+        continue;
+      }
       Map<String, String> typeProperties = configEntry.getValue();
 
       for (Map.Entry<String, String> propertyEntry : typeProperties.entrySet()) {
@@ -1497,7 +1406,7 @@
               if (propValue.contains(host)) {
                 matchedHost = true;
                 configuration.setProperty(type, propertyName,
-                    propValue.replace(host, "%HOSTGROUP::" + groupInfo.getHostGroupName() + "%"));
+                  propValue.replace(host, "%HOSTGROUP::" + groupInfo.getHostGroupName() + "%"));
                 break;
               }
             }
@@ -1511,10 +1420,10 @@
           // also will not remove properties that reference the special 0.0.0.0 network
           // address or properties with undefined hosts
           if (! matchedHost &&
-              ! isNameServiceProperty(propertyName) &&
-              ! isSpecialNetworkAddress(propValue)  &&
-              ! isUndefinedAddress(propValue) &&
-              ! isPlaceholder(propValue)) {
+            ! isNameServiceProperty(propertyName) &&
+            ! isSpecialNetworkAddress(propValue)  &&
+            ! isUndefinedAddress(propValue) &&
+            ! isPlaceholder(propValue)) {
 
             configuration.removeProperty(type, propertyName);
           }
@@ -1591,7 +1500,7 @@
             Collection<String> hosts = groupInfo.getHostNames();
             for (String host : hosts) {
               propValue = propValue.replaceAll(host + "\\b", "%HOSTGROUP::" +
-                  groupInfo.getHostGroupName() + "%");
+                groupInfo.getHostGroupName() + "%");
             }
           }
           Collection<String> addedGroups = new HashSet<>();
@@ -1645,7 +1554,7 @@
       HostGroupInfo hostGroupInfo = topology.getHostGroupInfo().get(groupName);
       if (hostGroupInfo == null) {
         throw new IllegalArgumentException(
-            "Unable to match blueprint host group token to a host group: " + groupName);
+          "Unable to match blueprint host group token to a host group: " + groupName);
       }
 
       for (String host : hostGroupInfo.getHostNames()) {
@@ -1717,9 +1626,9 @@
      * @return new property value
      */
     String updateForClusterCreate(String propertyName,
-                                         String origValue,
-                                         Map<String, Map<String, String>> properties,
-                                         ClusterTopology topology);
+                                  String origValue,
+                                  Map<String, Map<String, String>> properties,
+                                  ClusterTopology topology);
 
     /**
      * Determine the required host groups for the provided property.
@@ -1751,9 +1660,9 @@
 
     @Override
     public String updateForClusterCreate(String propertyName,
-      String origValue,
-      Map<String, Map<String, String>> properties,
-      ClusterTopology topology) {
+                                         String origValue,
+                                         Map<String, Map<String, String>> properties,
+                                         ClusterTopology topology) {
 
       HostGroups hostGroups = new HostGroups(topology, propertyName);
 
@@ -1792,9 +1701,9 @@
 
     @Override
     public Collection<String> getRequiredHostGroups(String propertyName,
-      String origValue,
-      Map<String, Map<String, String>> properties,
-      ClusterTopology topology) {
+                                                    String origValue,
+                                                    Map<String, Map<String, String>> properties,
+                                                    ClusterTopology topology) {
       //todo: getHostStrings
       Matcher m = HostGroup.HOSTGROUP_REGEX.matcher(origValue);
       Set<String> hostGroups = new HashSet<>();
@@ -1993,7 +1902,7 @@
           // is handled by this updater, return an empty set
           if (! cardinality.isValidCount(0)) {
             LOG.warn("The property '{}' is associated with the component '{}' which isn't mapped to any host group. " +
-                    "This may affect configuration topology resolution.", propertyName, component);
+              "This may affect configuration topology resolution.", propertyName, component);
           }
           return Collections.emptySet();
         }
@@ -2236,7 +2145,7 @@
     private boolean isDatabaseManaged(Map<String, Map<String, String>> properties) {
       // conditional property should always exist since it is required to be specified in the stack
       return properties.get(configPropertyType).
-          get(conditionalPropertyName).startsWith("New");
+        get(conditionalPropertyName).startsWith("New");
     }
   }
 
@@ -2485,7 +2394,7 @@
 
         if (!topology.getBlueprint().getHostGroups().containsKey(groupName)) {
           throw new IllegalArgumentException(
-              "Unable to match blueprint host group token to a host group: " + groupName);
+            "Unable to match blueprint host group token to a host group: " + groupName);
         }
         requiredHostGroups.add(groupName);
       }
@@ -2567,14 +2476,14 @@
      */
     public boolean isFQDNValue(String value) {
       return !value.contains("%HOSTGROUP") &&
-            !value.contains("localhost");
+        !value.contains("localhost");
     }
   }
 
   /**
    * Return properties of the form ['value']
    */
-   static class YamlMultiValuePropertyDecorator extends AbstractPropertyValueDecorator {
+  static class YamlMultiValuePropertyDecorator extends AbstractPropertyValueDecorator {
 
     // currently, only plain and single-quoted Yaml flows are supported by this updater
     enum FlowStyle {
@@ -2730,7 +2639,7 @@
         String key = keyValuePair.split("=")[0].trim();
         if (mapOfKeysToUpdaters.containsKey(key)) {
           String result = mapOfKeysToUpdaters.get(key).updateForClusterCreate(
-              key, keyValuePair.split("=")[1].trim(), properties, topology);
+            key, keyValuePair.split("=")[1].trim(), properties, topology);
           // append the internal property result, escape out any commas in the internal property,
           // this is required due to the specific syntax of templeton.hive.properties
           updatedResult.append(key);
@@ -2752,7 +2661,7 @@
 
       // short-circuit out any custom property values defined by the deployer
       if (!origValue.contains("%HOSTGROUP") &&
-          (!origValue.contains("localhost"))) {
+        (!origValue.contains("localhost"))) {
         // this property must contain FQDNs specified directly by the user
         // of the Blueprint, so the processor should not attempt to update them
         return Collections.emptySet();
@@ -2765,7 +2674,7 @@
         String key = keyValuePair.split("=")[0];
         if (mapOfKeysToUpdaters.containsKey(key)) {
           requiredGroups.addAll(mapOfKeysToUpdaters.get(key).getRequiredHostGroups(
-              propertyName, keyValuePair.split("=")[1], properties, topology));
+            propertyName, keyValuePair.split("=")[1], properties, topology));
         }
       }
       return requiredGroups;
@@ -2972,7 +2881,7 @@
     hiveSiteMap.put("hive.server2.authentication.ldap.url", new SingleHostTopologyUpdater("HIVE_SERVER2"));
     multiHiveSiteMap.put("hive.metastore.uris", new MultipleHostTopologyUpdater("HIVE_METASTORE", ',', true, true, true));
     dbHiveSiteMap.put("javax.jdo.option.ConnectionURL",
-        new DBTopologyUpdater("MYSQL_SERVER", "hive-env", "hive_database"));
+      new DBTopologyUpdater("MYSQL_SERVER", "hive-env", "hive_database"));
     multiCoreSiteMap.put("hadoop.proxyuser.hive.hosts", new MultipleHostTopologyUpdater("HIVE_SERVER"));
     multiCoreSiteMap.put("hadoop.proxyuser.HTTP.hosts", new MultipleHostTopologyUpdater("WEBHCAT_SERVER"));
     multiCoreSiteMap.put("hadoop.proxyuser.hcat.hosts", new MultipleHostTopologyUpdater("WEBHCAT_SERVER"));
@@ -3050,9 +2959,9 @@
 
       @Override
       public String updateForBlueprintExport(String propertyName,
-                                            String origValue,
-                                            Map<String, Map<String, String>> properties,
-                                            ClusterTopology topology) {
+                                             String origValue,
+                                             Map<String, Map<String, String>> properties,
+                                             ClusterTopology topology) {
 
         // if the value is the cluster id, then update to primary
         if (origValue.equals(String.valueOf(topology.getClusterId()))) {
@@ -3138,11 +3047,11 @@
     });
 
     multiStormSiteMap.put("supervisor_hosts",
-        new YamlMultiValuePropertyDecorator(new MultipleHostTopologyUpdater("SUPERVISOR")));
+      new YamlMultiValuePropertyDecorator(new MultipleHostTopologyUpdater("SUPERVISOR")));
     multiStormSiteMap.put("storm.zookeeper.servers",
-        new YamlMultiValuePropertyDecorator(new MultipleHostTopologyUpdater("ZOOKEEPER_SERVER")));
+      new YamlMultiValuePropertyDecorator(new MultipleHostTopologyUpdater("ZOOKEEPER_SERVER")));
     multiStormSiteMap.put("nimbus.seeds",
-        new YamlMultiValuePropertyDecorator(new MultipleHostTopologyUpdater("NIMBUS"), YamlMultiValuePropertyDecorator.FlowStyle.PLAIN));
+      new YamlMultiValuePropertyDecorator(new MultipleHostTopologyUpdater("NIMBUS"), YamlMultiValuePropertyDecorator.FlowStyle.PLAIN));
 
 
     // FALCON
@@ -3201,7 +3110,7 @@
     );
     for (Map<String, PropertyUpdater> rangerAuditPropsMap: configsWithRangerHdfsAuditDirProperty) {
       rangerAuditPropsMap.put("xasecure.audit.destination.hdfs.dir", new OptionalSingleHostTopologyUpdater("NAMENODE"));
-       // the same prop updater must be used as for fs.defaultFS in core-site
+      // the same prop updater must be used as for fs.defaultFS in core-site
     }
 
     // RANGER KMS
@@ -3337,7 +3246,7 @@
 
         if (!blueprintServices.contains(blueprintServiceForExcludedConfig)) {
           LOG.debug("Service [{}] for excluded config type [{}] is not present in the blueprint. " +
-              "Ignoring excluded config entries.", blueprintServiceForExcludedConfig, configType);
+            "Ignoring excluded config entries.", blueprintServiceForExcludedConfig, configType);
           continue;
         }
 
@@ -3397,7 +3306,7 @@
    * @throws ConfigurationTopologyException
    */
   private void setStackToolsAndFeatures(Configuration configuration, Set<String> configTypesUpdated)
-      throws ConfigurationTopologyException {
+    throws ConfigurationTopologyException {
     ConfigHelper configHelper = clusterTopology.getAmbariContext().getConfigHelper();
     Stack stack = clusterTopology.getBlueprint().getStack();
     String stackName = stack.getName();
@@ -3406,9 +3315,9 @@
     StackId stackId = new StackId(stackName, stackVersion);
 
     Set<String> properties = Sets.newHashSet(ConfigHelper.CLUSTER_ENV_STACK_NAME_PROPERTY,
-        ConfigHelper.CLUSTER_ENV_STACK_ROOT_PROPERTY, ConfigHelper.CLUSTER_ENV_STACK_TOOLS_PROPERTY,
-        ConfigHelper.CLUSTER_ENV_STACK_FEATURES_PROPERTY,
-        ConfigHelper.CLUSTER_ENV_STACK_PACKAGES_PROPERTY);
+      ConfigHelper.CLUSTER_ENV_STACK_ROOT_PROPERTY, ConfigHelper.CLUSTER_ENV_STACK_TOOLS_PROPERTY,
+      ConfigHelper.CLUSTER_ENV_STACK_FEATURES_PROPERTY,
+      ConfigHelper.CLUSTER_ENV_STACK_PACKAGES_PROPERTY);
 
     try {
       Map<String, Map<String, String>> defaultStackProperties = configHelper.getDefaultStackProperties(stackId);
@@ -3417,7 +3326,7 @@
       for( String property : properties ){
         if (clusterEnvDefaultProperties.containsKey(property)) {
           configuration.setProperty(CLUSTER_ENV_CONFIG_TYPE_NAME, property,
-              clusterEnvDefaultProperties.get(property));
+            clusterEnvDefaultProperties.get(property));
 
           // make sure to include the configuration type as being updated
           configTypesUpdated.add(CLUSTER_ENV_CONFIG_TYPE_NAME);
@@ -3425,7 +3334,7 @@
       }
     } catch( AmbariException ambariException ){
       throw new ConfigurationTopologyException("Unable to retrieve the stack tools and features",
-          ambariException);
+        ambariException);
     }
   }
 
@@ -3524,10 +3433,10 @@
      */
     @Override
     public boolean isPropertyIncluded(String propertyName, String propertyValue, String configType, ClusterTopology topology) {
-        Stack stack = topology.getBlueprint().getStack();
-        final String serviceName = stack.getServiceForConfigType(configType);
-        return !(stack.isPasswordProperty(serviceName, configType, propertyName) ||
-                stack.isKerberosPrincipalNameProperty(serviceName, configType, propertyName));
+      Stack stack = topology.getBlueprint().getStack();
+      final String serviceName = stack.getServiceForConfigType(configType);
+      return !(stack.isPasswordProperty(serviceName, configType, propertyName) ||
+        stack.isKerberosPrincipalNameProperty(serviceName, configType, propertyName));
     }
   }
 
@@ -3580,7 +3489,7 @@
     @Override
     public boolean isPropertyIncluded(String propertyName, String propertyValue, String configType, ClusterTopology topology) {
       return !(propertyConfigType.equals(configType) &&
-             this.propertyName.equals(propertyName));
+        this.propertyName.equals(propertyName));
     }
   }
 
@@ -3805,7 +3714,7 @@
      * Set of HAWQ Property names that are only valid in a HA scenario.
      */
     private final Set<String> setOfHawqPropertyNamesNonHA =
-            Collections.unmodifiableSet(new HashSet<>(Arrays.asList(HAWQ_SITE_HAWQ_STANDBY_ADDRESS_HOST)));
+      Collections.unmodifiableSet(new HashSet<>(Arrays.asList(HAWQ_SITE_HAWQ_STANDBY_ADDRESS_HOST)));
 
 
     /**
