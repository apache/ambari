/*
 * Licensed to the Apache Software Foundation (ASF) under one
 * or more contributor license agreements.  See the NOTICE file
 * distributed with this work for additional information
 * regarding copyright ownership.  The ASF licenses this file
 * to you under the Apache License, Version 2.0 (the
 * "License"); you may not use this file except in compliance
 * with the License.  You may obtain a copy of the License at
 *
 *     http://www.apache.org/licenses/LICENSE-2.0
 *
 * Unless required by applicable law or agreed to in writing, software
 * distributed under the License is distributed on an "AS IS" BASIS,
 * WITHOUT WARRANTIES OR CONDITIONS OF ANY KIND, either express or implied.
 * See the License for the specific language governing permissions and
 * limitations under the License.
 */

package org.apache.ambari.server.controller.internal;


import static java.util.stream.Collectors.groupingBy;

import java.util.ArrayList;
import java.util.Arrays;
import java.util.Collection;
import java.util.Collections;
import java.util.HashMap;
import java.util.HashSet;
import java.util.Iterator;
import java.util.LinkedHashSet;
import java.util.LinkedList;
import java.util.List;
import java.util.Map;
import java.util.Set;
import java.util.regex.Matcher;
import java.util.regex.Pattern;

import org.apache.ambari.server.AmbariException;
import org.apache.ambari.server.state.Cluster;
import org.apache.ambari.server.state.ConfigHelper;
import org.apache.ambari.server.state.PropertyDependencyInfo;
import org.apache.ambari.server.state.StackId;
import org.apache.ambari.server.state.ValueAttributesInfo;
import org.apache.ambari.server.topology.AdvisedConfiguration;
import org.apache.ambari.server.topology.Blueprint;
import org.apache.ambari.server.topology.Cardinality;
import org.apache.ambari.server.topology.ClusterTopology;
import org.apache.ambari.server.topology.ConfigRecommendationStrategy;
import org.apache.ambari.server.topology.Configuration;
import org.apache.ambari.server.topology.HostGroup;
import org.apache.ambari.server.topology.HostGroupInfo;
import org.apache.ambari.server.topology.validators.UnitValidatedProperty;
import org.apache.commons.lang.StringUtils;
import org.slf4j.Logger;
import org.slf4j.LoggerFactory;

import com.google.common.base.Predicates;
import com.google.common.collect.ImmutableList;
import com.google.common.collect.Maps;
import com.google.common.collect.Sets;

/**
 * Updates configuration properties based on cluster topology.  This is done when exporting
 * a blueprint and when a cluster is provisioned via a blueprint.
 */
public class BlueprintConfigurationProcessor {

  protected final static Logger LOG = LoggerFactory.getLogger(BlueprintConfigurationProcessor.class);

  private final static String COMMAND_RETRY_ENABLED_PROPERTY_NAME = "command_retry_enabled";

  private final static String COMMANDS_TO_RETRY_PROPERTY_NAME = "commands_to_retry";

  private final static String COMMAND_RETRY_MAX_TIME_IN_SEC_PROPERTY_NAME = "command_retry_max_time_in_sec";

  private final static String COMMAND_RETRY_ENABLED_DEFAULT = "true";

  private final static String COMMANDS_TO_RETRY_DEFAULT = "INSTALL,START";

  private final static String COMMAND_RETRY_MAX_TIME_IN_SEC_DEFAULT = "600";

  private final static String CLUSTER_ENV_CONFIG_TYPE_NAME = "cluster-env";

  private final static String HBASE_SITE_HBASE_COPROCESSOR_MASTER_CLASSES = "hbase.coprocessor.master.classes";
  private final static String HBASE_SITE_HBASE_COPROCESSOR_REGION_CLASSES = "hbase.coprocessor.region.classes";

  private final static String HAWQ_SITE_HAWQ_STANDBY_ADDRESS_HOST = "hawq_standby_address_host";
  private final static String HAWQSTANDBY = "HAWQSTANDBY";

  /**
   * Single host topology updaters
   */
  protected static Map<String, Map<String, PropertyUpdater>> singleHostTopologyUpdaters =
    new HashMap<>();

  /**
   * Multi host topology updaters
   */
  private static Map<String, Map<String, PropertyUpdater>> multiHostTopologyUpdaters =
    new HashMap<>();

  /**
   * Database host topology updaters
   */
  private static Map<String, Map<String, PropertyUpdater>> dbHostTopologyUpdaters =
    new HashMap<>();

  /**
   * Updaters for properties which need 'm' appended
   */
  private static Map<String, Map<String, PropertyUpdater>> mPropertyUpdaters =
    new HashMap<>();

  /**
   * Non topology related updaters
   */
  private static Map<String, Map<String, PropertyUpdater>> nonTopologyUpdaters =
    new HashMap<>();

  /**
   * Updaters that preserve the original property value, functions
   * as a placeholder for DB-related properties that need to be
   * removed from export, but do not require an update during
   * cluster creation
   */
  private Map<String, Map<String, PropertyUpdater>> removePropertyUpdaters =
    new HashMap<>();

  /**
   * Collection of all updaters
   */
  private static Collection<Map<String, Map<String, PropertyUpdater>>> allUpdaters =
    new ArrayList<>();

  /**
   * Compiled regex for hostgroup token with port information.
   */
  private static Pattern HOSTGROUP_PORT_REGEX = Pattern.compile("%HOSTGROUP::(\\S+?)%:?(\\d+)?");

  /**
   * Compiled regex for hostgroup token with port information.
   */
  private static Pattern LOCALHOST_PORT_REGEX = Pattern.compile("localhost:?(\\d+)?");

  /**
   * Compiled regex for placeholder
   */
  private static final Pattern PLACEHOLDER = Pattern.compile("\\{\\{.*\\}\\}");

  /**
   * Special network address
   */
  private static String BIND_ALL_IP_ADDRESS = "0.0.0.0";

  /**
   * Statically-defined set of properties that can support HA using a nameservice name
   *   in the configuration, rather than just a host name.
   *   This set also contains other HA properties that will be exported if the
   *   expected hostname information is not found.
   */
  private static Set<String> configPropertiesWithHASupport =
    new HashSet<>(Arrays.asList("fs.defaultFS", "hbase.rootdir", "instance.volumes", "policymgr_external_url", "xasecure.audit.destination.hdfs.dir"));

  /**
   * Statically-defined list of filters to apply on property exports.
   * This will initially be used to filter out the Ranger Passwords, but
   * could be extended in the future for more generic purposes.
   */
  private PropertyFilter[] getExportPropertyFilters (Map<Long, Set<String>> authToLocalPerClusterMap)
    {
      return new PropertyFilter[] {
      new PasswordPropertyFilter(),
      new SimplePropertyNameExportFilter("tez.tez-ui.history-url.base", "tez-site"),
      new SimplePropertyNameExportFilter("admin_server_host", "kerberos-env"),
      new SimplePropertyNameExportFilter("kdc_hosts", "kerberos-env"),
      new SimplePropertyNameExportFilter("master_kdc", "kerberos-env"),
      new SimplePropertyNameExportFilter("realm", "kerberos-env"),
      new SimplePropertyNameExportFilter("kdc_type", "kerberos-env"),
      new SimplePropertyNameExportFilter("ldap-url", "kerberos-env"),
      new SimplePropertyNameExportFilter("container_dn", "kerberos-env"),
      new SimplePropertyNameExportFilter("domains", "krb5-conf"),
      new SimplePropertyNameExportFilter("dfs_ha_initial_namenode_active", "hadoop-env"),
      new SimplePropertyNameExportFilter("dfs_ha_initial_namenode_standby", "hadoop-env"),
      new StackPropertyTypeFilter(),
      new KerberosAuthToLocalRulesFilter(authToLocalPerClusterMap)};
    }

  /**
   * Statically-defined list of filters to apply on cluster config
   * property updates.
   *
   * This will initially be used to filter out properties that do not
   * need to be set, due to a given dependency property not having
   * an expected value.
   *
   * The UI uses the Recommendations/StackAdvisor APIs to accomplish this, but
   * Blueprints will use filters in the short-term, and hopefully move to a more
   * unified approach in the next release.
   *
   * This filter approach will also be used to remove properties in a given component
   * that are not valid in a High-Availability deployment (example: HDFS NameNode HA).
   */
  private static final PropertyFilter[] clusterUpdatePropertyFilters =
    { new DependencyEqualsFilter("hbase.security.authorization", "hbase-site", "true"),
      new DependencyNotEqualsFilter("hive.server2.authentication", "hive-site", "NONE"),
      /* Temporary solution related to HBASE/Phoenix issue PHOENIX-3360, to remove hbase.rpc.controllerfactory
       * .class from hbase-site. */
      new ConditionalPropertyFilter("hbase-site", "hbase.rpc.controllerfactory.class",
        "org.apache.hadoop.hbase.ipc.controller.ServerRpcControllerFactory"),
      new HDFSNameNodeHAFilter(),
      new HawqHAFilter() };

  private ClusterTopology clusterTopology;


  public BlueprintConfigurationProcessor(ClusterTopology clusterTopology) {
    this.clusterTopology = clusterTopology;
    initRemovePropertyUpdaters();
  }

  public Map<String, Map<String, PropertyUpdater>> getRemovePropertyUpdaters() {
    return removePropertyUpdaters;
  }

  public void initRemovePropertyUpdaters() {

    if (containsHostFromHostGroups("oozie-site", "oozie.service.JPAService.jdbc.url")) {
      Map<String, PropertyUpdater> oozieSiteUpdaters = singleHostTopologyUpdaters.get("oozie-site");
      Map<String, PropertyUpdater> oozieEnvUpdaters = singleHostTopologyUpdaters.get("oozie-env");
      if (oozieSiteUpdaters == null) {
        oozieSiteUpdaters = new HashMap<>();
      }
      if (oozieEnvUpdaters == null) {
        oozieEnvUpdaters = new HashMap<>();
      }
      oozieEnvUpdaters.put("oozie_existing_mysql_host", new SingleHostTopologyUpdater("OOZIE_SERVER"));
      oozieEnvUpdaters.put("oozie_existing_oracle_host", new SingleHostTopologyUpdater("OOZIE_SERVER"));
      oozieEnvUpdaters.put("oozie_existing_postgresql_host", new SingleHostTopologyUpdater("OOZIE_SERVER"));
      oozieEnvUpdaters.put("oozie_existing_oracle_host", new SingleHostTopologyUpdater("OOZIE_SERVER"));
      oozieEnvUpdaters.put("oozie_existing_postgresql_host", new SingleHostTopologyUpdater("OOZIE_SERVER"));
      oozieSiteUpdaters.put("oozie.service.JPAService.jdbc.url",  new SingleHostTopologyUpdater("OOZIE_SERVER"));

      singleHostTopologyUpdaters.put("oozie-env", oozieEnvUpdaters);
      singleHostTopologyUpdaters.put("oozie-site", oozieSiteUpdaters);
    } else {
      Map<String, PropertyUpdater> oozieEnvOriginalValueMap = new HashMap<>();
      Map<String, PropertyUpdater> oozieSiteOriginalValueMap = new HashMap<>();
      // register updaters for Oozie properties that may point to an external DB
      oozieEnvOriginalValueMap.put("oozie_existing_mysql_host", new OriginalValuePropertyUpdater());
      oozieEnvOriginalValueMap.put("oozie_existing_oracle_host", new OriginalValuePropertyUpdater());
      oozieEnvOriginalValueMap.put("oozie_existing_postgresql_host", new OriginalValuePropertyUpdater());
      oozieEnvOriginalValueMap.put("oozie_existing_oracle_host", new OriginalValuePropertyUpdater());
      oozieEnvOriginalValueMap.put("oozie_existing_postgresql_host", new OriginalValuePropertyUpdater());
      oozieSiteOriginalValueMap.put("oozie.service.JPAService.jdbc.url", new OriginalValuePropertyUpdater());

      removePropertyUpdaters.put("oozie-env", oozieEnvOriginalValueMap);
      removePropertyUpdaters.put("oozie-site", oozieSiteOriginalValueMap);
    }

    Map<String, PropertyUpdater> hiveEnvOriginalValueMap = new HashMap<>();
    // register updaters for Hive properties that may point to an external DB
    hiveEnvOriginalValueMap.put("hive_existing_oracle_host", new OriginalValuePropertyUpdater());
    hiveEnvOriginalValueMap.put("hive_existing_mssql_server_2_host", new OriginalValuePropertyUpdater());
    hiveEnvOriginalValueMap.put("hive_existing_mssql_server_host", new OriginalValuePropertyUpdater());
    hiveEnvOriginalValueMap.put("hive_existing_postgresql_host", new OriginalValuePropertyUpdater());
    hiveEnvOriginalValueMap.put("hive_existing_mysql_host", new OriginalValuePropertyUpdater());

    removePropertyUpdaters.put("hive-env", hiveEnvOriginalValueMap);

  }

  private boolean containsHostFromHostGroups(String configType, String propertyName) {
    String propertyValue = clusterTopology.getConfiguration().getPropertyValue(configType, propertyName);
    if (StringUtils.isEmpty(propertyValue)) {
      return false;
    }
    // check fir bp import
    Matcher m = HostGroup.HOSTGROUP_REGEX.matcher(propertyValue);
    if (m.find()) {
      return true;
    }

    // check for bp export
    for (HostGroupInfo groupInfo : clusterTopology.getHostGroupInfo().values()) {
      Collection<String> hosts = groupInfo.getHostNames();
      for (String host : hosts) {
        if (propertyValue.contains(host)) {
          return true;
        }
      }
    }
    return false;
  }

  public Collection<String> getRequiredHostGroups() {
    Collection<String> requiredHostGroups = new HashSet<>();

    for (Map<String, Map<String, PropertyUpdater>> updaterMap : createCollectionOfUpdaters()) {
      for (Map.Entry<String, Map<String, PropertyUpdater>> entry : updaterMap.entrySet()) {
        String type = entry.getKey();
        for (Map.Entry<String, PropertyUpdater> updaterEntry : entry.getValue().entrySet()) {
          String propertyName = updaterEntry.getKey();
          PropertyUpdater updater = updaterEntry.getValue();

          // cluster scoped configuration which also includes all default and BP properties
          Map<String, Map<String, String>> clusterProps = clusterTopology.getConfiguration().getFullProperties();
          Map<String, String> typeMap = clusterProps.get(type);
          if (typeMap != null && typeMap.containsKey(propertyName) && typeMap.get(propertyName) != null) {
            requiredHostGroups.addAll(updater.getRequiredHostGroups(
                propertyName, typeMap.get(propertyName), clusterProps, clusterTopology));
          }

          // host group configs
          for (HostGroupInfo groupInfo : clusterTopology.getHostGroupInfo().values()) {
            Map<String, Map<String, String>> hgConfigProps = groupInfo.getConfiguration().getProperties();
            Map<String, String> hgTypeMap = hgConfigProps.get(type);
            if (hgTypeMap != null && hgTypeMap.containsKey(propertyName)) {
              requiredHostGroups.addAll(updater.getRequiredHostGroups(
                  propertyName, hgTypeMap.get(propertyName), hgConfigProps, clusterTopology));
            }
          }
        }
      }
    }
    return requiredHostGroups;
  }

  /**
   * Update properties for cluster creation.  This involves updating topology related properties with
   * concrete topology information.
   *
   * @return Set of config type names that were updated by this update call
   */
  public Set<String> doUpdateForClusterCreate() throws ConfigurationTopologyException {
      Set<String> configTypesUpdated = new HashSet<>();
    Configuration clusterConfig = clusterTopology.getConfiguration();
    Map<String, HostGroupInfo> groupInfoMap = clusterTopology.getHostGroupInfo();

    doRecommendConfigurations(clusterConfig, configTypesUpdated);

    // filter out any properties that should not be included, based on the dependencies
    // specified in the stacks, and the filters defined in this class
    doFilterPriorToClusterUpdate(clusterConfig, configTypesUpdated);

    // this needs to be called after doFilterPriorToClusterUpdate() to ensure that the returned
    // set of properties (copy) doesn't include the removed properties.  If an updater
    // removes a property other than the property it is registered for then we will
    // have an issue as it won't be removed from the clusterProps map as it is a copy.
    Map<String, Map<String, String>> clusterProps = clusterConfig.getFullProperties();
    for (Map<String, Map<String, PropertyUpdater>> updaterMap : createCollectionOfUpdaters()) {
      for (Map.Entry<String, Map<String, PropertyUpdater>> entry : updaterMap.entrySet()) {
        String type = entry.getKey();
        for (Map.Entry<String, PropertyUpdater> updaterEntry : entry.getValue().entrySet()) {
          String propertyName = updaterEntry.getKey();
          PropertyUpdater updater = updaterEntry.getValue();

          // topo cluster scoped configuration which also includes all default and BP properties
          Map<String, String> typeMap = clusterProps.get(type);
          if (typeMap != null && typeMap.containsKey(propertyName) && typeMap.get(propertyName) != null) {
            final String originalValue = typeMap.get(propertyName);
            final String updatedValue =
              updater.updateForClusterCreate(propertyName, originalValue, clusterProps, clusterTopology);

            if(updatedValue == null ) {
              continue;
            }

            if (!updatedValue.equals(originalValue)) {
              configTypesUpdated.add(type);
            }

            clusterConfig.setProperty(type, propertyName, updatedValue);
          }

          // host group configs
          for (HostGroupInfo groupInfo : groupInfoMap.values()) {
            Configuration hgConfig = groupInfo.getConfiguration();
            Map<String, Map<String, String>> hgConfigProps = hgConfig.getFullProperties(1);
            Map<String, String> hgTypeMap = hgConfigProps.get(type);
            if (hgTypeMap != null && hgTypeMap.containsKey(propertyName)) {
              final String originalValue = hgTypeMap.get(propertyName);
              final String updatedValue =
                updater.updateForClusterCreate(propertyName, originalValue, hgConfigProps, clusterTopology);

              if (!updatedValue.equals(originalValue)) {
                configTypesUpdated.add(type);
              }

              hgConfig.setProperty(type, propertyName, updatedValue);
            }
          }
        }
      }
    }

    //todo: lots of hard coded HA rules included here
    if (clusterTopology.isNameNodeHAEnabled()) {

      // add "dfs.internal.nameservices" if it's not specified
      Map<String, String> hdfsSiteConfig = clusterConfig.getFullProperties().get("hdfs-site");
      String nameservices = hdfsSiteConfig.get("dfs.nameservices");
      String int_nameservices = hdfsSiteConfig.get("dfs.internal.nameservices");
      if(int_nameservices == null && nameservices != null) {
        clusterConfig.setProperty("hdfs-site", "dfs.internal.nameservices", nameservices);
      }

      // if the active/stanbdy namenodes are not specified, assign them automatically
      if (! isNameNodeHAInitialActiveNodeSet(clusterProps) && ! isNameNodeHAInitialStandbyNodeSet(clusterProps)) {
        Collection<String> nnHosts = clusterTopology.getHostAssignmentsForComponent("NAMENODE");
        if (nnHosts.size() != 2) {
          throw new ConfigurationTopologyException("NAMENODE HA requires exactly 2 hosts running NAMENODE but there are: " +
              nnHosts.size() + " Hosts: " + nnHosts);
        }

        // set the properties that configure which namenode is active,
        // and which is a standby node in this HA deployment
        Iterator<String> nnHostIterator = nnHosts.iterator();
        clusterConfig.setProperty("hadoop-env", "dfs_ha_initial_namenode_active", nnHostIterator.next());
        clusterConfig.setProperty("hadoop-env", "dfs_ha_initial_namenode_standby", nnHostIterator.next());

        configTypesUpdated.add("hadoop-env");
      }
    }

    // Explicitly set any properties that are required but not currently provided in the stack definition.
    setStackToolsAndFeatures(clusterConfig, configTypesUpdated);
    setRetryConfiguration(clusterConfig, configTypesUpdated);
    setupHDFSProxyUsers(clusterConfig, configTypesUpdated);
    addExcludedConfigProperties(clusterConfig, configTypesUpdated, clusterTopology.getBlueprint().getStack());

    trimProperties(clusterConfig, clusterTopology);

    return configTypesUpdated;
  }

  private void trimProperties(Configuration clusterConfig, ClusterTopology clusterTopology) {
    Blueprint blueprint = clusterTopology.getBlueprint();
    Stack stack = blueprint.getStack();

    Map<String, Map<String, String>> configTypes = clusterConfig.getFullProperties();
    for (String configType : configTypes.keySet()) {
      Map<String,String> properties = configTypes.get(configType);
      for (String propertyName : properties.keySet()) {
        trimPropertyValue(clusterConfig, stack, configType, properties, propertyName);
      }
    }
  }

  private void trimPropertyValue(Configuration clusterConfig, Stack stack, String configType, Map<String, String> properties, String propertyName) {
    if (propertyName != null && properties.get(propertyName) != null) {

      TrimmingStrategy trimmingStrategy =
        PropertyValueTrimmingStrategyDefiner.defineTrimmingStrategy(stack, propertyName, configType);
      String oldValue = properties.get(propertyName);
      String newValue = trimmingStrategy.trim(oldValue);

      if (!newValue.equals(oldValue)){
        LOG.debug("Changing value for config {} property {} from [{}] to [{}]", configType, propertyName, oldValue, newValue);
        clusterConfig.setProperty(configType, propertyName, newValue);
      }
    }
  }

  /**
   * Returns true if property should be retained with default value instead of deleting
   * TODO: This is a temporary work-around till BP integrates with stack advisor
   * @param propertyName
   * @return
   */
  private static boolean shouldPropertyBeStoredWithDefault(String propertyName) {
    if (!StringUtils.isBlank(propertyName) &&
        (HBASE_SITE_HBASE_COPROCESSOR_MASTER_CLASSES.equals(propertyName) ||
         HBASE_SITE_HBASE_COPROCESSOR_REGION_CLASSES.equals(propertyName))) {
      return true;
    }

    return false;
  }

  /**
   * Update properties for blueprint export.
   * This involves converting concrete topology information to host groups.
   */
  public void doUpdateForBlueprintExport() {
    // HA configs are only processed in cluster configuration, not HG configurations
    if (clusterTopology.isNameNodeHAEnabled()) {
      doNameNodeHAUpdate();
    }

    if (clusterTopology.isYarnResourceManagerHAEnabled()) {
      doYarnResourceManagerHAUpdate();
    }

    if (isOozieServerHAEnabled(clusterTopology.getConfiguration().getFullProperties())) {
      doOozieServerHAUpdate();
    }

    Collection<Configuration> allConfigs = new ArrayList<>();
    allConfigs.add(clusterTopology.getConfiguration());
    for (HostGroupInfo groupInfo : clusterTopology.getHostGroupInfo().values()) {
      Configuration hgConfiguration = groupInfo.getConfiguration();
      if (! hgConfiguration.getFullProperties(1).isEmpty()) {
        // create new configuration which only contains properties specified in host group and BP host group
        allConfigs.add(new Configuration(hgConfiguration.getProperties(), null,
            new Configuration(hgConfiguration.getParentConfiguration().getProperties(), null)));
      }
    }

    for (Configuration configuration : allConfigs) {
      doSingleHostExportUpdate(singleHostTopologyUpdaters, configuration);
      doSingleHostExportUpdate(dbHostTopologyUpdaters, configuration);

      doMultiHostExportUpdate(multiHostTopologyUpdaters, configuration);

      doNonTopologyUpdate(nonTopologyUpdaters, configuration);

      doRemovePropertyExport(removePropertyUpdaters, configuration);

      doFilterPriorToExport(configuration);
    }
  }

  /**
   * This method iterates over the properties passed in, and applies a
   * list of filters to the properties.
   *
   * If any filter implementations indicate that the property should
   * not be included in a collection (a Blueprint export in this case),
   * then the property is removed prior to the export.
   *
   * @param configuration  configuration being processed
   */
  private void doFilterPriorToExport(Configuration configuration) {
    Map<String, Map<String, String>> properties = configuration.getFullProperties();
    Map<Long, Set<String>> authToLocalPerClusterMap = null;
    try {
      String clusterName = clusterTopology.getAmbariContext().getClusterName(clusterTopology.getClusterId());
      Cluster cluster = clusterTopology.getAmbariContext().getController().getClusters().getCluster(clusterName);
      authToLocalPerClusterMap = new HashMap<>();
      authToLocalPerClusterMap.put(Long.valueOf(clusterTopology.getClusterId()), clusterTopology.getAmbariContext().getController().getKerberosHelper().getKerberosDescriptor(cluster, false).getAllAuthToLocalProperties());
      } catch (AmbariException e) {
        LOG.error("Error while getting authToLocal properties. ", e);
    }
    PropertyFilter [] exportPropertyFilters = getExportPropertyFilters(authToLocalPerClusterMap);
    for (Map.Entry<String, Map<String, String>> configEntry : properties.entrySet()) {
      String type = configEntry.getKey();
      try {
          clusterTopology.getBlueprint().getStack().getServiceForConfigType(type);
        } catch (IllegalArgumentException illegalArgumentException) {
            LOG.error(new StringBuilder(String.format("Error encountered while trying to obtain the service name for config type [%s]. ", type))
            .append("Further processing on this config type will be skipped. ")
            .append("This usually means that a service's definitions have been manually removed from the Ambari stack definitions. ")
            .append("If the stack definitions have not been changed manually, this may indicate a stack definition error in Ambari. ").toString(), illegalArgumentException);
            continue;
        }
      Map<String, String> typeProperties = configEntry.getValue();

      for (Map.Entry<String, String> propertyEntry : typeProperties.entrySet()) {
        String propertyName = propertyEntry.getKey();
        String propertyValue = propertyEntry.getValue();
        if (shouldPropertyBeExcludedForBlueprintExport(propertyName, propertyValue, type, clusterTopology, exportPropertyFilters)) {
          configuration.removeProperty(type, propertyName);
        }
      }
    }
  }

  private void doFilterPriorToClusterUpdate(Configuration configuration, Set<String> configTypesUpdated) {
    // getFullProperties returns a copy so changes to it are not reflected in config properties
    Map<String, Map<String, String>> properties = configuration.getFullProperties();
    for (Map.Entry<String, Map<String, String>> configEntry : properties.entrySet()) {
      String configType = configEntry.getKey();
      Map<String, String> configPropertiesPerType = configEntry.getValue();

      for (Map.Entry<String, String> propertyEntry : configPropertiesPerType.entrySet()) {
        String propName = propertyEntry.getKey();
        if (shouldPropertyBeExcludedForClusterUpdate(propName, propertyEntry.getValue(), configType, clusterTopology)) {
          configuration.removeProperty(configType, propName);
          configTypesUpdated.add(configType);
        }
      }
    }
  }

  /**
   * Update configuration properties from recommended configurations of the stack advisor based on
   * {@link ConfigRecommendationStrategy}
   * @param configuration configuration being processed
   * @param configTypesUpdated updated config types
   */
  private void doRecommendConfigurations(Configuration configuration, Set<String> configTypesUpdated) {
    ConfigRecommendationStrategy configRecommendationStrategy = clusterTopology.getConfigRecommendationStrategy();
    Map<String, AdvisedConfiguration> advisedConfigurations = clusterTopology.getAdvisedConfigurations();
    LOG.info("Config recommendation strategy being used is {})", configRecommendationStrategy);

    if (ConfigRecommendationStrategy.ONLY_STACK_DEFAULTS_APPLY.equals(configRecommendationStrategy)) {
      LOG.info("Filter out recommended configurations. Keep only the stack defaults.");
      doFilterStackDefaults(advisedConfigurations);
    }
    if (!ConfigRecommendationStrategy.NEVER_APPLY.equals(configRecommendationStrategy)) {
      for (Map.Entry<String, AdvisedConfiguration> advConfEntry : advisedConfigurations.entrySet()) {
        String configType = advConfEntry.getKey();
        AdvisedConfiguration advisedConfig = advConfEntry.getValue();
        LOG.info("Update '{}' configurations with recommended configurations provided by the stack advisor.", configType);
        if (advisedConfig.getProperties() != null) {
          doReplaceProperties(configuration, configType, advisedConfig, configTypesUpdated);
        }
        if (advisedConfig.getPropertyValueAttributes() != null) {
          doRemovePropertiesIfNeeded(configuration, configType, advisedConfig, configTypesUpdated);
        }
      }
    } else {
      LOG.info("No recommended configurations are applied. (strategy: {})", ConfigRecommendationStrategy.NEVER_APPLY);
    }
  }

  /**
   * Drop every configuration property from advised configuration that is not found in the stack defaults.
   * @param advisedConfigurations advised configuration instance
   */
  private void doFilterStackDefaults(Map<String, AdvisedConfiguration> advisedConfigurations) {
    Blueprint blueprint = clusterTopology.getBlueprint();
    Configuration stackDefaults = blueprint.getStack().getConfiguration(blueprint.getServices());
    Map<String, Map<String, String>> stackDefaultProps = stackDefaults.getProperties();
    for (Map.Entry<String, AdvisedConfiguration> adConfEntry : advisedConfigurations.entrySet()) {
      AdvisedConfiguration advisedConfiguration = adConfEntry.getValue();
      if (stackDefaultProps.containsKey(adConfEntry.getKey())) {
        Map<String, String> defaultProps = stackDefaultProps.get(adConfEntry.getKey());
        if (advisedConfiguration.getProperties() != null) {
          Map<String, String> outFilteredProps = Maps.filterKeys(advisedConfiguration.getProperties(),
            Predicates.not(Predicates.in(defaultProps.keySet())));
          advisedConfiguration.getProperties().keySet().removeAll(Sets.newCopyOnWriteArraySet(outFilteredProps.keySet()));
        }

        if (advisedConfiguration.getPropertyValueAttributes() != null) {
          Map<String, ValueAttributesInfo> outFilteredValueAttrs = Maps.filterKeys(advisedConfiguration.getPropertyValueAttributes(),
            Predicates.not(Predicates.in(defaultProps.keySet())));
          advisedConfiguration.getPropertyValueAttributes().keySet().removeAll(
            Sets.newCopyOnWriteArraySet(outFilteredValueAttrs.keySet()));
        }
      } else {
        advisedConfiguration.getProperties().clear();
      }
    }
  }

  /**
   * Update configuration properties based on advised configuration properties.
   * @param configuration configuration being processed
   * @param configType type of configuration. e.g.: yarn-site
   * @param advisedConfig advised configuration instance
   * @param configTypesUpdated updated config types
   */
  private void doReplaceProperties(Configuration configuration, String configType,
                                   AdvisedConfiguration advisedConfig, Set<String> configTypesUpdated) {
    for (Map.Entry<String, String> propEntry : advisedConfig.getProperties().entrySet()) {
      String originalValue = configuration.getPropertyValue(configType, propEntry.getKey());
      configuration.setProperty(configType, propEntry.getKey(), propEntry.getValue());
      if (!propEntry.getValue().equals(originalValue)) {
        configTypesUpdated.add(configType);
      }
    }
  }

  /**
   * Remove properties that are flagged with 'delete' value attribute.
   * @param configuration configuration being processed
   * @param configType type of configuration. e.g.: yarn-site
   * @param advisedConfig advised configuration instance
   * @param configTypesUpdated updated config types
   */
  private void doRemovePropertiesIfNeeded(Configuration configuration,
                                          String configType, AdvisedConfiguration advisedConfig, Set<String> configTypesUpdated) {
    if (advisedConfig.getPropertyValueAttributes() != null) {
      for (Map.Entry<String, ValueAttributesInfo> valueAttrEntry :
        advisedConfig.getPropertyValueAttributes().entrySet()) {
        if ("true".equalsIgnoreCase(valueAttrEntry.getValue().getDelete())) {
          if(null != configuration.removeProperty(configType, valueAttrEntry.getKey())) {
            configTypesUpdated.add(configType);
          }
        }
      }
    }
  }

  /**
   * Creates a Collection of PropertyUpdater maps that will handle the configuration
   *   update for this cluster.
   *
   *   If NameNode HA is enabled, then updater instances will be added to the
   *   collection, in addition to the default list of Updaters that are statically defined.
   *
   *   Similarly, if Yarn ResourceManager HA is enabled, then updater instances specific
   *   to Yarn HA will be added to the default list of Updaters that are statically defined.
   *
   * @return Collection of PropertyUpdater maps used to handle cluster config update
   */
  private Collection<Map<String, Map<String, PropertyUpdater>>> createCollectionOfUpdaters() {
    Collection<Map<String, Map<String, PropertyUpdater>>> updaters = allUpdaters;

    if (clusterTopology.isNameNodeHAEnabled()) {
      updaters = addNameNodeHAUpdaters(updaters);
    }

    if (clusterTopology.isYarnResourceManagerHAEnabled()) {
      updaters = addYarnResourceManagerHAUpdaters(updaters);
    }

    if (isOozieServerHAEnabled(clusterTopology.getConfiguration().getFullProperties())) {
      updaters = addOozieServerHAUpdaters(updaters);
    }

    return updaters;
  }

  /**
   * Creates a Collection of PropertyUpdater maps that include the NameNode HA properties, and
   *   adds these to the list of updaters used to process the cluster configuration.  The HA
   *   properties are based on the names of the HA namservices and name nodes, and so must
   *   be registered at runtime, rather than in the static list.  This new Collection includes
   *   the statically-defined updaters, in addition to the HA-related updaters.
   *
   * @param updaters a Collection of updater maps to be included in the list of updaters for
   *                   this cluster config update
   * @return A Collection of PropertyUpdater maps to handle the cluster config update
   */
  private Collection<Map<String, Map<String, PropertyUpdater>>> addNameNodeHAUpdaters(Collection<Map<String, Map<String, PropertyUpdater>>> updaters) {
    Collection<Map<String, Map<String, PropertyUpdater>>> highAvailabilityUpdaters =
      new LinkedList<>();

    // always add the statically-defined list of updaters to the list to use
    // in processing cluster configuration
    highAvailabilityUpdaters.addAll(updaters);

    // add the updaters for the dynamic HA properties, based on the HA config in hdfs-site
    highAvailabilityUpdaters.add(createMapOfNameNodeHAUpdaters());

    return highAvailabilityUpdaters;
  }

  /**
   * Creates a Collection of PropertyUpdater maps that include the Yarn ResourceManager HA properties, and
   *   adds these to the list of updaters used to process the cluster configuration.  The HA
   *   properties are based on the names of the Resource Manager instances defined in
   *   yarn-site, and so must be registered at runtime, rather than in the static list.
   *
   *   This new Collection includes the statically-defined updaters,
   *   in addition to the HA-related updaters.
   *
   * @param updaters a Collection of updater maps to be included in the list of updaters for
   *                   this cluster config update
   * @return A Collection of PropertyUpdater maps to handle the cluster config update
   */
  private Collection<Map<String, Map<String, PropertyUpdater>>> addYarnResourceManagerHAUpdaters(Collection<Map<String, Map<String, PropertyUpdater>>> updaters) {
    Collection<Map<String, Map<String, PropertyUpdater>>> highAvailabilityUpdaters =
      new LinkedList<>();

    // always add the statically-defined list of updaters to the list to use
    // in processing cluster configuration
    highAvailabilityUpdaters.addAll(updaters);

    // add the updaters for the dynamic HA properties, based on the HA config in hdfs-site
    highAvailabilityUpdaters.add(createMapOfYarnResourceManagerHAUpdaters());

    return highAvailabilityUpdaters;
  }


  /**
   * Creates a Collection of PropertyUpdater maps that include the OozieServer HA properties, and
   *   adds these to the list of updaters used to process the cluster configuration.

   *   This new Collection includes the statically-defined updaters,
   *   in addition to the HA-related updaters.
   *
   * @param updaters a Collection of updater maps to be included in the list of updaters for
   *                   this cluster config update
   * @return A Collection of PropertyUpdater maps to handle the cluster config update
   */
  private Collection<Map<String, Map<String, PropertyUpdater>>> addOozieServerHAUpdaters(Collection<Map<String, Map<String, PropertyUpdater>>> updaters) {
    Collection<Map<String, Map<String, PropertyUpdater>>> highAvailabilityUpdaters =
      new LinkedList<>();

    // always add the statically-defined list of updaters to the list to use
    // in processing cluster configuration
    highAvailabilityUpdaters.addAll(updaters);

    // add the updaters for the Oozie HA properties not defined in stack, but
    // required to be present/updated in oozie-site
    highAvailabilityUpdaters.add(createMapOfOozieServerHAUpdaters());

    return highAvailabilityUpdaters;
  }

  /**
   * Performs export update for the set of properties that do not
   * require update during cluster setup, but should be removed
   * during a Blueprint export.
   *
   * In the case of a service referring to an external DB, any
   * properties that contain external host information should
   * be removed from the configuration that will be available in
   * the exported Blueprint.
   *
   * @param updaters       set of updaters for properties that should
   *                       always be removed during a Blueprint export
   * @param configuration  configuration being processed
   */
  private void doRemovePropertyExport(Map<String, Map<String, PropertyUpdater>> updaters,
                                      Configuration configuration) {

    Map<String, Map<String, String>> properties = configuration.getProperties();
    for (Map.Entry<String, Map<String, PropertyUpdater>> entry : updaters.entrySet()) {
      String type = entry.getKey();
      for (String propertyName : entry.getValue().keySet()) {
        Map<String, String> typeProperties = properties.get(type);
        if ( (typeProperties != null) && (typeProperties.containsKey(propertyName)) ) {
          configuration.removeProperty(type, propertyName);
        }
      }
    }
  }

  /**
   * Perform export update processing for HA configuration for NameNodes.  The HA NameNode property
   *   names are based on the nameservices defined when HA is enabled via the Ambari UI, so this method
   *   dynamically determines the property names, and registers PropertyUpdaters to handle the masking of
   *   host names in these configuration items.
   *
   */
  public void doNameNodeHAUpdate() {
    Map<String, Map<String, PropertyUpdater>> highAvailabilityUpdaters = createMapOfNameNodeHAUpdaters();

    // perform a single host update on these dynamically generated property names
    if (highAvailabilityUpdaters.get("hdfs-site").size() > 0) {
      doSingleHostExportUpdate(highAvailabilityUpdaters, clusterTopology.getConfiguration());
    }
  }

  /**
   * Perform export update processing for HA configuration for Yarn ResourceManagers.  The HA ResourceManager
   * property names are based on the ResourceManager names defined when HA is enabled via the Ambari UI, so this method
   * dynamically determines the property names, and registers PropertyUpdaters to handle the masking of
   * host names in these configuration items.
   *
   */
  public void doYarnResourceManagerHAUpdate() {
    Map<String, Map<String, PropertyUpdater>> highAvailabilityUpdaters = createMapOfYarnResourceManagerHAUpdaters();

    // perform a single host update on these dynamically generated property names
    if (highAvailabilityUpdaters.get("yarn-site").size() > 0) {
      doSingleHostExportUpdate(highAvailabilityUpdaters, clusterTopology.getConfiguration());
    }
  }

  /**
   * Perform export update processing for HA configuration for Oozie servers.  The properties used
   * in Oozie HA are not defined in the stack, but need to be added at runtime during an HA
   * deployment in order to support exporting/redeploying clusters with Oozie HA config.
   *
   */
  public void doOozieServerHAUpdate() {
    Map<String, Map<String, PropertyUpdater>> highAvailabilityUpdaters = createMapOfOozieServerHAUpdaters();

    if (highAvailabilityUpdaters.get("oozie-site").size() > 0) {
      doMultiHostExportUpdate(highAvailabilityUpdaters, clusterTopology.getConfiguration());
    }
  }


  /**
   * Creates map of PropertyUpdater instances that are associated with
   *   NameNode High Availability (HA).  The HA configuration property
   *   names are dynamic, and based on other HA config elements in
   *   hdfs-site.  This method registers updaters for the required
   *   properties associated with each nameservice and namenode.
   *
   * @return a Map of registered PropertyUpdaters for handling HA properties in hdfs-site
   */
  private Map<String, Map<String, PropertyUpdater>> createMapOfNameNodeHAUpdaters() {
    Map<String, Map<String, PropertyUpdater>> highAvailabilityUpdaters = new HashMap<>();
    Map<String, PropertyUpdater> hdfsSiteUpdatersForAvailability = new HashMap<>();
    highAvailabilityUpdaters.put("hdfs-site", hdfsSiteUpdatersForAvailability);

    //todo: Do we need to call this for HG configurations?
    Map<String, String> hdfsSiteConfig = clusterTopology.getConfiguration().getFullProperties().get("hdfs-site");
    // generate the property names based on the current HA config for the NameNode deployments
    for (String nameService : parseNameServices(hdfsSiteConfig)) {
      for (String nameNode : parseNameNodes(nameService, hdfsSiteConfig)) {
        final String httpsPropertyName = "dfs.namenode.https-address." + nameService + "." + nameNode;
        hdfsSiteUpdatersForAvailability.put(httpsPropertyName, new SingleHostTopologyUpdater("NAMENODE"));
        final String httpPropertyName = "dfs.namenode.http-address." + nameService + "." + nameNode;
        hdfsSiteUpdatersForAvailability.put(httpPropertyName, new SingleHostTopologyUpdater("NAMENODE"));
        final String rpcPropertyName = "dfs.namenode.rpc-address." + nameService + "." + nameNode;
        hdfsSiteUpdatersForAvailability.put(rpcPropertyName, new SingleHostTopologyUpdater("NAMENODE"));
      }
    }
    return highAvailabilityUpdaters;
  }


  /**
   * Creates map of PropertyUpdater instances that are associated with
   *   Yarn ResourceManager High Availability (HA).  The HA configuration property
   *   names are dynamic, and based on other HA config elements in
   *   yarn-site.  This method registers updaters for the required
   *   properties associated with each ResourceManager.
   *
   * @return a Map of registered PropertyUpdaters for handling HA properties in yarn-site
   */
  private Map<String, Map<String, PropertyUpdater>> createMapOfYarnResourceManagerHAUpdaters() {
    Map<String, Map<String, PropertyUpdater>> highAvailabilityUpdaters = new HashMap<>();
    Map<String, PropertyUpdater> yarnSiteUpdatersForAvailability = new HashMap<>();
    highAvailabilityUpdaters.put("yarn-site", yarnSiteUpdatersForAvailability);

    Map<String, String> yarnSiteConfig = clusterTopology.getConfiguration().getFullProperties().get("yarn-site");
    // generate the property names based on the current HA config for the ResourceManager deployments
    for (String resourceManager : parseResourceManagers(yarnSiteConfig)) {
      SingleHostTopologyUpdater updater = new SingleHostTopologyUpdater("RESOURCEMANAGER");
      yarnSiteUpdatersForAvailability.put("yarn.resourcemanager.hostname." + resourceManager, updater);
      yarnSiteUpdatersForAvailability.put("yarn.resourcemanager.address." + resourceManager, updater);
      yarnSiteUpdatersForAvailability.put("yarn.resourcemanager.admin.address." + resourceManager, updater);
      yarnSiteUpdatersForAvailability.put("yarn.resourcemanager.resource-tracker.address." + resourceManager, updater);
      yarnSiteUpdatersForAvailability.put("yarn.resourcemanager.scheduler.address." + resourceManager, updater);
      yarnSiteUpdatersForAvailability.put("yarn.resourcemanager.webapp.address." + resourceManager, updater);
      yarnSiteUpdatersForAvailability.put("yarn.resourcemanager.webapp.https.address." + resourceManager, updater);
    }

    return highAvailabilityUpdaters;
  }

  /**
   * Creates map of PropertyUpdater instances that are associated with
   *   Oozie Server High Availability (HA).
   *
   * @return a Map of registered PropertyUpdaters for handling HA properties in oozie-site
   */
  private Map<String, Map<String, PropertyUpdater>> createMapOfOozieServerHAUpdaters() {
    Map<String, Map<String, PropertyUpdater>> highAvailabilityUpdaters = new HashMap<>();
    Map<String, PropertyUpdater> oozieSiteUpdatersForAvailability = new HashMap<>();
    highAvailabilityUpdaters.put("oozie-site", oozieSiteUpdatersForAvailability);

    // register a multi-host property updater for this Oozie property.
    // this property is not defined in the stacks, since HA is not supported yet
    // by the stack definition syntax.  This property should only be considered in
    // an Oozie HA cluster.
    oozieSiteUpdatersForAvailability.put("oozie.zookeeper.connection.string", new MultipleHostTopologyUpdater("ZOOKEEPER_SERVER"));

    return highAvailabilityUpdaters;

  }

  /**
   * Static convenience function to determine if Oozie HA is enabled
   * @param configProperties configuration properties for this cluster
   * @return true if Oozie HA is enabled
   *         false if Oozie HA is not enabled
   */
  //todo: pass in configuration
  static boolean isOozieServerHAEnabled(Map<String, Map<String, String>> configProperties) {
    return configProperties.containsKey("oozie-site") && configProperties.get("oozie-site").containsKey("oozie.services.ext")
      && configProperties.get("oozie-site").get("oozie.services.ext").contains("org.apache.oozie.service.ZKLocksService");
  }

  /**
   * Static convenience function to determine if HiveServer HA is enabled
   * @param configProperties configuration properties for this cluster
   * @return true if HiveServer HA is enabled
   *         false if HiveServer HA is not enabled
   */
  static boolean isHiveServerHAEnabled(Map<String, Map<String, String>> configProperties) {
    return configProperties.containsKey("hive-site") && configProperties.get("hive-site").containsKey("hive.server2.support.dynamic.service.discovery")
      && configProperties.get("hive-site").get("hive.server2.support.dynamic.service.discovery").equals("true");
  }

  /**
   * Convenience method to examine the current configuration, to determine
   * if the hostname of the initial active namenode in an HA deployment has
   * been included.
   *
   * @param configProperties the configuration for this cluster
   * @return true if the initial active namenode property has been configured
   *         false if the initial active namenode property has not been configured
   */
  static boolean isNameNodeHAInitialActiveNodeSet(Map<String, Map<String, String>> configProperties) {
    return configProperties.containsKey("hadoop-env") && configProperties.get("hadoop-env").containsKey("dfs_ha_initial_namenode_active");
  }


  /**
   * Convenience method to examine the current configuration, to determine
   * if the hostname of the initial standby namenode in an HA deployment has
   * been included.
   *
   * @param configProperties the configuration for this cluster
   * @return true if the initial standby namenode property has been configured
   *         false if the initial standby namenode property has not been configured
   */
  static boolean isNameNodeHAInitialStandbyNodeSet(Map<String, Map<String, String>> configProperties) {
    return configProperties.containsKey("hadoop-env") && configProperties.get("hadoop-env").containsKey("dfs_ha_initial_namenode_standby");
  }


  /**
   * Parses out the list of nameservices associated with this HDFS configuration.
   *
   * @param properties config properties for this cluster
   *
   * @return array of Strings that indicate the nameservices for this cluster
   */
  static String[] parseNameServices(Map<String, String> properties) {
    String nameServices = properties.get("dfs.internal.nameservices");
    if (nameServices == null) {
      nameServices = properties.get("dfs.nameservices");
    }
    return splitAndTrimStrings(nameServices);
  }

  /**
   * Parses out the list of resource managers associated with this yarn-site configuration.
   *
   * @param properties config properties for this cluster
   *
   * @return array of Strings that indicate the ResourceManager names for this HA cluster
   */
  static String[] parseResourceManagers(Map<String, String> properties) {
    final String resourceManagerNames = properties.get("yarn.resourcemanager.ha.rm-ids");
    return splitAndTrimStrings(resourceManagerNames);
  }

  /**
   * Parses out the list of name nodes associated with a given HDFS
   *   NameService, based on a given HDFS configuration.
   *
   * @param nameService the nameservice used for this parsing
   * @param properties config properties for this cluster
   *
   * @return array of Strings that indicate the name nodes associated
   *           with this nameservice
   */
  static String[] parseNameNodes(String nameService, Map<String, String> properties) {
    final String nameNodes = properties.get("dfs.ha.namenodes." + nameService);
    return splitAndTrimStrings(nameNodes);
  }

  /**
   * Iterates over the list of registered filters for this config processor, and
   * queries each filter to determine if a given property should be included
   * in a property collection.  If any filters return false for the isPropertyIncluded()
   * query, then the property should be excluded.
   *
   * @param propertyName config property name
   * @param propertyValue config property value
   * @param propertyType config type that contains this property
   * @param topology cluster topology instance
   * @return true if the property should be excluded
   *         false if the property should not be excluded
   */
  private boolean shouldPropertyBeExcludedForBlueprintExport(String propertyName, String propertyValue, String propertyType, ClusterTopology topology, PropertyFilter [] exportPropertyFilters ) {
    for(PropertyFilter filter : exportPropertyFilters) {
      if (!filter.isPropertyIncluded(propertyName, propertyValue, propertyType, topology)) {
        return true;
      }
    }

    // if no filters require that the property be excluded,
    // then allow it to be included in the property collection
    return false;
  }

  /**
   * Convenience method to iterate over the cluster update filters, and determine if a given property
   * should be excluded from a collection.
   *
   * @param propertyName name of property to examine
   * @param propertyValue value of the current property
   * @param propertyType configuration type that contains this property
   * @param topology the cluster topology instance
   * @return true if the given property should be excluded
   *         false if the given property should be included
   */
  private static boolean shouldPropertyBeExcludedForClusterUpdate(String propertyName,
                                                                  String propertyValue,
                                                                  String propertyType,
                                                                  ClusterTopology topology) {

    for(PropertyFilter filter : clusterUpdatePropertyFilters) {
      try {
        if (!filter.isPropertyIncluded(propertyName, propertyValue, propertyType, topology)) {
          if (!shouldPropertyBeStoredWithDefault(propertyName)) {
            return true;
          }
        }
      } catch (Throwable throwable) {
        // if any error occurs during a filter execution, just log it
        LOG.warn("Error occurred while attempting to process the property '" + propertyName + "' with a filter.  This may indicate a config error.", throwable);
      }
    }

    // if no filters require that the property be excluded,
    // then allow it to be included in the property collection
    return false;
  }

  /**
   * Update single host topology configuration properties for blueprint export.
   *
   * @param updaters       registered updaters
   * @param configuration  configuration being processed
   */
  private void doSingleHostExportUpdate(Map<String, Map<String, PropertyUpdater>> updaters, Configuration configuration) {
    Map<String, Map<String, String>> properties = configuration.getFullProperties();
    for (Map.Entry<String, Map<String, PropertyUpdater>> entry : updaters.entrySet()) {
      String type = entry.getKey();
      for (String propertyName : entry.getValue().keySet()) {
        boolean matchedHost = false;

        Map<String, String> typeProperties = properties.get(type);
        if (typeProperties != null && typeProperties.containsKey(propertyName)) {
          String propValue = typeProperties.get(propertyName);

          for (HostGroupInfo groupInfo : clusterTopology.getHostGroupInfo().values()) {
            Collection<String> hosts = groupInfo.getHostNames();
            for (String host : hosts) {
              //todo: need to use regular expression to avoid matching a host which is a superset.
              if (propValue.contains(host)) {
                matchedHost = true;
                configuration.setProperty(type, propertyName,
                    propValue.replace(host, "%HOSTGROUP::" + groupInfo.getHostGroupName() + "%"));
                break;
              }
            }
            if (matchedHost) {
              break;
            }
          }
          // remove properties that do not contain hostnames,
          // except in the case of HA-related properties, that
          // can contain nameservice references instead of hostnames (Fix for Bug AMBARI-7458).
          // also will not remove properties that reference the special 0.0.0.0 network
          // address or properties with undefined hosts
          if (! matchedHost &&
              ! isNameServiceProperty(propertyName) &&
              ! isSpecialNetworkAddress(propValue)  &&
              ! isUndefinedAddress(propValue) &&
              ! isPlaceholder(propValue)) {

            configuration.removeProperty(type, propertyName);
          }
        }
      }
    }
  }

  /**
   * Determine if a property is a placeholder
   *
   * @param propertyValue  property value
   *
   * @return true if the property has format "{{%s}}"
   */
  private static boolean isPlaceholder(String propertyValue) {
    return PLACEHOLDER.matcher(propertyValue).find();
  }

  /**
   * Determines if a given property name's value can include
   *   nameservice references instead of host names.
   *
   * @param propertyName name of the property
   *
   * @return true if this property can support using nameservice names
   *         false if this property cannot support using nameservice names
   */
  private static boolean isNameServiceProperty(String propertyName) {
    return configPropertiesWithHASupport.contains(propertyName);
  }

  /**
   * Queries a property value to determine if the value contains
   *   a host address with all zeros (0.0.0.0).  This is a special
   *   address that signifies that the service is available on
   *   all network interfaces on a given machine.
   *
   * @param propertyValue the property value to inspect
   *
   * @return true if the 0.0.0.0 address is included in this string
   *         false if the 0.0.0.0 address is not included in this string
   */
  private static boolean isSpecialNetworkAddress(String propertyValue) {
    return propertyValue.contains(BIND_ALL_IP_ADDRESS);
  }

  /**
   * Determine if a property has an undefined host.
   *
   * @param propertyValue  property value
   *
   * @return true if the property value contains "undefined"
   */
  private static boolean isUndefinedAddress(String propertyValue) {
    return propertyValue.contains("undefined");
  }

  /**
   * Update multi host topology configuration properties for blueprint export.
   *
   * @param updaters       registered updaters
   * @param configuration  configuration being processed
   */
  private void doMultiHostExportUpdate(Map<String, Map<String, PropertyUpdater>> updaters, Configuration configuration) {
    Map<String, Map<String, String>> properties = configuration.getFullProperties();
    for (Map.Entry<String, Map<String, PropertyUpdater>> entry : updaters.entrySet()) {
      String type = entry.getKey();
      for (String propertyName : entry.getValue().keySet()) {
        Map<String, String> typeProperties = properties.get(type);
        if (typeProperties != null && typeProperties.containsKey(propertyName)) {
          String propValue = typeProperties.get(propertyName);
          for (HostGroupInfo groupInfo : clusterTopology.getHostGroupInfo().values()) {
            Collection<String> hosts = groupInfo.getHostNames();
            for (String host : hosts) {
              propValue = propValue.replaceAll(host + "\\b", "%HOSTGROUP::" +
                  groupInfo.getHostGroupName() + "%");
            }
          }
          Collection<String> addedGroups = new HashSet<>();
          String[] toks = propValue.split(",");
          boolean inBrackets = propValue.startsWith("[");

          StringBuilder sb = new StringBuilder();
          if (inBrackets) {
            sb.append('[');
          }
          boolean firstTok = true;
          for (String tok : toks) {
            tok = tok.replaceAll("[\\[\\]]", "");

            if (addedGroups.add(tok)) {
              if (! firstTok) {
                sb.append(',');
              }
              sb.append(tok);
            }
            firstTok = false;
          }

          if (inBrackets) {
            sb.append(']');
          }
          configuration.setProperty(type, propertyName, sb.toString());
        }
      }
    }
  }

  /**
   * Convert a property value which includes a host group topology token to a physical host.
   *
   *
   * @param val       value to be converted
   * @param topology  cluster topology
   *
   * @return updated value with physical host name
   */
  //todo: replace this with parseHostGroupToken which would return a hostgroup or null
  private static Collection<String> getHostStrings(String val, ClusterTopology topology) {

    Collection<String> hosts = new LinkedHashSet<>();
    Matcher m = HOSTGROUP_PORT_REGEX.matcher(val);
    while (m.find()) {
      String groupName = m.group(1);
      String port = m.group(2);

      HostGroupInfo hostGroupInfo = topology.getHostGroupInfo().get(groupName);
      if (hostGroupInfo == null) {
        throw new IllegalArgumentException(
            "Unable to match blueprint host group token to a host group: " + groupName);
      }

      for (String host : hostGroupInfo.getHostNames()) {
        if (port != null) {
          host += ":" + port;
        }
        hosts.add(host);
      }
    }
    return hosts;
  }

  /**
   * Convenience method for splitting out the HA-related properties, while
   *   also removing leading/trailing whitespace.
   *
   * @param propertyName property name to parse
   *
   * @return an array of Strings that represent the comma-separated
   *         elements in this property
   */
  private static String[] splitAndTrimStrings(String propertyName) {
<<<<<<< HEAD
    List<String> namesWithoutWhitespace = new LinkedList<>();
    for (String service : propertyName.split(",")) {
      namesWithoutWhitespace.add(service.trim());
    }
=======
    if(propertyName != null) {
      List<String> namesWithoutWhitespace = new LinkedList<>();
      for (String service : propertyName.split(",")) {
        namesWithoutWhitespace.add(service.trim());
      }
>>>>>>> 9d802b7c

      return namesWithoutWhitespace.toArray(new String[namesWithoutWhitespace.size()]);
    } else {
      return new String[0];
    }
  }

  /**
   * Update non topology related configuration properties for blueprint export.
   *
   * @param updaters       registered non topology updaters
   * @param configuration  configuration being processed
   */
  private void doNonTopologyUpdate(Map<String, Map<String, PropertyUpdater>> updaters, Configuration configuration) {
    Map<String, Map<String, String>> properties = configuration.getFullProperties();
    for (Map.Entry<String, Map<String, PropertyUpdater>> entry : updaters.entrySet()) {
      String type = entry.getKey();
      for (String propertyName : entry.getValue().keySet()) {
        NonTopologyUpdater npu = (NonTopologyUpdater) entry.getValue().get(propertyName);
        Map<String, String> typeProperties = properties.get(type);

        if (typeProperties != null && typeProperties.containsKey(propertyName)) {
          String newValue = npu.updateForBlueprintExport(propertyName, typeProperties.get(propertyName), properties, clusterTopology);
          configuration.setProperty(type, propertyName, newValue);
        }
      }
    }
  }

  /**
   * Provides functionality to update a property value.
   */
  public interface PropertyUpdater {
    /**
     * Update a property value.
     *
     * @param propertyName    property name
     * @param origValue       original value of property
     * @param properties      all properties
     * @param topology        cluster topology
     *
     * @return new property value
     */
    String updateForClusterCreate(String propertyName,
                                         String origValue,
                                         Map<String, Map<String, String>> properties,
                                         ClusterTopology topology);

    /**
     * Determine the required host groups for the provided property.
     *
     * @param propertyName    property name
     * @param origValue       original value of property
     * @param properties      all properties
     * @param topology        cluster topology
     *
     * @return new property value
     */
    Collection<String> getRequiredHostGroups(String propertyName,
                                             String origValue,
                                             Map<String, Map<String, String>> properties,
                                             ClusterTopology topology);
  }

  /**
   * Topology based updater which replaces the original host name of a property with the host name
   * which runs the associated (master) component in the new cluster.
   */
  private static class SingleHostTopologyUpdater implements PropertyUpdater {
    /**
     * Component name
     */
    private final String component;

    /**
     * Constructor.
     *
     * @param component  component name associated with the property
     */
    public SingleHostTopologyUpdater(String component) {
      this.component = component;
    }

    /**
     * Update the property with the new host name which runs the associated component.
     *
     * @param propertyName  name of property
     * @param origValue     original value of property
     * @param properties    all properties
     * @param topology      cluster topology
     *
     * @return updated property value with old host name replaced by new host name
     */
    @Override
    public String updateForClusterCreate(String propertyName,
                                         String origValue,
                                         Map<String, Map<String, String>> properties,
                                         ClusterTopology topology)  {

      //todo: getHostStrings
      Matcher m = HostGroup.HOSTGROUP_REGEX.matcher(origValue);
      if (m.find()) {
        String hostGroupName = m.group(1);

        HostGroupInfo groupInfo = topology.getHostGroupInfo().get(hostGroupName);
        if (groupInfo == null) {
          //todo: this should be validated in configuration validation
          throw new RuntimeException(
              "Encountered a host group token in configuration which couldn't be matched to a host group: "
              + hostGroupName);
        }

        //todo: warn if > hosts
        return origValue.replace(m.group(0), groupInfo.getHostNames().iterator().next());
      } else {
        int matchingGroupCount = topology.getHostGroupsForComponent(component).size();
        if (matchingGroupCount == 1) {
          //todo: warn if > 1 hosts
          return replacePropertyValue(origValue,
              topology.getHostAssignmentsForComponent(component).iterator().next(), properties);
        } else {
          //todo: extract all hard coded HA logic
          Cardinality cardinality = topology.getBlueprint().getStack().getCardinality(component);
          // if no matching host groups are found for a component whose configuration
          // is handled by this updater, check the stack first to determine if
          // zero is a valid cardinality for this component.  This is necessary
          // in the case of a component in "technical preview" status, since it
          // may be valid to have 0 or 1 instances of such a component in the cluster
          if (matchingGroupCount == 0 && cardinality.isValidCount(0)) {
            return origValue;
          } else {
            if (topology.isNameNodeHAEnabled() && isComponentNameNode() && (matchingGroupCount == 2)) {
              // if this is the defaultFS property, it should reflect the nameservice name,
              // rather than a hostname (used in non-HA scenarios)
              if (properties.containsKey("core-site") && properties.get("core-site").get("fs.defaultFS").equals(origValue)) {
                return origValue;
              }

              if (properties.containsKey("hbase-site") && properties.get("hbase-site").get("hbase.rootdir").equals(origValue)) {
                // hbase-site's reference to the namenode is handled differently in HA mode, since the
                // reference must point to the logical nameservice, rather than an individual namenode
                return origValue;
              }

              if (properties.containsKey("accumulo-site") && properties.get("accumulo-site").get("instance.volumes").equals(origValue)) {
                // accumulo-site's reference to the namenode is handled differently in HA mode, since the
                // reference must point to the logical nameservice, rather than an individual namenode
                return origValue;
              }

              if (!origValue.contains("localhost")) {
                // if this NameNode HA property is a FDQN, then simply return it
                return origValue;
              }

            }

            if (topology.isNameNodeHAEnabled() && isComponentSecondaryNameNode() && (matchingGroupCount == 0)) {
              // if HDFS HA is enabled, then no replacement is necessary for properties that refer to the SECONDARY_NAMENODE
              // eventually this type of information should be encoded in the stacks
              return origValue;
            }

            if (topology.isYarnResourceManagerHAEnabled() && isComponentResourceManager() && (matchingGroupCount == 2)) {
              if (!origValue.contains("localhost")) {
                // if this Yarn property is a FQDN, then simply return it
                return origValue;
              }
            }

            if ((isOozieServerHAEnabled(properties)) && isComponentOozieServer() && (matchingGroupCount > 1))     {
              if (!origValue.contains("localhost")) {
                // if this Oozie property is a FQDN, then simply return it
                return origValue;
              }
            }

            if ((isHiveServerHAEnabled(properties)) && isComponentHiveServer() && (matchingGroupCount > 1)) {
              if (!origValue.contains("localhost")) {
                // if this Hive property is a FQDN, then simply return it
                return origValue;
              }
            }

            if ((isComponentHiveMetaStoreServer()) && matchingGroupCount > 1) {
              if (!origValue.contains("localhost")) {
                // if this Hive MetaStore property is a FQDN, then simply return it
                return origValue;
              }
            }

            if (isRangerAdmin() && matchingGroupCount > 1) {
              if (origValue != null && !origValue.contains("localhost")) {
                // if this Ranger admin property is a FQDN then simply return it
                return origValue;
              }
            }

            if ((isComponentAppTimelineServer() || isComponentHistoryServer()) &&
              (matchingGroupCount > 1 && origValue != null && !origValue.contains("localhost"))) {
                // in case of multiple component instances of AppTimelineServer or History Server leave custom value
                // if set
                return origValue;
            }

            throw new IllegalArgumentException(
                String.format("Unable to update configuration property '%s' with topology information. " +
                    "Component '%s' is mapped to an invalid number of hosts '%s'.", propertyName, component, matchingGroupCount));
          }
        }
      }
    }

    public String replacePropertyValue(String origValue, String host, Map<String, Map<String, String>> properties) {
      return origValue.replace("localhost", host);
    }

    @Override
    public Collection<String> getRequiredHostGroups(String propertyName,
                                                    String origValue,
                                                    Map<String, Map<String, String>> properties,
                                                    ClusterTopology topology) {
      //todo: getHostStrings
      Matcher m = HostGroup.HOSTGROUP_REGEX.matcher(origValue);
      if (m.find()) {
        String hostGroupName = m.group(1);
        return Collections.singleton(hostGroupName);
      } else {
        Collection<String> matchingGroups = topology.getHostGroupsForComponent(component);
        int matchingGroupCount = matchingGroups.size();
        if (matchingGroupCount != 0) {
          return new HashSet<>(matchingGroups);
        } else {
          Cardinality cardinality = topology.getBlueprint().getStack().getCardinality(component);
          // if no matching host groups are found for a component whose configuration
          // is handled by this updater, return an empty set
          if (! cardinality.isValidCount(0)) {
            LOG.warn("The property '{}' is associated with the component '{}' which isn't mapped to any host group. " +
                    "This may affect configuration topology resolution.", propertyName, component);
          }
          return Collections.emptySet();
        }
      }
    }

    /**
     * Utility method to determine if the component associated with this updater
     * instance is an HDFS NameNode
     *
     * @return true if the component associated is a NameNode
     *         false if the component is not a NameNode
     */
    private boolean isComponentNameNode() {
      return component.equals("NAMENODE");
    }


    /**
     * Utility method to determine if the component associated with this updater
     * instance is an HDFS Secondary NameNode
     *
     * @return true if the component associated is a Secondary NameNode
     *         false if the component is not a Secondary NameNode
     */
    private boolean isComponentSecondaryNameNode() {
      return component.equals("SECONDARY_NAMENODE");
    }

    /**
     * Utility method to determine if the component associated with this updater
     * instance is a Yarn ResourceManager
     *
     * @return true if the component associated is a Yarn ResourceManager
     *         false if the component is not a Yarn ResourceManager
     */
    private boolean isComponentResourceManager() {
      return component.equals("RESOURCEMANAGER");
    }

    /**
     * Utility method to determine if the component associated with this updater
     * instance is an Oozie Server
     *
     * @return true if the component associated is an Oozie Server
     *         false if the component is not an Oozie Server
     */
    private boolean isComponentOozieServer() {
      return component.equals("OOZIE_SERVER");
    }

    /**
     * Utility method to determine if the component associated with this updater
     * instance is a Hive Server
     *
     * @return true if the component associated is a Hive Server
     *         false if the component is not a Hive Server
     */
    private boolean isComponentHiveServer() {
      return component.equals("HIVE_SERVER");
    }

    /**
     * Utility method to determine if the component associated with this updater
     * instance is a Hive MetaStore Server
     *
     * @return true if the component associated is a Hive MetaStore Server
     *         false if the component is not a Hive MetaStore Server
     */
    private boolean isComponentHiveMetaStoreServer() {
      return component.equals("HIVE_METASTORE");
    }

    /**
     * Utility method to determine if the component associated with this updater
     * instance is Ranger Admin
     *
     * @return true if the component associated is Ranger Admin
     *         false if the component is not Ranger Admin
     */
    private boolean isRangerAdmin() {
      return component.equals("RANGER_ADMIN");
    }


    /**
     * Utility method to determine if the component associated with this updater
     * instance is a History Server
     *
     * @return true if the component associated is a History Server
     *         false if the component is not a History Server
     */
    private boolean isComponentHistoryServer() {
      return component.equals("HISTORYSERVER");
    }


    /**
     * Utility method to determine if the component associated with this updater
     * instance is a AppTimeline Server
     *
     * @return true if the component associated is a AppTimeline Server
     *         false if the component is not a AppTimeline Server
     */
    private boolean isComponentAppTimelineServer() {
      return component.equals("APP_TIMELINE_SERVER");
    }


    /**
     * Provides access to the name of the component associated
     *   with this updater instance.
     *
     * @return component name for this updater
     */
    public String getComponentName() {
      return component;
    }
  }

  /**
   * Extension of SingleHostTopologyUpdater that supports the
   * notion of an optional service.  An example: the Storm
   * service has config properties that require the location
   * of the Ganglia server when Ganglia is deployed, but Storm
   * should also start properly without Ganglia.
   *
   * This updater detects the case when the specified component
   * is not found, and returns the original property value.
   *
   */
  private static class OptionalSingleHostTopologyUpdater extends SingleHostTopologyUpdater {

    public OptionalSingleHostTopologyUpdater(String component) {
      super(component);
    }

    @Override
    public String updateForClusterCreate(String propertyName,
                                         String origValue,
                                         Map<String, Map<String, String>> properties,
                                         ClusterTopology topology) {
      try {
        return super.updateForClusterCreate(propertyName, origValue, properties, topology);
      } catch (IllegalArgumentException illegalArgumentException) {
        // return the original value, since the optional component is not available in this cluster
        return origValue;
      }
    }

    @Override
    public Collection<String> getRequiredHostGroups(String propertyName,
                                                    String origValue,
                                                    Map<String, Map<String, String>> properties,
                                                    ClusterTopology topology) {

      try {
        return super.getRequiredHostGroups(propertyName, origValue, properties, topology);
      } catch (IllegalArgumentException e) {
        return Collections.emptySet();
      }
    }
  }

  /**
   * Topology based updater which replaces the original host name of a database property with the host name
   * where the DB is deployed in the new cluster.  If an existing database is specified, the original property
   * value is returned.
   */
  private static class DBTopologyUpdater extends SingleHostTopologyUpdater {
    /**
     * Property type (global, core-site ...) for property which is used to determine if DB is external.
     */
    private final String configPropertyType;

    /**
     * Name of property which is used to determine if DB is new or existing (exernal).
     */
    private final String conditionalPropertyName;

    /**
     * Constructor.
     *
     * @param component                component to get hot name if new DB
     * @param conditionalPropertyType  config type of property used to determine if DB is external
     * @param conditionalPropertyName  name of property which is used to determine if DB is external
     */
    private DBTopologyUpdater(String component, String conditionalPropertyType,
                              String conditionalPropertyName) {
      super(component);
      configPropertyType = conditionalPropertyType;
      this.conditionalPropertyName = conditionalPropertyName;
    }

    /**
     * If database is a new managed database, update the property with the new host name which
     * runs the associated component.  If the database is external (non-managed), return the
     * original value.
     *
     * @param propertyName  property name
     * @param origValue     original value of property
     * @param properties    all properties
     * @param topology      cluster topology
     *
     * @return updated property value with old host name replaced by new host name or original value
     *         if the database is external
     */
    @Override

    public String updateForClusterCreate(String propertyName,
                                         String origValue,
                                         Map<String, Map<String, String>> properties,
                                         ClusterTopology topology) {

      if (isDatabaseManaged(properties)) {
        return super.updateForClusterCreate(propertyName, origValue, properties, topology);
      } else {
        return origValue;
      }
    }

    @Override
    public Collection<String> getRequiredHostGroups(String propertyName,
                                                    String origValue,
                                                    Map<String, Map<String, String>> properties,
                                                    ClusterTopology topology) {
      if (isDatabaseManaged(properties)) {
        return super.getRequiredHostGroups(propertyName, origValue, properties, topology);
      } else {
        return Collections.emptySet();
      }
    }

    /**
     * Determine if database is managed, meaning that it is a component in the cluster topology.
     *
     * @return true if the DB is managed; false otherwise
     */
    private boolean isDatabaseManaged(Map<String, Map<String, String>> properties) {
      // conditional property should always exist since it is required to be specified in the stack
      return properties.get(configPropertyType).
          get(conditionalPropertyName).startsWith("New");
    }
  }

  /**
   * Topology based updater which replaces original host names (possibly more than one) contained in a property
   * value with the host names which runs the associated component in the new cluster.
   */
  protected static class MultipleHostTopologyUpdater implements PropertyUpdater {

    private static final Character DEFAULT_SEPARATOR = ',';

    /**
     * Component name
     */
    private final String component;

    /**
     * Separator for multiple property values
     */
    private final Character separator;

    /**
     * Flag to determine if a URL scheme detected as
     * a prefix in the property should be repeated across
     * all hosts in the property
     */
    private final boolean usePrefixForEachHost;

    private final boolean useSuffixForEachHost;

    private final boolean usePortForEachHost;

    /**
     * Constructor.
     *
     * @param component  component name associated with the property
     */
    public MultipleHostTopologyUpdater(String component) {
      this(component, DEFAULT_SEPARATOR, false, false, true);
    }

    /**
     * Constructor
     *
     * @param component component name associated with this property
     * @param separator the separator character to use when multiple hosts
     *                  are specified in a property or URL
     */
    public MultipleHostTopologyUpdater(String component, Character separator, boolean usePrefixForEachHost, boolean useSuffixForEachHost, boolean usePortForEachHost) {
      this.component = component;
      this.separator = separator;
      this.usePrefixForEachHost = usePrefixForEachHost;
      this.useSuffixForEachHost = useSuffixForEachHost;
      this.usePortForEachHost = usePortForEachHost;
    }

    /**
     * Update all host names included in the original property value with new host names which run the associated
     * component.
     *
     * @param propertyName property name
     * @param origValue    original value of property
     * @param properties   all properties
     * @param topology     cluster topology
     * @return updated property value with old host names replaced by new host names
     */
    @Override
    public String updateForClusterCreate(String propertyName,
                                         String origValue,
                                         Map<String, Map<String, String>> properties,
                                         ClusterTopology topology) {

      StringBuilder sb = new StringBuilder();

      if (!origValue.contains("%HOSTGROUP") && (!origValue.contains("localhost"))) {
        // this property must contain FQDNs specified directly by the user
        // of the Blueprint, so the processor should not attempt to update them
        return origValue;
      }

      Collection<String> hostStrings = getHostStrings(origValue, topology);
      hostStrings.addAll(getHostStringsFromLocalhost(origValue, topology));

      return resolveHostGroupPlaceholder(origValue, hostStrings);
    }

    /**
     * Gets the prefix for hosts
     * @param value property value
     * @return prefix
     */
    private String getPrefix(String value) {
      Matcher localhostMatcher = LOCALHOST_PORT_REGEX.matcher(value);
      Matcher hostGroupMatcher = HOSTGROUP_PORT_REGEX.matcher(value);
      String prefixCandidate = null;

      if(localhostMatcher.find()) {
        prefixCandidate = value.substring(0,localhostMatcher.start());
      } else if(hostGroupMatcher.find()) {
        prefixCandidate = value.substring(0,hostGroupMatcher.start());
      } else {
        return prefixCandidate;
      }

      // remove YAML array notation
      if(prefixCandidate.startsWith("[")) {
        prefixCandidate = prefixCandidate.substring(1);
      }
      // remove YAML string notation
      if(prefixCandidate.startsWith("'")) {
        prefixCandidate = prefixCandidate.substring(1);
      }

      return prefixCandidate;
    }

    /**
     * Gets the suffix for hosts
     * @param value property value
     * @return suffix
     */
    private String getSuffix(String value) {
      Matcher localhostMatcher = LOCALHOST_PORT_REGEX.matcher(value);
      Matcher hostGroupMatcher = HOSTGROUP_PORT_REGEX.matcher(value);


      Matcher activeMatcher = null;

      if(localhostMatcher.find()) {
        activeMatcher = localhostMatcher;
      } else if(hostGroupMatcher.find()) {
        activeMatcher = hostGroupMatcher;
      } else {
        return null;
      }

      String suffixCandidate = null;
      int indexOfEnd;
      do {
        indexOfEnd = activeMatcher.end();
      } while (activeMatcher.find());
      suffixCandidate = value.substring(indexOfEnd);

      // remove YAML array notation
      if(suffixCandidate.endsWith("]")) {
        suffixCandidate = suffixCandidate.substring(0, suffixCandidate.length()-1);
      }
      // remove YAML string notation
      if(suffixCandidate.endsWith("'")) {
        suffixCandidate = suffixCandidate.substring(0, suffixCandidate.length()-1);
      }

      return suffixCandidate;
    }

    /**
     * Resolves localhost value to "host:port" elements (port is optional)
     * @param origValue property value
     * @param topology cluster topology
     * @return list of hosts that have the given components
     */
    private Collection<String> getHostStringsFromLocalhost(String origValue, ClusterTopology topology) {
      Set<String> hostStrings = new HashSet<>();
      if(origValue.contains("localhost")) {
        Matcher localhostMatcher = LOCALHOST_PORT_REGEX.matcher(origValue);
        String port = null;
        if(localhostMatcher.find()) {
          port = calculatePort(localhostMatcher.group());
        }
        for (String host : topology.getHostAssignmentsForComponent(component)) {
          if (port != null) {
            host += ":" + port;
          }
          hostStrings.add(host);
        }
      }
      return hostStrings;
    }

    /**
     * Resolves the host group place holders in the passed in original value.
     * @param originalValue The original value containing the place holders to be resolved.
     * @param hostStrings The collection of host names that are mapped to the host groups to be resolved
     * @return The new value with place holders resolved.
     */
    protected String resolveHostGroupPlaceholder(String originalValue, Collection<String> hostStrings) {
      String prefix = getPrefix(originalValue);
      String suffix = getSuffix(originalValue);
      String port = removePorts(hostStrings);

      String sep = (useSuffixForEachHost ? suffix : "") + separator + (usePrefixForEachHost ? prefix : "");
      String combinedHosts = (usePrefixForEachHost ? prefix : "") + StringUtils.join(hostStrings, sep);

      return (usePrefixForEachHost ? "" : prefix) + combinedHosts + (usePortForEachHost || port == null ? "" : ":" + port) + suffix;
    }

    /**
     * Removes "port" part of the hosts and returns it
     * @param hostStrings list of "host:port" strings (port is optional)
     * @return the port
     */
    private String removePorts(Collection<String> hostStrings) {
      String port = null;
      if(!usePortForEachHost && !hostStrings.isEmpty()) {
        Set<String> temp = new HashSet<>();

        // extract port
        Iterator<String> i = hostStrings.iterator();
        do {
          port = calculatePort(i.next());
        } while (i.hasNext() && port == null);

        // update hosts
        if(port != null) {
          for(String host : hostStrings) {
            temp.add(host.replace(":"+port,""));
          }
        }
        hostStrings.clear();
        hostStrings.addAll(temp);
      }
      return port;
    }

    private static String calculatePort(String origValue) {
      if (origValue.contains(":")) {
        //todo: currently assuming all hosts are using same port
        return origValue.substring(origValue.indexOf(":") + 1);
      }

      return null;
    }

    @Override
    public Collection<String> getRequiredHostGroups(String propertyName,
                                                    String origValue,
                                                    Map<String, Map<String, String>> properties,
                                                    ClusterTopology topology) {

      Collection<String> requiredHostGroups = new HashSet<>();

      // add all host groups specified in host group tokens
      Matcher m = HOSTGROUP_PORT_REGEX.matcher(origValue);
      while (m.find()) {
        String groupName = m.group(1);

        if (!topology.getBlueprint().getHostGroups().containsKey(groupName)) {
          throw new IllegalArgumentException(
              "Unable to match blueprint host group token to a host group: " + groupName);
        }
        requiredHostGroups.add(groupName);
      }

      //todo: for now assuming that we will either have HG tokens or standard replacement but not both
      //todo: as is done in updateForClusterCreate
      if (requiredHostGroups.isEmpty()) {
        requiredHostGroups.addAll(topology.getHostGroupsForComponent(component));
      }

      return requiredHostGroups;
    }
  }

  /**
   * Class to facilitate special formatting needs of property values.
   */
  private abstract static class AbstractPropertyValueDecorator implements PropertyUpdater {
    PropertyUpdater propertyUpdater;

    /**
     * Constructor.
     *
     * @param propertyUpdater  wrapped updater
     */
    public AbstractPropertyValueDecorator(PropertyUpdater propertyUpdater) {
      this.propertyUpdater = propertyUpdater;
    }

    /**
     * Return decorated form of the updated input property value.
     *
     * @param propertyName  property name
     * @param origValue     original value of property
     * @param properties    all properties
     * @param topology      cluster topology
     *
     * @return Formatted output string
     */
    @Override
    public String updateForClusterCreate(String propertyName,
                                         String origValue,
                                         Map<String, Map<String, String>> properties,
                                         ClusterTopology topology) {

      // return customer-supplied properties without updating them
      if (isFQDNValue(origValue)) {
        return origValue;
      }

      return doFormat(propertyUpdater.updateForClusterCreate(propertyName, origValue, properties, topology));
    }

    /**
     * Transform input string to required output format.
     *
     * @param originalValue  original value of property
     *
     * @return formatted output string
     */
    public abstract String doFormat(String originalValue);

    @Override
    public Collection<String> getRequiredHostGroups(String propertyName,
                                                    String origValue,
                                                    Map<String, Map<String, String>> properties,
                                                    ClusterTopology topology) {

      return propertyUpdater.getRequiredHostGroups(propertyName, origValue, properties, topology);
    }

    /**
     * Convenience method to determine if a property value is a
     * customer-specified FQDN.
     *
     * @param value property value to examine
     * @return true if the property represents an FQDN value
     *         false if the property does not represent an FQDN value
     */
    public boolean isFQDNValue(String value) {
      return !value.contains("%HOSTGROUP") &&
            !value.contains("localhost");
    }
  }

  /**
   * Return properties of the form ['value']
   */
   static class YamlMultiValuePropertyDecorator extends AbstractPropertyValueDecorator {

    // currently, only plain and single-quoted Yaml flows are supported by this updater
    enum FlowStyle {
      SINGLE_QUOTED,
      PLAIN
    }

    /**
     * Regexp to extract the inner part of a string enclosed in []
     */
    private static Pattern REGEX_IN_BRACKETS = Pattern.compile("\\s*\\[(?<INNER>.*)\\]\\s*");
    /**
     * Regexp to extract the inner part of a string enclosed in ''
     */
    private static Pattern REGEX_IN_QUOTES = Pattern.compile("\\s*'(?<INNER>.*)'\\s*");

    private final FlowStyle flowStyle;

    public YamlMultiValuePropertyDecorator(PropertyUpdater propertyUpdater) {
      // single-quote style is considered default by this updater
      this(propertyUpdater, FlowStyle.SINGLE_QUOTED);
    }

    protected YamlMultiValuePropertyDecorator(PropertyUpdater propertyUpdater, FlowStyle flowStyle) {
      super(propertyUpdater);
      this.flowStyle = flowStyle;
    }

    /**
     * Format input String of the form, str1,str2 to ['str1','str2']
     * If the input string is already surrounded by [] ignore those
     * and process the part from within the square brackets.
     * @param origValue  input string
     *
     * @return formatted string
     */
    @Override
    public String doFormat(String origValue) {
      StringBuilder sb = new StringBuilder();

      Matcher m = REGEX_IN_BRACKETS.matcher(origValue);
      if (m.matches()) {
        origValue = m.group("INNER");
      }

      if (origValue != null) {
        sb.append("[");
        boolean isFirst = true;
        for (String value : origValue.split(",")) {

          m = REGEX_IN_QUOTES.matcher(value);
          if (m.matches()) {
            value = m.group("INNER");
          }

          if (!isFirst) {
            sb.append(",");
          } else {
            isFirst = false;
          }

          if (flowStyle == FlowStyle.SINGLE_QUOTED) {
            sb.append("'");
          }

          sb.append(value);

          if (flowStyle == FlowStyle.SINGLE_QUOTED) {
            sb.append("'");
          }

        }
        sb.append("]");
      }
      return sb.toString();
    }
  }

  /**
   * PropertyUpdater implementation that will always return the original
   *   value for the updateForClusterCreate() method.
   *   This updater type should only be used in cases where a given
   *   property requires no updates, but may need to be considered
   *   during the Blueprint export process.
   */
  private static class OriginalValuePropertyUpdater implements PropertyUpdater {

    @Override
    public String updateForClusterCreate(String propertyName,
                                         String origValue,
                                         Map<String, Map<String, String>> properties,
                                         ClusterTopology topology) {
      // always return the original value, since these properties do not require update handling
      return origValue;
    }

    @Override
    public Collection<String> getRequiredHostGroups(String propertyName,
                                                    String origValue,
                                                    Map<String, Map<String, String>> properties,
                                                    ClusterTopology topology) {

      return Collections.emptySet();
    }
  }

  /**
   * Custom PropertyUpdater that handles the parsing and updating of the
   * "templeton.hive.properties" configuration property for WebHCat.
   * This particular configuration property uses a format of
   * comma-separated key/value pairs.  The Values in the case of the
   * hive.metastores.uri property can also contain commas, and so character
   * escaping with a backslash (\) must take place during substitution.
   *
   */
  private static class TempletonHivePropertyUpdater implements PropertyUpdater {

    private Map<String, PropertyUpdater> mapOfKeysToUpdaters =
      new HashMap<>();

    TempletonHivePropertyUpdater() {
      // the only known property that requires hostname substitution is hive.metastore.uris,
      // but this updater should be flexible enough for other properties in the future.
      mapOfKeysToUpdaters.put("hive.metastore.uris", new MultipleHostTopologyUpdater("HIVE_METASTORE", ',', true, false, true));
    }

    @Override
    public String updateForClusterCreate(String propertyName,
                                         String origValue,
                                         Map<String, Map<String, String>> properties,
                                         ClusterTopology topology) {

      // short-circuit out any custom property values defined by the deployer
      if (!origValue.contains("%HOSTGROUP") &&
        (!origValue.contains("localhost"))) {
        // this property must contain FQDNs specified directly by the user
        // of the Blueprint, so the processor should not attempt to update them
        return origValue;
      }

      StringBuilder updatedResult = new StringBuilder();
      // split out the key/value pairs
      String[] keyValuePairs = origValue.split(",");
      boolean firstValue = true;
      for (String keyValuePair : keyValuePairs) {
        keyValuePair = keyValuePair.trim();
        if (!firstValue) {
          updatedResult.append(",");
        } else {
          firstValue = false;
        }

        String key = keyValuePair.split("=")[0].trim();
        if (mapOfKeysToUpdaters.containsKey(key)) {
          String result = mapOfKeysToUpdaters.get(key).updateForClusterCreate(
              key, keyValuePair.split("=")[1].trim(), properties, topology);
          // append the internal property result, escape out any commas in the internal property,
          // this is required due to the specific syntax of templeton.hive.properties
          updatedResult.append(key);
          updatedResult.append("=");
          updatedResult.append(result.replaceAll(",", Matcher.quoteReplacement("\\,")));
        } else {
          updatedResult.append(keyValuePair);
        }
      }

      return updatedResult.toString();
    }

    @Override
    public Collection<String> getRequiredHostGroups(String propertyName,
                                                    String origValue,
                                                    Map<String, Map<String, String>> properties,
                                                    ClusterTopology topology) {

      // short-circuit out any custom property values defined by the deployer
      if (!origValue.contains("%HOSTGROUP") &&
          (!origValue.contains("localhost"))) {
        // this property must contain FQDNs specified directly by the user
        // of the Blueprint, so the processor should not attempt to update them
        return Collections.emptySet();
      }

      Collection<String> requiredGroups = new HashSet<>();
      // split out the key/value pairs
      String[] keyValuePairs = origValue.split(",");
      for (String keyValuePair : keyValuePairs) {
        String key = keyValuePair.split("=")[0];
        if (mapOfKeysToUpdaters.containsKey(key)) {
          requiredGroups.addAll(mapOfKeysToUpdaters.get(key).getRequiredHostGroups(
              propertyName, keyValuePair.split("=")[1], properties, topology));
        }
      }
      return requiredGroups;
    }
  }

  /**
   * A topology independent updater which provides a default implementation of getRequiredHostGroups
   * since no topology related information is required by the updater.
   */
  private static abstract class NonTopologyUpdater implements PropertyUpdater {
    @Override
    public Collection<String> getRequiredHostGroups(String propertyName,
                                                    String origValue,
                                                    Map<String, Map<String, String>> properties,
                                                    ClusterTopology topology) {
      return Collections.emptyList();
    }

    public String updateForBlueprintExport(String propertyName,
                                           String origValue,
                                           Map<String, Map<String, String>> properties,
                                           ClusterTopology topology) {
      return origValue;
    }
  }


  // Register updaters for configuration properties.
  static {

    allUpdaters.add(singleHostTopologyUpdaters);
    allUpdaters.add(multiHostTopologyUpdaters);
    allUpdaters.add(dbHostTopologyUpdaters);
    allUpdaters.add(mPropertyUpdaters);
    allUpdaters.add(nonTopologyUpdaters);

    Map<String, PropertyUpdater> amsSiteMap = new HashMap<>();
    Map<String, PropertyUpdater> hdfsSiteMap = new HashMap<>();
    Map<String, PropertyUpdater> mapredSiteMap = new HashMap<>();
    Map<String, PropertyUpdater> coreSiteMap = new HashMap<>();
    Map<String, PropertyUpdater> hbaseSiteMap = new HashMap<>();
    Map<String, PropertyUpdater> yarnSiteMap = new HashMap<>();
    Map<String, PropertyUpdater> hiveSiteMap = new HashMap<>();
    Map<String, PropertyUpdater> hiveSiteNonTopologyMap = new HashMap<>();
    Map<String, PropertyUpdater> hiveEnvOriginalValueMap = new HashMap<>();
    Map<String, PropertyUpdater> oozieSiteOriginalValueMap = new HashMap<>();
    Map<String, PropertyUpdater> oozieSiteMap = new HashMap<>();
    Map<String, PropertyUpdater> stormSiteMap = new HashMap<>();
    Map<String, PropertyUpdater> stormSiteNonTopologyMap = new HashMap<>();
    Map<String, PropertyUpdater> accumuloSiteMap = new HashMap<>();
    Map<String, PropertyUpdater> falconStartupPropertiesMap = new HashMap<>();
    Map<String, PropertyUpdater> kafkaBrokerMap = new HashMap<>();
    Map<String, PropertyUpdater> kafkaBrokerNonTopologyMap = new HashMap<>();
    Map<String, PropertyUpdater> atlasPropsMap = new HashMap<>();
    Map<String, PropertyUpdater> mapredEnvMap = new HashMap<>();
    Map<String, PropertyUpdater> mHadoopEnvMap = new HashMap<>();
    Map<String, PropertyUpdater> shHadoopEnvMap = new HashMap<>();
    Map<String, PropertyUpdater> hbaseEnvMap = new HashMap<>();
    Map<String, PropertyUpdater> hiveEnvMap = new HashMap<>();
    Map<String, PropertyUpdater> hiveInteractiveEnvMap = new HashMap<>();
    Map<String, PropertyUpdater> hiveInteractiveSiteMap = new HashMap<>();
    Map<String, PropertyUpdater> oozieEnvMap = new HashMap<>();
    Map<String, PropertyUpdater> oozieEnvHeapSizeMap = new HashMap<>();
    Map<String, PropertyUpdater> multiWebhcatSiteMap = new HashMap<>();
    Map<String, PropertyUpdater> multiHbaseSiteMap = new HashMap<>();
    Map<String, PropertyUpdater> multiStormSiteMap = new HashMap<>();
    Map<String, PropertyUpdater> multiCoreSiteMap = new HashMap<>();
    Map<String, PropertyUpdater> multiHdfsSiteMap = new HashMap<>();
    Map<String, PropertyUpdater> multiHiveSiteMap = new HashMap<>();
    Map<String, PropertyUpdater> multiKafkaBrokerMap = new HashMap<>();
    Map<String, PropertyUpdater> multiSliderClientMap = new HashMap<>();
    Map<String, PropertyUpdater> multiYarnSiteMap = new HashMap<>();
    Map<String, PropertyUpdater> multiOozieSiteMap = new HashMap<>();
    Map<String, PropertyUpdater> multiAccumuloSiteMap = new HashMap<>();
    Map<String, PropertyUpdater> multiRangerKmsSiteMap = new HashMap<>();
    Map<String, PropertyUpdater> dbHiveSiteMap = new HashMap<>();
    Map<String, PropertyUpdater> rangerAdminPropsMap = new HashMap<>();
    Map<String, PropertyUpdater> rangerEnvPropsMap = new HashMap<>();
    Map<String, PropertyUpdater> rangerYarnAuditPropsMap = new HashMap<>();
    Map<String, PropertyUpdater> rangerHdfsAuditPropsMap = new HashMap<>();
    Map<String, PropertyUpdater> rangerHbaseAuditPropsMap = new HashMap<>();
    Map<String, PropertyUpdater> rangerHiveAuditPropsMap = new HashMap<>();
    Map<String, PropertyUpdater> rangerKnoxAuditPropsMap = new HashMap<>();
    Map<String, PropertyUpdater> rangerKafkaAuditPropsMap = new HashMap<>();
    Map<String, PropertyUpdater> rangerStormAuditPropsMap = new HashMap<>();
    Map<String, PropertyUpdater> rangerAtlasAuditPropsMap = new HashMap<>();
    Map<String, PropertyUpdater> hawqSiteMap = new HashMap<>();
    Map<String, PropertyUpdater> zookeeperEnvMap = new HashMap<>();

    singleHostTopologyUpdaters.put("ams-site", amsSiteMap);
    singleHostTopologyUpdaters.put("hdfs-site", hdfsSiteMap);
    singleHostTopologyUpdaters.put("mapred-site", mapredSiteMap);
    singleHostTopologyUpdaters.put("core-site", coreSiteMap);
    singleHostTopologyUpdaters.put("hbase-site", hbaseSiteMap);
    singleHostTopologyUpdaters.put("yarn-site", yarnSiteMap);
    singleHostTopologyUpdaters.put("hive-site", hiveSiteMap);
    singleHostTopologyUpdaters.put("hive-interactive-env", hiveInteractiveEnvMap);
    singleHostTopologyUpdaters.put("storm-site", stormSiteMap);
    singleHostTopologyUpdaters.put("accumulo-site", accumuloSiteMap);
    singleHostTopologyUpdaters.put("falcon-startup.properties", falconStartupPropertiesMap);
    singleHostTopologyUpdaters.put("hive-env", hiveEnvMap);
    singleHostTopologyUpdaters.put("oozie-env", oozieEnvMap);
    singleHostTopologyUpdaters.put("kafka-broker", kafkaBrokerMap);
    singleHostTopologyUpdaters.put("application-properties", atlasPropsMap);
    singleHostTopologyUpdaters.put("admin-properties", rangerAdminPropsMap);
    singleHostTopologyUpdaters.put("ranger-env", rangerEnvPropsMap);
    singleHostTopologyUpdaters.put("ranger-yarn-audit", rangerYarnAuditPropsMap);
    singleHostTopologyUpdaters.put("ranger-hdfs-audit", rangerHdfsAuditPropsMap);
    singleHostTopologyUpdaters.put("ranger-hbase-audit", rangerHbaseAuditPropsMap);
    singleHostTopologyUpdaters.put("ranger-hive-audit", rangerHiveAuditPropsMap);
    singleHostTopologyUpdaters.put("ranger-knox-audit", rangerKnoxAuditPropsMap);
    singleHostTopologyUpdaters.put("ranger-kafka-audit", rangerKafkaAuditPropsMap);
    singleHostTopologyUpdaters.put("ranger-storm-audit", rangerStormAuditPropsMap);
    singleHostTopologyUpdaters.put("ranger-atlas-audit", rangerAtlasAuditPropsMap);
    singleHostTopologyUpdaters.put("hadoop-env", shHadoopEnvMap);

    singleHostTopologyUpdaters.put("hawq-site", hawqSiteMap);
    singleHostTopologyUpdaters.put("zookeeper-env", zookeeperEnvMap);


    mPropertyUpdaters.put("hadoop-env", mHadoopEnvMap);
    mPropertyUpdaters.put("hbase-env", hbaseEnvMap);
    mPropertyUpdaters.put("mapred-env", mapredEnvMap);
    mPropertyUpdaters.put("oozie-env", oozieEnvHeapSizeMap);

    multiHostTopologyUpdaters.put("webhcat-site", multiWebhcatSiteMap);
    multiHostTopologyUpdaters.put("hbase-site", multiHbaseSiteMap);
    multiHostTopologyUpdaters.put("storm-site", multiStormSiteMap);
    multiHostTopologyUpdaters.put("core-site", multiCoreSiteMap);
    multiHostTopologyUpdaters.put("hdfs-site", multiHdfsSiteMap);
    multiHostTopologyUpdaters.put("hive-site", multiHiveSiteMap);
    multiHostTopologyUpdaters.put("hive-interactive-site", hiveInteractiveSiteMap);
    multiHostTopologyUpdaters.put("kafka-broker", multiKafkaBrokerMap);
    multiHostTopologyUpdaters.put("slider-client", multiSliderClientMap);
    multiHostTopologyUpdaters.put("yarn-site", multiYarnSiteMap);
    multiHostTopologyUpdaters.put("oozie-site", multiOozieSiteMap);
    multiHostTopologyUpdaters.put("accumulo-site", multiAccumuloSiteMap);
    multiHostTopologyUpdaters.put("kms-site", multiRangerKmsSiteMap);

    dbHostTopologyUpdaters.put("hive-site", dbHiveSiteMap);

    nonTopologyUpdaters.put("hive-site", hiveSiteNonTopologyMap);
    nonTopologyUpdaters.put("kafka-broker", kafkaBrokerNonTopologyMap);
    nonTopologyUpdaters.put("storm-site", stormSiteNonTopologyMap);

    //todo: Need to change updaters back to being static
    //todo: will need to pass ClusterTopology in as necessary


    // NAMENODE
    hdfsSiteMap.put("dfs.http.address", new SingleHostTopologyUpdater("NAMENODE"));
    hdfsSiteMap.put("dfs.https.address", new SingleHostTopologyUpdater("NAMENODE"));
    coreSiteMap.put("fs.default.name", new SingleHostTopologyUpdater("NAMENODE"));
    hdfsSiteMap.put("dfs.namenode.http-address", new SingleHostTopologyUpdater("NAMENODE"));
    hdfsSiteMap.put("dfs.namenode.https-address", new SingleHostTopologyUpdater("NAMENODE"));
    hdfsSiteMap.put("dfs.namenode.rpc-address", new SingleHostTopologyUpdater("NAMENODE"));
    coreSiteMap.put("fs.defaultFS", new SingleHostTopologyUpdater("NAMENODE"));
    hbaseSiteMap.put("hbase.rootdir", new SingleHostTopologyUpdater("NAMENODE"));
    accumuloSiteMap.put("instance.volumes", new SingleHostTopologyUpdater("NAMENODE"));
    // HDFS shared.edits JournalNode Quorum URL uses semi-colons as separators
    multiHdfsSiteMap.put("dfs.namenode.shared.edits.dir", new MultipleHostTopologyUpdater("JOURNALNODE", ';', false, false, true));
    multiHdfsSiteMap.put("dfs.encryption.key.provider.uri", new MultipleHostTopologyUpdater("RANGER_KMS_SERVER", ';', false, false, false));
    // Explicit initial primary/secondary node assignment in HA
    shHadoopEnvMap.put("dfs_ha_initial_namenode_active", new SingleHostTopologyUpdater("NAMENODE"));
    shHadoopEnvMap.put("dfs_ha_initial_namenode_standby", new SingleHostTopologyUpdater("NAMENODE"));

    // SECONDARY_NAMENODE
    hdfsSiteMap.put("dfs.secondary.http.address", new SingleHostTopologyUpdater("SECONDARY_NAMENODE"));
    hdfsSiteMap.put("dfs.namenode.secondary.http-address", new SingleHostTopologyUpdater("SECONDARY_NAMENODE"));

    // JOBTRACKER
    mapredSiteMap.put("mapred.job.tracker", new SingleHostTopologyUpdater("JOBTRACKER"));
    mapredSiteMap.put("mapred.job.tracker.http.address", new SingleHostTopologyUpdater("JOBTRACKER"));
    mapredSiteMap.put("mapreduce.history.server.http.address", new SingleHostTopologyUpdater("JOBTRACKER"));
    mapredSiteMap.put("mapreduce.job.hdfs-servers", new SingleHostTopologyUpdater("NAMENODE"));


    // HISTORY_SERVER
    yarnSiteMap.put("yarn.log.server.url", new SingleHostTopologyUpdater("HISTORYSERVER"));
    mapredSiteMap.put("mapreduce.jobhistory.webapp.address", new SingleHostTopologyUpdater("HISTORYSERVER"));
    mapredSiteMap.put("mapreduce.jobhistory.address", new SingleHostTopologyUpdater("HISTORYSERVER"));

    // RESOURCEMANAGER
    yarnSiteMap.put("yarn.resourcemanager.hostname", new SingleHostTopologyUpdater("RESOURCEMANAGER"));
    yarnSiteMap.put("yarn.resourcemanager.resource-tracker.address", new SingleHostTopologyUpdater("RESOURCEMANAGER"));
    yarnSiteMap.put("yarn.resourcemanager.webapp.address", new SingleHostTopologyUpdater("RESOURCEMANAGER"));
    yarnSiteMap.put("yarn.resourcemanager.scheduler.address", new SingleHostTopologyUpdater("RESOURCEMANAGER"));
    yarnSiteMap.put("yarn.resourcemanager.address", new SingleHostTopologyUpdater("RESOURCEMANAGER"));
    yarnSiteMap.put("yarn.resourcemanager.admin.address", new SingleHostTopologyUpdater("RESOURCEMANAGER"));
    yarnSiteMap.put("yarn.resourcemanager.webapp.https.address", new SingleHostTopologyUpdater("RESOURCEMANAGER"));

    // APP_TIMELINE_SERVER
    yarnSiteMap.put("yarn.timeline-service.address", new SingleHostTopologyUpdater("APP_TIMELINE_SERVER"));
    yarnSiteMap.put("yarn.timeline-service.webapp.address", new SingleHostTopologyUpdater("APP_TIMELINE_SERVER"));
    yarnSiteMap.put("yarn.timeline-service.webapp.https.address", new SingleHostTopologyUpdater("APP_TIMELINE_SERVER"));
    yarnSiteMap.put("yarn.log.server.web-service.url", new SingleHostTopologyUpdater("APP_TIMELINE_SERVER"));

    // HIVE_SERVER
    hiveSiteMap.put("hive.server2.authentication.ldap.url", new SingleHostTopologyUpdater("HIVE_SERVER2"));
    multiHiveSiteMap.put("hive.metastore.uris", new MultipleHostTopologyUpdater("HIVE_METASTORE", ',', true, true, true));
    dbHiveSiteMap.put("javax.jdo.option.ConnectionURL",
        new DBTopologyUpdater("MYSQL_SERVER", "hive-env", "hive_database"));
    multiCoreSiteMap.put("hadoop.proxyuser.hive.hosts", new MultipleHostTopologyUpdater("HIVE_SERVER"));
    multiCoreSiteMap.put("hadoop.proxyuser.HTTP.hosts", new MultipleHostTopologyUpdater("WEBHCAT_SERVER"));
    multiCoreSiteMap.put("hadoop.proxyuser.hcat.hosts", new MultipleHostTopologyUpdater("WEBHCAT_SERVER"));
    multiCoreSiteMap.put("hadoop.proxyuser.yarn.hosts", new MultipleHostTopologyUpdater("RESOURCEMANAGER"));
    multiCoreSiteMap.put("hadoop.security.key.provider.path", new MultipleHostTopologyUpdater("RANGER_KMS_SERVER", ';', false, false, true));
    multiWebhcatSiteMap.put("templeton.hive.properties", new TempletonHivePropertyUpdater());
    multiWebhcatSiteMap.put("templeton.kerberos.principal", new MultipleHostTopologyUpdater("WEBHCAT_SERVER"));
    multiHiveSiteMap.put("hive.zookeeper.quorum", new MultipleHostTopologyUpdater("ZOOKEEPER_SERVER"));
    multiHiveSiteMap.put("hive.cluster.delegation.token.store.zookeeper.connectString", new MultipleHostTopologyUpdater("ZOOKEEPER_SERVER"));

    // HIVE Interactive Server
    hiveInteractiveEnvMap.put("hive_server_interactive_host", new SingleHostTopologyUpdater("HIVE_SERVER_INTERACTIVE"));
    hiveInteractiveSiteMap.put("hive.llap.zk.sm.connectionString", new MultipleHostTopologyUpdater("ZOOKEEPER_SERVER"));

    // HIVE Atlas integration
    hiveSiteNonTopologyMap.put("hive.exec.post.hooks", new NonTopologyUpdater() {
      @Override
      public String updateForClusterCreate(String propertyName,
                                           String origValue,
                                           Map<String, Map<String, String>> properties,
                                           ClusterTopology topology) {
        String atlasHookClass = "org.apache.atlas.hive.hook.HiveHook";
        String[] hiveHooks = origValue.split(",");

        List<String> hiveHooksClean = new ArrayList<>();
        for(String hiveHook : hiveHooks) {
          if (!StringUtils.isBlank(hiveHook.trim())) {
            hiveHooksClean.add(hiveHook.trim());
          }
        }

        boolean isAtlasInCluster = topology.getBlueprint().getServices().contains("ATLAS");
        boolean isAtlasHiveHookEnabled = Boolean.parseBoolean(properties.get("hive-env").get("hive.atlas.hook"));

        // Append atlas hook if not already present.
        if (isAtlasInCluster || isAtlasHiveHookEnabled) {
          if (!hiveHooksClean.contains(atlasHookClass)) {
            hiveHooksClean.add(atlasHookClass);
          }
        } else {
          // Remove the atlas hook since Atlas service is not present.
          while (hiveHooksClean.contains(atlasHookClass)) {
            hiveHooksClean.remove(atlasHookClass);
          }
        }

        if (!hiveHooksClean.isEmpty()) {
          return StringUtils.join(hiveHooksClean, ",");
        } else {
          return " ";
        }
      }
    });

    // TODO AMBARI-17782, remove this property from hive-site only in HDP 2.5 and higher.
    hiveSiteNonTopologyMap.put("atlas.cluster.name", new NonTopologyUpdater() {
      @Override
      public String updateForClusterCreate(String propertyName,
                                           String origValue,
                                           Map<String, Map<String, String>> properties,
                                           ClusterTopology topology) {

        if (topology.getBlueprint().getServices().contains("ATLAS")) {
          // if original value is not set or is the default "primary" set the cluster id
          if (origValue == null || origValue.trim().isEmpty() || origValue.equals("primary")) {
            //use cluster id because cluster name may change
            return String.valueOf(topology.getClusterId());
          } else {
            // if explicitly set by user, don't override
            return origValue;
          }
        } else {
          return origValue;
        }
      }

      @Override
      public String updateForBlueprintExport(String propertyName,
                                            String origValue,
                                            Map<String, Map<String, String>> properties,
                                            ClusterTopology topology) {

        // if the value is the cluster id, then update to primary
        if (origValue.equals(String.valueOf(topology.getClusterId()))) {
          return "primary";
        }
        return origValue;
      }
    });

    // TODO AMBARI-17782, remove this property only from HDP 2.5 and higher.
    hiveSiteMap.put("atlas.rest.address", new SingleHostTopologyUpdater("ATLAS_SERVER") {
      @Override
      public String updateForClusterCreate(String propertyName,
                                           String origValue,
                                           Map<String, Map<String, String>> properties,
                                           ClusterTopology topology) {
        if (topology.getBlueprint().getServices().contains("ATLAS")) {
          String host = topology.getHostAssignmentsForComponent("ATLAS_SERVER").iterator().next();

          boolean tlsEnabled = Boolean.parseBoolean(properties.get("application-properties").get("atlas.enableTLS"));
          String scheme;
          String port;
          if (tlsEnabled) {
            scheme = "https";
            port = properties.get("application-properties").get("atlas.server.https.port");
          } else {
            scheme = "http";
            port = properties.get("application-properties").get("atlas.server.http.port");
          }

          return String.format("%s://%s:%s", scheme, host, port);
        }
        return origValue;
      }
    });


    // OOZIE_SERVER
    Map<String, PropertyUpdater> oozieStringPropertyUpdaterMap = singleHostTopologyUpdaters.get("oozie-site");
    if (oozieStringPropertyUpdaterMap == null) {
      oozieStringPropertyUpdaterMap = new HashMap<>();
    }
    oozieStringPropertyUpdaterMap.put("oozie.base.url", new SingleHostTopologyUpdater("OOZIE_SERVER"));
    oozieStringPropertyUpdaterMap.put("oozie.authentication.kerberos.principal", new SingleHostTopologyUpdater("OOZIE_SERVER"));
    oozieStringPropertyUpdaterMap.put("oozie.ha.authentication.kerberos.principal", new SingleHostTopologyUpdater("OOZIE_SERVER"));
    oozieStringPropertyUpdaterMap.put("oozie.service.HadoopAccessorService.kerberos.principal", new SingleHostTopologyUpdater("OOZIE_SERVER"));
    singleHostTopologyUpdaters.put("oozie-site", oozieStringPropertyUpdaterMap);

    multiCoreSiteMap.put("hadoop.proxyuser.oozie.hosts", new MultipleHostTopologyUpdater("OOZIE_SERVER"));

    // ZOOKEEPER_SERVER
    multiHbaseSiteMap.put("hbase.zookeeper.quorum", new MultipleHostTopologyUpdater("ZOOKEEPER_SERVER"));
    multiWebhcatSiteMap.put("templeton.zookeeper.hosts", new MultipleHostTopologyUpdater("ZOOKEEPER_SERVER"));
    multiCoreSiteMap.put("ha.zookeeper.quorum", new MultipleHostTopologyUpdater("ZOOKEEPER_SERVER"));
    multiYarnSiteMap.put("hadoop.registry.zk.quorum", new MultipleHostTopologyUpdater("ZOOKEEPER_SERVER"));
    multiYarnSiteMap.put("yarn.resourcemanager.zk-address", new MultipleHostTopologyUpdater("ZOOKEEPER_SERVER"));
    multiSliderClientMap.put("slider.zookeeper.quorum", new MultipleHostTopologyUpdater("ZOOKEEPER_SERVER"));
    multiKafkaBrokerMap.put("zookeeper.connect", new MultipleHostTopologyUpdater("ZOOKEEPER_SERVER"));
    multiAccumuloSiteMap.put("instance.zookeeper.host", new MultipleHostTopologyUpdater("ZOOKEEPER_SERVER"));

    // STORM
    stormSiteMap.put("nimbus.host", new SingleHostTopologyUpdater("NIMBUS"));
    stormSiteMap.put("nimbus_hosts", new SingleHostTopologyUpdater("NIMBUS"));
    stormSiteMap.put("drpc_server_host", new SingleHostTopologyUpdater("DRPC_SERVER"));
    stormSiteMap.put("drpc.servers", new SingleHostTopologyUpdater("DRPC_SERVER"));
    stormSiteMap.put("storm_ui_server_host", new SingleHostTopologyUpdater("STORM_UI_SERVER"));
    stormSiteMap.put("worker.childopts", new OptionalSingleHostTopologyUpdater("GANGLIA_SERVER"));
    stormSiteMap.put("supervisor.childopts", new OptionalSingleHostTopologyUpdater("GANGLIA_SERVER"));
    stormSiteMap.put("nimbus.childopts", new OptionalSingleHostTopologyUpdater("GANGLIA_SERVER"));
    // Storm AMS integration
    stormSiteNonTopologyMap.put("metrics.reporter.register", new NonTopologyUpdater() {
      @Override
      public String updateForClusterCreate(String propertyName,
                                           String origValue,
                                           Map<String, Map<String, String>> properties,
                                           ClusterTopology topology) {

        if (topology.getBlueprint().getServices().contains("AMBARI_METRICS")) {
          final String amsReporterClass = "org.apache.hadoop.metrics2.sink.storm.StormTimelineMetricsReporter";
          if (origValue == null || origValue.isEmpty()) {
            return amsReporterClass;
          }
        }
        return origValue;
      }
    });

    multiStormSiteMap.put("supervisor_hosts",
        new YamlMultiValuePropertyDecorator(new MultipleHostTopologyUpdater("SUPERVISOR")));
    multiStormSiteMap.put("storm.zookeeper.servers",
        new YamlMultiValuePropertyDecorator(new MultipleHostTopologyUpdater("ZOOKEEPER_SERVER")));
    multiStormSiteMap.put("nimbus.seeds",
        new YamlMultiValuePropertyDecorator(new MultipleHostTopologyUpdater("NIMBUS"), YamlMultiValuePropertyDecorator.FlowStyle.PLAIN));


    // FALCON
    falconStartupPropertiesMap.put("*.broker.url", new SingleHostTopologyUpdater("FALCON_SERVER"));
    falconStartupPropertiesMap.put("*.falcon.service.authentication.kerberos.principal", new SingleHostTopologyUpdater("FALCON_SERVER"));
    falconStartupPropertiesMap.put("*.falcon.http.authentication.kerberos.principal", new SingleHostTopologyUpdater("FALCON_SERVER"));

    // KAFKA
    kafkaBrokerMap.put("kafka.ganglia.metrics.host", new OptionalSingleHostTopologyUpdater("GANGLIA_SERVER"));
    // KAFKA AMS integration
    kafkaBrokerNonTopologyMap.put("kafka.metrics.reporters", new NonTopologyUpdater() {
      @Override
      public String updateForClusterCreate(String propertyName,
                                           String origValue,
                                           Map<String, Map<String, String>> properties,
                                           ClusterTopology topology) {

        if (topology.getBlueprint().getServices().contains("AMBARI_METRICS")) {
          final String amsReportesClass = "org.apache.hadoop.metrics2.sink.kafka.KafkaTimelineMetricsReporter";
          if (origValue == null || origValue.isEmpty()) {
            return amsReportesClass;
          } else if (!origValue.contains(amsReportesClass)) {
            return String.format("%s,%s", origValue, amsReportesClass);
          }
        }
        return origValue;
      }
    });

    // KNOX
    multiCoreSiteMap.put("hadoop.proxyuser.knox.hosts", new MultipleHostTopologyUpdater("KNOX_GATEWAY"));
    multiWebhcatSiteMap.put("webhcat.proxyuser.knox.hosts", new MultipleHostTopologyUpdater("KNOX_GATEWAY"));
    multiOozieSiteMap.put("hadoop.proxyuser.knox.hosts", new MultipleHostTopologyUpdater("KNOX_GATEWAY"));
    multiOozieSiteMap.put("oozie.service.ProxyUserService.proxyuser.knox.hosts", new MultipleHostTopologyUpdater("KNOX_GATEWAY"));

    // ATLAS
    atlasPropsMap.put("atlas.server.bind.address", new SingleHostTopologyUpdater("ATLAS_SERVER"));
    atlasPropsMap.put("atlas.kafka.bootstrap.servers", new MultipleHostTopologyUpdater("KAFKA_BROKER"));
    atlasPropsMap.put("atlas.kafka.zookeeper.connect", new MultipleHostTopologyUpdater("ZOOKEEPER_SERVER"));
    atlasPropsMap.put("atlas.graph.index.search.solr.zookeeper-url", new MultipleHostTopologyUpdater("ZOOKEEPER_SERVER", ',', false, true, true));
    atlasPropsMap.put("atlas.graph.storage.hostname", new MultipleHostTopologyUpdater("ZOOKEEPER_SERVER"));
    atlasPropsMap.put("atlas.audit.hbase.zookeeper.quorum", new MultipleHostTopologyUpdater("ZOOKEEPER_SERVER"));

    // RANGER_ADMIN
    rangerAdminPropsMap.put("policymgr_external_url", new SingleHostTopologyUpdater("RANGER_ADMIN"));

    // RANGER ENV
    List<Map<String, PropertyUpdater>> configsWithRangerHdfsAuditDirProperty = ImmutableList.of(
      rangerEnvPropsMap,
      rangerYarnAuditPropsMap,
      rangerHdfsAuditPropsMap,
      rangerHbaseAuditPropsMap,
      rangerHiveAuditPropsMap,
      rangerKnoxAuditPropsMap,
      rangerKafkaAuditPropsMap,
      rangerStormAuditPropsMap,
      rangerAtlasAuditPropsMap
    );
    for (Map<String, PropertyUpdater> rangerAuditPropsMap: configsWithRangerHdfsAuditDirProperty) {
      rangerAuditPropsMap.put("xasecure.audit.destination.hdfs.dir", new OptionalSingleHostTopologyUpdater("NAMENODE"));
       // the same prop updater must be used as for fs.defaultFS in core-site
    }

    // RANGER KMS
    multiRangerKmsSiteMap.put("hadoop.kms.authentication.signer.secret.provider.zookeeper.connection.string",
      new MultipleHostTopologyUpdater("ZOOKEEPER_SERVER"));
    // Required due to AMBARI-4933.  These no longer seem to be required as the default values in the stack
    // are now correct but are left here in case an existing blueprint still contains an old value.
    addUnitPropertyUpdaters();

    hawqSiteMap.put("hawq_master_address_host", new SingleHostTopologyUpdater("HAWQMASTER"));
    hawqSiteMap.put("hawq_standby_address_host", new SingleHostTopologyUpdater("HAWQSTANDBY"));
    hawqSiteMap.put("hawq_dfs_url", new SingleHostTopologyUpdater("NAMENODE"));

    // AMS
    amsSiteMap.put("timeline.metrics.service.webapp.address", new SingleHostTopologyUpdater("METRICS_COLLECTOR") {
      @Override
      public String updateForClusterCreate(String propertyName, String origValue, Map<String, Map<String, String>> properties, ClusterTopology topology) {
        if (!origValue.startsWith(BIND_ALL_IP_ADDRESS)) {
          return origValue.replace(origValue.split(":")[0], BIND_ALL_IP_ADDRESS);
        } else {
          return origValue;
        }
      }
    });
  }

<<<<<<< HEAD
  /**
   * Explicitly set any properties that are required but not currently provided in the stack definition.
   *
   * @param configuration  configuration where properties are to be added
   */
  void setMissingConfigurations(Configuration configuration, Set<String> configTypesUpdated) {
    // AMBARI-5206
    final Map<String , String> userProps = new HashMap<>();
=======
  private static void addUnitPropertyUpdaters() {
    Map<String, List<UnitValidatedProperty>> propsPerConfigType = UnitValidatedProperty.ALL
      .stream()
      .collect(groupingBy(UnitValidatedProperty::getConfigType));
    for (String configType : propsPerConfigType.keySet()) {
      Map<String, PropertyUpdater> unitUpdaters = new HashMap<>();
      for (UnitValidatedProperty each : propsPerConfigType.get(configType)) {
        unitUpdaters.put(each.getPropertyName(), new UnitUpdater(each.getServiceName(), each.getConfigType()));
      }
      mPropertyUpdaters.put(configType, unitUpdaters);
    }
  }
>>>>>>> 9d802b7c

  private Collection<String> setupHDFSProxyUsers(Configuration configuration, Set<String> configTypesUpdated) {
    // AMBARI-5206
    final Map<String , String> userProps = new HashMap<>();

    Collection<String> services = clusterTopology.getBlueprint().getServices();
    if (services.contains("HDFS")) {
      // only add user properties to the map for
      // services actually included in the blueprint definition
      if (services.contains("OOZIE")) {
        userProps.put("oozie_user", "oozie-env");
      }

      if (services.contains("HIVE")) {
        userProps.put("hive_user", "hive-env");
        userProps.put("webhcat_user", "hive-env");
      }

      if (services.contains("HBASE")) {
        userProps.put("hbase_user", "hbase-env");
      }

      if (services.contains("FALCON")) {
        userProps.put("falcon_user", "falcon-env");
      }

      String proxyUserHosts = "hadoop.proxyuser.%s.hosts";
      String proxyUserGroups = "hadoop.proxyuser.%s.groups";

      Map<String, Map<String, String>> existingProperties = configuration.getFullProperties();
      for (String property : userProps.keySet()) {
        String configType = userProps.get(property);
        Map<String, String> configs = existingProperties.get(configType);
        if (configs != null) {
          String user = configs.get(property);
          if (user != null && !user.isEmpty()) {
            ensureProperty(configuration, "core-site", String.format(proxyUserHosts, user), "*", configTypesUpdated);
            ensureProperty(configuration, "core-site", String.format(proxyUserGroups, user), "*", configTypesUpdated);
          }
        } else {
          LOG.debug("setMissingConfigurations: no user configuration found for type = {}.  This may be caused by an error in the blueprint configuration.",
            configType);
        }

      }
    }
    return services;
  }

  /**
   * Adds properties from excluded config files (marked as excluded in service metainfo.xml) like Falcon related properties
   * from oozie-site.xml defined in FALCON/configuration. (AMBARI-13017)
   *
   * In case the excluded config-type related service is not present in the blueprint, excluded configs are ignored
   * @param configuration
   * @param configTypesUpdated
   * @param stack
   */
  private void addExcludedConfigProperties(Configuration configuration, Set<String> configTypesUpdated, Stack stack) {
    Collection<String> blueprintServices = clusterTopology.getBlueprint().getServices();

    LOG.debug("Handling excluded properties for blueprint services: {}", blueprintServices);

    for (String blueprintService : blueprintServices) {

      LOG.debug("Handling excluded properties for blueprint service: {}", blueprintService);
      Set<String> excludedConfigTypes = stack.getExcludedConfigurationTypes(blueprintService);

      if (excludedConfigTypes.isEmpty()) {
        LOG.debug("There are no excluded config types for blueprint service: {}", blueprintService);
        continue;
      }

      for(String configType: excludedConfigTypes) {
        LOG.debug("Handling excluded config type [{}] for blueprint service: [{}]", configType, blueprintService);

        String blueprintServiceForExcludedConfig;

        try {
          blueprintServiceForExcludedConfig = stack.getServiceForConfigType(configType);
        } catch (IllegalArgumentException illegalArgumentException) {
          LOG.warn("Error encountered while trying to obtain the service name for config type [" + configType +
            "].  Further processing on this excluded config type will be skipped.  " +
            "This usually means that a service's definitions have been manually removed from the Ambari stack definitions.  " +
            "If the stack definitions have not been changed manually, this may indicate a stack definition error in Ambari.  ", illegalArgumentException);
          // skip this type for any further processing
          continue;
        }


        if (!blueprintServices.contains(blueprintServiceForExcludedConfig)) {
          LOG.debug("Service [{}] for excluded config type [{}] is not present in the blueprint. " +
              "Ignoring excluded config entries.", blueprintServiceForExcludedConfig, configType);
          continue;
        }

        Map<String, String> configProperties = stack.getConfigurationProperties(blueprintService, configType);
        for(Map.Entry<String, String> entry: configProperties.entrySet()) {
          LOG.debug("ADD property {} {} {}", configType, entry.getKey(), entry.getValue());
          ensureProperty(configuration, configType, entry.getKey(), entry.getValue(), configTypesUpdated);
        }
      }
    }
  }

  /**
   * This method ensures that Ambari command retry is enabled if not explicitly overridden in
   * cluster-env by the Blueprint or Cluster Creation template.  The new dynamic provisioning model
   * requires that retry be enabled for most multi-node clusters, to this method sets reasonable defaults
   * in order to preserve backwards compatibility and to simplify Blueprint creation.
   *
   * If the retry-specific properties in cluster-env are not set, then the config processor
   * will set these values to defaults in cluster-env.
   *
   * @param configuration cluster configuration
   */
  private static void setRetryConfiguration(Configuration configuration, Set<String> configTypesUpdated) {
    boolean wasUpdated = false;

    if (configuration.getPropertyValue(CLUSTER_ENV_CONFIG_TYPE_NAME, COMMAND_RETRY_ENABLED_PROPERTY_NAME) == null) {
      configuration.setProperty(CLUSTER_ENV_CONFIG_TYPE_NAME, COMMAND_RETRY_ENABLED_PROPERTY_NAME, COMMAND_RETRY_ENABLED_DEFAULT);
      wasUpdated = true;
    }

    if (configuration.getPropertyValue(CLUSTER_ENV_CONFIG_TYPE_NAME, COMMANDS_TO_RETRY_PROPERTY_NAME) == null) {
      configuration.setProperty(CLUSTER_ENV_CONFIG_TYPE_NAME, COMMANDS_TO_RETRY_PROPERTY_NAME, COMMANDS_TO_RETRY_DEFAULT);
      wasUpdated = true;
    }

    if (configuration.getPropertyValue(CLUSTER_ENV_CONFIG_TYPE_NAME, COMMAND_RETRY_MAX_TIME_IN_SEC_PROPERTY_NAME) == null) {
      configuration.setProperty(CLUSTER_ENV_CONFIG_TYPE_NAME, COMMAND_RETRY_MAX_TIME_IN_SEC_PROPERTY_NAME, COMMAND_RETRY_MAX_TIME_IN_SEC_DEFAULT);
      wasUpdated = true;
    }

    if (wasUpdated) {
      configTypesUpdated.add(CLUSTER_ENV_CONFIG_TYPE_NAME);
    }
  }


  /**
   * Sets the read-only properties for stack features & tools, overriding
   * anything provided in the blueprint.
   *
   * @param configuration
   *          the configuration to update with values from the stack.
   * @param configTypesUpdated
   *          the list of configuration types updated (cluster-env will be added
   *          to this).
   * @throws ConfigurationTopologyException
   */
  private void setStackToolsAndFeatures(Configuration configuration, Set<String> configTypesUpdated)
      throws ConfigurationTopologyException {
    ConfigHelper configHelper = clusterTopology.getAmbariContext().getConfigHelper();
    Stack stack = clusterTopology.getBlueprint().getStack();
    String stackName = stack.getName();
    String stackVersion = stack.getVersion();

    StackId stackId = new StackId(stackName, stackVersion);

    Set<String> properties = Sets.newHashSet(ConfigHelper.CLUSTER_ENV_STACK_NAME_PROPERTY,
        ConfigHelper.CLUSTER_ENV_STACK_ROOT_PROPERTY, ConfigHelper.CLUSTER_ENV_STACK_TOOLS_PROPERTY,
        ConfigHelper.CLUSTER_ENV_STACK_FEATURES_PROPERTY,
        ConfigHelper.CLUSTER_ENV_STACK_PACKAGES_PROPERTY);

    try {
      Map<String, Map<String, String>> defaultStackProperties = configHelper.getDefaultStackProperties(stackId);
      Map<String,String> clusterEnvDefaultProperties = defaultStackProperties.get(CLUSTER_ENV_CONFIG_TYPE_NAME);

      for( String property : properties ){
        if (clusterEnvDefaultProperties.containsKey(property)) {
          configuration.setProperty(CLUSTER_ENV_CONFIG_TYPE_NAME, property,
              clusterEnvDefaultProperties.get(property));

          // make sure to include the configuration type as being updated
          configTypesUpdated.add(CLUSTER_ENV_CONFIG_TYPE_NAME);
        }
      }
    } catch( AmbariException ambariException ){
      throw new ConfigurationTopologyException("Unable to retrieve the stack tools and features",
          ambariException);
    }
  }

  /**
   * Ensure that the specified property exists.
   * If not, set a default value.
   *
   * @param configuration  configuration being processed
   * @param type           config type
   * @param property       property name
   * @param defaultValue   default value
   */
  private void ensureProperty(Configuration configuration, String type, String property, String defaultValue, Set<String> configTypesUpdated) {
    if (configuration.getPropertyValue(type, property) == null) {
      configuration.setProperty(type, property, defaultValue);
      configTypesUpdated.add(type);
    }
  }


  /**
   * Defines an interface for querying a filter to determine
   * if a given property should be included in an external
   * collection of properties.
   */
  private interface PropertyFilter {

    /**
     * Query to determine if a given property should be included in a collection of
     * properties.
     *
     * @param propertyName property name
     * @param propertyValue property value
     * @param configType config type that contains this property
     * @param topology cluster topology instance
     * @return true if the property should be included
     *         false if the property should not be included
     */
    boolean isPropertyIncluded(String propertyName, String propertyValue, String configType, ClusterTopology topology);
  }

  /**
   * A Filter that excludes properties if the property name matches
   * a pattern of "*PASSWORD" (case-insensitive).
   *
   */
  private static class PasswordPropertyFilter implements PropertyFilter {

    private static final Pattern PASSWORD_NAME_REGEX = Pattern.compile("\\S+(PASSWORD|SECRET)", Pattern.CASE_INSENSITIVE);

    /**
     * Query to determine if a given property should be included in a collection of
     * properties.
     *
     * This implementation uses a regular expression to determine if
     * a given property name ends with "PASSWORD", using a case-insensitive match.
     * This will be used to filter out Ranger passwords that are not considered "required"
     * passwords by the stack metadata. This could potentially also
     * be useful in filtering out properties that are added to
     * stacks, but not directly marked as the PASSWORD type, even if they
     * are indeed passwords.
     *
     *
     * @param propertyName property name
     * @param propertyValue property value
     * @param configType config type that contains this property
     * @param topology cluster topology instance
     *
     * @return true if the property should be included
     *         false if the property should not be included
     */
    @Override
    public boolean isPropertyIncluded(String propertyName, String propertyValue, String configType, ClusterTopology topology) {
      return !PASSWORD_NAME_REGEX.matcher(propertyName).matches();
    }
  }
  /**
   * A Filter that excludes properties if in stack a property is marked as password property or kerberos principal
   *
   */
  private static class StackPropertyTypeFilter implements PropertyFilter {

    /**
     * Query to determine if a given property should be included in a collection of
     * properties.
     *
     * This implementation filters property if in stack configuration is the property type is password or kerberos principal.
     *
     * @param propertyName property name
     * @param propertyValue property value
     * @param configType config type that contains this property
     * @param topology cluster topology instance
     *
     * @return true if the property should be included
     *         false if the property should not be included
     */
    @Override
    public boolean isPropertyIncluded(String propertyName, String propertyValue, String configType, ClusterTopology topology) {
        Stack stack = topology.getBlueprint().getStack();
        final String serviceName = stack.getServiceForConfigType(configType);
        return !(stack.isPasswordProperty(serviceName, configType, propertyName) ||
                stack.isKerberosPrincipalNameProperty(serviceName, configType, propertyName));
    }
  }

  /**
   * A Filter that excludes Kerberos auth_to_local rules properties.
   */
  private static class KerberosAuthToLocalRulesFilter implements PropertyFilter {

    /**
     * Query to determine if a given property should be included in a collection of
     * properties.
     *
     * This implementation filters Kerberos auth_to_local rules properties.
     *
     * @param propertyName property name
     * @param propertyValue property value
     * @param configType config type that contains this property
     * @param topology cluster topology instance
     *
     * @return true if the property should be included
     *         false if the property should not be included
     */
    Map<Long, Set<String>> authToLocalPerClusterMap = null;
    KerberosAuthToLocalRulesFilter (Map<Long, Set<String>> authToLocalPerClusterMap) {
      this.authToLocalPerClusterMap = authToLocalPerClusterMap;
    }
    @Override
    public boolean isPropertyIncluded(String propertyName, String propertyValue, String configType, ClusterTopology topology) {
      return (authToLocalPerClusterMap == null || authToLocalPerClusterMap.get(topology.getClusterId()) == null || !authToLocalPerClusterMap.get(topology.getClusterId()).contains(String.format("%s/%s", configType, propertyName)));
    }
  }

  /**
   * Simple filter implementation used to remove named properties from
   * a Blueprint export.  Some properties with hostname information set
   * by the UI do not have straightforward mappings to hosts, so these properties
   * cannot be exported via the default HOSTGROUP mechanism.
   */
  private static class SimplePropertyNameExportFilter implements PropertyFilter {

    private final String propertyName;

    private final String propertyConfigType;

    SimplePropertyNameExportFilter(String propertyName, String propertyConfigType) {
      this.propertyName = propertyName;
      this.propertyConfigType = propertyConfigType;
    }

    @Override
    public boolean isPropertyIncluded(String propertyName, String propertyValue, String configType, ClusterTopology topology) {
      return !(propertyConfigType.equals(configType) &&
             this.propertyName.equals(propertyName));
    }
  }


  /**
   * Filter implementation that determines if a property should be included in
   * a collection by inspecting the configuration dependencies included in the
   * stack definitions for a given property.
   *
   * The DependencyFilter is initialized with a given property that is listed
   * as a dependency of some properties in the stacks. If the dependency is found,
   * it must match a given condition (implemented in concrete subclasses) in
   * order to be included in a collection.
   */
  private static abstract class DependencyFilter implements PropertyFilter {

    private final String dependsOnPropertyName;

    private final String dependsOnConfigType;

    DependencyFilter(String dependsOnPropertyName, String dependsOnConfigType) {
      this.dependsOnPropertyName = dependsOnPropertyName;
      this.dependsOnConfigType = dependsOnConfigType;
    }


    /**
     * Inspects stack dependencies to determine if a given property
     * should be included in a collection.
     *
     * @param propertyName property name
     * @param propertyValue property value
     * @param configType config type that contains this property
     * @param topology cluster topology instance
     *
     * @return true if the property should be included
     *         false if the property should not be included
     */
    @Override
    public boolean isPropertyIncluded(String propertyName, String propertyValue, String configType, ClusterTopology topology) {
      Stack stack = topology.getBlueprint().getStack();
      Configuration configuration = topology.getConfiguration();

      final String serviceName = stack.getServiceForConfigType(configType);
      Map<String, Stack.ConfigProperty> typeProperties =
        stack.getConfigurationPropertiesWithMetadata(serviceName, configType);

      Stack.ConfigProperty configProperty = typeProperties.get(propertyName);
      if (configProperty != null) {
        Set<PropertyDependencyInfo> dependencyInfos = configProperty.getDependsOnProperties();
        if (dependencyInfos != null) {
          // iterate over the dependencies specified for this property in the stack
          for (PropertyDependencyInfo propertyDependencyInfo : dependencyInfos) {
            if (propertyDependencyInfo.getName().equals(dependsOnPropertyName) && (propertyDependencyInfo.getType().equals(dependsOnConfigType))) {
              // this property depends upon one of the registered dependency properties
              Map<String, Map<String, String>> clusterConfig = configuration.getFullProperties();
              Map<String, String> configByType = clusterConfig.get(dependsOnConfigType);
              return isConditionSatisfied(dependsOnPropertyName, configByType.get(dependsOnPropertyName), dependsOnConfigType);
            }
          }
        }
      }

      // always include properties by default, unless a defined
      // filter is found and the condition specified by the filter
      // is not satisfied
      return true;
    }

    /**
     * Abstract method used to determine if the value of a given dependency property
     * meets a given condition.
     *
     * @param propertyName name of property
     * @param propertyValue value of property
     * @param propertyType configuration type of contains this property
     * @return  true if the condition is satisfied for this property
     *          false if the condition is not satisfied for this property
     */
    public abstract boolean isConditionSatisfied(String propertyName, String propertyValue, String propertyType);

  }

  /**
   * DependencyFilter subclass that requires that the specified
   * dependency have a specific value in order for properties that
   * depend on it to be included in a collection.
   */
  private static class DependencyEqualsFilter extends DependencyFilter {

    private final String value;

    DependencyEqualsFilter(String dependsOnPropertyName, String dependsOnConfigType, String value) {
      super(dependsOnPropertyName, dependsOnConfigType);

      this.value = value;
    }

    /**
     *
     * @param propertyName name of property
     * @param propertyValue value of property
     * @param propertyType configuration type of contains this property
     * @return true if the property is equal to the expected value
     *         false if the property does not equal the expected value
     */
    @Override
    public boolean isConditionSatisfied(String propertyName, String propertyValue, String propertyType) {
      return value.equals(propertyValue);
    }
  }

  /**
   * DependencyFilter subclass that requires that the specified
   * dependency not have the specified value in order for properties that
   * depend on it to be included in a collection.
   */
  private static class DependencyNotEqualsFilter extends DependencyFilter {

    private final String value;

    DependencyNotEqualsFilter(String dependsOnPropertyName, String dependsOnConfigType, String value) {
      super(dependsOnPropertyName, dependsOnConfigType);

      this.value = value;
    }

    /**
     *
     * @param propertyName name of property
     * @param propertyValue value of property
     * @param propertyType configuration type of contains this property
     * @return true if the property is not equal to the expected value
     *         false if the property is equal to the expected value
     *
     */
    @Override
    public boolean isConditionSatisfied(String propertyName, String propertyValue, String propertyType) {
      return !value.equals(propertyValue);
    }
  }

  /**
   * Filter implementation that scans for HDFS NameNode properties that should be
   * removed/ignored when HDFS NameNode HA is enabled.
   */
  private static class HDFSNameNodeHAFilter implements PropertyFilter {

    /**
     * Set of HDFS Property names that are only valid in a non-HA scenario.
     * In an HA setup, the property names include the names of the nameservice and
     * namenode.
     */
    private final Set<String> setOfHDFSPropertyNamesNonHA =
      Collections.unmodifiableSet(new HashSet<>(Arrays.asList("dfs.namenode.http-address", "dfs.namenode.https-address", "dfs.namenode.rpc-address")));


    /**
     *
     * @param propertyName property name
     * @param propertyValue property value
     * @param configType config type that contains this property
     * @param topology cluster topology instance
     *
     * @return true if the property should be included
     *         false if the property should not be included
     */
    @Override
    public boolean isPropertyIncluded(String propertyName, String propertyValue, String configType, ClusterTopology topology) {
      if (topology.isNameNodeHAEnabled()) {
        if (setOfHDFSPropertyNamesNonHA.contains(propertyName)) {
          return false;
        }
      }

      return true;
    }
  }

  /**
   * Filter implementation filters out a property depending on property value.
   */
  private static class ConditionalPropertyFilter implements PropertyFilter {

    private final String propertyName;
    private final String propertyValue;
    private final String configType;

    public ConditionalPropertyFilter(String configType, String propertyName, String propertyValue) {
      this.propertyName = propertyName;
      this.propertyValue = propertyValue;
      this.configType = configType;
    }

    /**
     *
     * @param propertyName property name
     * @param propertyValue property value
     * @param configType config type that contains this property
     * @param topology cluster topology instance
     *
     * @return true if the property should be included
     *         false if the property should not be included
     */
    @Override
    public boolean isPropertyIncluded(String propertyName, String propertyValue, String configType, ClusterTopology topology) {
      if (configType.equals(this.configType) && propertyName.equals(this.propertyName) && propertyValue.equals(this
        .propertyValue)) {
        return false;
      }
      return true;
    }
  }

  /**
   * Filter implementation that scans for HAWQ HA properties that should be
   * removed/ignored when HAWQ HA is not enabled.
   */
  private static class HawqHAFilter implements PropertyFilter {

    /**
     * Set of HAWQ Property names that are only valid in a HA scenario.
     */
    private final Set<String> setOfHawqPropertyNamesNonHA =
            Collections.unmodifiableSet(new HashSet<>(Arrays.asList(HAWQ_SITE_HAWQ_STANDBY_ADDRESS_HOST)));


    /**
     *
     * @param propertyName property name
     * @param propertyValue property value
     * @param configType config type that contains this property
     * @param topology cluster topology instance
     *
     * @return true if the property should be included
     *         false if the property should not be included
     */
    @Override
    public boolean isPropertyIncluded(String propertyName, String propertyValue, String configType, ClusterTopology topology) {
      int matchingGroupCount = topology.getHostGroupsForComponent(HAWQSTANDBY).size();
      if (matchingGroupCount == 0) {
        if (setOfHawqPropertyNamesNonHA.contains(propertyName)) {
          return false;
        }
      }

      return true;
    }
  }


}<|MERGE_RESOLUTION|>--- conflicted
+++ resolved
@@ -1298,23 +1298,12 @@
    *         elements in this property
    */
   private static String[] splitAndTrimStrings(String propertyName) {
-<<<<<<< HEAD
     List<String> namesWithoutWhitespace = new LinkedList<>();
     for (String service : propertyName.split(",")) {
       namesWithoutWhitespace.add(service.trim());
     }
-=======
-    if(propertyName != null) {
-      List<String> namesWithoutWhitespace = new LinkedList<>();
-      for (String service : propertyName.split(",")) {
-        namesWithoutWhitespace.add(service.trim());
-      }
->>>>>>> 9d802b7c
-
-      return namesWithoutWhitespace.toArray(new String[namesWithoutWhitespace.size()]);
-    } else {
-      return new String[0];
-    }
+
+    return namesWithoutWhitespace.toArray(new String[namesWithoutWhitespace.size()]);
   }
 
   /**
@@ -2737,7 +2726,7 @@
     atlasPropsMap.put("atlas.kafka.bootstrap.servers", new MultipleHostTopologyUpdater("KAFKA_BROKER"));
     atlasPropsMap.put("atlas.kafka.zookeeper.connect", new MultipleHostTopologyUpdater("ZOOKEEPER_SERVER"));
     atlasPropsMap.put("atlas.graph.index.search.solr.zookeeper-url", new MultipleHostTopologyUpdater("ZOOKEEPER_SERVER", ',', false, true, true));
-    atlasPropsMap.put("atlas.graph.storage.hostname", new MultipleHostTopologyUpdater("ZOOKEEPER_SERVER"));
+    atlasPropsMap.put("atlas.graph.storage.hostname", new MultipleHostTopologyUpdater("HBASE_MASTER"));
     atlasPropsMap.put("atlas.audit.hbase.zookeeper.quorum", new MultipleHostTopologyUpdater("ZOOKEEPER_SERVER"));
 
     // RANGER_ADMIN
@@ -2784,16 +2773,6 @@
     });
   }
 
-<<<<<<< HEAD
-  /**
-   * Explicitly set any properties that are required but not currently provided in the stack definition.
-   *
-   * @param configuration  configuration where properties are to be added
-   */
-  void setMissingConfigurations(Configuration configuration, Set<String> configTypesUpdated) {
-    // AMBARI-5206
-    final Map<String , String> userProps = new HashMap<>();
-=======
   private static void addUnitPropertyUpdaters() {
     Map<String, List<UnitValidatedProperty>> propsPerConfigType = UnitValidatedProperty.ALL
       .stream()
@@ -2806,7 +2785,6 @@
       mPropertyUpdaters.put(configType, unitUpdaters);
     }
   }
->>>>>>> 9d802b7c
 
   private Collection<String> setupHDFSProxyUsers(Configuration configuration, Set<String> configTypesUpdated) {
     // AMBARI-5206
