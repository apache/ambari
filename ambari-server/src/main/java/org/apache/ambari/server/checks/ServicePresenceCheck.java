/*
 * Licensed to the Apache Software Foundation (ASF) under one
 * or more contributor license agreements.  See the NOTICE file
 * distributed with this work for additional information
 * regarding copyright ownership.  The ASF licenses this file
 * to you under the Apache License, Version 2.0 (the
 * "License"); you may not use this file except in compliance
 * with the License.  You may obtain a copy of the License at
 *
 *     http://www.apache.org/licenses/LICENSE-2.0
 *
 * Unless required by applicable law or agreed to in writing, software
 * distributed under the License is distributed on an "AS IS" BASIS,
 * WITHOUT WARRANTIES OR CONDITIONS OF ANY KIND, either express or implied.
 * See the License for the specific language governing permissions and
 * limitations under the License.
 */
package org.apache.ambari.server.checks;

import java.util.ArrayList;
import java.util.Arrays;
import java.util.LinkedHashMap;
import java.util.List;
import java.util.Map;
import java.util.Set;

import org.apache.ambari.server.AmbariException;
import org.apache.ambari.server.controller.PrereqCheckRequest;
import org.apache.ambari.server.state.Cluster;
import org.apache.ambari.server.state.stack.PrereqCheckStatus;
import org.apache.ambari.server.state.stack.PrerequisiteCheck;
import org.apache.ambari.server.state.stack.UpgradePack.PrerequisiteCheckConfig;
import org.apache.commons.lang.StringUtils;
import org.slf4j.Logger;
import org.slf4j.LoggerFactory;

import com.google.inject.Singleton;

/**
 * Checks if Atlas service is present. Upgrade to stack HDP 2.5 can't pursuit
 * with existed on the cluster Atlas service.
 */
@Singleton
@UpgradeCheck(group = UpgradeCheckGroup.DEFAULT)
public class ServicePresenceCheck extends AbstractCheckDescriptor{

  private static final Logger LOG = LoggerFactory.getLogger(ServicePresenceCheck.class);

  static final String KEY_SERVICE_REPLACED = "service_replaced";
  static final String KEY_SERVICE_REMOVED = "service_removed";

  /*
   * List of services that do not support upgrade
   * services must be removed before the stack upgrade
   * */
  static final String NO_UPGRADE_SUPPORT_SERVICES_PROPERTY_NAME = "no-upgrade-support-service-names";

  /*
   * List of services removed from the new release
   * */
  static final String REMOVED_SERVICES_PROPERTY_NAME = "removed-service-names";

  /*
   * List of services replaced by other services in the new release
   * */
  static final String REPLACED_SERVICES_PROPERTY_NAME = "replaced-service-names";

  /*
   * Such as Spark to Spark2
   */
  static final String NEW_SERVICES_PROPERTY_NAME = "new-service-names";

  public ServicePresenceCheck(){
    super(CheckDescription.SERVICE_PRESENCE_CHECK);
  }

  @Override
  public void perform(PrerequisiteCheck prerequisiteCheck, PrereqCheckRequest request) throws AmbariException {
    final Cluster cluster = clustersProvider.get().getCluster(request.getClusterName());
    Set<String> installedServices = cluster.getServices().keySet();

    List<String> noUpgradeSupportServices = getNoUpgradeSupportServices(request);
    Map<String, String> replacedServices = getReplacedServices(request);
    List<String> removedServices = getRemovedServices(request);

    List<String> failReasons = new ArrayList<>();

    String reason = getFailReason(prerequisiteCheck, request);
    for(String service: noUpgradeSupportServices){
      if (installedServices.contains(service.toUpperCase())){
        prerequisiteCheck.getFailedOn().add(service);
        String msg = String.format(reason, service, service);
        failReasons.add(msg);
      }
    }

    reason = getFailReason(KEY_SERVICE_REPLACED, prerequisiteCheck, request);
    for (Map.Entry<String, String> entry : replacedServices.entrySet()) {
      String removedService = entry.getKey();
      if(installedServices.contains(removedService.toUpperCase())){
        prerequisiteCheck.getFailedOn().add(removedService);
        String newService = entry.getValue();
        String msg = String.format(reason, removedService, newService);
        failReasons.add(msg);
      }
    }

    reason = getFailReason(KEY_SERVICE_REMOVED, prerequisiteCheck, request);
    for(String service: removedServices){
      if (installedServices.contains(service.toUpperCase())){
        prerequisiteCheck.getFailedOn().add(service);
<<<<<<< HEAD
        String msg = String.format(reason, service);
=======
        String msg = String.format(reason, service, service);
>>>>>>> 9d802b7c
        failReasons.add(msg);
      }
    }

    if(!failReasons.isEmpty()){
      prerequisiteCheck.setStatus(PrereqCheckStatus.FAIL);
      prerequisiteCheck.setFailReason(StringUtils.join(failReasons, '\n'));
    }
  }

  /**
   * Obtain property value specified in the upgrade XML
   * @return service name
   * */
  private String getPropertyValue(PrereqCheckRequest request, String propertyKey){
    String value = null;
    PrerequisiteCheckConfig prerequisiteCheckConfig = request.getPrerequisiteCheckConfig();
    Map<String, String> checkProperties = null;
    if(prerequisiteCheckConfig != null) {
      checkProperties = prerequisiteCheckConfig.getCheckProperties(this.getClass().getName());
    }
    if(checkProperties != null && checkProperties.containsKey(propertyKey)) {
      value = checkProperties.get(propertyKey);
    }
    return value;
  }

  /**
   * @return service names
   * */
  private List<String> getNoUpgradeSupportServices(PrereqCheckRequest request){
    List<String> result = new ArrayList<>();
    String value = getPropertyValue(request, NO_UPGRADE_SUPPORT_SERVICES_PROPERTY_NAME);
    if (null != value){
      String[] services = value.split(",");
      for(String service: services){
        service = service.trim();
        if (!service.isEmpty()){
          result.add(service);
        }
      }
    }
    return result;
  }

  /**
  +   * @return service names
  +   * */
  private List<String> getRemovedServices(PrereqCheckRequest request){
<<<<<<< HEAD
    List<String> result = new ArrayList<String>();
=======
    List<String> result = new ArrayList<>();
>>>>>>> 9d802b7c
    String value = getPropertyValue(request, REMOVED_SERVICES_PROPERTY_NAME);
    if (null != value){
      String[] services = value.split(",");
      for(String service: services){
        service = service.trim();
        if (!service.isEmpty()){
          result.add(service);
        }
      }
    }
    return result;
  }

  /**
   * @return service names and new service names map
   * */
  private Map<String, String> getReplacedServices(PrereqCheckRequest request) throws AmbariException{
    Map<String, String> result = new LinkedHashMap<>();
    String value = getPropertyValue(request, REPLACED_SERVICES_PROPERTY_NAME);
    String newValue = getPropertyValue(request, NEW_SERVICES_PROPERTY_NAME);
    if(value == null && newValue == null){
      return result; //no need to check removed services as they are not specified in the upgrade xml file.
    } else {
      if (value == null || newValue == null){
        throw new AmbariException(String.format("Both %s and %s list must be specified in the upgrade XML file.", REPLACED_SERVICES_PROPERTY_NAME, NEW_SERVICES_PROPERTY_NAME));
      } else {
        List<String> oldServices = Arrays.asList(value.split(","));
        List<String> newServices = Arrays.asList(newValue.split(","));
        if (oldServices.size() != newServices.size()){
          throw new AmbariException(String.format("%s must have the same number of services as the %s list.", NEW_SERVICES_PROPERTY_NAME, REPLACED_SERVICES_PROPERTY_NAME));
        } else {
          for (int i = 0; i < oldServices.size(); i++){
            String oldService = oldServices.get(i).trim();
            String newService = newServices.get(i).trim();
            if (oldService.isEmpty() || newService.isEmpty()) {
              throw new AmbariException(String.format("Make sure both %s and %s list only contain comma separated list of services.", NEW_SERVICES_PROPERTY_NAME, REPLACED_SERVICES_PROPERTY_NAME));
            } else {
              result.put(oldService, newService);
            }
          }
        }
      }
    }
    return result;
  }
}<|MERGE_RESOLUTION|>--- conflicted
+++ resolved
@@ -109,11 +109,7 @@
     for(String service: removedServices){
       if (installedServices.contains(service.toUpperCase())){
         prerequisiteCheck.getFailedOn().add(service);
-<<<<<<< HEAD
-        String msg = String.format(reason, service);
-=======
         String msg = String.format(reason, service, service);
->>>>>>> 9d802b7c
         failReasons.add(msg);
       }
     }
@@ -163,11 +159,7 @@
   +   * @return service names
   +   * */
   private List<String> getRemovedServices(PrereqCheckRequest request){
-<<<<<<< HEAD
-    List<String> result = new ArrayList<String>();
-=======
     List<String> result = new ArrayList<>();
->>>>>>> 9d802b7c
     String value = getPropertyValue(request, REMOVED_SERVICES_PROPERTY_NAME);
     if (null != value){
       String[] services = value.split(",");
