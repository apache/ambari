/*
 * Licensed to the Apache Software Foundation (ASF) under one
 * or more contributor license agreements.  See the NOTICE file
 * distributed with this work for additional information
 * regarding copyright ownership.  The ASF licenses this file
 * to you under the Apache License, Version 2.0 (the
 * "License"); you may not use this file except in compliance
 * with the License.  You may obtain a copy of the License at
 *
 *     http://www.apache.org/licenses/LICENSE-2.0
 *
 * Unless required by applicable law or agreed to in writing, software
 * distributed under the License is distributed on an "AS IS" BASIS,
 * WITHOUT WARRANTIES OR CONDITIONS OF ANY KIND, either express or implied.
 * See the License for the specific language governing permissions and
 * limitations under the License.
 */

package org.apache.ambari.server.serveraction.upgrades;

import static org.apache.ambari.server.controller.KerberosHelper.DEFAULT_REALM;
import static org.apache.ambari.server.controller.KerberosHelper.KERBEROS_ENV;
import static org.apache.ambari.server.controller.KerberosHelper.PRECONFIGURE_SERVICES;

import java.io.IOException;
import java.util.Collection;
import java.util.Collections;
import java.util.HashMap;
import java.util.HashSet;
import java.util.Iterator;
import java.util.List;
import java.util.Map;
import java.util.Set;
import java.util.concurrent.ConcurrentMap;

import org.apache.ambari.annotations.Experimental;
import org.apache.ambari.annotations.ExperimentalFeature;
import org.apache.ambari.server.AmbariException;
import org.apache.ambari.server.actionmanager.HostRoleStatus;
import org.apache.ambari.server.agent.CommandReport;
import org.apache.ambari.server.controller.AmbariManagementController;
import org.apache.ambari.server.controller.KerberosHelper;
import org.apache.ambari.server.controller.RootComponent;
import org.apache.ambari.server.controller.RootService;
import org.apache.ambari.server.orm.dao.HostDAO;
import org.apache.ambari.server.orm.dao.KerberosKeytabDAO;
import org.apache.ambari.server.orm.dao.KerberosPrincipalDAO;
import org.apache.ambari.server.orm.entities.HostEntity;
import org.apache.ambari.server.serveraction.kerberos.PreconfigureServiceType;
import org.apache.ambari.server.serveraction.kerberos.stageutils.ResolvedKerberosKeytab;
import org.apache.ambari.server.state.Cluster;
import org.apache.ambari.server.state.ConfigHelper;
import org.apache.ambari.server.state.Host;
import org.apache.ambari.server.state.SecurityType;
import org.apache.ambari.server.state.Service;
import org.apache.ambari.server.state.ServiceComponentHost;
import org.apache.ambari.server.state.StackId;
import org.apache.ambari.server.state.UpgradeContext;
import org.apache.ambari.server.state.kerberos.AbstractKerberosDescriptorContainer;
import org.apache.ambari.server.state.kerberos.KerberosComponentDescriptor;
import org.apache.ambari.server.state.kerberos.KerberosConfigurationDescriptor;
import org.apache.ambari.server.state.kerberos.KerberosDescriptor;
import org.apache.ambari.server.state.kerberos.KerberosIdentityDescriptor;
import org.apache.ambari.server.state.kerberos.KerberosServiceDescriptor;
import org.apache.ambari.server.state.kerberos.VariableReplacementHelper;
import org.apache.ambari.server.state.stack.upgrade.Direction;
import org.apache.ambari.server.utils.StageUtils;
import org.apache.commons.collections.CollectionUtils;
import org.apache.commons.collections.MapUtils;
import org.apache.commons.lang.StringUtils;

import com.google.inject.Inject;

/**
 * PreconfigureKerberos updates existing service configurations with properties from service-level
 * Kerberos descriptors, flagged for pre-configuring, during stack upgrades in order to prevent service
 * restarts when the flagged services are installed.
 */
@Experimental(
    feature = ExperimentalFeature.MPACK_UPGRADES,
    comment = "Needs to move away from stacks and to service groups & mpacks")
public class PreconfigureKerberosAction extends AbstractUpgradeServerAction {
  static final String UPGRADE_DIRECTION_KEY = "upgrade_direction";

  @Inject
  private AmbariManagementController ambariManagementController;

  @Inject
  private KerberosHelper kerberosHelper;

  @Inject
  private ConfigHelper configHelper;

  @Inject
  private VariableReplacementHelper variableReplacementHelper;

  @Inject
  private HostDAO hostDAO;

  @Inject
  private KerberosKeytabDAO kerberosKeytabDAO;

  @Inject
  KerberosPrincipalDAO kerberosPrincipalDAO;

  @Override
  public CommandReport execute(ConcurrentMap<String, Object> requestSharedDataContext) throws AmbariException, InterruptedException {
    Map<String, String> commandParameters = getCommandParameters();
    if (null == commandParameters || commandParameters.isEmpty()) {
      return createCommandReport(0, HostRoleStatus.FAILED, "{}", "",
          "Unable to change configuration values without command parameters");
    }

    if (!isDowngrade()) {
      String clusterName = commandParameters.get("clusterName");
      Cluster cluster = getClusters().getCluster(clusterName);

      if (cluster.getSecurityType() == SecurityType.KERBEROS) {
        StackId stackId;

        try {
          stackId = getTargetStackId(cluster);
        } catch (AmbariException e) {
          return createCommandReport(0, HostRoleStatus.FAILED, "{}", "", e.getLocalizedMessage());
        }

        if (stackId == null) {
          return createCommandReport(0, HostRoleStatus.FAILED, "{}", "",
              "The target stack Id was not specified.");
        }

        KerberosDescriptor kerberosDescriptor = kerberosHelper.getKerberosDescriptor(KerberosHelper.KerberosDescriptorType.COMPOSITE, cluster, stackId, true);

        // Calculate the current host-specific configurations. These will be used to replace
        // variables within the Kerberos descriptor data
        Map<String, Map<String, String>> configurations = kerberosHelper.calculateConfigurations(cluster, null, kerberosDescriptor, true, false);

        PreconfigureServiceType preconfigureServiceType = getPreconfigureServiceType(configurations);

        if (preconfigureServiceType != PreconfigureServiceType.NONE) {
          Map<String, Map<String, String>> kerberosConfigurations = new HashMap<>();
          Map<String, Set<String>> propertiesToRemove = new HashMap<>();
          Map<String, Set<String>> propertiesToIgnore = new HashMap<>();

          if (preconfigureServiceType == PreconfigureServiceType.ALL) {
            // Force all services to be flagged for pre-configuration...
            Map<String, KerberosServiceDescriptor> serviceDescriptors = kerberosDescriptor.getServices();
            if (serviceDescriptors != null) {
              for (KerberosServiceDescriptor serviceDescriptor : serviceDescriptors.values()) {
                serviceDescriptor.setPreconfigure(true);
              }
            }
          }

          processServiceComponentHosts(cluster, kerberosDescriptor, configurations, kerberosConfigurations, propertiesToIgnore, getDefaultRealm(configurations));

          // Calculate the set of configurations to update and replace any variables
          // using the previously calculated Map of configurations for the host.
          kerberosConfigurations = kerberosHelper.processPreconfiguredServiceConfigurations(kerberosConfigurations, configurations, cluster, kerberosDescriptor);

          Map<String, Set<String>> installedServices = calculateInstalledServices(cluster);

          kerberosHelper.applyStackAdvisorUpdates(cluster, installedServices.keySet(), configurations, kerberosConfigurations,
              propertiesToIgnore, propertiesToRemove, true);

          kerberosHelper.setAuthToLocalRules(cluster, kerberosDescriptor, getDefaultRealm(configurations), installedServices,
              configurations, kerberosConfigurations, true);

          processConfigurationChanges(cluster, stackId, kerberosDescriptor, kerberosConfigurations, propertiesToRemove, configurations);
        } else {
          actionLog.writeStdOut("Skipping: This facility is only available when kerberos-env/preconfigure_services is not \"NONE\"");
        }
      } else {
        actionLog.writeStdOut("Skipping: This facility is only available when Kerberos is enabled");
      }
    } else {
      actionLog.writeStdOut("Skipping: This facility is only available during an upgrade");
    }

    return createCommandReport(0, HostRoleStatus.COMPLETED, "{}", actionLog.getStdOut(), actionLog.getStdErr());
  }

  /**
   * Given a Cluster object creates a map of service names to sets of the installed components for that
   * service.
   *
   * @param cluster the cluster
   * @return a map of (installed) service names to the relevant set of (installed) component names
   */
  private Map<String, Set<String>> calculateInstalledServices(Cluster cluster) {
    Map<String, Set<String>> installedServices = new HashMap<>();
    Map<String, Service> services = cluster.getServicesByName();

    for (Service service : services.values()) {
      installedServices.put(service.getName(), service.getServiceComponents().keySet());
    }

    return installedServices;
  }

  /**
   * Safely retrieves the specified property from the specified configuration type from a map of
   * configurations.
   *
   * @param configurations the existing configurations for the cluster
   * @return the requested value or null if the configuration does not exist
   */
  private String getValueFromConfiguration(Map<String, Map<String, String>> configurations, String configType, String propertyName) {
    String value = null;

    if (configurations != null) {
      Map<String, String> kerberosEnv = configurations.get(configType);

      if (kerberosEnv != null) {
        value = kerberosEnv.get(propertyName);
      }
    }

    return value;
  }

  /**
   * Safely retrieves the <code>realm</code> property of the <code>kerberos-env</code> configuration.
   *
   * @param configurations the existing configurations for the cluster
   * @return the requested value or null if the configuration does not exist
   * @see #getValueFromConfiguration(Map, String, String)
   */
  private String getDefaultRealm(Map<String, Map<String, String>> configurations) {
    return getValueFromConfiguration(configurations, KERBEROS_ENV, DEFAULT_REALM);
  }

  /**
   * Safely retrieves the <code>preconfigure_services</code> property of the <code>kerberos-env</code> configuration.
   *
   * @param configurations the existing configurations for the cluster
   * @return the requested value or null if the configuration does not exist
   * @see #getValueFromConfiguration(Map, String, String)
   */
  private PreconfigureServiceType getPreconfigureServiceType(Map<String, Map<String, String>> configurations) {
    String preconfigureServices = getValueFromConfiguration(configurations, KERBEROS_ENV, PRECONFIGURE_SERVICES);

    PreconfigureServiceType preconfigureServiceType = null;
    if (!StringUtils.isEmpty(preconfigureServices)) {
      try {
        preconfigureServiceType = PreconfigureServiceType.valueOf(preconfigureServices.toUpperCase());
      } catch (Throwable t) {
        preconfigureServiceType = PreconfigureServiceType.DEFAULT;
      }
    }

    return (preconfigureServiceType == null) ? PreconfigureServiceType.DEFAULT : preconfigureServiceType;
  }

  /**
   * Determines if upgrade direction is {@link Direction#UPGRADE} or {@link Direction#DOWNGRADE}.
   *
   * @return {@code true} if {@link Direction#DOWNGRADE}; {@code false} if {@link Direction#UPGRADE}
   */
  private boolean isDowngrade() {
    return Direction.DOWNGRADE.name().equalsIgnoreCase(getCommandParameterValue(UPGRADE_DIRECTION_KEY));
  }

  /**
   * Retrieves the target stack ID for the stack upgrade or downgrade operation.
   *
   * @param cluster the cluster
   * @return the target {@link StackId}
   * @throws AmbariException if multiple stack id's are detected
   */
  @Experimental(
      feature = ExperimentalFeature.MPACK_UPGRADES,
      comment = "Needs to move away from stacks and to service groups & mpacks")
  private StackId getTargetStackId(Cluster cluster) throws AmbariException {
    UpgradeContext upgradeContext = getUpgradeContext(cluster);

    // !!! FIXME in a per-service view, what does this become?
    Set<StackId> stackIds = new HashSet<>();

<<<<<<< HEAD
    for (Service service : cluster.getServices()) {
      RepositoryVersionEntity targetRepoVersion = upgradeContext.getTargetRepositoryVersion(service.getName());
      StackId targetStackId = targetRepoVersion.getStackId();
      stackIds.add(targetStackId);
    }

=======
>>>>>>> 0dd9fee9
    if (1 != stackIds.size()) {
      throw new AmbariException("Services are deployed from multiple stacks and cannot determine a unique one.");
    }

    return stackIds.iterator().next();
  }

  /**
   * Find and iterate through the {@link ServiceComponentHost} objects for the current {@link Cluster}
   * to calculate property updates and auth-to-local rules.
   *
   * @param cluster                the cluster
   * @param kerberosDescriptor     the Kerberos descriptor
   * @param currentConfigurations  the current configurations for the cluster
   * @param kerberosConfigurations the (Kerberos-specific) configuration updates
   * @param propertiesToBeIgnored  a map to store properties that should be ignored by operations that update property values
   * @throws AmbariException if an issue occurs
   */
  private void processServiceComponentHosts(Cluster cluster, KerberosDescriptor kerberosDescriptor,
                                            Map<String, Map<String, String>> currentConfigurations,
                                            Map<String, Map<String, String>> kerberosConfigurations,
                                            Map<String, Set<String>> propertiesToBeIgnored, String realm)
      throws AmbariException {

    Collection<Host> hosts = cluster.getHosts();
    if (!hosts.isEmpty()) {
      // Create the context to use for filtering Kerberos Identities based on the state of the cluster
      Map<String, Object> filterContext = new HashMap<>();
      filterContext.put("configurations", currentConfigurations);
      filterContext.put("services", cluster.getServicesByName().keySet());

      try {
        Map<String, Set<String>> propertiesToIgnore = null;
        HashMap<String, ResolvedKerberosKeytab> resolvedKeytabs = new HashMap<>();
        for (Host host : hosts) {
          // Iterate over the components installed on the current host to get the service and
          // component-level Kerberos descriptors in order to determine which principals,
          // keytab files, and configurations need to be created or updated.
          for (ServiceComponentHost sch : cluster.getServiceComponentHosts(host.getHostName())) {
            String hostName = sch.getHostName();

            String serviceName = sch.getServiceName();
            String componentName = sch.getServiceComponentName();

            KerberosServiceDescriptor serviceDescriptor = kerberosDescriptor.getService(serviceName);

            if (!StringUtils.isEmpty(hostName)) {
              // Update the configurations with the relevant hostname
              Map<String, String> generalProperties = currentConfigurations.get("");
              if (generalProperties == null) {
                generalProperties = new HashMap<>();
                currentConfigurations.put("", generalProperties);
              }

              // Add the current hostname under "host" and "hostname"
              generalProperties.put("host", hostName);
              generalProperties.put("hostname", hostName);
            }

            if (serviceDescriptor != null) {
              List<KerberosIdentityDescriptor> serviceIdentities = serviceDescriptor.getIdentities(true, filterContext);

              // Add service-level principals (and keytabs)
              kerberosHelper.addIdentities(null, serviceIdentities,
                  null, hostName, host.getHostId(), serviceName, componentName, kerberosConfigurations, currentConfigurations,
                  resolvedKeytabs, realm);
              propertiesToIgnore = gatherPropertiesToIgnore(serviceIdentities, propertiesToIgnore);

              KerberosComponentDescriptor componentDescriptor = serviceDescriptor.getComponent(componentName);

              if (componentDescriptor != null) {
                List<KerberosIdentityDescriptor> componentIdentities = componentDescriptor.getIdentities(true, filterContext);

                // Calculate the set of configurations to update and replace any variables
                // using the previously calculated Map of configurations for the host.
                kerberosHelper.mergeConfigurations(kerberosConfigurations,
                    componentDescriptor.getConfigurations(true), currentConfigurations, null);

                // Add component-level principals (and keytabs)
                kerberosHelper.addIdentities(null, componentIdentities,
                    null, hostName, host.getHostId(), serviceName, componentName, kerberosConfigurations, currentConfigurations,
                    resolvedKeytabs,realm);
                propertiesToIgnore = gatherPropertiesToIgnore(componentIdentities, propertiesToIgnore);
              }
            }
          }
        }

        // Add ambari-server identities only if 'kerberos-env.create_ambari_principal = true'
        if (kerberosHelper.createAmbariIdentities(currentConfigurations.get(KERBEROS_ENV))) {
          List<KerberosIdentityDescriptor> ambariIdentities = kerberosHelper.getAmbariServerIdentities(kerberosDescriptor);

          for (KerberosIdentityDescriptor identity : ambariIdentities) {
            // If the identity represents the ambari-server user, use the component name "AMBARI_SERVER_SELF"
            // so it can be distinguished between other identities related to the AMBARI-SERVER
            // component.
            String componentName = KerberosHelper.AMBARI_SERVER_KERBEROS_IDENTITY_NAME.equals(identity.getName())
                ? "AMBARI_SERVER_SELF"
                : RootComponent.AMBARI_SERVER.name();

            List<KerberosIdentityDescriptor> componentIdentities = Collections.singletonList(identity);
            kerberosHelper.addIdentities(null, componentIdentities,
                null, KerberosHelper.AMBARI_SERVER_HOST_NAME, ambariServerHostID(), RootService.AMBARI.name(), componentName, kerberosConfigurations, currentConfigurations,
                resolvedKeytabs, realm);
            propertiesToIgnore = gatherPropertiesToIgnore(componentIdentities, propertiesToIgnore);
          }
        }

        if ((propertiesToBeIgnored != null) && (propertiesToIgnore != null)) {
          propertiesToBeIgnored.putAll(propertiesToIgnore);
        }

        // create database records for keytabs that must be presented on cluster
        for (ResolvedKerberosKeytab keytab : resolvedKeytabs.values()) {
          kerberosHelper.createResolvedKeytab(keytab);
        }
      } catch (IOException e) {
        throw new AmbariException(e.getMessage(), e);
      }
    }
  }

  private Map<String, Set<String>> gatherPropertiesToIgnore(List<KerberosIdentityDescriptor> identities,
                                                            Map<String, Set<String>> propertiesToIgnore) {
    Map<String, Map<String, String>> identityConfigurations = kerberosHelper.getIdentityConfigurations(identities);
    if (!MapUtils.isEmpty(identityConfigurations)) {
      if (propertiesToIgnore == null) {
        propertiesToIgnore = new HashMap<>();
      }

      for (Map.Entry<String, Map<String, String>> entry : identityConfigurations.entrySet()) {
        String configType = entry.getKey();
        Map<String, String> properties = entry.getValue();

        if (MapUtils.isEmpty(properties)) {
          Set<String> propertyNames = propertiesToIgnore.get(configType);
          if (propertyNames == null) {
            propertyNames = new HashSet<>();
            propertiesToIgnore.put(configType, propertyNames);
          }
          propertyNames.addAll(properties.keySet());
        }
      }
    }

    return propertiesToIgnore;
  }

  /**
   * Processes configuration changes to determine if any work needs to be done.
   * <p/>
   * If work is to be done, a data file containing the details is created so it they changes may be
   * processed in the appropriate stage.
   *
   * @param cluster                the cluster
   * @param targetStackId          the target stack id
   * @param kerberosConfigurations the Kerberos-specific configuration map
   * @param propertiesToBeRemoved  a map of properties to be removed from the current configuration,
   *                               grouped by configuration type.
   * @param variableReplaments     replacement values to use when attempting to perform variable replacements on the property names
   * @throws AmbariException if an issue is encountered
   */
  private void processConfigurationChanges(Cluster cluster, StackId targetStackId,
                                           KerberosDescriptor kerberosDescriptor,
                                           Map<String, Map<String, String>> kerberosConfigurations,
                                           Map<String, Set<String>> propertiesToBeRemoved,
                                           Map<String, Map<String, String>> variableReplaments)
      throws AmbariException {
    actionLog.writeStdOut("Determining configuration changes");

    if (!kerberosConfigurations.isEmpty()) {
      Map<String, Service> installedServices = cluster.getServicesByName();

      // Build a map of configuration types to properties that indicate which properties should be altered
      // This map should contain only properties defined in service-level Kerberos descriptors that
      // have been flagged to be preconfigured and that have not yet been installed.
      Map<String, Set<String>> propertyFilter = new HashMap<>();
      Map<String, KerberosServiceDescriptor> serviceDescriptors = kerberosDescriptor.getServices();
      if (serviceDescriptors != null) {
        for (KerberosServiceDescriptor serviceDescriptor : serviceDescriptors.values()) {
          if (!installedServices.containsKey(serviceDescriptor.getName()) && serviceDescriptor.shouldPreconfigure()) {
            buildFilter(Collections.singleton(serviceDescriptor), propertyFilter, variableReplaments);
          }
        }
      }

      // Add the auth-to-local rule configuration specifications to the filter
      Map<String, Set<String>> authToLocalProperties = kerberosHelper.translateConfigurationSpecifications(kerberosDescriptor.getAllAuthToLocalProperties());
      if (!MapUtils.isEmpty(authToLocalProperties)) {
        for (Map.Entry<String, Set<String>> entry : authToLocalProperties.entrySet()) {
          Set<String> properties = entry.getValue();

          if (!CollectionUtils.isEmpty(properties)) {
            String configurationType = entry.getKey();

            Set<String> propertyNames = propertyFilter.get(configurationType);
            if (propertyNames == null) {
              propertyNames = new HashSet<>();
              propertyFilter.put(configurationType, propertyNames);
            }

            propertyNames.addAll(properties);
          }
        }
      }

      Set<String> visitedTypes = new HashSet<>();

      for (Map.Entry<String, Map<String, String>> entry : kerberosConfigurations.entrySet()) {
        String configType = entry.getKey();

        String service = cluster.getServiceByConfigType(configType).getName();
        Set<String> allowedProperties = propertyFilter.get(configType);

        // Update properties for services that are installed and not filtered out
        if (installedServices.containsKey(service) && !CollectionUtils.isEmpty(allowedProperties)) {
          Map<String, String> propertiesToUpdate = entry.getValue();
          Set<String> propertiesToRemove = (propertiesToBeRemoved == null) ? null : propertiesToBeRemoved.get(configType);

          // Filter the properties to update
          if (propertiesToUpdate != null) {
            Iterator<Map.Entry<String, String>> mapIterator = propertiesToUpdate.entrySet().iterator();
            while (mapIterator.hasNext()) {
              Map.Entry<String, String> mapEntry = mapIterator.next();

              if (!allowedProperties.contains(mapEntry.getKey())) {
                mapIterator.remove();
              }
            }
          }

          // Filter the properties to remove
          if (propertiesToRemove != null) {
            Iterator<String> setIterator = propertiesToRemove.iterator();
            while (setIterator.hasNext()) {
              String setEntry = setIterator.next();
              if (!allowedProperties.contains(setEntry)) {
                setIterator.remove();
              }
            }
          }

          visitedTypes.add(configType);

          if (!MapUtils.isEmpty(propertiesToUpdate) || !CollectionUtils.isEmpty(propertiesToRemove)) {
            if (!MapUtils.isEmpty(propertiesToUpdate)) {
              for (Map.Entry<String, String> property : propertiesToUpdate.entrySet()) {
                actionLog.writeStdOut(String.format("Setting: %s/%s = %s", configType, property.getKey(), property.getValue()));
              }
            }

            if (!CollectionUtils.isEmpty(propertiesToRemove)) {
              for (String property : propertiesToRemove) {
                actionLog.writeStdOut(String.format("Removing: %s/%s", configType, property));
              }
            }

            configHelper.updateConfigType(cluster, targetStackId,
                ambariManagementController, configType, propertiesToUpdate, propertiesToRemove,
                ambariManagementController.getAuthName(), "Preconfiguring for Kerberos during upgrade");
          }
        }
      }

      if (!MapUtils.isEmpty(propertiesToBeRemoved)) {
        for (Map.Entry<String, Set<String>> entry : propertiesToBeRemoved.entrySet()) {
          String configType = entry.getKey();

          if (!visitedTypes.contains(configType)) {
            Set<String> propertiesToRemove = entry.getValue();

            if (!CollectionUtils.isEmpty(propertiesToRemove)) {
              for (String property : propertiesToRemove) {
                actionLog.writeStdOut(String.format("Removing: %s/%s", configType, property));
              }

              configHelper.updateConfigType(cluster, targetStackId,
                  ambariManagementController, configType, null, entry.getValue(),
                  ambariManagementController.getAuthName(), "Preconfiguring for Kerberos during upgrade");
            }
          }
        }
      }
    }
  }

  /**
   * Adds entries to the property filter (<code>propertyFilter</code>) found in the {@link KerberosConfigurationDescriptor}s
   * within the specified node of the Kerberos descriptor.
   *
   * @param containers     the Kerberos descriptor containers to process
   * @param propertyFilter the property filter map to update
   * @param replacements   replacement values to use when attempting to perform variable replacements on the property names
   * @throws AmbariException if an issue occurs while replacing variables in the property names
   */
  private void buildFilter(Collection<? extends AbstractKerberosDescriptorContainer> containers,
                           Map<String, Set<String>> propertyFilter,
                           Map<String, Map<String, String>> replacements)
      throws AmbariException {
    if (containers != null) {
      for (AbstractKerberosDescriptorContainer container : containers) {
        Map<String, KerberosConfigurationDescriptor> configurationDescriptors = container.getConfigurations(false);

        if (!MapUtils.isEmpty(configurationDescriptors)) {
          for (KerberosConfigurationDescriptor configurationDescriptor : configurationDescriptors.values()) {
            Map<String, String> properties = configurationDescriptor.getProperties();

            if (!MapUtils.isEmpty(properties)) {
              String configType = configurationDescriptor.getType();

              Set<String> propertyNames = propertyFilter.get(configType);
              if (propertyNames == null) {
                propertyNames = new HashSet<>();
                propertyFilter.put(configType, propertyNames);
              }

              // Replace variables in the property name. For example ${knox-env/knox_user}.
              for (String propertyName : properties.keySet()) {
                propertyNames.add(variableReplacementHelper.replaceVariables(propertyName, replacements));
              }
            }
          }
        }

        Collection<? extends AbstractKerberosDescriptorContainer> childContainers = container.getChildContainers();
        if (childContainers != null) {
          buildFilter(childContainers, propertyFilter, replacements);
        }
      }
    }
  }

  protected Long ambariServerHostID(){
    String ambariServerHostName = StageUtils.getHostName();
    HostEntity ambariServerHostEntity = hostDAO.findByName(ambariServerHostName);
    return (ambariServerHostEntity == null)
        ? null
        : ambariServerHostEntity.getHostId();
  }

}
<|MERGE_RESOLUTION|>--- conflicted
+++ resolved
@@ -277,15 +277,6 @@
     // !!! FIXME in a per-service view, what does this become?
     Set<StackId> stackIds = new HashSet<>();
 
-<<<<<<< HEAD
-    for (Service service : cluster.getServices()) {
-      RepositoryVersionEntity targetRepoVersion = upgradeContext.getTargetRepositoryVersion(service.getName());
-      StackId targetStackId = targetRepoVersion.getStackId();
-      stackIds.add(targetStackId);
-    }
-
-=======
->>>>>>> 0dd9fee9
     if (1 != stackIds.size()) {
       throw new AmbariException("Services are deployed from multiple stacks and cannot determine a unique one.");
     }
