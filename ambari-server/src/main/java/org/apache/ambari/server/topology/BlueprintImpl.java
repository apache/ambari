--- conflicted
+++ resolved
@@ -29,8 +29,8 @@
 import java.util.Iterator;
 import java.util.List;
 import java.util.Map;
-import java.util.Optional;
 import java.util.Set;
+import java.util.function.Supplier;
 
 import org.apache.ambari.server.controller.internal.StackDefinition;
 import org.apache.ambari.server.orm.entities.BlueprintConfigEntity;
@@ -45,13 +45,12 @@
 import org.apache.ambari.server.stack.NoSuchStackException;
 import org.apache.ambari.server.state.ConfigHelper;
 import org.apache.ambari.server.state.StackId;
+import org.apache.ambari.server.utils.JsonUtils;
 import org.apache.commons.lang.StringUtils;
-import org.slf4j.Logger;
-import org.slf4j.LoggerFactory;
-
+
+import com.fasterxml.jackson.core.type.TypeReference;
 import com.google.common.base.Preconditions;
 import com.google.common.base.Splitter;
-import com.google.common.base.Supplier;
 import com.google.gson.Gson;
 
 /**
@@ -59,108 +58,62 @@
  */
 public class BlueprintImpl implements Blueprint {
 
-  private static final Logger LOG = LoggerFactory.getLogger(BlueprintImpl.class);
-
-  private String name;
-  private Map<String, HostGroup> hostGroups = new HashMap<>();
-<<<<<<< HEAD
-  private Collection<MpackInstance> mpacks = new ArrayList<>();
-=======
+  private final String name;
+  private final Map<String, HostGroup> hostGroups;
+  private final Collection<MpackInstance> mpacks;
   private final StackDefinition stack;
   private final Set<StackId> stackIds;
->>>>>>> 925e0cdd
-  private Configuration configuration;
-  private SecurityConfiguration security;
-  private Setting setting;
-  private List<RepositorySetting> repoSettings = new ArrayList<>();
-  private boolean allMpacksResolved = false;
+  private final Configuration configuration;
+  private final SecurityConfiguration security;
+  private final Setting setting;
+  private final List<RepositorySetting> repoSettings;
 
   public BlueprintImpl(BlueprintEntity entity, StackDefinition stack, Set<StackId> stackIds) throws NoSuchStackException {
-    this.name = entity.getBlueprintName();
-    if (entity.getSecurityType() != null) {
-      this.security = new SecurityConfiguration(entity.getSecurityType(),
-        entity.getSecurityDescriptorReference(),
-        null);
-    }
-    mpacks.addAll(parseMpacks(entity));
+    name = entity.getBlueprintName();
+    security = entity.getSecurityType() != null
+      ? new SecurityConfiguration(entity.getSecurityType(), entity.getSecurityDescriptorReference(), null)
+      : SecurityConfiguration.NONE;
+    mpacks = parseMpacks(entity);
 
     this.stack = stack;
     this.stackIds = stackIds;
 
     // create config first because it is set as a parent on all host-group configs
     configuration = processConfiguration(entity.getConfigurations());
-    parseBlueprintHostGroups(entity);
-<<<<<<< HEAD
+    hostGroups = parseBlueprintHostGroups(entity);
     // TODO: how to handle multiple stacks correctly?
-//    configuration.setParentConfiguration(stack.getConfiguration(getServices()));
-    validator = new BlueprintValidatorImpl(this);
-=======
     configuration.setParentConfiguration(stack.getConfiguration(getServices()));
->>>>>>> 925e0cdd
-    processSetting(entity.getSettings());
-    processRepoSettings();
-  }
-
-<<<<<<< HEAD
-  /**
-   * Legacy constructor for pre-multi-mpack code.
-   * @param name blueprint name
-   * @param groups host groups
-   * @param stack stack
-   * @param configuration configuration
-   * @param security security config
-   * @param setting setting
-   */
-  @Deprecated
-  public BlueprintImpl(String name, Collection<HostGroup> groups, Stack stack, Configuration configuration,
-                       SecurityConfiguration security, Setting setting) {
-    this(name, groups, stackToMpacks(stack), configuration, security, setting);
-  }
-
-  private static Collection<MpackInstance> stackToMpacks(Stack stack) {
-    MpackInstance mpack = new MpackInstance(stack.getName(), stack.getVersion(), null, stack, new Configuration());
-    return Collections.singleton(mpack);
-  }
-
-  public BlueprintImpl(String name, Collection<HostGroup> groups, Collection<MpackInstance> mpacks,
-                       Configuration configuration, SecurityConfiguration security, Setting setting) {
+    setting = processSetting(entity.getSettings());
+    repoSettings = processRepoSettings();
+  }
+
+  public BlueprintImpl(String name, Collection<HostGroup> groups, StackDefinition stack, Set<StackId> stackIds, Collection<MpackInstance> mpacks,
+      Configuration configuration, SecurityConfiguration security, Setting setting) {
     this.name = name;
     this.mpacks = mpacks;
-=======
-  public BlueprintImpl(String name, Collection<HostGroup> groups, StackDefinition stack, Set<StackId> stackIds, Configuration configuration,
-                       SecurityConfiguration security, Setting setting) {
-    this.name = name;
     this.stack = stack;
     this.stackIds = stackIds;
->>>>>>> 925e0cdd
-    this.security = security;
+    this.security = security != null ? security : SecurityConfiguration.NONE;
 
     // caller should set host group configs
+    hostGroups = new HashMap<>();
     for (HostGroup hostGroup : groups) {
       hostGroups.put(hostGroup.getName(), hostGroup);
     }
     // TODO: handle configuration from multiple stacks properly
     // if the parent isn't set, the stack configuration is set as the parent
     this.configuration = configuration;
-<<<<<<< HEAD
-//    if (configuration.getParentConfiguration() == null) {
-//      configuration.setParentConfiguration(stack.getConfiguration(getServices()));
-//    }
-    validator = new BlueprintValidatorImpl(this);
-=======
     if (configuration.getParentConfiguration() == null) {
       configuration.setParentConfiguration(stack.getConfiguration(getServices()));
     }
->>>>>>> 925e0cdd
     this.setting = setting;
+    repoSettings = processRepoSettings();
   }
 
   public String getName() {
     return name;
   }
 
-<<<<<<< HEAD
-=======
   public Set<StackId> getStackIds() {
     return stackIds;
   }
@@ -170,7 +123,6 @@
     return stack.getStacksForService(service);
   }
 
->>>>>>> 925e0cdd
   public SecurityConfiguration getSecurity() {
     return security;
   }
@@ -338,23 +290,12 @@
   }
 
   @Override
-<<<<<<< HEAD
   public Collection<MpackInstance> getMpacks() {
     return mpacks;
   }
 
-  @Override
-  public Collection<Stack> getStacks() {
-    return mpacks.stream().map(MpackInstance::getStack).filter(s -> null != s).collect(toList());
-  }
-
-  @Override
-  public Stack getStack() {
-    return getStacks().iterator().next();
-=======
   public StackDefinition getStack() {
     return stack;
->>>>>>> 925e0cdd
   }
 
   /**
@@ -396,17 +337,15 @@
   public BlueprintEntity toEntity() {
     BlueprintEntity entity = new BlueprintEntity();
     entity.setBlueprintName(name);
-    if (security != null) {
-      if (security.getType() != null) {
-        entity.setSecurityType(security.getType());
-      }
-      if (security.getDescriptorReference() != null) {
-        entity.setSecurityDescriptorReference(security.getDescriptorReference());
-      }
+    if (security.getType() != null) {
+      entity.setSecurityType(security.getType());
+    }
+    if (security.getDescriptorReference() != null) {
+      entity.setSecurityDescriptorReference(security.getDescriptorReference());
     }
 
     createHostGroupEntities(entity);
-    Collection<BlueprintConfigEntity> configEntities = toConfigEntities(getConfiguration(), () -> new BlueprintConfigEntity());
+    Collection<BlueprintConfigEntity> configEntities = toConfigEntities(getConfiguration(), BlueprintConfigEntity::new);
     configEntities.forEach(configEntity -> {
       configEntity.setBlueprintEntity(entity);
       configEntity.setBlueprintName(getName());
@@ -417,24 +356,12 @@
     return entity;
   }
 
-<<<<<<< HEAD
   private void createMpackInstanceEntities(BlueprintEntity entity) {
     mpacks.forEach(mpack -> {
       BlueprintMpackInstanceEntity mpackEntity = mpack.toEntity();
       mpackEntity.setBlueprint(entity);
       entity.getMpackInstances().add(mpackEntity);
     });
-  }
-
-  /**
-   * Validate blueprint configuration.
-   *
-   * @throws InvalidTopologyException if the blueprint configuration is invalid
-   * @throws GPLLicenseNotAcceptedException ambari was configured to use gpl software, but gpl license is not accepted
-   */
-  @Override
-  public void validateRequiredProperties() throws InvalidTopologyException, GPLLicenseNotAcceptedException {
-    validator.validateRequiredProperties();
   }
 
   private Collection<MpackInstance> parseMpacks(BlueprintEntity blueprintEntity) throws NoSuchStackException {
@@ -446,7 +373,6 @@
       mpackInstance.setUrl(mpack.getMpackUri());
       mpackInstance.setConfiguration(processConfiguration(mpack.getConfigurations()));
       // TODO: come up with proper mpack -> stack resolution
-      tryParseStack(mpack.getMpackName(), mpack.getMpackVersion()).ifPresent( stack ->  mpackInstance.setStack(stack) );
       for(BlueprintServiceEntity serviceEntity: mpack.getServiceInstances()) {
         ServiceInstance serviceInstance = new ServiceInstance(
           serviceEntity.getName(),
@@ -459,34 +385,10 @@
     return mpackInstances;
   }
 
-  private Stack parseStack(String stackName, String stackVersion) throws NoSuchStackException {
-    try {
-      //todo: don't pass in controller
-      return new Stack(stackName, stackVersion, AmbariServer.getController());
-    } catch (StackAccessException e) {
-      throw new NoSuchStackException(stackName, stackVersion, e);
-    } catch (AmbariException e) {
-      //todo:
-      throw new RuntimeException("An error occurred parsing the stack information.", e);
-    }
-  }
-
-  private Optional<Stack> tryParseStack(String stackName, String stackVersion) {
-    try {
-      return Optional.of(parseStack(stackName, stackVersion));
-    }
-    catch (Exception ex) {
-      LOG.warn("Cannot parse stack {}-{}. Exception: {}/{}", stackName, stackVersion, ex.getClass().getName(),
-        ex.getMessage());
-      return Optional.empty();
-    }
-  }
-
-=======
->>>>>>> 925e0cdd
   private Map<String, HostGroup> parseBlueprintHostGroups(BlueprintEntity entity) {
+    Map<String, HostGroup> hostGroups = new HashMap<>();
     for (HostGroupEntity hostGroupEntity : entity.getHostGroups()) {
-      HostGroupImpl hostGroup = new HostGroupImpl(hostGroupEntity, getName(), getStacks());
+      HostGroupImpl hostGroup = new HostGroupImpl(hostGroupEntity, getName(), getStack());
       // set the bp configuration as the host group config parent
       hostGroup.getConfiguration().setParentConfiguration(configuration);
       hostGroups.put(hostGroupEntity.getName(), hostGroup);
@@ -505,13 +407,11 @@
 
   /**
    * Process blueprint setting.
-   *
-   * @param blueprintSetting
-   */
-  private void processSetting(Collection<BlueprintSettingEntity> blueprintSetting) {
-    if (blueprintSetting != null) {
-      setting = new Setting(parseSetting(blueprintSetting));
-    }
+   */
+  private Setting processSetting(Collection<BlueprintSettingEntity> blueprintSetting) {
+    return blueprintSetting != null
+      ? new Setting(parseSetting(blueprintSetting))
+      : null;
   }
 
   /**
@@ -587,7 +487,7 @@
       hostGroupEntity.setBlueprintName(getName());
       hostGroupEntity.setCardinality(group.getCardinality());
 
-      Collection<HostGroupConfigEntity> configEntities = toConfigEntities(group.getConfiguration(), () -> new HostGroupConfigEntity());
+      Collection<HostGroupConfigEntity> configEntities = toConfigEntities(group.getConfiguration(), HostGroupConfigEntity::new);
       configEntities.forEach(configEntity -> {
         configEntity.setBlueprintName(getName());
         configEntity.setHostGroupEntity(hostGroupEntity);
@@ -679,13 +579,14 @@
    * @return the configuration
    */
   static Configuration fromConfigEntities(Collection<? extends BlueprintConfiguration> configEntities) {
-    Gson jsonSerializer = new Gson();
     Configuration configuration = new Configuration();
 
     for (BlueprintConfiguration configEntity: configEntities) {
       String type = configEntity.getType();
-      Map<String, String> configData = jsonSerializer.fromJson(configEntity.getConfigData(), Map.class);
-      Map<String, Map<String, String>> configAttributes = jsonSerializer.fromJson(configEntity.getConfigAttributes(), Map.class);
+      Map<String, String> configData = JsonUtils.fromJson(configEntity.getConfigData(),
+        new TypeReference<Map<String, String>>(){});
+      Map<String, Map<String, String>> configAttributes = JsonUtils.fromJson(configEntity.getConfigAttributes(),
+        new TypeReference<Map<String, Map<String, String>>>(){});
       if (null != configData) {
         configuration.getProperties().put(type, configData);
       }
@@ -727,33 +628,26 @@
     if (ConfigHelper.CLUSTER_ENV.equals(configType) || "global".equals(configType)) {
       return true;
     }
-<<<<<<< HEAD
-
-    Collection<String> services = getStacks().stream().map(stack -> stack.getServiceForConfigType(configType)).collect(toList());
-    for (String service: services) {
-      if (getServices().contains(service)) {
-        return true;
-      }
-    }
-    return false;
-=======
     String service = getStack().getServiceForConfigType(configType);
     return getServices().contains(service);
->>>>>>> 925e0cdd
   }
 
   /**
    * Parse stack repo info stored in the blueprint_settings table
    */
-  private void processRepoSettings(){
-    repoSettings = new ArrayList<>();
-    if (setting != null){
-      Set<HashMap<String, String>> settingValue = setting.getSettingValue(Setting.SETTING_NAME_REPOSITORY_SETTINGS);
-      for (Map<String, String> setting : settingValue) {
-        RepositorySetting rs = parseRepositorySetting(setting);
-        repoSettings.add(rs);
-      }
-    }
+  private List<RepositorySetting> processRepoSettings() {
+    if (setting == null) {
+      return Collections.emptyList();
+    }
+
+    Set<? extends Map<String, String>> repositorySettingsValue = setting.getSettingValue(Setting.SETTING_NAME_REPOSITORY_SETTINGS);
+    if (repositorySettingsValue == null) {
+      return Collections.emptyList();
+    }
+
+    return repositorySettingsValue.stream()
+      .map(this::parseRepositorySetting)
+      .collect(toList());
   }
 
   private RepositorySetting parseRepositorySetting(Map<String, String> setting){
@@ -769,19 +663,4 @@
     return repoSettings;
   }
 
-  /**
-   * {@inheritDoc}
-   */
-  @Override
-  public boolean isAllMpacksResolved() {
-    return !mpacks.stream().filter(mpack -> mpack.getStack() == null).findAny().isPresent();
-  }
-
-  /**
-   * {@inheritDoc}
-   */
-  public Collection<String> getUnresolvedMpackNames() {
-    return mpacks.stream().filter(mpack -> mpack.getStack() == null).map(MpackInstance::getMpackNameAndVersion).collect(toList());
-  }
-
 }