/*
 * Licensed to the Apache Software Foundation (ASF) under one
 * or more contributor license agreements.  See the NOTICE file
 * distributed with this work for additional information
 * regarding copyright ownership.  The ASF licenses this file
 * to you under the Apache License, Version 2.0 (the
 * "License"); you may not use this file except in compliance
 * with the License.  You may obtain a copy of the License at
 *
 *     http://www.apache.org/licenses/LICENSE-2.0
 *
 * Unless required by applicable law or agreed to in writing, software
 * distributed under the License is distributed on an "AS IS" BASIS,
 * WITHOUT WARRANTIES OR CONDITIONS OF ANY KIND, either express or implied.
 * See the License for the specific language governing permissions and
 * limitations under the License.
 */
package org.apache.ambari.server.controller.internal;

import java.util.ArrayList;
import java.util.Collection;
import java.util.Collections;
import java.util.EnumMap;
import java.util.EnumSet;
import java.util.HashMap;
import java.util.HashSet;
import java.util.Iterator;
import java.util.List;
import java.util.Map;
import java.util.Set;

import org.apache.ambari.server.AmbariException;
import org.apache.ambari.server.controller.AmbariManagementController;
import org.apache.ambari.server.controller.AmbariManagementControllerImpl;
import org.apache.ambari.server.controller.MaintenanceStateHelper;
import org.apache.ambari.server.controller.RequestStatusResponse;
import org.apache.ambari.server.controller.ServiceComponentHostRequest;
import org.apache.ambari.server.controller.ServiceComponentHostResponse;
import org.apache.ambari.server.controller.predicate.AndPredicate;
import org.apache.ambari.server.controller.predicate.EqualsPredicate;
import org.apache.ambari.server.controller.predicate.NotPredicate;
import org.apache.ambari.server.controller.spi.NoSuchParentResourceException;
import org.apache.ambari.server.controller.spi.NoSuchResourceException;
import org.apache.ambari.server.controller.spi.Predicate;
import org.apache.ambari.server.controller.spi.Request;
import org.apache.ambari.server.controller.spi.RequestStatus;
import org.apache.ambari.server.controller.spi.Resource;
import org.apache.ambari.server.controller.spi.ResourceAlreadyExistsException;
import org.apache.ambari.server.controller.spi.SystemException;
import org.apache.ambari.server.controller.spi.UnsupportedPropertyException;
import org.apache.ambari.server.controller.utilities.PropertyHelper;
import org.apache.ambari.server.orm.dao.HostVersionDAO;
import org.apache.ambari.server.security.authorization.AuthorizationException;
import org.apache.ambari.server.security.authorization.AuthorizationHelper;
import org.apache.ambari.server.security.authorization.ResourceType;
import org.apache.ambari.server.security.authorization.RoleAuthorization;
import org.apache.ambari.server.state.Cluster;
import org.apache.ambari.server.state.Clusters;
import org.apache.ambari.server.state.MaintenanceState;
import org.apache.ambari.server.state.ServiceComponent;
import org.apache.ambari.server.state.ServiceComponentHost;
import org.apache.ambari.server.state.ServiceComponentHostEvent;
import org.apache.ambari.server.state.State;
import org.apache.ambari.server.state.fsm.InvalidStateTransitionException;
import org.apache.ambari.server.state.svccomphost.ServiceComponentHostDisableEvent;
import org.apache.ambari.server.state.svccomphost.ServiceComponentHostRestoreEvent;
import org.apache.ambari.server.topology.Setting;
import org.apache.commons.lang.StringUtils;
import org.slf4j.Logger;
import org.slf4j.LoggerFactory;

import com.google.common.collect.ImmutableMap;
<<<<<<< HEAD
=======
import com.google.common.collect.ImmutableSet;
>>>>>>> 5be3604f
import com.google.common.collect.Sets;
import com.google.inject.Inject;
import com.google.inject.Injector;
import com.google.inject.assistedinject.Assisted;
import com.google.inject.assistedinject.AssistedInject;

/**
 * Resource provider for host component resources.
 */
public class HostComponentResourceProvider extends AbstractControllerResourceProvider {
  public static final String RESPONSE_KEY = "HostRoles";
  public static final String ALL_PROPERTIES = RESPONSE_KEY + PropertyHelper.EXTERNAL_PATH_SEP + "*";

  private static final Logger LOG = LoggerFactory.getLogger(HostComponentResourceProvider.class);

  // ----- Property ID constants ---------------------------------------------

  // Host Components
  public static final String HOST_COMPONENT_CLUSTER_ID_PROPERTY_ID = RESPONSE_KEY + PropertyHelper.EXTERNAL_PATH_SEP + "cluster_id";
  public static final String HOST_COMPONENT_CLUSTER_NAME_PROPERTY_ID = RESPONSE_KEY + PropertyHelper.EXTERNAL_PATH_SEP + "cluster_name";
  public static final String HOST_COMPONENT_SERVICE_GROUP_ID_PROPERTY_ID = RESPONSE_KEY + PropertyHelper.EXTERNAL_PATH_SEP + "service_group_id";
  public static final String HOST_COMPONENT_SERVICE_GROUP_NAME_PROPERTY_ID = RESPONSE_KEY + PropertyHelper.EXTERNAL_PATH_SEP + "service_group_name";
  public static final String HOST_COMPONENT_SERVICE_ID_PROPERTY_ID = RESPONSE_KEY + PropertyHelper.EXTERNAL_PATH_SEP + "service_id";
  public static final String HOST_COMPONENT_SERVICE_NAME_PROPERTY_ID = RESPONSE_KEY + PropertyHelper.EXTERNAL_PATH_SEP + "service_name";
  public static final String HOST_COMPONENT_SERVICE_TYPE_PROPERTY_ID = RESPONSE_KEY + PropertyHelper.EXTERNAL_PATH_SEP + "service_type";
  public static final String HOST_COMPONENT_HOST_COMPONENT_ID_PROPERTY_ID = RESPONSE_KEY + PropertyHelper.EXTERNAL_PATH_SEP + "id";
  public static final String HOST_COMPONENT_COMPONENT_NAME_PROPERTY_ID = RESPONSE_KEY + PropertyHelper.EXTERNAL_PATH_SEP + "component_name";
  public static final String HOST_COMPONENT_COMPONENT_TYPE_PROPERTY_ID = RESPONSE_KEY + PropertyHelper.EXTERNAL_PATH_SEP + "component_type";
  public static final String HOST_COMPONENT_DISPLAY_NAME_PROPERTY_ID = RESPONSE_KEY + PropertyHelper.EXTERNAL_PATH_SEP + "display_name";
  public static final String HOST_COMPONENT_HOST_NAME_PROPERTY_ID = RESPONSE_KEY + PropertyHelper.EXTERNAL_PATH_SEP + "host_name";
  public static final String HOST_COMPONENT_PUBLIC_HOST_NAME_PROPERTY_ID = RESPONSE_KEY + PropertyHelper.EXTERNAL_PATH_SEP + "public_host_name";
  public static final String HOST_COMPONENT_STATE_PROPERTY_ID = RESPONSE_KEY + PropertyHelper.EXTERNAL_PATH_SEP + "state";
  public static final String HOST_COMPONENT_DESIRED_STATE_PROPERTY_ID = RESPONSE_KEY + PropertyHelper.EXTERNAL_PATH_SEP + "desired_state";
  public static final String HOST_COMPONENT_VERSION_PROPERTY_ID = RESPONSE_KEY + PropertyHelper.EXTERNAL_PATH_SEP + "version";
  public static final String HOST_COMPONENT_DESIRED_STACK_ID_PROPERTY_ID = RESPONSE_KEY + PropertyHelper.EXTERNAL_PATH_SEP + "desired_stack_id";
  public static final String HOST_COMPONENT_DESIRED_REPOSITORY_VERSION = RESPONSE_KEY + PropertyHelper.EXTERNAL_PATH_SEP + "desired_repository_version";
  public static final String HOST_COMPONENT_ACTUAL_CONFIGS_PROPERTY_ID = RESPONSE_KEY + PropertyHelper.EXTERNAL_PATH_SEP + "actual_configs";
  public static final String HOST_COMPONENT_STALE_CONFIGS_PROPERTY_ID = RESPONSE_KEY + PropertyHelper.EXTERNAL_PATH_SEP + "stale_configs";
  public static final String HOST_COMPONENT_RELOAD_CONFIGS_PROPERTY_ID = PropertyHelper.getPropertyId("HostRoles", "reload_configs");
  public static final String HOST_COMPONENT_DESIRED_ADMIN_STATE_PROPERTY_ID = RESPONSE_KEY + PropertyHelper.EXTERNAL_PATH_SEP + "desired_admin_state";
  public static final String HOST_COMPONENT_MAINTENANCE_STATE_PROPERTY_ID = RESPONSE_KEY + PropertyHelper.EXTERNAL_PATH_SEP + "maintenance_state";
  public static final String HOST_COMPONENT_UPGRADE_STATE_PROPERTY_ID = RESPONSE_KEY + PropertyHelper.EXTERNAL_PATH_SEP + "upgrade_state";
  public static final String HOST_COMPONENT_ROLE_ID
      = PropertyHelper.getPropertyId("HostRoles", "role_id");

  //Parameters from the predicate
  private static final String QUERY_PARAMETERS_RUN_SMOKE_TEST_ID = "params/run_smoke_test";

  /**
   * The key property ids for a HostComponent resource.
   */
  public static Map<Resource.Type, String> keyPropertyIds = ImmutableMap.<Resource.Type, String>builder()
      .put(Resource.Type.Cluster, HOST_COMPONENT_CLUSTER_NAME_PROPERTY_ID)
      .put(Resource.Type.Host, HOST_COMPONENT_HOST_NAME_PROPERTY_ID)
<<<<<<< HEAD
      .put(Resource.Type.HostComponent, HOST_COMPONENT_COMPONENT_NAME_PROPERTY_ID)
      .put(Resource.Type.Component, HOST_COMPONENT_COMPONENT_NAME_PROPERTY_ID)
=======
      .put(Resource.Type.HostComponent, HOST_COMPONENT_HOST_COMPONENT_ID_PROPERTY_ID)
      .put(Resource.Type.Component, HOST_COMPONENT_COMPONENT_NAME_PROPERTY_ID)
      .put(Resource.Type.Service, HOST_COMPONENT_SERVICE_NAME_PROPERTY_ID)
      .put(Resource.Type.ServiceGroup, HOST_COMPONENT_SERVICE_GROUP_NAME_PROPERTY_ID)
>>>>>>> 5be3604f
      .build();

  /**
   * The property ids for a HostComponent resource.
   */
  protected static Set<String> propertyIds = Sets.newHashSet(
      HOST_COMPONENT_ROLE_ID,
      HOST_COMPONENT_CLUSTER_NAME_PROPERTY_ID,
      HOST_COMPONENT_SERVICE_GROUP_NAME_PROPERTY_ID,
      HOST_COMPONENT_SERVICE_NAME_PROPERTY_ID,
      HOST_COMPONENT_HOST_COMPONENT_ID_PROPERTY_ID,
      HOST_COMPONENT_COMPONENT_NAME_PROPERTY_ID,
<<<<<<< HEAD
=======
      HOST_COMPONENT_COMPONENT_TYPE_PROPERTY_ID,
>>>>>>> 5be3604f
      HOST_COMPONENT_DISPLAY_NAME_PROPERTY_ID,
      HOST_COMPONENT_HOST_NAME_PROPERTY_ID,
      HOST_COMPONENT_PUBLIC_HOST_NAME_PROPERTY_ID,
      HOST_COMPONENT_STATE_PROPERTY_ID,
      HOST_COMPONENT_DESIRED_STATE_PROPERTY_ID,
      HOST_COMPONENT_VERSION_PROPERTY_ID,
      HOST_COMPONENT_DESIRED_STACK_ID_PROPERTY_ID,
      HOST_COMPONENT_DESIRED_REPOSITORY_VERSION,
      HOST_COMPONENT_ACTUAL_CONFIGS_PROPERTY_ID,
      HOST_COMPONENT_STALE_CONFIGS_PROPERTY_ID,
      HOST_COMPONENT_RELOAD_CONFIGS_PROPERTY_ID,
      HOST_COMPONENT_DESIRED_ADMIN_STATE_PROPERTY_ID,
      HOST_COMPONENT_MAINTENANCE_STATE_PROPERTY_ID,
      HOST_COMPONENT_UPGRADE_STATE_PROPERTY_ID,
      QUERY_PARAMETERS_RUN_SMOKE_TEST_ID);

  /**
   * maintenance state helper
   */
  @Inject
  private MaintenanceStateHelper maintenanceStateHelper;

  @Inject
  private HostVersionDAO hostVersionDAO;

  // ----- Constructors ----------------------------------------------------

  /**
   * Create a  new resource provider for the given management controller.
   *
   * @param managementController the management controller
   */
  @AssistedInject
  public HostComponentResourceProvider(@Assisted AmbariManagementController managementController,
                                       Injector injector) {
    super(Resource.Type.HostComponent, propertyIds, keyPropertyIds, managementController);

    setRequiredCreateAuthorizations(EnumSet.of(RoleAuthorization.SERVICE_ADD_DELETE_SERVICES,RoleAuthorization.HOST_ADD_DELETE_COMPONENTS));
    setRequiredDeleteAuthorizations(EnumSet.of(RoleAuthorization.SERVICE_ADD_DELETE_SERVICES,RoleAuthorization.HOST_ADD_DELETE_COMPONENTS));
  }

  // ----- ResourceProvider ------------------------------------------------

  @Override
  protected RequestStatus createResourcesAuthorized(Request request)
      throws SystemException,
      UnsupportedPropertyException,
      ResourceAlreadyExistsException,
      NoSuchParentResourceException {

    final Set<ServiceComponentHostRequest> requests = new HashSet<>();
    for (Map<String, Object> propertyMap : request.getProperties()) {
      requests.add(changeRequest(propertyMap));
    }

    Set<ServiceComponentHostResponse> createSvcHostCmpnt = null;
    createSvcHostCmpnt = createResources(new Command<Set<ServiceComponentHostResponse>>() {
      @Override
      public Set<ServiceComponentHostResponse> invoke() throws AmbariException, AuthorizationException {
        return getManagementController().createHostComponents(requests);
      }
    });

    Set<Resource> associatedResources = new HashSet<>();
    if (createSvcHostCmpnt != null) {
      Iterator<ServiceComponentHostResponse> itr = createSvcHostCmpnt.iterator();
      while (itr.hasNext()) {
        ServiceComponentHostResponse response = itr.next();
        notifyCreate(Resource.Type.HostComponent, request);
        Resource resource = new ResourceImpl(Resource.Type.HostComponent);
        resource.setProperty(HOST_COMPONENT_CLUSTER_ID_PROPERTY_ID, response.getClusterId());
        resource.setProperty(HOST_COMPONENT_CLUSTER_NAME_PROPERTY_ID, response.getClusterName());
        resource.setProperty(HOST_COMPONENT_SERVICE_GROUP_ID_PROPERTY_ID, response.getServiceGroupId());
        resource.setProperty(HOST_COMPONENT_SERVICE_GROUP_NAME_PROPERTY_ID, response.getServiceGroupName());
        resource.setProperty(HOST_COMPONENT_SERVICE_ID_PROPERTY_ID, response.getServiceId());
        resource.setProperty(HOST_COMPONENT_SERVICE_NAME_PROPERTY_ID, response.getServiceName());
        resource.setProperty(HOST_COMPONENT_SERVICE_TYPE_PROPERTY_ID, response.getServiceType());
        resource.setProperty(HOST_COMPONENT_HOST_COMPONENT_ID_PROPERTY_ID, response.getHostComponentId());
        resource.setProperty(HOST_COMPONENT_COMPONENT_NAME_PROPERTY_ID, response.getComponentName());
        resource.setProperty(HOST_COMPONENT_COMPONENT_TYPE_PROPERTY_ID, response.getComponentType());
        resource.setProperty(HOST_COMPONENT_DISPLAY_NAME_PROPERTY_ID, response.getDisplayName());
        resource.setProperty(HOST_COMPONENT_HOST_NAME_PROPERTY_ID, response.getHostname());
        resource.setProperty(HOST_COMPONENT_PUBLIC_HOST_NAME_PROPERTY_ID, response.getPublicHostname());
        resource.setProperty(HOST_COMPONENT_STATE_PROPERTY_ID, response.getLiveState());
        resource.setProperty(HOST_COMPONENT_VERSION_PROPERTY_ID, response.getVersion());
        resource.setProperty(HOST_COMPONENT_DESIRED_STACK_ID_PROPERTY_ID, response.getDesiredStackVersion());
        resource.setProperty(HOST_COMPONENT_DESIRED_REPOSITORY_VERSION, response.getDesiredRepositoryVersion());
        resource.setProperty(HOST_COMPONENT_ACTUAL_CONFIGS_PROPERTY_ID, response.getActualConfigs());
        resource.setProperty(HOST_COMPONENT_STALE_CONFIGS_PROPERTY_ID, response.isStaleConfig());
        resource.setProperty(HOST_COMPONENT_DESIRED_ADMIN_STATE_PROPERTY_ID, response.getAdminState());
        resource.setProperty(HOST_COMPONENT_MAINTENANCE_STATE_PROPERTY_ID, response.getMaintenanceState());
        resource.setProperty(HOST_COMPONENT_UPGRADE_STATE_PROPERTY_ID, response.getUpgradeState());

        associatedResources.add(resource);
      }
      return getRequestStatus(null, associatedResources);
    }
    return getRequestStatus(null);
  }

  @Override
  public Set<Resource> getResources(Request request, Predicate predicate)
      throws SystemException, UnsupportedPropertyException, NoSuchResourceException, NoSuchParentResourceException {

    final Set<ServiceComponentHostRequest> requests = new HashSet<>();

    for (Map<String, Object> propertyMap : getPropertyMaps(predicate)) {
      requests.add(getRequest(propertyMap));
    }

    return findResources(request, predicate, requests);
  }

  private Set<Resource> findResources(Request request, final Predicate predicate,
                                      final Set<ServiceComponentHostRequest> requests)
          throws SystemException, NoSuchResourceException, NoSuchParentResourceException {
    Set<Resource> resources = new HashSet<>();
    Set<String> requestedIds = getRequestPropertyIds(request, predicate);
    // We always need host_name for sch
    requestedIds.add(HOST_COMPONENT_HOST_NAME_PROPERTY_ID);

    Set<ServiceComponentHostResponse> responses = getResources(new Command<Set<ServiceComponentHostResponse>>() {
      @Override
      public Set<ServiceComponentHostResponse> invoke() throws AmbariException {
        return getManagementController().getHostComponents(requests);
      }
    });

    for (ServiceComponentHostResponse response : responses) {
      Resource resource = new ResourceImpl(Resource.Type.HostComponent);
      setResourceProperty(resource, HOST_COMPONENT_CLUSTER_NAME_PROPERTY_ID, response.getClusterName(), requestedIds);
      setResourceProperty(resource, HOST_COMPONENT_CLUSTER_ID_PROPERTY_ID, response.getClusterId(), requestedIds);
      setResourceProperty(resource, HOST_COMPONENT_SERVICE_GROUP_ID_PROPERTY_ID, response.getServiceGroupId(), requestedIds);
      setResourceProperty(resource, HOST_COMPONENT_SERVICE_GROUP_NAME_PROPERTY_ID, response.getServiceGroupName(), requestedIds);
      setResourceProperty(resource, HOST_COMPONENT_SERVICE_ID_PROPERTY_ID, response.getServiceId(), requestedIds);
      setResourceProperty(resource, HOST_COMPONENT_SERVICE_NAME_PROPERTY_ID, response.getServiceName(), requestedIds);
      setResourceProperty(resource, HOST_COMPONENT_SERVICE_TYPE_PROPERTY_ID, response.getServiceType(), requestedIds);
      setResourceProperty(resource, HOST_COMPONENT_HOST_COMPONENT_ID_PROPERTY_ID, response.getHostComponentId(), requestedIds);
      setResourceProperty(resource, HOST_COMPONENT_COMPONENT_NAME_PROPERTY_ID, response.getComponentName(), requestedIds);
      setResourceProperty(resource, HOST_COMPONENT_COMPONENT_TYPE_PROPERTY_ID, response.getComponentType(), requestedIds);
      setResourceProperty(resource, HOST_COMPONENT_DISPLAY_NAME_PROPERTY_ID, response.getDisplayName(), requestedIds);
      setResourceProperty(resource, HOST_COMPONENT_HOST_NAME_PROPERTY_ID, response.getHostname(), requestedIds);
      setResourceProperty(resource, HOST_COMPONENT_PUBLIC_HOST_NAME_PROPERTY_ID, response.getPublicHostname(), requestedIds);
      setResourceProperty(resource, HOST_COMPONENT_STATE_PROPERTY_ID, response.getLiveState(), requestedIds);
      setResourceProperty(resource, HOST_COMPONENT_DESIRED_STATE_PROPERTY_ID, response.getDesiredState(), requestedIds);
      setResourceProperty(resource, HOST_COMPONENT_VERSION_PROPERTY_ID, response.getVersion(), requestedIds);
      setResourceProperty(resource, HOST_COMPONENT_DESIRED_STACK_ID_PROPERTY_ID, response.getDesiredStackVersion(), requestedIds);
      setResourceProperty(resource, HOST_COMPONENT_ACTUAL_CONFIGS_PROPERTY_ID, response.getActualConfigs(), requestedIds);
      setResourceProperty(resource, HOST_COMPONENT_STALE_CONFIGS_PROPERTY_ID, response.isStaleConfig(), requestedIds);
      setResourceProperty(resource, HOST_COMPONENT_RELOAD_CONFIGS_PROPERTY_ID, response.isReloadConfig(), requestedIds);
      setResourceProperty(resource, HOST_COMPONENT_UPGRADE_STATE_PROPERTY_ID, response.getUpgradeState(), requestedIds);
      setResourceProperty(resource, HOST_COMPONENT_DESIRED_REPOSITORY_VERSION, response.getDesiredRepositoryVersion(), requestedIds);

      if (response.getAdminState() != null) {
        setResourceProperty(resource, HOST_COMPONENT_DESIRED_ADMIN_STATE_PROPERTY_ID,
                response.getAdminState(), requestedIds);
      }

      if (null != response.getMaintenanceState()) {
        setResourceProperty(resource, HOST_COMPONENT_MAINTENANCE_STATE_PROPERTY_ID,
                response.getMaintenanceState(), requestedIds);
      }

      resources.add(resource);
    }
    return resources;
  }

  @Override
  public RequestStatus updateResources(final Request request, Predicate predicate)
      throws SystemException, UnsupportedPropertyException, NoSuchResourceException, NoSuchParentResourceException {

    if (request.getProperties().isEmpty()) {
      throw new IllegalArgumentException("Received an update request with no properties");
    }

    RequestStageContainer requestStages = doUpdateResources(null, request, predicate, false);

    RequestStatusResponse response = null;
    if (requestStages != null) {
      try {
        requestStages.persist();
      } catch (AmbariException e) {
        throw new SystemException(e.getMessage(), e);
      }
      response = requestStages.getRequestStatusResponse();
      notifyUpdate(Resource.Type.HostComponent, request, predicate);
    }

    return getRequestStatus(response);
  }

  @Override
  protected RequestStatus deleteResourcesAuthorized(Request request, Predicate predicate)
      throws SystemException, UnsupportedPropertyException, NoSuchResourceException, NoSuchParentResourceException {
    final Set<ServiceComponentHostRequest> requests = new HashSet<>();
    DeleteStatusMetaData deleteStatusMetaData = null;
    for (Map<String, Object> propertyMap : getPropertyMaps(predicate)) {
      requests.add(changeRequest(propertyMap));
    }
    deleteStatusMetaData = modifyResources(new Command<DeleteStatusMetaData>() {
      @Override
      public DeleteStatusMetaData invoke() throws AmbariException, AuthorizationException {
        getManagementController().deleteHostComponents(requests);
        return new DeleteStatusMetaData();
      }
    });

    notifyDelete(Resource.Type.HostComponent, predicate);
    for(ServiceComponentHostRequest svcCmpntHostReq : requests) {
      deleteStatusMetaData.addDeletedKey("component_id: "+svcCmpntHostReq.getComponentId());
    }
    return getRequestStatus(null, null, deleteStatusMetaData);
  }

  @Override
  public Set<String> checkPropertyIds(Set<String> propertyIds) {
    propertyIds = super.checkPropertyIds(propertyIds);

    if (propertyIds.isEmpty()) {
      return propertyIds;
    }
    Set<String> unsupportedProperties = new HashSet<>();

    for (String propertyId : propertyIds) {
      if (!propertyId.equals("config")) {
        String propertyCategory = PropertyHelper.getPropertyCategory(propertyId);
        if (propertyCategory == null || !propertyCategory.equals("config")) {
          unsupportedProperties.add(propertyId);
        }
      }
    }
    return unsupportedProperties;
  }

  public RequestStatusResponse install(String cluster, String hostname, Collection<String> skipInstallForComponents, Collection<String> dontSkipInstallForComponents, boolean skipFailure) throws  SystemException,
      UnsupportedPropertyException, NoSuchParentResourceException {

    RequestStageContainer requestStages;
    //for (String host : hosts) {

    Map<String, Object> installProperties = new HashMap<>();

    installProperties.put(HOST_COMPONENT_DESIRED_STATE_PROPERTY_ID, "INSTALLED");
    Map<String, String> requestInfo = new HashMap<>();
    requestInfo.put("context", String.format("Install components on host %s", hostname));
    requestInfo.put("phase", "INITIAL_INSTALL");
    requestInfo.put(AmbariManagementControllerImpl.SKIP_INSTALL_FOR_COMPONENTS, StringUtils.join
      (skipInstallForComponents, ";"));
    requestInfo.put(AmbariManagementControllerImpl.DONT_SKIP_INSTALL_FOR_COMPONENTS, StringUtils.join
      (dontSkipInstallForComponents, ";"));

    Request installRequest = PropertyHelper.getUpdateRequest(installProperties, requestInfo);

    Predicate statePredicate = new EqualsPredicate<>(HOST_COMPONENT_STATE_PROPERTY_ID, "INIT");
    Predicate clusterPredicate = new EqualsPredicate<>(HOST_COMPONENT_CLUSTER_NAME_PROPERTY_ID, cluster);
    // single host
    Predicate hostPredicate = new EqualsPredicate<>(HOST_COMPONENT_HOST_NAME_PROPERTY_ID, hostname);
    //Predicate hostPredicate = new OrPredicate(hostPredicates.toArray(new Predicate[hostPredicates.size()]));
    Predicate hostAndStatePredicate = new AndPredicate(statePredicate, hostPredicate);
    Predicate installPredicate = new AndPredicate(hostAndStatePredicate, clusterPredicate);

    try {
      LOG.info("Installing all components on host: " + hostname);
      requestStages = doUpdateResources(null, installRequest, installPredicate, true);
      notifyUpdate(Resource.Type.HostComponent, installRequest, installPredicate);
      try {
        requestStages.persist();
      } catch (AmbariException e) {
        throw new SystemException(e.getMessage(), e);
      }
    } catch (NoSuchResourceException e) {
      // shouldn't encounter this exception here
      throw new SystemException("An unexpected exception occurred while processing install hosts",  e);
      }

    return requestStages.getRequestStatusResponse();
  }


  // TODO, revisit this extra method, that appears to be used during Add Hosts
  // TODO, How do we determine the component list for INSTALL_ONLY during an Add Hosts operation? rwn
  public RequestStatusResponse start(String cluster, String hostName) throws  SystemException,
    UnsupportedPropertyException, NoSuchParentResourceException {

    return this.start(cluster, hostName, Collections.emptySet(), false);
  }

  public RequestStatusResponse start(String cluster, String hostName, Collection<String> installOnlyComponents, boolean skipFailure) throws  SystemException,
      UnsupportedPropertyException, NoSuchParentResourceException {

    Map<String, String> requestInfo = new HashMap<>();
    requestInfo.put("context", String.format("Start components on host %s", hostName));
    requestInfo.put("phase", "INITIAL_START");
    requestInfo.put(Setting.SETTING_NAME_SKIP_FAILURE, Boolean.toString(skipFailure));

    Predicate clusterPredicate = new EqualsPredicate<>(HOST_COMPONENT_CLUSTER_NAME_PROPERTY_ID, cluster);
    Predicate hostPredicate = new EqualsPredicate<>(HOST_COMPONENT_HOST_NAME_PROPERTY_ID, hostName);
    //Predicate hostPredicate = new OrPredicate(hostPredicates.toArray(new Predicate[hostPredicates.size()]));

    RequestStageContainer requestStages;
    try {
      Map<String, Object> startProperties = new HashMap<>();
      startProperties.put(HOST_COMPONENT_DESIRED_STATE_PROPERTY_ID, "STARTED");
      Request startRequest = PropertyHelper.getUpdateRequest(startProperties, requestInfo);
      // Important to query against desired_state as this has been updated when install stage was created
      // If I query against state, then the getRequest compares predicate prop against desired_state and then when the predicate
      // is later applied explicitly, it gets compared to live_state. Since live_state == INSTALLED == INIT at this point and
      // desired_state == INSTALLED, we will always get 0 matches since both comparisons can't be true :(
      Predicate installedStatePredicate = new EqualsPredicate<>(HOST_COMPONENT_DESIRED_STATE_PROPERTY_ID, "INSTALLED");
      Predicate notClientPredicate = new NotPredicate(new ClientComponentPredicate());
      Predicate clusterAndClientPredicate = new AndPredicate(clusterPredicate, notClientPredicate);
      Predicate hostAndStatePredicate = new AndPredicate(installedStatePredicate, hostPredicate);
      Predicate startPredicate;

      if (installOnlyComponents.isEmpty()) {
        // all installed components should be started
        startPredicate = new AndPredicate(clusterAndClientPredicate, hostAndStatePredicate);
        LOG.info("Starting all non-client components on host: " + hostName);
      } else {
        // any INSTALL_ONLY components should not be started
        List<Predicate> listOfComponentPredicates =
          new ArrayList<>();

        for (String installOnlyComponent : installOnlyComponents) {
          Predicate componentNameEquals = new EqualsPredicate<>(HOST_COMPONENT_COMPONENT_NAME_PROPERTY_ID, installOnlyComponent);
          // create predicate to filter out the install only component
          listOfComponentPredicates.add(new NotPredicate(componentNameEquals));
        }

        Predicate[] arrayOfInstallOnlyPredicates = new Predicate[listOfComponentPredicates.size()];
        // aggregate Predicate of all INSTALL_ONLY component names
        Predicate installOnlyComponentsPredicate = new AndPredicate(listOfComponentPredicates.toArray(arrayOfInstallOnlyPredicates));

        // start predicate must now include the INSTALL_ONLY component predicates, in
        // order to filter out those components for START attempts
        startPredicate = new AndPredicate(clusterAndClientPredicate, hostAndStatePredicate, installOnlyComponentsPredicate);
        LOG.info("Starting all non-client components on host: " + hostName + ", except for the INSTALL_ONLY components specified: " + installOnlyComponents);
      }


      requestStages = doUpdateResources(null, startRequest, startPredicate, true);
      notifyUpdate(Resource.Type.HostComponent, startRequest, startPredicate);
      try {
        requestStages.persist();
      } catch (AmbariException e) {
        throw new SystemException(e.getMessage(), e);
      }
    } catch (NoSuchResourceException e) {
      // shouldn't encounter this exception here
      throw new SystemException("An unexpected exception occurred while processing start hosts",  e);
    }

    return requestStages.getRequestStatusResponse();
  }


  /**
   * Update the host component identified by the given request object with the
   * values carried by the given request object.
   *
   * @param stages             stages of the associated request
   * @param requests           the request object which defines which host component to
   *                           update and the values to set
   * @param requestProperties  the request properties
   * @param runSmokeTest       indicates whether or not to run a smoke test
   *
   * @return a track action response
   *
   * @throws AmbariException thrown if the resource cannot be updated
   */
  //todo: This was moved from AmbariManagementController and needs a lot of refactoring.
  //todo: Look into using the predicate instead of Set<ServiceComponentHostRequest>
  //todo: change to private access when all AMC tests have been moved.
  protected RequestStageContainer updateHostComponents(RequestStageContainer stages,
                                                                    Set<ServiceComponentHostRequest> requests,
                                                                    Map<String, String> requestProperties,
                                                                    boolean runSmokeTest) throws AmbariException, AuthorizationException {

    Clusters clusters = getManagementController().getClusters();


    Map<String, Map<State, List<ServiceComponentHost>>> changedScHosts = new HashMap<>();
    Collection<ServiceComponentHost> ignoredScHosts = new ArrayList<>();
    Set<String> clusterNames = new HashSet<>();
    Map<String, Map<String, Map<String, Set<String>>>> requestClusters = new HashMap<>();
    Map<ServiceComponentHost, State> directTransitionScHosts = new HashMap<>();

    Resource.Type reqOpLvl = determineOperationLevel(requestProperties);

    String clusterName = requestProperties.get(RequestOperationLevel.OPERATION_CLUSTER_ID);
    if (clusterName != null && !clusterName.isEmpty()) {
      clusterNames.add(clusterName);
    }

    for (ServiceComponentHostRequest request : requests) {
      validateServiceComponentHostRequest(request);

      Cluster cluster = clusters.getCluster(request.getClusterName());

      if(runSmokeTest) {
        if(!AuthorizationHelper.isAuthorized(ResourceType.CLUSTER, cluster.getResourceId(), RoleAuthorization.SERVICE_RUN_SERVICE_CHECK)) {
          throw new AuthorizationException("The authenticated user is not authorized to run service checks");
        }
      }

      if (StringUtils.isEmpty(request.getServiceName())) {
        request.setServiceName(getManagementController().findService(cluster, request.getComponentName()));
      }

      ServiceComponent sc = getServiceComponent(
          request.getClusterName(), request.getServiceGroupName(), request.getServiceName(), request.getComponentName());

      logRequestInfo("Received a updateHostComponent request", request);

      if((clusterName == null || clusterName.isEmpty())
              && (request.getClusterName() != null
              && !request.getClusterName().isEmpty())) {
        clusterNames.add(request.getClusterName());
      }

      if (clusterNames.size() > 1) {
        throw new IllegalArgumentException("Updates to multiple clusters is not"
            + " supported");
      }

      // maps of cluster->services, services->components, components->hosts
      Map<String, Map<String, Set<String>>> clusterServices = requestClusters.get(request.getClusterName());
      if (clusterServices == null) {
        clusterServices = new HashMap<>();
        requestClusters.put(request.getClusterName(), clusterServices);
      }

      Map<String, Set<String>> serviceComponents = clusterServices.get(request.getServiceName());
      if (serviceComponents == null) {
        serviceComponents = new HashMap<>();
        clusterServices.put(request.getServiceName(), serviceComponents);
      }

      Set<String> componentHosts = serviceComponents.get(request.getComponentName());
      if (componentHosts == null) {
        componentHosts = new HashSet<>();
        serviceComponents.put(request.getComponentName(), componentHosts) ;
      }

      if (componentHosts.contains(request.getHostname())) {
        throw new IllegalArgumentException("Invalid request contains duplicate hostcomponents");
      }

      componentHosts.add(request.getHostname());


      ServiceComponentHost sch = sc.getServiceComponentHost(request.getHostname());
      State oldState = sch.getState();
      State newState = null;
      if (request.getDesiredState() != null) {
        // set desired state on host component
        newState = State.valueOf(request.getDesiredState());

        // throw exception if desired state isn't a valid desired state (static check)
        if (!newState.isValidDesiredState()) {
          throw new IllegalArgumentException("Invalid arguments, invalid"
              + " desired state, desiredState=" + newState);
        }
      }

      // Setting Maintenance state for host component
      if (null != request.getMaintenanceState()) {
        MaintenanceState newMaint = MaintenanceState.valueOf(request.getMaintenanceState());
        MaintenanceState oldMaint = maintenanceStateHelper.getEffectiveState(sch);

        if (newMaint != oldMaint) {
          if (sc.isClientComponent()) {
            throw new IllegalArgumentException("Invalid arguments, cannot set maintenance state on a client component");
          } else if (newMaint.equals(MaintenanceState.IMPLIED_FROM_HOST)  || newMaint.equals(MaintenanceState.IMPLIED_FROM_SERVICE)) {
            throw new IllegalArgumentException("Invalid arguments, can only set maintenance state to one of " +
                EnumSet.of(MaintenanceState.OFF, MaintenanceState.ON));
          } else {
            sch.setMaintenanceState(newMaint);
          }
        }
      }

      if (newState == null) {
        LOG.info(getServiceComponentRequestInfoLogMessage("Nothing to do for new updateServiceComponentHost", request, oldState, null));
        continue;
      }

      if(!AuthorizationHelper.isAuthorized(ResourceType.CLUSTER, cluster.getResourceId(),
          EnumSet.of(RoleAuthorization.SERVICE_START_STOP, RoleAuthorization.SERVICE_ADD_DELETE_SERVICES,
              RoleAuthorization.HOST_ADD_DELETE_COMPONENTS, RoleAuthorization.HOST_ADD_DELETE_HOSTS))) {
        throw new AuthorizationException("The authenticated user is not authorized to change the state of service components");
      }

      // STARTED state is invalid for the client component, but this shouldn't cancel the whole stage
      if (sc.isClientComponent() && newState == State.STARTED &&
            !requestProperties.containsKey(sch.getServiceComponentName().toLowerCase())) {
        ignoredScHosts.add(sch);
        LOG.info(getServiceComponentRequestInfoLogMessage("Ignoring ServiceComponentHost as STARTED new desired state for client components is not valid", request, sch.getState(), newState));
        continue;
      }

      if (sc.isClientComponent() &&
          !newState.isValidClientComponentState()) {
        throw new IllegalArgumentException("Invalid desired state for a client"
            + " component");
      }

      State oldSchState = sch.getState();
      // Client component reinstall allowed
      if (newState == oldSchState && !sc.isClientComponent() &&
          !requestProperties.containsKey(sch.getServiceComponentName().toLowerCase())) {

        ignoredScHosts.add(sch);
        LOG.info(getServiceComponentRequestInfoLogMessage("Ignoring ServiceComponentHost as the current state matches the new desired state", request, oldState, newState));
        continue;
      }

      if (! maintenanceStateHelper.isOperationAllowed(reqOpLvl, sch)) {
        ignoredScHosts.add(sch);
        LOG.info(getServiceComponentRequestInfoLogMessage("Ignoring ServiceComponentHost as operation is not allowed", request, oldState, newState));
        continue;
      }

      if (! isValidStateTransition(stages, oldSchState, newState, sch)) {
        throw new AmbariException("Invalid state transition for host component"
            + ", clusterName=" + cluster.getClusterName()
            + ", clusterId=" + cluster.getClusterId()
            + ", serviceName=" + sch.getServiceName()
            + ", componentName=" + sch.getServiceComponentName()
            + ", componentType=" + sch.getServiceComponentType()
            + ", hostname=" + sch.getHostName()
            + ", currentState=" + oldSchState
            + ", newDesiredState=" + newState);
      }

      if (isDirectTransition(oldSchState, newState)) {
        LOG.info(getServiceComponentRequestInfoLogMessage("Handling direct transition update to host component", request, oldState, newState));
        directTransitionScHosts.put(sch, newState);
      } else {
        if (!changedScHosts.containsKey(sc.getName())) {
          changedScHosts.put(sc.getName(), new EnumMap<>(State.class));
        }
        if (!changedScHosts.get(sc.getName()).containsKey(newState)) {
          changedScHosts.get(sc.getName()).put(newState, new ArrayList<>());
        }
        LOG.info(getServiceComponentRequestInfoLogMessage("Handling update to host component", request, oldState, newState));
        changedScHosts.get(sc.getName()).get(newState).add(sch);
      }
    }

    doDirectTransitions(directTransitionScHosts);

    // just getting the first cluster
    Cluster cluster = clusters.getCluster(clusterNames.iterator().next());

    return getManagementController().addStages(
        stages, cluster, requestProperties, null, null, null,
        changedScHosts, ignoredScHosts, runSmokeTest, false);
  }

  @Override
  protected Set<String> getPKPropertyIds() {
    return new HashSet<>(keyPropertyIds.values());
  }


  // ----- utility methods -------------------------------------------------

  /**
   * Get a component request object from a map of property values.
   *
   * @param properties the predicate
   * @return the component request object
   */
  private ServiceComponentHostRequest getRequest(Map<String, Object> properties) {
    Long hostComponentId = null;
    if (properties.get(HOST_COMPONENT_HOST_COMPONENT_ID_PROPERTY_ID) != null) {
      hostComponentId = properties.get(HOST_COMPONENT_HOST_COMPONENT_ID_PROPERTY_ID) instanceof String ?
              Long.parseLong((String) properties.get(HOST_COMPONENT_HOST_COMPONENT_ID_PROPERTY_ID)) :
              (Long) properties.get(HOST_COMPONENT_HOST_COMPONENT_ID_PROPERTY_ID);
    }
    ServiceComponentHostRequest  serviceComponentHostRequest = new ServiceComponentHostRequest(
              (String) properties.get(HOST_COMPONENT_CLUSTER_NAME_PROPERTY_ID),
              (String) properties.get(HOST_COMPONENT_SERVICE_GROUP_NAME_PROPERTY_ID),
              (String) properties.get(HOST_COMPONENT_SERVICE_NAME_PROPERTY_ID),
              hostComponentId,
              (String) properties.get(HOST_COMPONENT_COMPONENT_NAME_PROPERTY_ID),
              (String) properties.get(HOST_COMPONENT_COMPONENT_TYPE_PROPERTY_ID),
              (String) properties.get(HOST_COMPONENT_HOST_NAME_PROPERTY_ID),
              (String) properties.get(HOST_COMPONENT_DESIRED_STATE_PROPERTY_ID));

    serviceComponentHostRequest.setState((String) properties.get(HOST_COMPONENT_STATE_PROPERTY_ID));
    if (properties.get(HOST_COMPONENT_STALE_CONFIGS_PROPERTY_ID) != null) {
      serviceComponentHostRequest.setStaleConfig(
          properties.get(HOST_COMPONENT_STALE_CONFIGS_PROPERTY_ID).toString().toLowerCase());
    }

    if (properties.get(HOST_COMPONENT_DESIRED_ADMIN_STATE_PROPERTY_ID) != null) {
      serviceComponentHostRequest.setAdminState(
          properties.get(HOST_COMPONENT_DESIRED_ADMIN_STATE_PROPERTY_ID).toString());
    }
    if (properties.get(HOST_COMPONENT_PUBLIC_HOST_NAME_PROPERTY_ID) != null) {
      serviceComponentHostRequest.setPublicHostname(
          properties.get(HOST_COMPONENT_PUBLIC_HOST_NAME_PROPERTY_ID).toString());
    }


    Object o = properties.get(HOST_COMPONENT_MAINTENANCE_STATE_PROPERTY_ID);
    if (null != o) {
      serviceComponentHostRequest.setMaintenanceState (o.toString());
    }

    return serviceComponentHostRequest;
  }

  /**
   * Put changes to component request object from a map of property values.
   *
   * @param properties the predicate
   * @return the component request object
   */
  private ServiceComponentHostRequest changeRequest(Map<String, Object> properties) {
    Long hostComponentId = null;
    if (properties.get(HOST_COMPONENT_HOST_COMPONENT_ID_PROPERTY_ID) != null) {
      hostComponentId = properties.get(HOST_COMPONENT_HOST_COMPONENT_ID_PROPERTY_ID) instanceof String ?
              Long.parseLong((String) properties.get(HOST_COMPONENT_HOST_COMPONENT_ID_PROPERTY_ID)) :
              (Long) properties.get(HOST_COMPONENT_HOST_COMPONENT_ID_PROPERTY_ID);

    }
    ServiceComponentHostRequest serviceComponentHostRequest = new ServiceComponentHostRequest(
            (String) properties.get(HOST_COMPONENT_CLUSTER_NAME_PROPERTY_ID),
            (String) properties.get(HOST_COMPONENT_SERVICE_GROUP_NAME_PROPERTY_ID),
            (String) properties.get(HOST_COMPONENT_SERVICE_NAME_PROPERTY_ID),
            hostComponentId,
            (String) properties.get(HOST_COMPONENT_COMPONENT_NAME_PROPERTY_ID),
            (String) properties.get(HOST_COMPONENT_COMPONENT_TYPE_PROPERTY_ID),
            (String) properties.get(HOST_COMPONENT_HOST_NAME_PROPERTY_ID),
            (String) properties.get(HOST_COMPONENT_STATE_PROPERTY_ID));

    if (properties.get(HOST_COMPONENT_DESIRED_STATE_PROPERTY_ID) != null) {
      serviceComponentHostRequest.setDesiredState((String)properties.get(HOST_COMPONENT_DESIRED_STATE_PROPERTY_ID));
    }
    if (properties.get(HOST_COMPONENT_STALE_CONFIGS_PROPERTY_ID) != null) {
      serviceComponentHostRequest.setStaleConfig(
              properties.get(HOST_COMPONENT_STALE_CONFIGS_PROPERTY_ID).toString().toLowerCase());
    }

    if (properties.get(HOST_COMPONENT_DESIRED_ADMIN_STATE_PROPERTY_ID) != null) {
      serviceComponentHostRequest.setAdminState(
              properties.get(HOST_COMPONENT_DESIRED_ADMIN_STATE_PROPERTY_ID).toString());
    }

    Object o = properties.get(HOST_COMPONENT_MAINTENANCE_STATE_PROPERTY_ID);
    if (null != o) {
      serviceComponentHostRequest.setMaintenanceState (o.toString());
    }

    return serviceComponentHostRequest;
  }

  /**
   * Update resources.
   *
   * @param stages                  request stage container
   * @param request                 request
   * @param predicate               request predicate
   * @param performQueryEvaluation  should query be evaluated for matching resource set
   * @return
   * @throws UnsupportedPropertyException   an unsupported property was specified in the request
   * @throws SystemException                an unknown exception occurred
   * @throws NoSuchResourceException        the query didn't match any resources
   * @throws NoSuchParentResourceException  a specified parent resource doesn't exist
   */
  private RequestStageContainer doUpdateResources(final RequestStageContainer stages, final Request request,
                                                  Predicate predicate, boolean performQueryEvaluation)
                                                  throws UnsupportedPropertyException,
                                                         SystemException,
                                                         NoSuchResourceException,
                                                         NoSuchParentResourceException {

    final Set<ServiceComponentHostRequest> requests = new HashSet<>();

    final boolean runSmokeTest = "true".equals(getQueryParameterValue(
        QUERY_PARAMETERS_RUN_SMOKE_TEST_ID, predicate));

    Set<String> queryIds = ImmutableSet.copyOf(keyPropertyIds.values());

    Request queryRequest = PropertyHelper.getReadRequest(queryIds);
    // will take care of 404 exception

    Set<Resource> matchingResources = getResources(queryRequest, predicate);

    for (Resource queryResource : matchingResources) {
      //todo: predicate evaluation was removed for BUG-28737 and the removal of this breaks
      //todo: the new "add hosts" api.  BUG-4818 is the root cause and needs to be addressed
      //todo: and then this predicate evaluation should always be performed and the
      //todo: temporary performQueryEvaluation flag hack should be removed.
      if (! performQueryEvaluation || predicate.evaluate(queryResource)) {
        Map<String, Object> updateRequestProperties = new HashMap<>();

        // add props from query resource
        updateRequestProperties.putAll(PropertyHelper.getProperties(queryResource));

        // add properties from update request
        //todo: should we flag value size > 1?
        if (request.getProperties() != null && request.getProperties().size() != 0) {
          updateRequestProperties.putAll(request.getProperties().iterator().next());
        }
        requests.add(changeRequest(updateRequestProperties));
      }
    }

    if (requests.isEmpty()) {
      String msg = String.format("Skipping updating hosts: no matching requests for %s", predicate);
      LOG.info(msg);
      throw new NoSuchResourceException(msg);
    }

    RequestStageContainer requestStages = modifyResources(new Command<RequestStageContainer>() {
      @Override
      public RequestStageContainer invoke() throws AmbariException {
        RequestStageContainer stageContainer = null;
        try {
          stageContainer = updateHostComponents(stages, requests, request.getRequestInfoProperties(),
              runSmokeTest);
        } catch (Exception e) {
          LOG.info("Caught an exception while updating host components, will not try again: {}", e.getMessage(), e);
          // !!! IllegalArgumentException results in a 400 response, RuntimeException results in 500.
          if (e instanceof IllegalArgumentException) {
            throw (IllegalArgumentException) e;
          } else {
            throw new RuntimeException("Update Host request submission failed: " + e, e);
          }
        }

        return stageContainer;
      }
    });
    notifyUpdate(Resource.Type.HostComponent, request, predicate);
    return requestStages;
  }


  /**
   * Determine whether a host component state change is valid.
   * Looks at projected state from the current stages associated with the request.
   *
   *
   * @param stages        request stages
   * @param startState    host component start state
   * @param desiredState  host component desired state
   * @param host          host where state change is occurring
   *
   * @return whether the state transition is valid
   */
  private boolean isValidStateTransition(RequestStageContainer stages, State startState,
                                         State desiredState, ServiceComponentHost host) {
    //todo: After separating install and start, the install stage is no longer included in the passed in request stage container
    //todo: so we need to re-evaluate this getting projected state from topology manager
    return true;
//    if (stages != null) {
//      State projectedState = stages.getProjectedState(host.getHostName(), host.getServiceComponentName());
//      startState = projectedState == null ? startState : projectedState;
//    }
//
//    return State.isValidStateTransition(startState, desiredState);
  }

  /**
   * Checks if assigning new state does not require performing
   * any additional actions
   */
  public boolean isDirectTransition(State oldState, State newState) {
    switch (newState) {
      case INSTALLED:
        if (oldState == State.DISABLED) {
          return true;
        }
        break;
      case DISABLED:
        if (oldState == State.INSTALLED ||
            oldState == State.INSTALL_FAILED ||
            oldState == State.UNKNOWN) {
          return true;
        }
        break;
      default:
        break;
    }
    return false;
  }

  private ServiceComponent getServiceComponent(String clusterName, String ServiceGroupName, String serviceName, String componentName)
      throws AmbariException {

    Clusters clusters = getManagementController().getClusters();
    return clusters.getCluster(clusterName).getService(serviceName).getServiceComponent(componentName);
  }

  // Perform direct transitions (without task generation)
  private void doDirectTransitions(Map<ServiceComponentHost, State> directTransitionScHosts) throws AmbariException {
    for (Map.Entry<ServiceComponentHost, State> entry : directTransitionScHosts.entrySet()) {
      ServiceComponentHost componentHost = entry.getKey();
      State newState = entry.getValue();
      long timestamp = System.currentTimeMillis();
      ServiceComponentHostEvent event;
      componentHost.setDesiredState(newState);
      switch (newState) {
        case DISABLED:
          event = new ServiceComponentHostDisableEvent(
              componentHost.getServiceComponentName(),
              componentHost.getHostName(),
              timestamp);
          break;
        case INSTALLED:
          event = new ServiceComponentHostRestoreEvent(
              componentHost.getServiceComponentName(),
              componentHost.getHostName(),
              timestamp);
          break;
        default:
          throw new AmbariException("Direct transition from " + componentHost.getState() + " to " + newState + " not supported");
      }
      try {
        componentHost.handleEvent(event);
      } catch (InvalidStateTransitionException e) {
        //Should not occur, must be covered by previous checks
        throw new AmbariException("Internal error - not supported transition", e);
      }
    }
  }

  /**
   * Logs request info.
   *
   * @param msg      base log msg
   * @param request  the request to log
   */
  private void logRequestInfo(String msg, ServiceComponentHostRequest request) {
    LOG.info("{}, clusterName={}, serviceGroupName={}, serviceName={}, componentName={}, componentType={}, hostname={}, request={}",
        msg,
        request.getClusterName(),
        request.getServiceGroupName(),
        request.getServiceName(),
        request.getComponentName(),
        request.getComponentType(),
        request.getHostname(),
        request);
  }

  /**
   * Constructs INFO level log message for {@link ServiceComponentHostRequest}
   * @param msg base  message
   * @param request the request to construct the log message for
   * @param oldState current state of the service host component that the request is for.
   * @param newDesiredState new desired state for the service host component
   */
  private String getServiceComponentRequestInfoLogMessage(String msg, ServiceComponentHostRequest request, State oldState, State newDesiredState) {
    StringBuilder sb = new StringBuilder();

    sb.append(msg)
      .append(", clusterName=").append(request.getClusterName())
      .append(", serviceGroupName=").append(request.getServiceGroupName())
      .append(", serviceName=").append(request.getServiceName())
      .append(", componentName=").append(request.getComponentName())
      .append(", componentType=").append(request.getComponentType())
      .append(", hostname=").append(request.getHostname())
      .append(", currentState=").append(oldState == null ? "null" : oldState)
      .append(", newDesiredState=").append(newDesiredState == null ? "null" : newDesiredState);

    return sb.toString();
  }

  /**
   * Get the "operation level" from the request.
   *
   * @param requestProperties  request properties
   * @return  the "operation level"
   */
  private Resource.Type determineOperationLevel(Map<String, String> requestProperties) {
    // Determine operation level
    Resource.Type reqOpLvl;
    if (requestProperties.containsKey(RequestOperationLevel.OPERATION_LEVEL_ID)) {
      reqOpLvl = new RequestOperationLevel(requestProperties).getLevel();
    } else {
      String message = "Can not determine request operation level. " +
          "Operation level property should " +
          "be specified for this request.";
      LOG.warn(message);
      reqOpLvl = Resource.Type.Cluster;
    }
    return reqOpLvl;
  }

  /**
   * Validate a host component request.
   *
   * @param request  request to validate
   * @throws IllegalArgumentException if the request is invalid
   */
  private void validateServiceComponentHostRequest(ServiceComponentHostRequest request) {
    if (request.getClusterName() == null
        || request.getClusterName().isEmpty()
        || request.getComponentName() == null
        || request.getComponentName().isEmpty()
        || request.getServiceName() == null
        || request.getServiceName().isEmpty()
        || request.getServiceGroupName() == null
        || request.getServiceGroupName().isEmpty()
        || request.getHostname() == null
        || request.getHostname().isEmpty()) {
      throw new IllegalArgumentException("Invalid arguments"
          + ", cluster name, component name, service name, service group name and host name should be"
          + " provided");
    }

    if (request.getAdminState() != null) {
      throw new IllegalArgumentException("Property adminState cannot be modified through update. Use service " +
          "specific DECOMMISSION action to decommision/recommission components.");
    }
  }


  // ----- inner classes ---------------------------------------------------

  /**
   * Predicate that identifies client components.
   */
  private  class ClientComponentPredicate implements Predicate {
    @Override
    public boolean evaluate(Resource resource) {
      boolean isClient = false;

      String componentName = (String) resource.getPropertyValue(HOST_COMPONENT_COMPONENT_NAME_PROPERTY_ID);
      try {
        if (componentName != null && !componentName.isEmpty()) {
          AmbariManagementController managementController = getManagementController();
          String clusterName = (String) resource.getPropertyValue(HOST_COMPONENT_CLUSTER_NAME_PROPERTY_ID);
          String serviceName = (String) resource.getPropertyValue(HOST_COMPONENT_SERVICE_NAME_PROPERTY_ID);
          String serviceGroupName = (String) resource.getPropertyValue(HOST_COMPONENT_SERVICE_GROUP_NAME_PROPERTY_ID);
          if (StringUtils.isEmpty(serviceName)) {
            Cluster cluster = managementController.getClusters().getCluster(clusterName);
            serviceName = managementController.findService(cluster, componentName);
            //TODO : What if SG name is empty.
          }

          ServiceComponent sc = getServiceComponent((String) resource.getPropertyValue(
              HOST_COMPONENT_CLUSTER_NAME_PROPERTY_ID), serviceGroupName, serviceName, componentName);
          isClient = sc.isClientComponent();
        }
      } catch (AmbariException e) {
        // this is really a system exception since cluster/service should have been already verified
        throw new RuntimeException(
            "An unexpected exception occurred while trying to determine if a component is a client", e);
      }
      return isClient;
    }
  }
}<|MERGE_RESOLUTION|>--- conflicted
+++ resolved
@@ -70,10 +70,7 @@
 import org.slf4j.LoggerFactory;
 
 import com.google.common.collect.ImmutableMap;
-<<<<<<< HEAD
-=======
 import com.google.common.collect.ImmutableSet;
->>>>>>> 5be3604f
 import com.google.common.collect.Sets;
 import com.google.inject.Inject;
 import com.google.inject.Injector;
@@ -128,15 +125,10 @@
   public static Map<Resource.Type, String> keyPropertyIds = ImmutableMap.<Resource.Type, String>builder()
       .put(Resource.Type.Cluster, HOST_COMPONENT_CLUSTER_NAME_PROPERTY_ID)
       .put(Resource.Type.Host, HOST_COMPONENT_HOST_NAME_PROPERTY_ID)
-<<<<<<< HEAD
-      .put(Resource.Type.HostComponent, HOST_COMPONENT_COMPONENT_NAME_PROPERTY_ID)
-      .put(Resource.Type.Component, HOST_COMPONENT_COMPONENT_NAME_PROPERTY_ID)
-=======
       .put(Resource.Type.HostComponent, HOST_COMPONENT_HOST_COMPONENT_ID_PROPERTY_ID)
       .put(Resource.Type.Component, HOST_COMPONENT_COMPONENT_NAME_PROPERTY_ID)
       .put(Resource.Type.Service, HOST_COMPONENT_SERVICE_NAME_PROPERTY_ID)
       .put(Resource.Type.ServiceGroup, HOST_COMPONENT_SERVICE_GROUP_NAME_PROPERTY_ID)
->>>>>>> 5be3604f
       .build();
 
   /**
@@ -149,10 +141,7 @@
       HOST_COMPONENT_SERVICE_NAME_PROPERTY_ID,
       HOST_COMPONENT_HOST_COMPONENT_ID_PROPERTY_ID,
       HOST_COMPONENT_COMPONENT_NAME_PROPERTY_ID,
-<<<<<<< HEAD
-=======
       HOST_COMPONENT_COMPONENT_TYPE_PROPERTY_ID,
->>>>>>> 5be3604f
       HOST_COMPONENT_DISPLAY_NAME_PROPERTY_ID,
       HOST_COMPONENT_HOST_NAME_PROPERTY_ID,
       HOST_COMPONENT_PUBLIC_HOST_NAME_PROPERTY_ID,
