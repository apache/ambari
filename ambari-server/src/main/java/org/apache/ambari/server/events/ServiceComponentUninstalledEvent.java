/*
 * Licensed to the Apache Software Foundation (ASF) under one
 * or more contributor license agreements.  See the NOTICE file
 * distributed with this work for additional information
 * regarding copyright ownership.  The ASF licenses this file
 * to you under the Apache License, Version 2.0 (the
 * "License"); you may not use this file except in compliance
 * with the License.  You may obtain a copy of the License at
 *
 *     http://www.apache.org/licenses/LICENSE-2.0
 *
 * Unless required by applicable law or agreed to in writing, software
 * distributed under the License is distributed on an "AS IS" BASIS,
 * WITHOUT WARRANTIES OR CONDITIONS OF ANY KIND, either express or implied.
 * See the License for the specific language governing permissions and
 * limitations under the License.
 */
package org.apache.ambari.server.events;

import org.apache.ambari.server.serveraction.kerberos.Component;

/**
 * The {@link ServiceComponentUninstalledEvent} class is fired when a service
 * component is successfully uninstalled.
 */
public class ServiceComponentUninstalledEvent extends ServiceEvent {
  private final String m_componentName;
  private final String m_hostName;
  private final boolean m_recoveryEnabled;
<<<<<<< HEAD
  private final boolean masterComponent;
=======
  private final Long m_hostId;
>>>>>>> c3150a46

  public ServiceComponentUninstalledEvent(long clusterId, String stackName,
      String stackVersion, String serviceName, String componentName,
<<<<<<< HEAD
      String hostName, boolean recoveryEnabled, boolean masterComponent) {
=======
      String hostName, boolean recoveryEnabled, Long hostId) {
>>>>>>> c3150a46
    super(AmbariEventType.SERVICE_COMPONENT_UNINSTALLED_SUCCESS, clusterId,
        stackName,
        stackVersion, serviceName);

    m_componentName = componentName;
    m_hostName = hostName;
    m_recoveryEnabled = recoveryEnabled;
<<<<<<< HEAD
    this.masterComponent = masterComponent;
=======
    m_hostId = hostId;
>>>>>>> c3150a46
  }

  /**
   * @return the componentName
   */
  public String getComponentName() {
    return m_componentName;
  }

  /**
   * @return the hostName
   */
  public String getHostName() {
    return m_hostName;
  }

  /**
   * @return recovery enabled.
   */
  public boolean isRecoveryEnabled() {
    return m_recoveryEnabled;
  }

<<<<<<< HEAD
  public boolean isMasterComponent() {
    return masterComponent;
=======
  public Long getHostId() {
    return m_hostId;
>>>>>>> c3150a46
  }

  /**
   * {@inheritDoc}
   */
  @Override
  public String toString() {
    StringBuilder buffer = new StringBuilder("ServiceComponentUninstalledEvent{");
    buffer.append("clusterId=").append(m_clusterId);
    buffer.append(", stackName=").append(m_stackName);
    buffer.append(", stackVersion=").append(m_stackVersion);
    buffer.append(", serviceName=").append(m_serviceName);
    buffer.append(", componentName=").append(m_componentName);
    buffer.append(", hostName=").append(m_hostName);
    buffer.append(", recoveryEnabled=").append(m_recoveryEnabled);
    buffer.append(", hostId=").append(m_hostId);
    buffer.append("}");
    return buffer.toString();
  }

  public Component getComponent() {
    return new Component(getHostName(), getServiceName(), getComponentName(), getHostId());
  }
}<|MERGE_RESOLUTION|>--- conflicted
+++ resolved
@@ -27,19 +27,12 @@
   private final String m_componentName;
   private final String m_hostName;
   private final boolean m_recoveryEnabled;
-<<<<<<< HEAD
   private final boolean masterComponent;
-=======
   private final Long m_hostId;
->>>>>>> c3150a46
 
   public ServiceComponentUninstalledEvent(long clusterId, String stackName,
       String stackVersion, String serviceName, String componentName,
-<<<<<<< HEAD
-      String hostName, boolean recoveryEnabled, boolean masterComponent) {
-=======
-      String hostName, boolean recoveryEnabled, Long hostId) {
->>>>>>> c3150a46
+      String hostName, boolean recoveryEnabled, boolean masterComponent, Long hostId) {
     super(AmbariEventType.SERVICE_COMPONENT_UNINSTALLED_SUCCESS, clusterId,
         stackName,
         stackVersion, serviceName);
@@ -47,11 +40,8 @@
     m_componentName = componentName;
     m_hostName = hostName;
     m_recoveryEnabled = recoveryEnabled;
-<<<<<<< HEAD
     this.masterComponent = masterComponent;
-=======
     m_hostId = hostId;
->>>>>>> c3150a46
   }
 
   /**
@@ -75,13 +65,12 @@
     return m_recoveryEnabled;
   }
 
-<<<<<<< HEAD
   public boolean isMasterComponent() {
     return masterComponent;
-=======
+  }
+
   public Long getHostId() {
     return m_hostId;
->>>>>>> c3150a46
   }
 
   /**
