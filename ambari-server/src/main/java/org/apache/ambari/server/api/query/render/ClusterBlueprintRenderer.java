--- conflicted
+++ resolved
@@ -198,20 +198,11 @@
     BlueprintConfigurationProcessor configProcessor = new BlueprintConfigurationProcessor(topology);
     configProcessor.doUpdateForBlueprintExport();
 
-<<<<<<< HEAD
-    Set<StackId> stackIds = topology.getBlueprint().getStackIds();
+    Set<StackId> stackIds = topology.getStackIds();
     // TODO: mpacks should come from service groups once https://github.com/apache/ambari/pull/234 will be committed
     Collection<Map<String, String>> mpackInstances = stackIds.stream().
       map( stackId -> ImmutableMap.of("name", stackId.getStackName(), "version", stackId.getStackVersion())).collect(toList());
     blueprintResource.setProperty(BlueprintResourceProvider.MPACK_INSTANCES_PROPERTY_ID, mpackInstances);
-=======
-    Set<StackId> stackIds = topology.getStackIds();
-    if (stackIds.size() == 1) {
-      StackId stackId = Iterables.getOnlyElement(stackIds);
-      blueprintResource.setProperty("Blueprints/stack_name", stackId.getStackName());
-      blueprintResource.setProperty("Blueprints/stack_version", stackId.getStackVersion());
-    }
->>>>>>> 5fe16da4
 
     if (topology.isClusterKerberosEnabled()) {
       Map<String, Object> securityConfigMap = new LinkedHashMap<>();
