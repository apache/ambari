--- conflicted
+++ resolved
@@ -73,11 +73,7 @@
 import org.slf4j.Logger;
 import org.slf4j.LoggerFactory;
 
-<<<<<<< HEAD
-import com.google.common.collect.Iterables;
-=======
 import com.google.common.collect.ImmutableMap;
->>>>>>> 5be3604f
 
 /**
  * Renderer which renders a cluster resource as a blueprint.
@@ -202,20 +198,11 @@
     BlueprintConfigurationProcessor configProcessor = new BlueprintConfigurationProcessor(topology);
     configProcessor.doUpdateForBlueprintExport();
 
-<<<<<<< HEAD
-    Set<StackId> stackIds = topology.getBlueprint().getStackIds();
-    if (stackIds.size() == 1) {
-      StackId stackId = Iterables.getOnlyElement(stackIds);
-      blueprintResource.setProperty("Blueprints/stack_name", stackId.getStackName());
-      blueprintResource.setProperty("Blueprints/stack_version", stackId.getStackVersion());
-    }
-=======
     Set<StackId> stackIds = topology.getStackIds();
     // TODO: mpacks should come from service groups once https://github.com/apache/ambari/pull/234 will be committed
     Collection<Map<String, String>> mpackInstances = stackIds.stream().
       map( stackId -> ImmutableMap.of("name", stackId.getStackName(), "version", stackId.getStackVersion())).collect(toList());
     blueprintResource.setProperty(BlueprintResourceProvider.MPACK_INSTANCES_PROPERTY_ID, mpackInstances);
->>>>>>> 5be3604f
 
     if (topology.isClusterKerberosEnabled()) {
       Map<String, Object> securityConfigMap = new LinkedHashMap<>();
