/*
 * Licensed to the Apache Software Foundation (ASF) under one
 * or more contributor license agreements.  See the NOTICE file
 * distributed with this work for additional information
 * regarding copyright ownership.  The ASF licenses this file
 * to you under the Apache License, Version 2.0 (the
 * "License"); you may not use this file except in compliance
 * with the License.  You may obtain a copy of the License at
 *
 *     http://www.apache.org/licenses/LICENSE-2.0
 *
 * Unless required by applicable law or agreed to in writing, software
 * distributed under the License is distributed on an "AS IS" BASIS,
 * WITHOUT WARRANTIES OR CONDITIONS OF ANY KIND, either express or implied.
 * See the License for the specific language governing permissions and
 * limitations under the License.
 */
package org.apache.ambari.annotations;

/**
 * The {@link ExperimentalFeature} enumeration is meant to be used with the
 * {@link Experimental} annotation to indicate which feature set experimental
 * code belongs to.
 */
public enum ExperimentalFeature {
  /**
   * The caching of current alert information in order to reduce overall load on
   * the database by preventing frequent updates and JPA entity invalidation.
   */
  ALERT_CACHING,

  /**
   * Used for code that is targeted for patch upgrades
   */
  PATCH_UPGRADES,

  /**
   * For code that is for multi-service
   */
  MULTI_SERVICE,

  /**
<<<<<<< HEAD
   * Component version reporting, storage, and comparison.
   */
  VERSION_REPORTING,

  /**
   * For code that is for upgrading Mpacks.  Use this to mark code that may ultimately
   * be removed.
   */
  MPACK_UPGRADES,

  /**
   * Use this annotation when a test needs to be written.
   */
  UNIT_TEST_REQUIRED,

  /**
   * Loading and dealing with upgrade checks dynamically and injecting
   * configurations into them.
   */
  UPGRADE_PACK_PRE_CHECKS;
=======
   * Support for service-specific repos for custom services
   */
  CUSTOM_SERVICE_REPOS,

  /**
   * Automatically removing Kerberos identities when a service or component is
   * removed.
   */
  ORPHAN_KERBEROS_IDENTITY_REMOVAL;
>>>>>>> 60e54750
}<|MERGE_RESOLUTION|>--- conflicted
+++ resolved
@@ -40,7 +40,6 @@
   MULTI_SERVICE,
 
   /**
-<<<<<<< HEAD
    * Component version reporting, storage, and comparison.
    */
   VERSION_REPORTING,
@@ -60,8 +59,9 @@
    * Loading and dealing with upgrade checks dynamically and injecting
    * configurations into them.
    */
-  UPGRADE_PACK_PRE_CHECKS;
-=======
+  UPGRADE_PACK_PRE_CHECKS,
+
+  /*
    * Support for service-specific repos for custom services
    */
   CUSTOM_SERVICE_REPOS,
@@ -71,5 +71,4 @@
    * removed.
    */
   ORPHAN_KERBEROS_IDENTITY_REMOVAL;
->>>>>>> 60e54750
 }