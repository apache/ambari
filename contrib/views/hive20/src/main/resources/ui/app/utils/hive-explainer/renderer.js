--- conflicted
+++ resolved
@@ -25,10 +25,7 @@
   var zoomInit = null;
   d3.select(selector).select('*').remove();
   var isSingleReducer = isSingleReducerAvailable(data);
-<<<<<<< HEAD
-=======
-
->>>>>>> 9d802b7c
+
   const svg =
     d3.select(selector)
       .append('svg')
@@ -137,11 +134,7 @@
 
 }
 function isSingleReducerAvailable(data){
-<<<<<<< HEAD
-  let reducerCount = data.vertices.filter(function(item){
-=======
   let reducerCount = data.verticesData.filter(function(item){
->>>>>>> 9d802b7c
     return item['_vertex'].indexOf("Reducer") === 0;
   });
   if(reducerCount && reducerCount.length === 1) {
@@ -199,12 +192,8 @@
         .attr('height', d => d._operator === 'Fetch Operator' ? 150 : 55)
         .attr('width', 140)
           .append('xhtml:body')
-<<<<<<< HEAD
-        .style('margin', 0)
-=======
         .style('height', d => d._operator === 'Fetch Operator' ? '150px' : 'auto')
         .style('margin', 0 )
->>>>>>> 9d802b7c
           .html(d => getRenderer(d._operator, isSingleReducer)(d))
         .on('click', d => {
           const vertex = d3.select(Ember.$(d3.select(this).node()).closest('.vertex').get(0)).data()[0];
