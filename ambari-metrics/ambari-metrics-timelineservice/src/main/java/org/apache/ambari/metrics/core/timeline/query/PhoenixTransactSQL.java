/**
 * Licensed to the Apache Software Foundation (ASF) under one
 * or more contributor license agreements.  See the NOTICE file
 * distributed with this work for additional information
 * regarding copyright ownership.  The ASF licenses this file
 * to you under the Apache License, Version 2.0 (the
 * "License"); you may not use this file except in compliance
 * with the License.  You may obtain a copy of the License at
 * <p/>
 * http://www.apache.org/licenses/LICENSE-2.0
 * <p/>
 * Unless required by applicable law or agreed to in writing, software
 * distributed under the License is distributed on an "AS IS" BASIS,
 * WITHOUT WARRANTIES OR CONDITIONS OF ANY KIND, either express or implied.
 * See the License for the specific language governing permissions and
 * limitations under the License.
 */
package org.apache.ambari.metrics.core.timeline.query;

import java.sql.Connection;
import java.sql.PreparedStatement;
import java.sql.SQLException;
import java.util.List;
import java.util.concurrent.TimeUnit;
import java.util.regex.Pattern;

import org.apache.commons.collections.CollectionUtils;
import org.apache.commons.logging.Log;
import org.apache.commons.logging.LogFactory;
import org.apache.hadoop.metrics2.sink.timeline.Precision;
import org.apache.hadoop.metrics2.sink.timeline.PrecisionLimitExceededException;
import org.apache.ambari.metrics.core.timeline.PhoenixHBaseAccessor;

import static org.apache.ambari.metrics.core.timeline.PhoenixHBaseAccessor.RESULTSET_LIMIT;

/**
 * Encapsulate all metrics related SQL queries.
 */
public class PhoenixTransactSQL {

  public static final Log LOG = LogFactory.getLog(PhoenixTransactSQL.class);

  /**
   * Create table to store individual metric records.
   */
  public static final String CREATE_METRICS_TABLE_SQL = "CREATE TABLE IF NOT " +
<<<<<<< HEAD
    "EXISTS METRIC_RECORD_UUID (UUID BINARY(20) NOT NULL, " +
=======
    "EXISTS METRIC_RECORD (UUID BINARY(32) NOT NULL, " +
>>>>>>> 0b4c4867
    "SERVER_TIME BIGINT NOT NULL, " +
    "METRIC_SUM DOUBLE, " +
    "METRIC_COUNT UNSIGNED_INT, " +
    "METRIC_MAX DOUBLE, " +
    "METRIC_MIN DOUBLE, " +
    "METRICS VARCHAR CONSTRAINT pk " +
    "PRIMARY KEY (UUID, SERVER_TIME ROW_TIMESTAMP)) DATA_BLOCK_ENCODING='%s', IMMUTABLE_ROWS=true, " +
    "TTL=%s, COMPRESSION='%s'";

  public static final String CREATE_CONTAINER_METRICS_TABLE_SQL =
      "CREATE TABLE IF NOT EXISTS CONTAINER_METRICS "
      + "(APP_ID VARCHAR, "
      + " CONTAINER_ID VARCHAR,"
      + " START_TIME TIMESTAMP,"
      + " FINISH_TIME TIMESTAMP, "
      + " DURATION BIGINT,"
      + " HOSTNAME VARCHAR,"
      + " EXIT_CODE INTEGER,"
      + " LOCALIZATION_DURATION BIGINT,"
      + " LAUNCH_DURATION BIGINT,"
      + " MEM_REQUESTED_GB DOUBLE,"
      + " MEM_REQUESTED_GB_MILLIS DOUBLE,"
      + " MEM_VIRTUAL_GB DOUBLE,"
      + " MEM_USED_GB_MIN DOUBLE,"
      + " MEM_USED_GB_MAX DOUBLE,"
      + " MEM_USED_GB_AVG DOUBLE,"
      + " MEM_USED_GB_50_PCT DOUBLE,"
      + " MEM_USED_GB_75_PCT DOUBLE,"
      + " MEM_USED_GB_90_PCT DOUBLE,"
      + " MEM_USED_GB_95_PCT DOUBLE,"
      + " MEM_USED_GB_99_PCT DOUBLE,"
      + " MEM_UNUSED_GB DOUBLE,"
      + " MEM_UNUSED_GB_MILLIS DOUBLE "
      + " CONSTRAINT pk PRIMARY KEY(APP_ID, CONTAINER_ID)) DATA_BLOCK_ENCODING='%s',"
      + " IMMUTABLE_ROWS=true, TTL=%s, COMPRESSION='%s'";

  public static final String CREATE_METRICS_AGGREGATE_TABLE_SQL =
    "CREATE TABLE IF NOT EXISTS %s " +
      "(UUID BINARY(32) NOT NULL, " +
      "SERVER_TIME BIGINT NOT NULL, " +
      "METRIC_SUM DOUBLE," +
      "METRIC_COUNT UNSIGNED_INT, " +
      "METRIC_MAX DOUBLE," +
      "METRIC_MIN DOUBLE CONSTRAINT pk " +
      "PRIMARY KEY (UUID, SERVER_TIME ROW_TIMESTAMP)) DATA_BLOCK_ENCODING='%s', IMMUTABLE_ROWS=true, TTL=%s," +
      " COMPRESSION='%s'";

  public static final String CREATE_METRICS_CLUSTER_AGGREGATE_TABLE_SQL =
    "CREATE TABLE IF NOT EXISTS %s " +
      "(UUID BINARY(16) NOT NULL, " +
      "SERVER_TIME BIGINT NOT NULL, " +
      "METRIC_SUM DOUBLE, " +
      "HOSTS_COUNT UNSIGNED_INT, " +
      "METRIC_MAX DOUBLE, " +
      "METRIC_MIN DOUBLE " +
      "CONSTRAINT pk PRIMARY KEY (UUID, SERVER_TIME ROW_TIMESTAMP)) DATA_BLOCK_ENCODING='%s', IMMUTABLE_ROWS=true, " +
      "TTL=%s, COMPRESSION='%s'";

  // HOSTS_COUNT vs METRIC_COUNT
  public static final String CREATE_METRICS_CLUSTER_AGGREGATE_GROUPED_TABLE_SQL =
    "CREATE TABLE IF NOT EXISTS %s " +
      "(UUID BINARY(16) NOT NULL, " +
      "SERVER_TIME BIGINT NOT NULL, " +
      "METRIC_SUM DOUBLE, " +
      "METRIC_COUNT UNSIGNED_INT, " +
      "METRIC_MAX DOUBLE, " +
      "METRIC_MIN DOUBLE " +
      "CONSTRAINT pk PRIMARY KEY (UUID, SERVER_TIME ROW_TIMESTAMP)) DATA_BLOCK_ENCODING='%s', IMMUTABLE_ROWS=true, " +
      "TTL=%s, COMPRESSION='%s'";

  /**
   * Create table to store individual metric records.
   */
  public static final String METRIC_TRANSIENT_TABLE_NAME =
    "METRIC_TRANSIENT";

  public static final String CREATE_TRANSIENT_METRICS_TABLE_SQL = "CREATE TABLE IF NOT " +
    "EXISTS " + METRIC_TRANSIENT_TABLE_NAME + " " +
    "(METRIC_NAME VARCHAR, " +
    "HOSTNAME VARCHAR, " +
    "SERVER_TIME BIGINT NOT NULL, " +
    "APP_ID VARCHAR, " +
    "INSTANCE_ID VARCHAR, " +
    "UNITS CHAR(20), " +
    "METRIC_SUM DOUBLE, " +
    "METRIC_COUNT UNSIGNED_INT, " +
    "METRIC_MAX DOUBLE, " +
    "METRIC_MIN DOUBLE, " +
    "METRICS VARCHAR CONSTRAINT pk " +
    "PRIMARY KEY (METRIC_NAME, HOSTNAME, SERVER_TIME ROW_TIMESTAMP, APP_ID, " +
    "INSTANCE_ID)) DATA_BLOCK_ENCODING='%s', IMMUTABLE_ROWS=true, " +
    "TTL=%s, COMPRESSION='%s'";

  //////// METATDATA TABLES ////////
  public static final String CREATE_METRICS_METADATA_TABLE_SQL =
    "CREATE TABLE IF NOT EXISTS METRICS_METADATA_UUID " +
      "(METRIC_NAME VARCHAR, " +
      "APP_ID VARCHAR, " +
      "INSTANCE_ID VARCHAR, " +
      "UUID BINARY(16), " +
      "UNITS CHAR(20), " +
      "TYPE CHAR(20), " +
      "START_TIME UNSIGNED_LONG, " +
      "SUPPORTS_AGGREGATION BOOLEAN, " +
      "IS_WHITELISTED BOOLEAN " +
      "CONSTRAINT pk PRIMARY KEY (METRIC_NAME, APP_ID)) " +
      "DATA_BLOCK_ENCODING='%s', COMPRESSION='%s'";

  public static final String CREATE_HOSTED_APPS_METADATA_TABLE_SQL =
<<<<<<< HEAD
    "CREATE TABLE IF NOT EXISTS HOSTED_APPS_METADATA_UUID " +
      "(HOSTNAME VARCHAR, UUID BINARY(4), APP_IDS VARCHAR, " +
=======
    "CREATE TABLE IF NOT EXISTS HOSTED_APPS_METADATA " +
      "(HOSTNAME VARCHAR, UUID BINARY(16), APP_IDS VARCHAR, " +
>>>>>>> 0b4c4867
      "CONSTRAINT pk PRIMARY KEY (HOSTNAME))" +
      "DATA_BLOCK_ENCODING='%s', COMPRESSION='%s'";

  public static final String CREATE_INSTANCE_HOST_TABLE_SQL =
    "CREATE TABLE IF NOT EXISTS INSTANCE_HOST_METADATA " +
      "(INSTANCE_ID VARCHAR, HOSTNAME VARCHAR, " +
      "CONSTRAINT pk PRIMARY KEY (INSTANCE_ID, HOSTNAME))" +
      "DATA_BLOCK_ENCODING='%s', COMPRESSION='%s'";

  public static final String ALTER_METRICS_METADATA_TABLE =
    "ALTER TABLE METRICS_METADATA_UUID ADD IF NOT EXISTS IS_WHITELISTED BOOLEAN";

  ////////////////////////////////

  /**
   * ALTER table to set new options
   */
  public static final String ALTER_SQL = "ALTER TABLE %s SET TTL=%s";

  /**
   * Insert into metric records table.
   */
  public static final String UPSERT_METRICS_SQL = "UPSERT INTO %s " +
    "(UUID, " +
    "SERVER_TIME, " +
    "METRIC_SUM, " +
    "METRIC_MAX, " +
    "METRIC_MIN, " +
    "METRIC_COUNT, " +
    "METRICS) VALUES " +
    "(?, ?, ?, ?, ?, ?, ?)";

  public static final String UPSERT_CONTAINER_METRICS_SQL = "UPSERT INTO %s " +
      "(APP_ID,"
      + " CONTAINER_ID,"
      + " START_TIME,"
      + " FINISH_TIME,"
      + " DURATION,"
      + " HOSTNAME,"
      + " EXIT_CODE,"
      + " LOCALIZATION_DURATION,"
      + " LAUNCH_DURATION,"
      + " MEM_REQUESTED_GB,"
      + " MEM_REQUESTED_GB_MILLIS,"
      + " MEM_VIRTUAL_GB,"
      + " MEM_USED_GB_MIN,"
      + " MEM_USED_GB_MAX,"
      + " MEM_USED_GB_AVG,"
      + " MEM_USED_GB_50_PCT,"
      + " MEM_USED_GB_75_PCT,"
      + " MEM_USED_GB_90_PCT,"
      + " MEM_USED_GB_95_PCT,"
      + " MEM_USED_GB_99_PCT,"
      + " MEM_UNUSED_GB,"
      + " MEM_UNUSED_GB_MILLIS) VALUES " +
      "(?, ?, ?, ?, ?, ?, ?, ?, ?, ?, ?, ?, ?, ?, ?, ?, ?, ?, ?, ?, ?, ?)";

  public static final String UPSERT_CLUSTER_AGGREGATE_SQL = "UPSERT INTO " +
    "%s (UUID, " +
    "SERVER_TIME, " +
    "METRIC_SUM, " +
    "HOSTS_COUNT, " +
    "METRIC_MAX, " +
    "METRIC_MIN) " +
    "VALUES (?, ?, ?, ?, ?, ?)";

  public static final String UPSERT_CLUSTER_AGGREGATE_TIME_SQL = "UPSERT INTO" +
    " %s (UUID, SERVER_TIME, " +
    "METRIC_SUM, " +
    "METRIC_COUNT, " +
    "METRIC_MAX, " +
    "METRIC_MIN) " +
    "VALUES (?, ?, ?, ?, ?, ?)";

  public static final String UPSERT_AGGREGATE_RECORD_SQL = "UPSERT INTO " +
    "%s (UUID, " +
    "SERVER_TIME, " +
    "METRIC_SUM, " +
    "METRIC_MAX, " +
    "METRIC_MIN," +
    "METRIC_COUNT) " +
    "VALUES (?, ?, ?, ?, ?, ?)";

  /**
   * Insert into transient metric table.
   */
  public static final String UPSERT_TRANSIENT_METRICS_SQL = "UPSERT INTO %s " +
    "(METRIC_NAME, HOSTNAME, APP_ID, INSTANCE_ID, SERVER_TIME, " +
    "UNITS, " +
    "METRIC_SUM, " +
    "METRIC_MAX, " +
    "METRIC_MIN, " +
    "METRIC_COUNT, " +
    "METRICS) VALUES " +
    "(?, ?, ?, ?, ?, ?, ?, ?, ?, ?, ?)";

  public static final String UPSERT_METADATA_SQL =
    "UPSERT INTO METRICS_METADATA_UUID (METRIC_NAME, APP_ID, INSTANCE_ID, UUID, UNITS, TYPE, " +
      "START_TIME, SUPPORTS_AGGREGATION, IS_WHITELISTED) " +
      "VALUES (?, ?, ?, ?, ?, ?, ?, ?, ?)";

  public static final String UPSERT_HOSTED_APPS_METADATA_SQL =
    "UPSERT INTO HOSTED_APPS_METADATA_UUID (HOSTNAME, UUID, APP_IDS) VALUES (?, ?, ?)";

  public static final String UPSERT_INSTANCE_HOST_METADATA_SQL =
    "UPSERT INTO INSTANCE_HOST_METADATA (INSTANCE_ID, HOSTNAME) VALUES (?, ?)";

  /**
   * Retrieve a set of rows from metrics records table.
   */
  public static final String GET_METRIC_SQL = "SELECT UUID, SERVER_TIME, " +
    "METRIC_SUM, " +
    "METRIC_MAX, " +
    "METRIC_MIN, " +
    "METRIC_COUNT, " +
    "METRICS " +
    "FROM %s";

  /**
   * Get latest metrics for a number of hosts
   *
   * Different queries for a number and a single hosts are used due to bug
   * in Apache Phoenix
   */
  public static final String GET_LATEST_METRIC_SQL = "SELECT %s E.UUID AS UUID, " +
    "E.SERVER_TIME AS SERVER_TIME, " +
    "E.METRIC_SUM AS METRIC_SUM, " +
    "E.METRIC_MAX AS METRIC_MAX, E.METRIC_MIN AS METRIC_MIN, " +
    "E.METRIC_COUNT AS METRIC_COUNT, E.METRICS AS METRICS " +
    "FROM %s AS E " +
    "INNER JOIN " +
    "(SELECT UUID, MAX(SERVER_TIME) AS MAX_SERVER_TIME " +
    "FROM %s " +
    "WHERE " +
    "%s " +
    "GROUP BY UUID) " +
    "AS I " +
    "ON E.UUID=I.UUID " +
    "AND E.SERVER_TIME=I.MAX_SERVER_TIME";

  public static final String GET_METRIC_AGGREGATE_ONLY_SQL = "SELECT UUID, " +
    "SERVER_TIME, " +
    "METRIC_SUM, " +
    "METRIC_MAX, " +
    "METRIC_MIN, " +
    "METRIC_COUNT " +
    "FROM %s";

  public static final String GET_CLUSTER_AGGREGATE_SQL = "SELECT " +
    "UUID, " +
    "SERVER_TIME, " +
    "METRIC_SUM, " +
    "HOSTS_COUNT, " +
    "METRIC_MAX, " +
    "METRIC_MIN " +
    "FROM %s";

  public static final String GET_CLUSTER_AGGREGATE_TIME_SQL = "SELECT " +
    "UUID, " +
    "SERVER_TIME, " +
    "METRIC_SUM, " +
    "METRIC_COUNT, " +
    "METRIC_MAX, " +
    "METRIC_MIN " +
    "FROM %s";

  /**
   * Retrieve a set of rows from metrics records table.
   */
  public static final String GET_TRANSIENT_METRIC_SQL = "SELECT METRIC_NAME, " +
    "HOSTNAME, APP_ID, INSTANCE_ID, SERVER_TIME, UNITS, " +
    "METRIC_SUM, " +
    "METRIC_MAX, " +
    "METRIC_MIN, " +
    "METRIC_COUNT, " +
    "METRICS " +
    "FROM %s";

  /**
   * Get latest transient metrics for a number of hosts
   */
  public static final String GET_LATEST_TRANSIENT_METRIC_SQL = "SELECT %s " +
    "E.METRIC_NAME AS METRIC_NAME, E.HOSTNAME AS HOSTNAME, " +
    "E.APP_ID AS APP_ID, E.INSTANCE_ID AS INSTANCE_ID, " +
    "E.SERVER_TIME AS SERVER_TIME, E.START_TIME AS START_TIME, " +
    "E.UNITS AS UNITS, E.METRIC_SUM AS METRIC_SUM, " +
    "E.METRIC_MAX AS METRIC_MAX, E.METRIC_MIN AS METRIC_MIN, " +
    "E.METRIC_COUNT AS METRIC_COUNT, E.METRICS AS METRICS " +
    "FROM %s AS E " +
    "INNER JOIN " +
    "(SELECT METRIC_NAME, HOSTNAME, MAX(SERVER_TIME) AS MAX_SERVER_TIME, " +
    "APP_ID, INSTANCE_ID " +
    "FROM %s " +
    "WHERE " +
    "%s " +
    "GROUP BY METRIC_NAME, HOSTNAME, APP_ID, INSTANCE_ID) " +
    "AS I " +
    "ON E.METRIC_NAME=I.METRIC_NAME " +
    "AND E.HOSTNAME=I.HOSTNAME " +
    "AND E.SERVER_TIME=I.MAX_SERVER_TIME " +
    "AND E.APP_ID=I.APP_ID " +
    "AND E.INSTANCE_ID=I.INSTANCE_ID";

  public static final String TOP_N_INNER_SQL = "SELECT UUID " +
    "FROM %s WHERE %s GROUP BY UUID ORDER BY %s LIMIT %s";

  public static final String GET_METRIC_METADATA_SQL = "SELECT " +
    "METRIC_NAME, APP_ID, INSTANCE_ID, UUID, UNITS, TYPE, START_TIME, " +
    "SUPPORTS_AGGREGATION, IS_WHITELISTED FROM METRICS_METADATA_UUID";

  public static final String GET_HOSTED_APPS_METADATA_SQL = "SELECT " +
    "HOSTNAME, UUID, APP_IDS FROM HOSTED_APPS_METADATA_UUID";

  public static final String GET_INSTANCE_HOST_METADATA_SQL = "SELECT " +
    "INSTANCE_ID, HOSTNAME FROM INSTANCE_HOST_METADATA";

  /**
   * Aggregate host metrics using a GROUP BY clause to take advantage of
   * N - way parallel scan where N = number of regions.
   */
  public static final String GET_AGGREGATED_HOST_METRIC_GROUPBY_SQL = "UPSERT " +
    "INTO %s (UUID, SERVER_TIME, METRIC_SUM, METRIC_COUNT, METRIC_MAX, METRIC_MIN) " +
    "SELECT UUID, %s AS SERVER_TIME, " +
    "ROUND(SUM(METRIC_SUM)/SUM(METRIC_COUNT),2), SUM(METRIC_COUNT), MAX(METRIC_MAX), MIN(METRIC_MIN) " +
    "FROM %s WHERE%s SERVER_TIME > %s AND SERVER_TIME <= %s GROUP BY UUID";

  /**
   * Downsample host metrics.
   */
  public static final String DOWNSAMPLE_HOST_METRIC_SQL_UPSERT_PREFIX = "UPSERT INTO %s (UUID, SERVER_TIME, " +
    "METRIC_SUM, METRIC_COUNT, METRIC_MAX, METRIC_MIN) ";

  public static final String TOPN_DOWNSAMPLER_HOST_METRIC_SELECT_SQL = "SELECT UUID, " +
    "%s AS SERVER_TIME, %s, 1, %s, %s FROM %s WHERE UUID IN %s AND SERVER_TIME > %s AND SERVER_TIME <= %s " +
    "GROUP BY UUID ORDER BY %s DESC LIMIT %s";

  /**
   * Aggregate app metrics using a GROUP BY clause to take advantage of
   * N - way parallel scan where N = number of regions.
   */
  public static final String GET_AGGREGATED_APP_METRIC_GROUPBY_SQL = "UPSERT " +
         "INTO %s (UUID, SERVER_TIME, METRIC_SUM, METRIC_COUNT, METRIC_MAX, METRIC_MIN) SELECT UUID, %s AS SERVER_TIME, " +
         "ROUND(AVG(METRIC_SUM),2), ROUND(AVG(%s)), MAX(METRIC_MAX), MIN(METRIC_MIN) FROM %s WHERE%s SERVER_TIME > %s AND " +
         "SERVER_TIME <= %s GROUP BY UUID";

  /**
   * Downsample cluster metrics.
   */
  public static final String DOWNSAMPLE_CLUSTER_METRIC_SQL_UPSERT_PREFIX = "UPSERT INTO %s (UUID, SERVER_TIME, " +
    "METRIC_SUM, METRIC_COUNT, METRIC_MAX, METRIC_MIN) ";

  public static final String TOPN_DOWNSAMPLER_CLUSTER_METRIC_SELECT_SQL = "SELECT UUID, " +
    "%s AS SERVER_TIME, %s, 1, %s, %s FROM %s WHERE UUID IN %s AND SERVER_TIME > %s AND SERVER_TIME <= %s " +
    "GROUP BY UUID ORDER BY %s DESC LIMIT %s";

  /**
   * Event based downsampler SELECT query.
   */
  public static final String EVENT_DOWNSAMPLER_HOST_METRIC_SELECT_SQL = "SELECT METRIC_NAME, HOSTNAME, APP_ID, INSTANCE_ID, " +
    "%s AS SERVER_TIME, UNITS, SUM(METRIC_SUM), SUM(METRIC_COUNT), MAX(METRIC_MAX), MIN(METRIC_MIN) " +
    "FROM %s WHERE METRIC_NAME LIKE %s AND SERVER_TIME > %s AND SERVER_TIME <= %s GROUP BY METRIC_NAME, HOSTNAME, APP_ID, INSTANCE_ID, UNITS";

  public static final String EVENT_DOWNSAMPLER_CLUSTER_METRIC_SELECT_SQL = "SELECT METRIC_NAME, APP_ID, " +
    "INSTANCE_ID, %s AS SERVER_TIME, UNITS, SUM(METRIC_SUM), SUM(%s), " +
    "MAX(METRIC_MAX), MIN(METRIC_MIN) FROM %s WHERE METRIC_NAME LIKE %s AND SERVER_TIME > %s AND " +
    "SERVER_TIME <= %s GROUP BY METRIC_NAME, APP_ID, INSTANCE_ID, UNITS";

  public static final String CONTAINER_METRICS_TABLE_NAME = "CONTAINER_METRICS";

  public static final String METRICS_RECORD_V1_TABLE_NAME = "METRIC_RECORD";

  public static final String METRICS_AGGREGATE_MINUTE_V1_TABLE_NAME =
    "METRIC_RECORD_MINUTE";
  public static final String METRICS_AGGREGATE_HOURLY_V1_TABLE_NAME =
    "METRIC_RECORD_HOURLY";
  public static final String METRICS_AGGREGATE_DAILY_V1_TABLE_NAME =
    "METRIC_RECORD_DAILY";
  public static final String METRICS_CLUSTER_AGGREGATE_V1_TABLE_NAME =
    "METRIC_AGGREGATE";
  public static final String METRICS_CLUSTER_AGGREGATE_MINUTE_V1_TABLE_NAME =
    "METRIC_AGGREGATE_MINUTE";
  public static final String METRICS_CLUSTER_AGGREGATE_HOURLY_V1_TABLE_NAME =
    "METRIC_AGGREGATE_HOURLY";
  public static final String METRICS_CLUSTER_AGGREGATE_DAILY_V1_TABLE_NAME =
    "METRIC_AGGREGATE_DAILY";

  public static final String METRICS_RECORD_TABLE_NAME = "METRIC_RECORD_UUID";

  public static final String METRICS_AGGREGATE_MINUTE_TABLE_NAME =
    "METRIC_RECORD_MINUTE_UUID";
  public static final String METRICS_AGGREGATE_HOURLY_TABLE_NAME =
    "METRIC_RECORD_HOURLY_UUID";
  public static final String METRICS_AGGREGATE_DAILY_TABLE_NAME =
    "METRIC_RECORD_DAILY_UUID";
  public static final String METRICS_CLUSTER_AGGREGATE_TABLE_NAME =
    "METRIC_AGGREGATE_UUID";
  public static final String METRICS_CLUSTER_AGGREGATE_MINUTE_TABLE_NAME =
    "METRIC_AGGREGATE_MINUTE_UUID";
  public static final String METRICS_CLUSTER_AGGREGATE_HOURLY_TABLE_NAME =
    "METRIC_AGGREGATE_HOURLY_UUID";
  public static final String METRICS_CLUSTER_AGGREGATE_DAILY_TABLE_NAME =
    "METRIC_AGGREGATE_DAILY_UUID";

  public static final Pattern PHOENIX_TABLES_REGEX_PATTERN = Pattern.compile("METRIC_");

  public static final String[] PHOENIX_TABLES = {
    METRICS_RECORD_TABLE_NAME,
    METRICS_AGGREGATE_MINUTE_TABLE_NAME,
    METRICS_AGGREGATE_HOURLY_TABLE_NAME,
    METRICS_AGGREGATE_DAILY_TABLE_NAME,
    METRICS_CLUSTER_AGGREGATE_TABLE_NAME,
    METRICS_CLUSTER_AGGREGATE_MINUTE_TABLE_NAME,
    METRICS_CLUSTER_AGGREGATE_HOURLY_TABLE_NAME,
    METRICS_CLUSTER_AGGREGATE_DAILY_TABLE_NAME
  };

  public static final String DEFAULT_TABLE_COMPRESSION = "SNAPPY";
  public static final String DEFAULT_ENCODING = "FAST_DIFF";
  public static final long HOUR = 3600000; // 1 hour
  public static final long DAY = 86400000; // 1 day
  private static boolean sortMergeJoinEnabled = false;

  /**
   * Falling back to sort merge join algorithm if default queries fail.
   *
   * @return Phoenix Hint String
   */
  public static String getLatestMetricsHints() {
    if (sortMergeJoinEnabled) {
      return "/*+ USE_SORT_MERGE_JOIN NO_CACHE */";
    }
    return "";
  }

  public static void setSortMergeJoinEnabled(boolean sortMergeJoinEnabled) {
    PhoenixTransactSQL.sortMergeJoinEnabled = sortMergeJoinEnabled;
  }

  public static PreparedStatement prepareGetMetricsSqlStmt(Connection connection,
                                                           Condition condition) throws SQLException {

    validateConditionIsNotEmpty(condition);
    validateRowCountLimit(condition);

    String stmtStr;
    if (condition.getStatement() != null) {
      stmtStr = condition.getStatement();
    } else {
      String metricsTable;
      String query;
      if (condition.getPrecision() == null) {
        condition.setPrecision(getBestPrecisionForCondition(condition));
      }
      switch (condition.getPrecision()) {
        case DAYS:
          metricsTable = METRICS_AGGREGATE_DAILY_TABLE_NAME;
          query = GET_METRIC_AGGREGATE_ONLY_SQL;
          break;
        case HOURS:
          metricsTable = METRICS_AGGREGATE_HOURLY_TABLE_NAME;
          query = GET_METRIC_AGGREGATE_ONLY_SQL;
          break;
        case MINUTES:
          metricsTable = METRICS_AGGREGATE_MINUTE_TABLE_NAME;
          query = GET_METRIC_AGGREGATE_ONLY_SQL;
          break;
        default:
          metricsTable = METRICS_RECORD_TABLE_NAME;
          query = GET_METRIC_SQL;
      }

      stmtStr = String.format(query, metricsTable);
    }

    StringBuilder sb = new StringBuilder(stmtStr);

    if (!(condition instanceof EmptyCondition)) {
      sb.append(" WHERE ");
      sb.append(condition.getConditionClause());
      String orderByClause = condition.getOrderByClause(true);
      if (orderByClause != null) {
        sb.append(orderByClause);
      } else {
        sb.append(" ORDER BY UUID, SERVER_TIME ");
      }
    }

    if (condition.getLimit() != null) {
      sb.append(" LIMIT ").append(condition.getLimit());
    }

    if (LOG.isDebugEnabled()) {
      LOG.debug("SQL: " + sb.toString() + ", condition: " + condition);
    }

    PreparedStatement stmt = null;
    try {
      stmt = connection.prepareStatement(sb.toString());
      int pos = 1;
      pos = addUuids(condition, pos, stmt);

      if (condition instanceof TopNCondition) {
        pos = addStartTime(condition, pos, stmt);
        pos = addEndTime(condition, pos, stmt);
      }

      pos = addStartTime(condition, pos, stmt);
      addEndTime(condition, pos, stmt);

      if (condition.getFetchSize() != null) {
        stmt.setFetchSize(condition.getFetchSize());
      }
    } catch (SQLException e) {
      if (stmt != null) {
        stmt.close();
      }
      throw e;
    }

    return stmt;
  }

  private static void validateConditionIsNotEmpty(Condition condition) {
    if (condition.isEmpty()) {
      throw new IllegalArgumentException("Condition is empty.");
    }
  }

  private static void validateRowCountLimit(Condition condition) {
    if (condition.getMetricNames() == null
      || condition.getMetricNames().isEmpty()) {
      //aggregator can use empty metrics query
      return;
    }
    long range = condition.getEndTime() - condition.getStartTime();
    List<String> hostNames = condition.getHostnames();
    int numHosts = (hostNames == null || hostNames.isEmpty()) ? 1 : condition.getHostnames().size();
    Precision precision = condition.getPrecision();

    //Validate only if precision is passed in.
    if (precision != null) {
      long rowsPerMetric = getRowCountForPrecision(precision, range, CollectionUtils.isNotEmpty(hostNames));
      long totalRowsRequested = rowsPerMetric * condition.getMetricNames().size() * numHosts;
      if (totalRowsRequested > RESULTSET_LIMIT) {
        throw new PrecisionLimitExceededException("Requested " + condition.getMetricNames().size() + " metrics for "
          + numHosts + " hosts in " + precision + " precision for the time range of " + range / 1000
          + " seconds. Estimated resultset size of " + totalRowsRequested + " is greater than the limit of "
          + RESULTSET_LIMIT + ". Request lower precision or fewer number of metrics or hosts." +
          " Alternatively, increase the limit value through ams-site:timeline.metrics.service.default.result.limit config");
      }
    }
  }

  /**
   * Given a precision and condition, calculate the max number of rows that may be returned from phoenix using actual
   * aggregator intervals for determining data granularity in tables.
   * @param precision
   * @param range
   * @param withHosts
   * @return
   */
  private static long getRowCountForPrecision(Precision precision, long range, boolean withHosts) {
    long rowsPerMetric;
    switch (precision) {
      case DAYS:
        rowsPerMetric = TimeUnit.MILLISECONDS.toDays(range);
        break;
      case HOURS:
        rowsPerMetric = TimeUnit.MILLISECONDS.toHours(range);
        break;
      case MINUTES:
        int minuteInterval = PhoenixHBaseAccessor.hostMinuteAggregatorDataInterval;
        if (!withHosts) {
          minuteInterval = PhoenixHBaseAccessor.clusterMinuteAggregatorDataInterval;
        }
        rowsPerMetric = TimeUnit.MILLISECONDS.toMinutes(range) / TimeUnit.SECONDS.toMinutes(minuteInterval);
        break;
      default:
        int secondAggregatorInterval = PhoenixHBaseAccessor.clusterSecondAggregatorDataInterval;
        if (withHosts) {
          secondAggregatorInterval = 60;
        }
        rowsPerMetric = TimeUnit.MILLISECONDS.toSeconds(range) / secondAggregatorInterval;
    }
    return rowsPerMetric;
  }

  /**
   * Given a condition, find the highest precision that satisfies the limit condition.
   * @param condition
   * @return
   */
  private static Precision getBestPrecisionForCondition(Condition condition) {

    List<String> metricNames = condition.getMetricNames();
    List<String> hostNames = condition.getHostnames();
    long range = condition.getEndTime() - condition.getStartTime();
    int numHosts = (hostNames == null || hostNames.isEmpty()) ? 1 : condition.getHostnames().size();

    Precision[] precisions = {Precision.SECONDS, Precision.MINUTES, Precision.HOURS, Precision.DAYS};
    int i = 0;
    for (; i < precisions.length; i++) {
      long rowsPerMetric = getRowCountForPrecision(precisions[i], range, CollectionUtils.isNotEmpty(hostNames));
      if ((rowsPerMetric * metricNames.size() * numHosts) <= PhoenixHBaseAccessor.RESULTSET_LIMIT) {
        break;
      }
    }
    if (i >= precisions.length) {
      return Precision.DAYS;
    }
    return precisions[i];
  }

  public static PreparedStatement prepareGetLatestMetricSqlStmt(
    Connection connection, Condition condition) throws SQLException {
    return prepareGetLatestMetricSqlStmtHelper(connection, condition, GET_LATEST_METRIC_SQL, METRICS_RECORD_TABLE_NAME);
  }

  private static PreparedStatement setQueryParameters(PreparedStatement stmt,
                                                      Condition condition) throws SQLException {
    int pos = 1;
    //For GET_LATEST_METRIC_SQL_SINGLE_HOST parameters should be set 2 times
    do {
      if (condition.getUuids() != null) {
        for (byte[] uuid : condition.getUuids()) {
          stmt.setBytes(pos++, uuid);
        }
      }
      if (condition.getFetchSize() != null) {
        stmt.setFetchSize(condition.getFetchSize());
        pos++;
      }
    } while (pos < stmt.getParameterMetaData().getParameterCount());

    return stmt;
  }

  public static PreparedStatement prepareGetAggregateSqlStmt(
    Connection connection, Condition condition) throws SQLException {

    validateConditionIsNotEmpty(condition);
    validateRowCountLimit(condition);

    String metricsAggregateTable;
    String queryStmt;
    if (condition.getPrecision() == null) {
      condition.setPrecision(getBestPrecisionForCondition(condition));
    }
    switch (condition.getPrecision()) {
      case DAYS:
        metricsAggregateTable = METRICS_CLUSTER_AGGREGATE_DAILY_TABLE_NAME;
        queryStmt = GET_CLUSTER_AGGREGATE_TIME_SQL;
        break;
      case HOURS:
        metricsAggregateTable = METRICS_CLUSTER_AGGREGATE_HOURLY_TABLE_NAME;
        queryStmt = GET_CLUSTER_AGGREGATE_TIME_SQL;
        break;
      case MINUTES:
        metricsAggregateTable = METRICS_CLUSTER_AGGREGATE_MINUTE_TABLE_NAME;
        queryStmt = GET_CLUSTER_AGGREGATE_TIME_SQL;
        break;
      default:
        metricsAggregateTable = METRICS_CLUSTER_AGGREGATE_TABLE_NAME;
        queryStmt = GET_CLUSTER_AGGREGATE_SQL;
    }

    queryStmt = String.format(queryStmt, metricsAggregateTable);

    StringBuilder sb = new StringBuilder(queryStmt);
    sb.append(" WHERE ");
    sb.append(condition.getConditionClause());
    sb.append(" ORDER BY UUID, SERVER_TIME");
    if (condition.getLimit() != null) {
      sb.append(" LIMIT ").append(condition.getLimit());
    }

    String query = sb.toString();

    if (LOG.isDebugEnabled()) {
      LOG.debug("SQL => " + query + ", condition => " + condition);
    }
    PreparedStatement stmt = null;
    try {
      stmt = connection.prepareStatement(query);
      int pos = 1;

      pos = addUuids(condition, pos, stmt);

      if (condition instanceof TopNCondition) {
        pos = addStartTime(condition, pos, stmt);
        pos = addEndTime(condition, pos, stmt);
      }

      // TODO: Upper case all strings on POST
      pos = addStartTime(condition, pos, stmt);
      addEndTime(condition, pos, stmt);
    } catch (SQLException e) {
      if (stmt != null) {
        stmt.close();
      }
      throw e;
    }

    return stmt;
  }

  public static PreparedStatement prepareGetLatestAggregateMetricSqlStmt(
    Connection connection, SplitByMetricNamesCondition condition) throws SQLException {

    validateConditionIsNotEmpty(condition);

    String stmtStr;
    if (condition.getStatement() != null) {
      stmtStr = condition.getStatement();
    } else {
      stmtStr = String.format(GET_CLUSTER_AGGREGATE_SQL,
        METRICS_CLUSTER_AGGREGATE_TABLE_NAME);
    }

    StringBuilder sb = new StringBuilder(stmtStr);
    sb.append(" WHERE ");
    sb.append(condition.getConditionClause());
    String orderByClause = condition.getOrderByClause(false);
    if (orderByClause != null) {
      sb.append(orderByClause);
    } else {
      sb.append(" ORDER BY UUID DESC, SERVER_TIME DESC  ");
    }

    sb.append(" LIMIT ").append(condition.getMetricNames().size());

    String query = sb.toString();
    if (LOG.isDebugEnabled()) {
      LOG.debug("SQL: " + query + ", condition: " + condition);
    }

    PreparedStatement stmt = null;
    try {
      stmt = connection.prepareStatement(query);
      int pos = 1;
      if (condition.getMetricNames() != null) {
        for (; pos <= condition.getMetricNames().size(); pos++) {
          stmt.setBytes(pos, condition.getCurrentUuid());
        }
      }
    } catch (SQLException e) {
      if (stmt != null) {

      }
      throw e;
    }

    return stmt;
  }

  /**
   *
   * @param connection
   * @param c
   * @return
   * @throws SQLException
   */
  public static PreparedStatement prepareTransientMetricsSqlStmt(Connection connection, Condition c)
    throws SQLException {
    validateConditionIsNotEmpty(c);
    validateRowCountLimit(c);

    if (!(c instanceof TransientMetricCondition)) {
      LOG.error("Condition not instanceOf TransientMetricCondition");
      return null;
    }

    TransientMetricCondition condition = (TransientMetricCondition) c;

    String stmtStr;
    if (condition.getStatement() != null) {
      stmtStr = condition.getStatement();
    } else {
      stmtStr = String.format(GET_TRANSIENT_METRIC_SQL, METRIC_TRANSIENT_TABLE_NAME);
    }

    StringBuilder sb = new StringBuilder(stmtStr);

    sb.append(" WHERE ");
    sb.append(condition.getTransientConditionClause());
    String orderByClause = condition.getOrderByClause(true);
    if (orderByClause != null) {
      sb.append(orderByClause);
    } else {
      sb.append(" ORDER BY METRIC_NAME, SERVER_TIME ");
    }

    if (condition.getLimit() != null) {
      sb.append(" LIMIT ").append(condition.getLimit());
    }

    if (LOG.isDebugEnabled()) {
      LOG.debug("SQL: " + sb.toString() + ", condition: " + condition);
    }

    PreparedStatement stmt = null;
    try {
      stmt = connection.prepareStatement(sb.toString());
      int pos = 1;
      pos = addMetricNames(condition, pos, stmt);
      pos = addHostNames(condition, pos, stmt);
      pos = addAppId(condition, pos, stmt);
      pos = addInstanceId(condition, pos, stmt);
      pos = addStartTime(condition, pos, stmt);
      addEndTime(condition, pos, stmt);

      if (condition.getFetchSize() != null) {
        stmt.setFetchSize(condition.getFetchSize());
      }
    } catch (SQLException e) {
      if (stmt != null) {
        stmt.close();
      }
      throw e;
    }

    return stmt;

  }

  /**
   *
   * @param connection
   * @param condition
   * @param sqlStmt
   * @param tableName
   * @return
   * @throws SQLException
   */
  private static PreparedStatement prepareGetLatestMetricSqlStmtHelper(Connection connection,
                                                                       Condition condition,
                                                                       String sqlStmt,
                                                                       String tableName) throws SQLException {
    validateConditionIsNotEmpty(condition);

    if (condition.getMetricNames() == null
      || condition.getMetricNames().isEmpty()) {
      throw new IllegalArgumentException("Point in time query without "
        + "metric names not supported ");
    }

    String stmtStr;
    if (condition.getStatement() != null) {
      stmtStr = condition.getStatement();
    } else {
      stmtStr = String.format(sqlStmt,
        getLatestMetricsHints(),
        tableName,
        tableName,
        condition.getConditionClause());
    }

    if (LOG.isDebugEnabled()) {
      LOG.debug("SQL: " + stmtStr + ", condition: " + condition);
    }
    PreparedStatement stmt = null;
    try {
      stmt = connection.prepareStatement(stmtStr);
      setQueryParameters(stmt, condition);
    } catch (SQLException e) {
      if (stmt != null) {
        stmt.close();
      }
      throw e;
    }

    return stmt;

  }

  public static String getTargetTableUsingPrecision(Precision precision, boolean withHosts) {

    String inputTable = null;
    if (precision != null) {
      if (withHosts) {
        switch (precision) {
          case DAYS:
            inputTable = PhoenixTransactSQL.METRICS_AGGREGATE_DAILY_TABLE_NAME;
            break;
          case HOURS:
            inputTable = PhoenixTransactSQL.METRICS_AGGREGATE_HOURLY_TABLE_NAME;
            break;
          case MINUTES:
            inputTable = PhoenixTransactSQL.METRICS_AGGREGATE_MINUTE_TABLE_NAME;
            break;
          default:
            inputTable = PhoenixTransactSQL.METRICS_RECORD_TABLE_NAME;
        }
      } else {
        switch (precision) {
          case DAYS:
            inputTable = PhoenixTransactSQL.METRICS_CLUSTER_AGGREGATE_DAILY_TABLE_NAME;
            break;
          case HOURS:
            inputTable = PhoenixTransactSQL.METRICS_CLUSTER_AGGREGATE_HOURLY_TABLE_NAME;
            break;
          case MINUTES:
            inputTable = PhoenixTransactSQL.METRICS_CLUSTER_AGGREGATE_MINUTE_TABLE_NAME;
            break;
          default:
            inputTable = PhoenixTransactSQL.METRICS_CLUSTER_AGGREGATE_TABLE_NAME;
        }
      }
    } else {
      if (withHosts) {
        inputTable = PhoenixTransactSQL.METRICS_RECORD_TABLE_NAME;
      } else {
        inputTable = PhoenixTransactSQL.METRICS_CLUSTER_AGGREGATE_TABLE_NAME;
      }
    }
    return inputTable;
  }

  private static int addUuids(Condition condition, int pos, PreparedStatement stmt) throws SQLException {
    if (condition.getUuids() != null) {
      for (int pos2 = 1 ; pos2 <= condition.getUuids().size(); pos2++,pos++) {
        if (LOG.isDebugEnabled()) {
          LOG.debug("Setting pos: " + pos + ", value = " + condition.getUuids().get(pos2 - 1));
        }
        stmt.setBytes(pos, condition.getUuids().get(pos2 - 1));
      }
    }
    return pos;
  }

  private static int addMetricNames(Condition condition, int pos, PreparedStatement stmt) throws SQLException {
    if (condition.getMetricNames() != null) {
      for (int pos2 = 1 ; pos2 <= condition.getMetricNames().size(); pos2++,pos++) {
        if (LOG.isDebugEnabled()) {
          LOG.debug("Setting pos: " + pos + ", value = " + condition.getMetricNames().get(pos2 - 1));
        }
        stmt.setString(pos, condition.getMetricNames().get(pos2 - 1));
      }
    }
    return pos;
  }

  private static int addHostNames(Condition condition, int pos, PreparedStatement stmt) throws SQLException {
    int i = pos;
    if (condition.getHostnames() != null) {
      for (String hostname : condition.getHostnames()) {
        if (LOG.isDebugEnabled()) {
          LOG.debug("Setting pos: " + pos + ", value: " + hostname);
        }
        stmt.setString(i++, hostname);
      }
    }
    return i;
  }

  private static int addAppId(Condition condition, int pos, PreparedStatement stmt) throws SQLException {

    if (condition.getAppId() != null) {
      if (LOG.isDebugEnabled()) {
        LOG.debug("Setting pos: " + pos + ", value: " + condition.getAppId());
      }
      stmt.setString(pos++, condition.getAppId());
    }
    return pos;
  }

  private static int addInstanceId(Condition condition, int pos, PreparedStatement stmt) throws SQLException {

    if (condition.getInstanceId() != null) {
      if (LOG.isDebugEnabled()) {
        LOG.debug("Setting pos: " + pos + ", value: " + condition.getInstanceId());
      }
      stmt.setString(pos++, condition.getInstanceId());
    }
    return pos;
  }

  private static int addStartTime(Condition condition, int pos, PreparedStatement stmt) throws SQLException {
    if (condition.getStartTime() != null) {
      if (LOG.isDebugEnabled()) {
        LOG.debug("Setting pos: " + pos + ", value: " + condition.getStartTime());
      }
      stmt.setLong(pos++, condition.getStartTime());
    }
    return pos;
  }

  private static int addEndTime(Condition condition, int pos, PreparedStatement stmt) throws SQLException {

    if (condition.getEndTime() != null) {
      if (LOG.isDebugEnabled()) {
        LOG.debug("Setting pos: " + pos + ", value: " + condition.getEndTime());
      }
      stmt.setLong(pos++, condition.getEndTime());
    }
    return pos;
  }

}<|MERGE_RESOLUTION|>--- conflicted
+++ resolved
@@ -44,11 +44,7 @@
    * Create table to store individual metric records.
    */
   public static final String CREATE_METRICS_TABLE_SQL = "CREATE TABLE IF NOT " +
-<<<<<<< HEAD
-    "EXISTS METRIC_RECORD_UUID (UUID BINARY(20) NOT NULL, " +
-=======
-    "EXISTS METRIC_RECORD (UUID BINARY(32) NOT NULL, " +
->>>>>>> 0b4c4867
+    "EXISTS METRIC_RECORD_UUID (UUID BINARY(32) NOT NULL, " +
     "SERVER_TIME BIGINT NOT NULL, " +
     "METRIC_SUM DOUBLE, " +
     "METRIC_COUNT UNSIGNED_INT, " +
@@ -158,13 +154,8 @@
       "DATA_BLOCK_ENCODING='%s', COMPRESSION='%s'";
 
   public static final String CREATE_HOSTED_APPS_METADATA_TABLE_SQL =
-<<<<<<< HEAD
     "CREATE TABLE IF NOT EXISTS HOSTED_APPS_METADATA_UUID " +
-      "(HOSTNAME VARCHAR, UUID BINARY(4), APP_IDS VARCHAR, " +
-=======
-    "CREATE TABLE IF NOT EXISTS HOSTED_APPS_METADATA " +
       "(HOSTNAME VARCHAR, UUID BINARY(16), APP_IDS VARCHAR, " +
->>>>>>> 0b4c4867
       "CONSTRAINT pk PRIMARY KEY (HOSTNAME))" +
       "DATA_BLOCK_ENCODING='%s', COMPRESSION='%s'";
 
