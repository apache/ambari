--- conflicted
+++ resolved
@@ -584,17 +584,10 @@
 
     String conditionClause = condition.getConditionClause().toString();
     String expectedClause = " UUID IN (" +
-<<<<<<< HEAD
       "SELECT UUID FROM METRIC_RECORD_UUID WHERE " +
-          "(UUID LIKE ? OR UUID LIKE ?) AND " +
-          "SERVER_TIME >= ? AND SERVER_TIME < ? " +
-          "GROUP BY UUID ORDER BY MAX(METRIC_MAX) DESC LIMIT 2) AND SERVER_TIME >= ? AND SERVER_TIME < ?";
-=======
-      "SELECT UUID FROM METRIC_RECORD WHERE " +
       "(UUID IN (?, ?)) AND " +
       "SERVER_TIME >= ? AND SERVER_TIME < ? " +
       "GROUP BY UUID ORDER BY MAX(METRIC_MAX) DESC LIMIT 2) AND SERVER_TIME >= ? AND SERVER_TIME < ?";
->>>>>>> 0b4c4867
 
     Assert.assertEquals(expectedClause, conditionClause);
   }
@@ -609,13 +602,8 @@
 
     String conditionClause = condition.getConditionClause().toString();
     String expectedClause = " UUID IN (" +
-<<<<<<< HEAD
       "SELECT UUID FROM METRIC_RECORD_UUID WHERE " +
-      "(UUID LIKE ? OR UUID LIKE ? OR UUID LIKE ?) AND " +
-=======
-      "SELECT UUID FROM METRIC_RECORD WHERE " +
       "(UUID IN (?, ?, ?)) AND " +
->>>>>>> 0b4c4867
       "SERVER_TIME >= ? AND SERVER_TIME < ? " +
       "GROUP BY UUID ORDER BY MAX(METRIC_MAX) DESC LIMIT 2) AND SERVER_TIME >= ? AND SERVER_TIME < ?";
 
