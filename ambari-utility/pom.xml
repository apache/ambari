--- conflicted
+++ resolved
@@ -150,10 +150,6 @@
       <plugin>
         <groupId>org.codehaus.mojo</groupId>
         <artifactId>rpm-maven-plugin</artifactId>
-<<<<<<< HEAD
-        <version>2.1.5</version>
-=======
->>>>>>> upstream/trunk
         <executions>
           <execution>
             <!-- unbinds rpm creation from maven lifecycle -->
